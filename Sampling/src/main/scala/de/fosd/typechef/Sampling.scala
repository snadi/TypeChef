--- conflicted
+++ resolved
@@ -60,16 +60,12 @@
                 ast = Frontend.loadSerializedAST(opt.getSerializedASTFilename)
 
             } catch {
-                case e: Throwable => println(e.getMessage); ast = null
+                case e: Throwable => println(e.getMessage); ast=null
             }
             if (ast == null)
                 println("... failed reading AST\n")
         } else {
-<<<<<<< HEAD
-            new lexer.Main().run(opt, opt.parse, null, null)
-=======
             new lexer.LexerFrontend().run(opt, opt.parse)
->>>>>>> 08c17c58
             val in = lex(opt)
             val parserMain = new ParserMain(new CParser(fm))
             ast = parserMain.parserMain(in, opt).asInstanceOf[TranslationUnit]
@@ -89,13 +85,8 @@
     }
 
     def lex(opt: FamilyBasedVsSampleBasedOptions): TokenReader[CToken, CTypeContext] = {
-<<<<<<< HEAD
-        val tokens = new lexer.Main().run(opt, opt.parse, null, null)
-        val in = CLexer.prepareTokens(tokens)
-=======
         val tokens = new lexer.LexerFrontend().run(opt, opt.parse)
         val in = CLexerAdapter.prepareTokens(tokens)
->>>>>>> 08c17c58
         in
     }
 }