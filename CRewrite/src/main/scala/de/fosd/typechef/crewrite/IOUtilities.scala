package de.fosd.typechef.crewrite

import java.io.PrintWriter

trait IOUtilities {
    // http://stackoverflow.com/questions/4604237/how-to-write-to-a-file-in-scala

    import java.io.FileWriter
<<<<<<< HEAD

    def using[A <: {def close() : Unit}, B](param: A)(f: A => B): B =
        try {f(param)} finally {param.close()}

    def writeToFile(fileName: String, data: String) =
        using(new FileWriter(fileName)) {
            fileWriter => fileWriter.write(data)
        }

    def appendToFile(fileName: String, textData: String) =
=======

    def using[A <: {def close()}, B](param: A)(f: A => B): B =
        try {
            f(param)
        } finally {
            param.close()
        }

    def writeToFile(fileName: String, data: String) {
        using(new FileWriter(fileName)) {
            fileWriter => fileWriter.write(data)
        }
    }

    def appendToFile(fileName: String, textData: String) {
>>>>>>> 09875fc4
        using(new FileWriter(fileName, true)) {
            fileWriter => using(new PrintWriter(fileWriter)) {
                printWriter => printWriter.println(textData)
            }
        }
<<<<<<< HEAD
=======
    }
>>>>>>> 09875fc4
}<|MERGE_RESOLUTION|>--- conflicted
+++ resolved
@@ -6,18 +6,6 @@
     // http://stackoverflow.com/questions/4604237/how-to-write-to-a-file-in-scala
 
     import java.io.FileWriter
-<<<<<<< HEAD
-
-    def using[A <: {def close() : Unit}, B](param: A)(f: A => B): B =
-        try {f(param)} finally {param.close()}
-
-    def writeToFile(fileName: String, data: String) =
-        using(new FileWriter(fileName)) {
-            fileWriter => fileWriter.write(data)
-        }
-
-    def appendToFile(fileName: String, textData: String) =
-=======
 
     def using[A <: {def close()}, B](param: A)(f: A => B): B =
         try {
@@ -33,14 +21,10 @@
     }
 
     def appendToFile(fileName: String, textData: String) {
->>>>>>> 09875fc4
         using(new FileWriter(fileName, true)) {
             fileWriter => using(new PrintWriter(fileWriter)) {
                 printWriter => printWriter.println(textData)
             }
         }
-<<<<<<< HEAD
-=======
     }
->>>>>>> 09875fc4
 }