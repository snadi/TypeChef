--- conflicted
+++ resolved
@@ -8,7 +8,6 @@
 import de.fosd.typechef.conditional._
 
 class JoinOptListTest extends MultiFeatureParser {
-<<<<<<< HEAD
     type Elem = MyToken
     type TypeContext = Any
 
@@ -24,6 +23,7 @@
         val j = joinOptLists(o1, o, fx)
         assertEquals(Opt(fa and fx, "OnlyA") :: o, j)
     }
+
     @Test def testJoinOptList2 {
         val o = Opt(fa, "CommonA") :: Opt(fb, "CommonB") :: Nil
         val o1 = Opt(fa, "OnlyA") :: o
@@ -50,49 +50,5 @@
     //        assertEquals(o1 , joinOptLists(o1, o2, True))
     //        assertEquals(o2 , joinOptLists(o1, o2, False))
     //    }
-=======
-  type Elem = MyToken
-  type TypeContext = Any
-
-  val fa = createDefinedExternal("a")
-  val fb = createDefinedExternal("b")
-  val fx = createDefinedExternal("x")
-
-
-  @Test def testJoinOptList {
-    val o = Opt(fa, "CommonA") :: Opt(fb, "CommonB") :: Nil
-    val o1 = Opt(fa, "OnlyA") :: o
-
-    val j = joinOptLists(o1, o, fx)
-    assertEquals(Opt(fa and fx, "OnlyA") :: o, j)
-  }
-
-  @Test def testJoinOptList2 {
-    val o = Opt(fa, "CommonA") :: Opt(fb, "CommonB") :: Nil
-    val o1 = Opt(fa, "OnlyA") :: o
-    val o2 = Opt(fb, "OnlyB") :: o
-
-    val j = joinOptLists(o1, o2, fx)
-    assertEquals(Opt(fb andNot fx, "OnlyB") :: Opt(fa and fx, "OnlyA") :: o, j)
-  }
-
-  @Test def testJoinOptListEq {
-    val o = Opt(fa, "CommonA") :: Opt(fb, "CommonB") :: Nil
-    val o1 = Opt(fa, "Only") :: o
-    val o2 = Opt(fb, "Only") :: o
-
-    val j = joinOptLists(o1, o2, fx)
-    assertEquals(Opt((fa and fx) or (fb andNot fx), "Only") :: o, j)
-  }
-
-  //    @Test def testJoinOptList3 {
-  //        val o = Opt(fa, "CommonA") :: Opt(fb, "CommonB") :: Nil
-  //        val o1 = Opt(fa, "OnlyA") :: o
-  //        val o2 = Opt(fb, "OnlyB") :: o
-  //
-  //        assertEquals(o1 , joinOptLists(o1, o2, True))
-  //        assertEquals(o2 , joinOptLists(o1, o2, False))
-  //    }
->>>>>>> 09875fc4
 
 }