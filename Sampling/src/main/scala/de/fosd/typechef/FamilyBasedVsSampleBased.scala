package de.fosd.typechef

import de.fosd.typechef.conditional.{One, Choice, Opt}
import de.fosd.typechef.crewrite._
import de.fosd.typechef.featureexpr._

import bdd.{BDDFeatureModel, SatSolver}
import de.fosd.typechef.parser.c._
import de.fosd.typechef.typesystem._
import scala.collection.immutable.HashMap
import scala.Predef._
import scala._
import collection.mutable.ListBuffer
import io.Source
import java.util.regex.Pattern
import java.lang.SuppressWarnings
import java.io._
import util.Random
import java.util.Collections
import de.fosd.typechef.featureexpr.sat.{SATFeatureExprFactory, SATFeatureModel}

/**
 *
 * User: rhein
 * Date: 4/2/12
 * Time: 3:45 PM
 *
 */
object FamilyBasedVsSampleBased extends EnforceTreeHelper with ASTNavigation with CFGHelper {
    type Task = Pair[String, List[SimpleConfiguration]]

    /** Maps SingleFeatureExpr Objects to IDs (IDs only known/used in this file) */
    private var featureIDHashmap: Map[SingleFeatureExpr, Int] = null
    /** List of all features found in the currently processed file */
    private var features: List[SingleFeatureExpr] = null

    // representation of a product configuration that can be dumped into a file
    // and loaded at further runs
    class SimpleConfiguration(private val config: scala.collection.immutable.BitSet) extends scala.Serializable {

        def this(trueSet: List[SingleFeatureExpr], falseSet: List[SingleFeatureExpr]) = this(
        {
            val ret: scala.collection.mutable.BitSet = scala.collection.mutable.BitSet()
            for (tf: SingleFeatureExpr <- trueSet) ret.add(featureIDHashmap(tf))
            for (ff: SingleFeatureExpr <- falseSet) ret.remove(featureIDHashmap(ff))
            ret.toImmutable
        }
        )

        def getTrueSet: Set[SingleFeatureExpr] = {
            features.filter({
                fex: SingleFeatureExpr => config.apply(featureIDHashmap(fex))
            }).toSet
        }

        def getFalseSet: Set[SingleFeatureExpr] = {
            features.filterNot({
                fex: SingleFeatureExpr => config.apply(featureIDHashmap(fex))
            }).toSet
        }

        override def toString: String = {
            features.map(
            {
                fex: SingleFeatureExpr => if (config.apply(featureIDHashmap(fex))) fex else fex.not()
            }
            ).mkString("&&")
        }

        // caching, values of this field will not be serialized
        @transient
        private var featureExpression: FeatureExpr = null

        def toFeatureExpr: FeatureExpr = {
            if (featureExpression == null)
                featureExpression = FeatureExprFactory.createFeatureExprFast(getTrueSet, getFalseSet)
            featureExpression
        }

        /**
         * This method assumes that all features in the parameter-set appear in either the trueList, or in the falseList
         * @param features given feature set
         * @return
         */
        def containsAllFeaturesAsEnabled(features: Set[SingleFeatureExpr]): Boolean = {
            for (fex <- features) {
                if (!config.apply(featureIDHashmap(fex))) return false
            }
            true
        }

        /**
         * This method assumes that all features in the parameter-set appear in the configuration (either as true or as false)
         * @param features given feature set
         * @return
         */
        def containsAllFeaturesAsDisabled(features: Set[SingleFeatureExpr]): Boolean = {
            for (fex <- features) {
                if (config.apply(featureIDHashmap(fex))) return false
            }
            true
        }

        def containsAtLeastOneFeatureAsEnabled(set: Set[SingleFeatureExpr]): Boolean =
            !containsAllFeaturesAsDisabled(set)

        def containsAtLeastOneFeatureAsDisabled(set: Set[SingleFeatureExpr]): Boolean =
            !containsAllFeaturesAsEnabled(set)

        override def equals(other: Any): Boolean = {
            if (!other.isInstanceOf[SimpleConfiguration]) super.equals(other)
            else {
                val otherSC = other.asInstanceOf[SimpleConfiguration]
                otherSC.config.equals(this.config)
            }
        }

        override def hashCode(): Int = config.hashCode()
    }

    def saveSerializationOfTasks(tasks: List[Task], featureList: List[SingleFeatureExpr], mainDir: File, file: String) {
        def writeObject(obj: java.io.Serializable, file: File) {
            try {
                file.createNewFile()
                val fileOut: FileOutputStream = new FileOutputStream(file)
                val out: ObjectOutputStream = new ObjectOutputStream(fileOut)
                out.writeObject(obj)
                out.close()
                fileOut.close()
            } catch {
                case i: IOException => i.printStackTrace()
            }
        }
        def toJavaList[T](orig: List[T]): java.util.ArrayList[T] = {
            val javaList: java.util.ArrayList[T] = new java.util.ArrayList[T]
            for (f <- orig) javaList.add(f)
            javaList
        }
        mainDir.mkdirs()
        // it seems that the scala lists cannot be serialized, so i use java ArrayLists
        writeObject(toJavaList(featureList.map(_.feature)), new File(mainDir, "featurehashmap.ser"))
        for ((taskName, configs) <- tasks) {
            writeObject(toJavaList(configs), new File(mainDir, taskName + ".ser"))
        }
    }

    def loadSerializedTasks(featureList: List[SingleFeatureExpr], mainDir: File): List[Task] = {
        def readObject[T](file: File): T = {
            try {
                val fileIn: FileInputStream = new FileInputStream(file)
                val in: ObjectInputStream = new ObjectInputStream(fileIn)
                val e: T = in.readObject().asInstanceOf[T]
                in.close()
                fileIn.close()
                e
            } catch {
                case i: IOException => {
                    // do not handle
                    throw i
                }
            }
        }
        def toJavaList[T](orig: List[T]): java.util.ArrayList[T] = {
            val javaList: java.util.ArrayList[T] = new java.util.ArrayList[T]
            for (f <- orig) javaList.add(f)
            javaList
        }
        var taskList: ListBuffer[Task] = ListBuffer()
        // it seems that the scala lists cannot be serialized, so i use java ArrayLists
        val savedFeatures: java.util.ArrayList[String] = readObject[java.util.ArrayList[String]](new File(mainDir, "featurehashmap.ser"))
        assert(savedFeatures.equals(toJavaList(featureList.map(_.feature))))
        for (file <- mainDir.listFiles()) {
            val fn = file.getName
            if (!fn.equals("featurehashmap.ser") && fn.endsWith(".ser")) {
                val configs = readObject[java.util.ArrayList[SimpleConfiguration]](file)
                val taskName = fn.substring(0, fn.length - ".ser".length)
                var taskConfigs: scala.collection.mutable.ListBuffer[SimpleConfiguration] = ListBuffer()
                val iter = configs.iterator()
                while (iter.hasNext) {
                    taskConfigs += iter.next()
                }
                taskList.+=((taskName, taskConfigs.toList))
            }
        }
        taskList.toList
    }

    def initializeFeatureList(family_ast: AST) {
        features = getAllFeatures(family_ast)
        featureIDHashmap = new HashMap[SingleFeatureExpr, Int]().++(features.zipWithIndex)
    }

    private def buildConfigurationsSingleConf(tunit: TranslationUnit, fm: FeatureModel, opt: FamilyBasedVsSampleBasedOptions,
                                              configDir: File, caseStudy: String, extasks: List[Task])
    : (String, List[Task]) = {
        var tasks: List[Task] = List()
        var log = ""
        var msg = ""
        var startTime: Long = 0

        if (extasks.exists(_._1.equals("fileconfig"))) {
            msg = "omitting fileconfig generation, because a serialized version was loaded"
        } else {
            val configFile = if (caseStudy.equals("linux"))
                opt.getRootFolder + "Linux_allyes_modified.config"
            else if (caseStudy.equals("busybox"))
                opt.getRootFolder + "BusyboxBigConfig.config"
            else if (caseStudy.equals("openssl"))
                opt.getRootFolder + "OpenSSL.config"
            else if (caseStudy.equals("sqlite"))
                opt.getRootFolder + "SQLite.config"
            else
                throw new Exception("unknown case Study, give linux, busybox, or openssl")
            startTime = System.currentTimeMillis()
            val (configs, logmsg) = getConfigsFromFiles(features, fm, new File(configFile))
            tasks :+= Pair("fileconfig", configs)
            msg = "Time for config generation (singleconf): " + (System.currentTimeMillis() - startTime) + " ms\n" + logmsg
        }
        println(msg)
        log = log + msg + "\n"
        (log, tasks)
    }

    private def buildConfigurationsPairwise(tunit: TranslationUnit, fm: FeatureModel, opt: FamilyBasedVsSampleBasedOptions,
                                            configDir: File, caseStudy: String, extasks: List[Task])
    : (String, List[Task]) = {
        var tasks: List[Task] = List()
        var log = ""
        var msg = ""
        var startTime: Long = 0

        if (extasks.exists(_._1.equals("pairwise"))) {
            msg = "omitting pairwise generation, because a serialized version was loaded"
        } else {
            var productsFile: File = null
            var dimacsFM: File = null
            var featureprefix = ""
            if (caseStudy == "linux") {
                productsFile = new File(opt.getRootFolder + "TypeChef-LinuxAnalysis/linux_pairwise_configs.csv")
                dimacsFM = new File(opt.getRootFolder + "TypeChef-LinuxAnalysis/2.6.33.3-2var.dimacs")
                featureprefix = "CONFIG_"
            } else if (caseStudy == "busybox") {
                productsFile = new File(opt.getRootFolder + "TypeChef-BusyboxAnalysis/busybox_pairwise_configs.csv")
                dimacsFM = new File(opt.getRootFolder + "TypeChef-BusyboxAnalysis/BB_fm.dimacs")
                featureprefix = "CONFIG_"
            } else if (caseStudy == "openssl") {
                productsFile = new File(opt.getRootFolder + "TypeChef-OpenSSLAnalysis/openssl-1.0.1c/openssl_pairwise_configs.csv")
                dimacsFM = new File(opt.getRootFolder + "TypeChef-OpenSSLAnalysis/openssl-1.0.1c/openssl.dimacs")
            } else if (caseStudy == "sqlite") {
                productsFile = new File(opt.getRootFolder + "cRefactor-SQLiteEvaluation/sqlite_pairwise_configs.csv")
                dimacsFM = new File(opt.getRootFolder + "cRefactor-SQLiteEvaluation/sqlite.dimacs")
            } else {
                throw new Exception("unknown case Study, give linux or busybox")
            }
            startTime = System.currentTimeMillis()

            val (configs, logmsg) = loadConfigurationsFromCSVFile(productsFile, dimacsFM, features, fm, featureprefix)

            tasks :+= Pair("pairwise", configs)
            msg = "Time for config generation (pairwise): " + (System.currentTimeMillis() - startTime) + " ms\n" + logmsg
        }
        println(msg)
        log = log + msg + "\n"
        (log, tasks)
    }

    private def buildConfigurationsCodecoverageNH(tunit: TranslationUnit, fm: FeatureModel, configDir: File, caseStudy: String, extasks: List[Task])
    : (String, List[Task]) = {
        var tasks: List[Task] = List()
        var log = ""
        var msg = ""
        var startTime: Long = 0
        if (extasks.exists(_._1.equals("coverage_noHeader"))) {
            msg = "omitting coverage_noHeader generation, because a serialized version was loaded"
        } else {
            startTime = System.currentTimeMillis()
            val (configs, logmsg) = configurationCoverage(tunit, fm, features, List(),
                preferDisabledFeatures = false, includeVariabilityFromHeaderFiles = false)
            tasks :+= Pair("coverage_noHeader", configs)
            msg = "Time for config generation (coverage_noHeader): " + (System.currentTimeMillis() - startTime) + " ms\n" + logmsg
        }
        println(msg)
        log = log + msg + "\n"

        (log, tasks)
    }

    private def buildConfigurationsCodecoverage(tunit: TranslationUnit, fm: FeatureModel, configDir: File, caseStudy: String, extasks: List[Task])
    : (String, List[Task]) = {
        var tasks: List[Task] = List()
        var log = ""
        var msg = ""
        var startTime: Long = 0
        if (caseStudy != "linux") {
            if (extasks.exists(_._1.equals("coverage"))) {
                msg = "omitting coverage generation, because a serialized version was loaded"
            } else {
                startTime = System.currentTimeMillis()
                val (configs, logmsg) = configurationCoverage(tunit, fm, features, List(),
                    preferDisabledFeatures = false, includeVariabilityFromHeaderFiles = true)
                tasks :+= Pair("coverage", configs)
                msg = "Time for config generation (coverage): " + (System.currentTimeMillis() - startTime) + " ms\n" + logmsg
            }
            println(msg)
            log = log + msg + "\n"
        } else {
            println("omit code coverage for case study linux; computation is too expensive!")
        }

        (log, tasks)
    }

    /**
     * returns: (log:String, configs: List[Pair[String,List[SimpleConfiguration] ] ])
     * log is a compilation of the log messages
     * the configs-list contains pairs of the name of the config-generation method and the respective generated configs
     *
     */
    def buildConfigurations(tunit: TranslationUnit, fm: FeatureModel, opt: FamilyBasedVsSampleBasedOptions,
                            configdir: File, caseStudy: String): (String, List[Task]) = {
        var msg: String = ""
        var log: String = ""
        println("generating configurations.")
        var startTime: Long = 0
        initializeFeatureList(tunit)

        var tasks: List[Task] = List()

        /** try to load tasks from exisiting files */
        if (configdir.exists() && new File(configdir, "featurehashmap.ser").exists()) {

            startTime = System.currentTimeMillis()
            println("loading tasks from serialized files")
            tasks = loadSerializedTasks(features, configdir)
            msg = "Time for serialization loading: " + (System.currentTimeMillis() - startTime) + " ms\n"
            println(msg)
            log = log + msg + "\n"
        }

        /** pairwise configurations */
        if (opt.pairwise) {
            val (plog, ptasks) = buildConfigurationsPairwise(tunit, fm, opt, configdir, caseStudy, tasks)
            log = log + plog
            tasks ++= ptasks
        } else {
            tasks = tasks.filterNot(_._1 == "pairwise")
        }

        /** code coverage - no Header files */
        if (opt.codecoverageNH) {
            val (clog, ctasks) = buildConfigurationsCodecoverageNH(tunit, fm, configdir, caseStudy, tasks)
            log = log + clog
            tasks ++= ctasks
        } else {
            tasks = tasks.filterNot(_._1 == "coverage_noHeader")
        }

        /** code coverage - including Header files */
        if (opt.codecoverage) {
            val (clog, ctasks) = buildConfigurationsCodecoverage(tunit, fm, configdir, caseStudy, tasks)
            log = log + clog
            tasks ++= ctasks
        } else {
            tasks = tasks.filterNot(_._1 == "coverage")
        }

        /** singleconf */
        if (opt.singleconf) {
            val (flog, ftasks) = buildConfigurationsSingleConf(tunit, fm, opt, configdir, caseStudy, tasks)
            log = log + flog
            tasks ++= ftasks
        } else {
            tasks = tasks.filterNot(_._1 == "fileconfig")
        }

        /** family */
        if (opt.family) {
            val (flog, ftasks) = ("", List(Pair("family", List(new SimpleConfiguration(List(), List())))))
            log = log + flog
            tasks ++= ftasks
        } else {
            tasks = tasks.filterNot(_._1 == "family")
        }

        /** Single-wise */

        /*
                {
                    if (tasks.find(_._1.equals("singleWise")).isDefined) {
                        msg = "omitting singleWise generation, because a serialized version was loaded"
                    } else {
                        startTime = System.currentTimeMillis()
                        val (configs, logmsg) = getAllSinglewiseConfigurations(features, fm, configurationCollection, preferDisabledFeatures = false)
                        tasks :+= Pair("singleWise", configs)

                        configurationCollection ++= configs
                        msg = "Time for config generation (singleWise): " + (System.currentTimeMillis() - startTime) + " ms\n" + logmsg
                    }
                    println(msg)
                    log = log + msg + "\n"
                }
        */

        /** Pairwise MAX */
        /*
                {
                    if (tasks.find(_._1.equals("pairWiseMax")).isDefined) {
                        msg = "omitting pairWiseMax generation, because a serialized version was loaded"
                    } else {
                        startTime = System.currentTimeMillis()
                        val (configs, logmsg) = getAllPairwiseConfigurations(features, fm, configurationCollection, preferDisabledFeatures = false)
                        tasks :+= Pair("pairWiseMax", configs)
                        configurationCollection ++= configs
                        msg = "Time for config generation (pairwiseMax): " + (System.currentTimeMillis() - startTime) + " ms\n" + logmsg
                    }
                    println(msg)
                    log = log + msg + "\n"
                }
        */

        /** Pairwise */
        /*
        if (tasks.find(_._1.equals("pairWise")).isDefined) {
            msg = "omitting pairWise generation, because a serialized version was loaded"
        } else {
            startTime = System.currentTimeMillis()
            tasks :+= Pair("pairWise", getAllPairwiseConfigurations(features,fm, preferDisabledFeatures=true))
            msg = "Time for config generation (pairwise): " + (System.currentTimeMillis() - startTime) + " ms\n"
        }
            println(msg)
            log = log + msg + "\n"
        */

        /** Just one hardcoded config */
        /*
                    tasks :+= Pair("hardcoded", getOneConfigWithFeatures(
                      List("CONFIG_LOCK_STAT"),
                      List("CONFIG_DEBUG_LOCK_ALLOC"),
                      features,fm, true)
                      )
        */
        (log, tasks)
    }

    private def loadConfigurationsFromCSVFile(csvFile: File, dimacsFile: File,
                                              features: List[SingleFeatureExpr],
                                              fm: FeatureModel, fnamePrefix: String = ""): (List[SimpleConfiguration], String) = {
        var retList: List[SimpleConfiguration] = List()

        // determine the feature ids used by the sat solver from the dimacs file
        // dimacs format (c stands for comment) is "c 3779 AT76C50X_USB"
        // we have to pre-set index 0, so that the real indices start with 1
        var featureNamesTmp: List[String] = List("--dummy--")
        val featureMap: scala.collection.mutable.HashMap[String, SingleFeatureExpr] = new scala.collection.mutable.HashMap()
        var currentLine: Int = 1

        for (line: String <- Source.fromFile(dimacsFile).getLines().takeWhile(_.startsWith("c"))) {
            val lineElements: Array[String] = line.split(" ")
            if (!lineElements(1).endsWith("$")) {
                // feature indices ending with $ are artificial and can be ignored here
                assert(augmentString(lineElements(1)).toInt.equals(currentLine), "\"" + lineElements(1) + "\"" + " != " + currentLine)
                featureNamesTmp ::= lineElements(2)
            }
            currentLine += 1
        }

        // maintain a hashmap that maps feature names to corresponding feature expressions (SingleFeatureExpr)
        // we only store those features that occur in the file (keeps configuration small);
        // the rest is not important for the configuration;
        val featureNames: Array[String] = featureNamesTmp.reverse.toArray
        featureNamesTmp = null
        for (i <- 0.to(featureNames.length - 1)) {
            val searchResult = features.find(_.feature.equals(fnamePrefix + featureNames(i)))
            if (searchResult.isDefined) {
                featureMap.update(featureNames(i), searchResult.get)
            }
        }

        // parse configurations
        // format is:
        // Feature\Product;0;..;N;       // number of Products (N+1)
        // FeatureA;-;X;....;            // exclusion of FeatureA in Product 0 and inclusion of FeatureA in Product 1
        // FeatureB                      // additional features
        // ...
        val csvLines = Source.fromFile(csvFile).getLines()
        val numProducts = csvLines.next().split(";").last.toInt + 1

        // create and initialize product configurations array
        val pconfigurations = new Array[(List[SingleFeatureExpr], List[SingleFeatureExpr])](numProducts)
        for (i <- 0 to numProducts - 1) {
            pconfigurations.update(i, (List(), List()))
        }

        // iterate over all lines with Features, determine the selection/deselection in available products and add it to
        // product configurations (true features / false features)
        while (csvLines.hasNext) {
            val featureLine = csvLines.next().split(";")

            for (i <- 1 to numProducts) {
                if (featureMap.contains(featureLine(0))) {
                    var product = pconfigurations(i - 1)
                    if (featureLine(i) == "X") {
                        product = product.copy(_1 = featureMap(featureLine(0)) :: product._1)
                    } else {
                        product = product.copy(_2 = featureMap(featureLine(0)) :: product._2)
                    }
                    pconfigurations.update(i - 1, product)
                }
            }
        }

        // create a single configuration from the true features and false features list
        for (i <- 0 to pconfigurations.length - 1) {
            val config = new SimpleConfiguration(pconfigurations(i)._1, pconfigurations(i)._2)

            // need to check the configuration here again.
            if (!config.toFeatureExpr.getSatisfiableAssignment(fm, features.toSet, 1 == 1).isDefined) {
                println("no satisfiable solution for product (" + i + "): " + csvFile)
            } else {
                retList ::= config
            }
        }

        (retList, "Generated Configs: " + retList.size + "\n")
    }

    private def countNumberOfASTElements(ast: AST): Long = {
        def countNumberOfASTElementsHelper(a: Any): Long = {
            a match {
                case l: List[_] => l.map(countNumberOfASTElementsHelper).sum
                case _: FeatureExpr => 0
                case p: Product => 1 + p.productIterator.toList.map(countNumberOfASTElementsHelper).sum
                case _ => 1
            }
        }
        countNumberOfASTElementsHelper(ast)
    }
<<<<<<< HEAD


    def typecheckProducts(fm_scanner: FeatureModel, fm_ts: FeatureModel, ast: AST, opt: FamilyBasedVsSampleBasedOptions,
                          logMessage: String) {
=======
    
    def initSampling(fm_scanner: FeatureModel, fm: FeatureModel, ast: TranslationUnit, opt: FamilyBasedVsSampleBasedOptions,
                     logMessage: String): (String, String, List[Task]) = {
>>>>>>> 26286b3f
        var caseStudy = ""
        var thisFilePath: String = ""
        val fileAbsPath = new File(new File(".").getAbsolutePath, opt.getFile).toString
        if (fileAbsPath.contains("linux-2.6.33.3")) {
            thisFilePath = fileAbsPath.substring(fileAbsPath.lastIndexOf("linux-2.6.33.3"))
            caseStudy = "linux"
        } else if (fileAbsPath.contains("busybox-1.18.5")) {
            thisFilePath = fileAbsPath.substring(fileAbsPath.lastIndexOf("busybox-1.18.5"))
            caseStudy = "busybox"
        } else if (fileAbsPath.contains("openssl-1.0.1c")) {
            thisFilePath = fileAbsPath.substring(fileAbsPath.lastIndexOf("openssl-1.0.1c"))
            caseStudy = "openssl"
        } else if (fileAbsPath.contains("SQLite")) {
            thisFilePath = fileAbsPath
            caseStudy = "sqlite"
        } else {
            thisFilePath = opt.getFile
        }

        val configSerializationDir = new File(thisFilePath.substring(0, thisFilePath.length - 2))

        val (configGenLog: String, typecheckingTasks: List[Task]) =
            buildConfigurations(ast, fm, opt, configSerializationDir, caseStudy)
        saveSerializationOfTasks(typecheckingTasks, features, configSerializationDir, opt.getFile)
        (configGenLog, thisFilePath, typecheckingTasks)
    }

    private class StopWatch {
        var lastStart: Long = 0
        var currentPeriod: String = "none"
        var currentPeriodId: Int = 0
        var times: Map[(Int, String), Long] = Map()
        val tb = java.lang.management.ManagementFactory.getThreadMXBean
        val nstoms = 1000000

        private def genId(): Int = { currentPeriodId += 1; currentPeriodId }

        def start(period: String) {
            val now = tb.getCurrentThreadCpuTime
            val lastTime = (now - lastStart) / nstoms
            times = times + ((genId(), currentPeriod) -> lastTime)
            lastStart = now
            currentPeriod = period
        }

        def get(period: String): Long = times.filter(v => v._1._2 == period).headOption.map(_._2).getOrElse(0)

        override def toString = {
            var res = "timing "
            val switems = times.toList.filterNot(x => x._1._2 == "none" || x._1._2 == "done").sortBy(_._1._1)

            if (switems.size > 0) {
                res = res + "("
                res = res + switems.map(_._1._2).reduce(_ + ", " + _)
                res = res + ")\n"
                res = res + switems.map(_._2.toString).reduce(_ + ";" + _)
            }
            res
        }
    }

<<<<<<< HEAD
    def median(s: Seq[Long]) = {
        val (lower, upper) = s.sortWith(_ < _).splitAt(s.size / 2)
        if (s.size % 2 == 0) (lower.last + upper.head) / 2 else upper.head
=======
    def checkErrorsAgainstSamplingConfigs(fm_scanner: FeatureModel, fm: FeatureModel, ast: TranslationUnit, opt: FamilyBasedVsSampleBasedOptions,
                                          logMessage: String) {

        val (log, fileID, samplingTasks) = initSampling(fm_scanner, fm, ast, opt, logMessage)
        val samplingTastsWithoutFamily = samplingTasks.filterNot { x => x._1 == "family" }
        println("starting error checking.")
        val sw = new StopWatch()

        sw.start("typechecking")
        val ts = new CTypeSystemFrontend(ast, fm, opt) with CTypeCache with CDeclUse
        ts.checkASTSilent
        sw.start("initsa")
        val sa = new CIntraAnalysisFrontend(ast, ts.asInstanceOf[CTypeSystemFrontend with CTypeCache with CDeclUse], fm)

        val outFilePrefix: String = fileID.substring(0, fileID.length - 2)

        sw.start("doublefree")
        sa.doubleFree()
        sw.start("uninitializedmemory")
        sa.uninitializedMemory()
        sw.start("casetermination")
        sa.caseTermination()
        sw.start("xfree")
        sa.xfree()
        sw.start("danglingswitchcode")
        sa.danglingSwitchCode()
        sw.start("cfginnonvoidfunc")
        sa.cfgInNonVoidFunc()
        sw.start("checkstdlibfuncreturn")
        sa.stdLibFuncReturn()
        sw.start("deadstore")
        sa.deadStore()
        sw.start("done")

        val file: File = new File(outFilePrefix + ".errreport")
        file.getParentFile.mkdirs()
        val fw: FileWriter = new FileWriter(file)
        fw.write("File : " + fileID + "\n")
        fw.write("Features : " + features.size + "\n")
        fw.write(log + "\n")

        fw.write("Potential number of data-flow errors: " + sa.errors.size + "\n\n")

        for (e <- sa.errors) fw.write(e + "\n\n")

        var caughterrorsmap = Map[String, Integer]()
        for ((name, _) <- samplingTastsWithoutFamily) caughterrorsmap += ((name, 0))


        // check for each error whether the tasklist of an sampling approach contains a configuration
        // that fullfills the error condition (using evaluate)
        for (e <- sa.errors) {
            for ((name, tasklist) <- samplingTastsWithoutFamily ) {
                if (tasklist.exists { x => e.condition.evaluate(x.getTrueSet.map(_.feature)) })
                    caughterrorsmap += ((name, 1 + caughterrorsmap(name)))
            }
        }

        val reslist = ("all", sa.errors.size) :: caughterrorsmap.toList.sortBy(_._1)
        fw.write(reslist.map(_._1).mkString(";") + "\n")
        fw.write(reslist.map(_._2).mkString(";") + "\n")

        println(sw.toString)

        fw.close()
    }

    def typecheckProducts(fm_scanner: FeatureModel, fm: FeatureModel, ast: TranslationUnit, opt: FamilyBasedVsSampleBasedOptions,
                          logMessage: String) {

        val (configGenLog, thisFilePath, typecheckingTasks) = initSampling(fm_scanner, fm, ast, opt, logMessage)
        analyzeTasks(typecheckingTasks, ast, fm, opt, thisFilePath, startLog = configGenLog)
>>>>>>> 26286b3f
    }

    def parseFile(stream: InputStream, file: String, dir: String): TranslationUnit = {
        val ast: AST = new ParserMain(new CParser).parserMain(
            () => CLexer.lexStream(stream, file, Collections.singletonList(dir), null), new CTypeContext, SilentParserOptions)
        ast.asInstanceOf[TranslationUnit]
    }

    private def liveness(tunit: AST, udm: UseDeclMap, env: ASTEnv, fm: FeatureModel = FeatureExprFactory.empty) {
        val fdefs = filterAllASTElems[FunctionDef](tunit)
        fdefs.map( x => intraDataflowAnalysis(x, udm, env, fm))
    }

    private def intraDataflowAnalysis(f: FunctionDef, udm: UseDeclMap, env: ASTEnv, fm: FeatureModel) {
        if (f.stmt.innerStatements.isEmpty) return

        val pp = getAllPred(f, FeatureExprFactory.empty, env)
        val li = new Liveness(f, env, udm, FeatureExprFactory.empty)

        val nss = pp.map(_._1).filterNot(x => x.isInstanceOf[FunctionDef])

        for (s <- nss) {
            li.out(s)
        }
    }

    def analyzeTasks(tasks: List[Task], tunit: TranslationUnit, fm: FeatureModel, opt: FamilyBasedVsSampleBasedOptions,
<<<<<<< HEAD
                     fileID: String, startLog: String = "") {
        val log: String = startLog
        val nstoms = 1000000
        println("starting product checking.")


        // measurement
        val tb = java.lang.management.ManagementFactory.getThreadMXBean
        var foundError: Boolean = false
        var lastTime: Long = 0
        var curTime: Long = 0
=======
                                fileID: String, startLog: String = "") {
      val log: String = startLog
      val nstoms = 1000000
      println("start analysis.")
>>>>>>> 26286b3f


<<<<<<< HEAD
        // warmup jvm
        {
            val folder = opt.getRootFolder + "TypeChef/CTypeChecker/src/test/resources/testfiles/"
            val fname = folder + "boa.pi"
            val istream: InputStream = new FileInputStream(fname)
            val ast = parseFile(istream, fname, folder)
            warmUp(ast)
        }

        val ts = new CTypeSystemFrontend(tunit, fm) with CDeclUse
        lastTime = tb.getCurrentThreadCpuTime
        foundError |= !ts.checkASTSilent
        curTime = (tb.getCurrentThreadCpuTime - lastTime)
        val familyTime: Long = curTime / nstoms

        println("fam-time: " + (familyTime))

        // analysis initialization and warm-up
        var lastTimeDf: Long = 0
        var curTimeDf: Long = 0

        lastTimeDf = tb.getCurrentThreadCpuTime
        liveness(tunit, ts.getUseDeclMap, fm)
        curTimeDf = (tb.getCurrentThreadCpuTime - lastTimeDf)
        val timeDfFamily = curTimeDf / nstoms
=======
        // measurement
        val tb = java.lang.management.ManagementFactory.getThreadMXBean
>>>>>>> 26286b3f

        if (tasks.size > 0) println("start task - checking (" + tasks.size + " tasks)")
        // results (taskName, (NumConfigs, productDerivationTimes, errors, typecheckingTimes, dataflowTimes))
        var configCheckingResults: List[(String, (Int, List[Long], Int, List[Long], List[Long]))] = List()
        for ((taskDesc: String, configs: List[SimpleConfiguration]) <- tasks) {
            var configurationsWithErrors = 0
            var current_config = 0
            var productDerivationTimes: List[Long] = List()
            var tcProductTimes: List[Long] = List()
            var dfProductTimes: List[Long] = List()
            for (config <- configs) {
                current_config += 1

                // product derivation
                val productDerivationStart = tb.getCurrentThreadCpuTime
                val selectedFeatures = config.getTrueSet.map(_.feature)
                val product: TranslationUnit =
                    if (taskDesc == "family") tunit
                    else ProductDerivation.deriveProduct[TranslationUnit](tunit, selectedFeatures)

                val productDerivationDiff = tb.getCurrentThreadCpuTime - productDerivationStart
                productDerivationTimes ::= (productDerivationDiff / nstoms)
                println("checking configuration " + current_config + " of " + configs.size + " (" +
                    fileID + " , " + taskDesc + ")" + "(" + countNumberOfASTElements(product) + ")" +
                    "(" + selectedFeatures.size + ")"
                )

                val ts = if (taskDesc == "family") new CTypeSystemFrontend(product, fm) with CDeclUse
                         else new CTypeSystemFrontend(product) with CDeclUse

                // typechecking measurement
                var foundError: Boolean = false
                var lastTime: Long = 0
                var curTime: Long = 0

                lastTime = tb.getCurrentThreadCpuTime
                foundError |= !ts.checkASTSilent
                curTime = tb.getCurrentThreadCpuTime - lastTime
                val productTime: Long = curTime / nstoms

                tcProductTimes ::= productTime // append to the beginning of tcProductTimes

                // liveness measurement
                var lastTimeDf: Long = 0
                var curTimeDf: Long = 0

                lastTimeDf = tb.getCurrentThreadCpuTime
                val env = CASTEnv.createASTEnv(product)
                liveness(product, ts.getUseDeclMap, env)
                curTimeDf = tb.getCurrentThreadCpuTime - lastTimeDf
                val timeDataFlowProduct = curTimeDf / nstoms

                dfProductTimes ::= timeDataFlowProduct // add to the head - reverse later

                if (foundError) configurationsWithErrors += 1
            }
            // reverse tcProductTimes to get the ordering correct
            configCheckingResults ::=(taskDesc, (configs.size, productDerivationTimes.reverse, configurationsWithErrors, dfProductTimes.reverse, tcProductTimes.reverse))
        }

<<<<<<< HEAD
        val file: File = new File(outFilePrefix + ".vaareport")
        file.getParentFile.mkdirs()
        val fw: FileWriter = new FileWriter(file)
        fw.write("File : " + fileID + "\n")
        fw.write("Features : " + features.size + "\n")
        fw.write(log + "\n")
=======
      val file: File = new File(fileID + "_" + tasks.map(_._1).mkString + ".vaareport")
      file.getParentFile.mkdirs()
      val fw: FileWriter = new FileWriter(file)
      fw.write("File : " + fileID + "\n")
      fw.write("Features : " + features.size + "\n")
      fw.write(log + "\n")
>>>>>>> 26286b3f

        for ((taskDesc, (numConfigs, productDerivationTimes, errors, dfProductTimes, tcProductTimes)) <- configCheckingResults) {
            fw.write("\n -- Task: " + taskDesc + "\n")
            fw.write("(" + taskDesc + ")Processed configurations: " + numConfigs + "\n")
            fw.write("(" + taskDesc + ")Product Derivation Times: " + productDerivationTimes.mkString(",") + "\n")
            fw.write("(" + taskDesc + ")Configurations with errors: " + errors + "\n")
            fw.write("(" + taskDesc + ")TypecheckingSum Products: " + tcProductTimes.filter(_ > 0).sum + " ms\n")
            fw.write("(" + taskDesc + ")Typechecking Products: " + tcProductTimes.mkString(",") + "\n")
            fw.write("(" + taskDesc + ")DataflowSum Products: " + dfProductTimes.filter(_ > 0).sum + " ms\n")
            fw.write("(" + taskDesc + ")Dataflow Products: " + dfProductTimes.mkString(",") + "\n")
            fw.write("\n")
        }
        fw.close()

    }

    def configListContainsFeaturesAsEnabled(lst: List[SimpleConfiguration], features: Set[SingleFeatureExpr]): Boolean = {
        for (conf <- lst) {
            if (conf.containsAllFeaturesAsEnabled(features))
                return true
        }
        false
    }

    def getOneConfigWithFeatures(trueFeatures: List[String], falseFeatures: List[String],
                                 allFeatures: List[SingleFeatureExpr], fm: FeatureModel, fixConfig: Boolean = true): List[SimpleConfiguration] = {
        var partConfig: FeatureExpr = FeatureExprFactory.True
        var remainingFeatures: List[SingleFeatureExpr] = allFeatures
        var trueFeatureObjects: List[SingleFeatureExpr] = List()
        for (fName: String <- trueFeatures) {
            val fIndex: Int = remainingFeatures.indexWhere({
                (f: SingleFeatureExpr) => f.feature.equals(fName)
            })
            if (fIndex != -1) {
                //-1 := no feature found
                partConfig = partConfig.and(remainingFeatures.apply(fIndex))
                trueFeatureObjects ::= remainingFeatures.apply(fIndex)
                // I know this is horrible. But it will be used only for debugging
            } else {
                //throw new IllegalArgumentException("Feature not found: " + fName)
                println("Feature not found: " + fName)
            }
            remainingFeatures = remainingFeatures.slice(0, fIndex) ++ remainingFeatures.slice(fIndex + 1, remainingFeatures.length + 1)
        }
        var falseFeatureObjects: List[SingleFeatureExpr] = List()
        for (fName: String <- falseFeatures) {
            val fIndex: Int = remainingFeatures.indexWhere({
                (f: SingleFeatureExpr) => f.feature.equals(fName)
            })
            if (fIndex != -1) {
                //-1 := no feature found
                partConfig = partConfig.andNot(remainingFeatures.apply(fIndex))
                // I know this is horrible. But it will be used only for debugging
                falseFeatureObjects ::= remainingFeatures.apply(fIndex)
            } else {
                //throw new IllegalArgumentException("Feature not found: " + fName)
                println("Feature not found: " + fName)
            }
            remainingFeatures = remainingFeatures.slice(0, fIndex) ++ remainingFeatures.slice(fIndex + 1, remainingFeatures.length + 1)
        }
        println("cecking satisfiability of " + partConfig.toTextExpr)
        if (partConfig.isSatisfiable(fm)) {
            if (fixConfig) {
                val completeConfig = completeConfiguration(partConfig, remainingFeatures, fm)
                if (completeConfig == null) {
                    throw new IllegalArgumentException("PartialConfig has no satisfiable extension!")
                } else {
                    List(completeConfig)
                }
            } else {
                List(new SimpleConfiguration(trueFeatureObjects, falseFeatureObjects))
            }
        } else {
            throw new IllegalArgumentException("PartialConfig \"" + partConfig.toTextExpr + "\" is not satisfiable!")
        }
    }

    def getAllSinglewiseConfigurations(features: List[SingleFeatureExpr], fm: FeatureModel,
                                       existingConfigs: List[SimpleConfiguration] = List(),
                                       preferDisabledFeatures: Boolean): (List[SimpleConfiguration], String) = {
        var unsatCombinations = 0
        var alreadyCoveredCombinations = 0
        println("generating single-wise configurations")
        var pwConfigs: List[SimpleConfiguration] = List()
        for (f1 <- features) {
            if (!configListContainsFeaturesAsEnabled(pwConfigs ++ existingConfigs, Set(f1))) {
                // this pair was not considered yet
                val conf = f1
                val completeConfig = completeConfiguration(conf, features, fm)
                if (completeConfig != null) {
                    pwConfigs ::= completeConfig
                } else {
                    //println("no satisfiable configuration for feature " + f1)
                    unsatCombinations += 1
                }
            } else {
                //println("feature " + f1 + " already covered")
                alreadyCoveredCombinations += 1
            }
        }
        (pwConfigs,
            " unsatisfiableCombinations:" + unsatCombinations + "\n" +
                " already covered combinations:" + alreadyCoveredCombinations + "\n" +
                " created combinations:" + pwConfigs.size + "\n")
    }

    /**
     * This version of the single-wise configs creation method collects compatible features as long as possible to create fewer configurations.
     * It works, however we need more time to execute the additional sat calls.
     * Test on "kernel/time/clocksource.c": time 91sec (normal 30sec) created configs 9 (normal 21)
     * @param features list of features
     * @param fm input feature model
     * @param existingConfigs list of configs
     * @param preferDisabledFeatures flag
     * @return
     */
    def getAllSinglewiseConfigurations_fewerConfigs(features: List[SingleFeatureExpr], fm: FeatureModel,
                                                    existingConfigs: List[SimpleConfiguration] = List(),
                                                    preferDisabledFeatures: Boolean): (List[SimpleConfiguration], String) = {
        var unsatCombinations = 0
        var alreadyCoveredCombinations = 0
        println("generating single-wise configurations")
        var pwConfigs: List[SimpleConfiguration] = List()
        var prevExpression: List[FeatureExpr] = List()
        var prevConfig: SimpleConfiguration = null
        for (f1 <- features) {
            if (!configListContainsFeaturesAsEnabled(pwConfigs ++ existingConfigs, Set(f1))) {
                // this feature was not considered yet
                // try to add to previous configs
                val ex = if (prevConfig != null) prevExpression.fold(FeatureExprFactory.True)({
                    (fe1, fe2) => fe1.and(fe2)
                })
                else f1
                val completeConfig = completeConfiguration(ex, features, fm)
                if (completeConfig != null) {
                    //println("added feature to running config")
                    prevExpression ::= f1
                    prevConfig = completeConfig
                } else {
                    if (prevConfig != null)
                        pwConfigs ::= prevConfig
                    prevExpression = List(f1)
                    val completeConfig = completeConfiguration(ex, features, fm)
                    if (completeConfig != null) {
                        //println("Started new running config")
                        prevConfig = completeConfig
                    } else {
                        prevExpression = List(FeatureExprFactory.True)
                        prevConfig = null
                        //println("no satisfiable configuration for feature " + f1)
                        unsatCombinations += 1
                    }
                }
            } else {
                //println("feature " + f1 + " already covered")
                alreadyCoveredCombinations += 1
            }
        }
        if (prevConfig != null)
            pwConfigs ::= prevConfig
        //for (f1 <- features)
        //    if (!configListContainsFeaturesAsEnabled(pwConfigs ++ existingConfigs, Set(f1)))
        //        println("results do not contain " + f1.feature)
        (pwConfigs,
            " unsatisfiableCombinations:" + unsatCombinations + "\n" +
                " already covered combinations:" + alreadyCoveredCombinations + "\n" +
                " created combinations:" + pwConfigs.size + "\n")
    }

    def getAllPairwiseConfigurations(features: List[SingleFeatureExpr], fm: FeatureModel,
                                     existingConfigs: List[SimpleConfiguration] = List(),
                                     preferDisabledFeatures: Boolean): (List[SimpleConfiguration], String) = {
        var unsatCombinations = 0
        var alreadyCoveredCombinations = 0
        val startTime = System.currentTimeMillis()
        println("generating pair-wise configurations")
        var pwConfigs: List[SimpleConfiguration] = List()

        // this for-loop structure should avoid pairs like "(A,A)" and ( "(A,B)" and "(B,A)" )
        for (index1 <- 0 to features.size - 1) {
            val f1 = features(index1)
            var f1Configs = (pwConfigs ++ existingConfigs).filter({
                _.containsAllFeaturesAsEnabled(Set(f1))
            })
            for (index2 <- index1 + 1 to features.size - 1) {
                val f2 = features(index2)
                //if (!configListContainsFeaturesAsEnabled(pwConfigs ++ existingConfigs, Set(f1, f2))) {
                if (!configListContainsFeaturesAsEnabled(f1Configs, Set(f2))) {
                    // this pair was not considered yet
                    val confEx = FeatureExprFactory.True.and(f1).and(f2)
                    // make config complete by choosing the other features
                    val completeConfig = completeConfiguration(confEx, features, fm, preferDisabledFeatures)
                    if (completeConfig != null) {
                        pwConfigs ::= completeConfig
                        f1Configs ::= completeConfig
                    } else {
                        //println("no satisfiable configuration for features " + f1 + " and " + f2)
                        unsatCombinations += 1
                    }
                } else {
                    //println("feature combination " + f1 + " and " + f2 + " already covered")
                    alreadyCoveredCombinations += 1
                }
                //if (System.currentTimeMillis() - startTime > 60000) { // should be 1 minute
                if (System.currentTimeMillis() - startTime > 600000) {
                    // should be 10 minutes
                    val todo = features.size
                    val done = index1 - 1
                    return (pwConfigs,
                        " unsatisfiableCombinations:" + unsatCombinations + "\n" +
                            " already covered combinations:" + alreadyCoveredCombinations + "\n" +
                            " created combinations:" + pwConfigs.size + "\n" +
                            " generation stopped after 10 minutes (" + index1 + "/" + features.size + " features processed in outer loop) => (" + ((done * done + 2 * done + 2 * todo * 100) / (todo * todo)) + "% done)\n")
                }
            }
        }
        (pwConfigs,
            " unsatisfiableCombinations:" + unsatCombinations + "\n" +
                " already covered combinations:" + alreadyCoveredCombinations + "\n" +
                " created combinations:" + pwConfigs.size + "\n")
    }

    def getAllTriplewiseConfigurations(features: List[SingleFeatureExpr], fm: FeatureModel,
                                       existingConfigs: List[SimpleConfiguration] = List(),
                                       preferDisabledFeatures: Boolean): (List[SimpleConfiguration], String) = {
        var unsatCombinations = 0
        var alreadyCoveredCombinations = 0
        println("generating triple-wise configurations")
        var pwConfigs: List[SimpleConfiguration] = List()
        // this for-loop structure should avoid pairs like "(A,A)" and ( "(A,B)" and "(B,A)" )
        for (index1 <- 0 to features.size - 1) {
            val f1 = features(index1)
            for (index2 <- index1 to features.size - 1) {
                val f2 = features(index2)
                for (index3 <- index2 to features.size - 1) {
                    val f3 = features(index3)
                    if (!configListContainsFeaturesAsEnabled(pwConfigs ++ existingConfigs, Set(f1, f2, f3))) {
                        // this pair was not considered yet
                        val conf = FeatureExprFactory.True.and(f1).and(f2).and(f3)
                        // make config complete by choosing the other features
                        val completeConfig = completeConfiguration(conf, features, fm)
                        if (completeConfig != null) {
                            pwConfigs ::= completeConfig
                        } else {
                            //println("no satisfiable configuration for features " + f1 + " and " + f2 + " and " + f3)
                            unsatCombinations += 1
                        }
                    } else {
                        //println("feature combination " + f1 + " and " + f2 + " and " + f3 + " already covered")
                        alreadyCoveredCombinations += 1
                    }
                }
            }
        }
        (pwConfigs,
            " unsatisfiableCombinations:" + unsatCombinations + "\n" +
                " already covered combinations:" + alreadyCoveredCombinations + "\n" +
                " created combinations:" + pwConfigs.size + "\n")
    }


    /*
    Configuration Coverage Method copied from Joerg and heavily modified :)
     */
    /**
     * Creates configurations based on the variability nodes found in the given AST.
     * Searches for variability nodes and generates enough configurations to cover all nodes.
     * Configurations do always satisfy the FeatureModel fm.
     * If existingConfigs is non-empty, no config will be created for nodes already covered by these configurations.
     * @param astRoot root of the AST
     * @param fm The Feature Model
     * @param features The set of "interestingFeatures". Only these features will be set in the configs.
     *                 (Normally the set of all features appearing in the file.)
     * @param existingConfigs described above
     * @param preferDisabledFeatures the sat solver will prefer (many) small configs instead of (fewer) large ones
     * @param includeVariabilityFromHeaderFiles if set to false (default) we will ignore variability in files not ending with ".c".
     *                                          This corresponds to the view of the developer of a ".c" file.
     * @return
     */
    def configurationCoverage(astRoot: TranslationUnit, fm: FeatureModel, features: List[SingleFeatureExpr],
                              existingConfigs: List[SimpleConfiguration] = List(), preferDisabledFeatures: Boolean,
                              includeVariabilityFromHeaderFiles: Boolean = false):
    (List[SimpleConfiguration], String) = {
        //val env = CASTEnv.createASTEnv(astRoot)
        val unsatCombinationsCacheFile = new File("unsatCombinationsCache.txt")
        // using this is not correct when different files have different presence conditions
        val useUnsatCombinationsCache = false
        val unsatCombinationsCache: scala.collection.immutable.HashSet[String] = if (useUnsatCombinationsCache && unsatCombinationsCacheFile.exists()) {
            new scala.collection.immutable.HashSet[String] ++ Source.fromFile(unsatCombinationsCacheFile).getLines().toSet
        } else {
            scala.collection.immutable.HashSet()
        }
        var unsatCombinations = 0
        var alreadyCoveredCombinations = 0
        var complexNodes = 0
        var simpleOrNodes = 0
        var simpleAndNodes = 0
        var nodeExpressions: Set[List[FeatureExpr]] = Set()
        def collectAnnotationLeafNodes(root: Any, previousFeatureExprs: List[FeatureExpr] = List(FeatureExprFactory.True), previousFile: String = null) {
            root match {
                case x: Opt[_] => {
                    if (x.feature.equals(previousFeatureExprs.head)) {
                        collectAnnotationLeafNodes(x.entry, previousFeatureExprs, previousFile)
                    } else {
                        collectAnnotationLeafNodes(x.entry, previousFeatureExprs.::(x.feature), previousFile)
                    }
                }
                case x: Choice[_] => {
                    collectAnnotationLeafNodes(x.thenBranch, previousFeatureExprs.::(x.feature), previousFile)
                    collectAnnotationLeafNodes(x.elseBranch, previousFeatureExprs.::(x.feature.not()), previousFile)
                }
                case l: List[_] =>
                    for (x <- l) {
                        collectAnnotationLeafNodes(x, previousFeatureExprs, previousFile)
                    }
                case x: AST => {
                    val newPreviousFile = if (x.getFile.isDefined) x.getFile.get else previousFile
                    if (x.productArity == 0) {
                        // termination point of recursion
                        if (includeVariabilityFromHeaderFiles ||
                            (newPreviousFile == null || newPreviousFile.endsWith(".c"))) {
                            if (!nodeExpressions.contains(previousFeatureExprs)) {
                                nodeExpressions += previousFeatureExprs
                            }
                        }
                    } else {
                        for (y <- x.productIterator.toList) {
                            collectAnnotationLeafNodes(y, previousFeatureExprs, newPreviousFile)
                        }
                    }
                }
                case Some(x) => {
                    collectAnnotationLeafNodes(x, previousFeatureExprs, previousFile)
                }
                case None => {}
                case One(x) => {
                    collectAnnotationLeafNodes(x, previousFeatureExprs, previousFile)
                }
                case o => {
                    // termination point of recursion
                    if (includeVariabilityFromHeaderFiles ||
                        (previousFile == null || previousFile.endsWith(".c"))) {
                        if (!nodeExpressions.contains(previousFeatureExprs)) {
                            nodeExpressions += previousFeatureExprs
                        }
                    }
                }
            }
        }
        collectAnnotationLeafNodes(astRoot, List(FeatureExprFactory.True), if (astRoot.getFile.isDefined) astRoot.getFile.get else null)

        // now optNodes contains all Opt[..] nodes in the file, and choiceNodes all Choice nodes.
        // True node never needs to be handled
        val handledExpressions = scala.collection.mutable.HashSet(FeatureExprFactory.True)
        var retList: List[SimpleConfiguration] = List()
        //inner function
        def handleFeatureExpression(fex: FeatureExpr) = {
            if (!handledExpressions.contains(fex) && !(useUnsatCombinationsCache && unsatCombinationsCache.contains(fex.toTextExpr))) {
                //println("fex : " + fex.toTextExpr)
                // search for configs that imply this node
                var isCovered: Boolean = false
                fex.getConfIfSimpleAndExpr() match {
                    case None => {
                        fex.getConfIfSimpleOrExpr() match {
                            case None => {
                                complexNodes += 1
                                isCovered = (retList ++ existingConfigs).exists(
                                {
                                    conf: SimpleConfiguration => conf.toFeatureExpr.implies(fex).isTautology(fm)
                                }
                                )
                            }
                            case Some((enabled: Set[SingleFeatureExpr], disabled: Set[SingleFeatureExpr])) => {
                                simpleOrNodes += 1
                                isCovered = (retList ++ existingConfigs).exists({
                                    conf: SimpleConfiguration => conf.containsAtLeastOneFeatureAsEnabled(enabled) ||
                                        conf.containsAtLeastOneFeatureAsDisabled(disabled)
                                })
                            }
                        }
                    }
                    case Some((enabled: Set[SingleFeatureExpr], disabled: Set[SingleFeatureExpr])) => {
                        simpleAndNodes += 1
                        isCovered = (retList ++ existingConfigs).exists({
                            conf: SimpleConfiguration => conf.containsAllFeaturesAsEnabled(enabled) &&
                                conf.containsAllFeaturesAsDisabled(disabled)
                        })
                    }
                }
                if (!isCovered) {
                    val completeConfig = completeConfiguration(fex, features, fm, preferDisabledFeatures)
                    if (completeConfig != null) {
                        retList ::= completeConfig
                        //println("created config for fex " + fex.toTextExpr)
                    } else {
                        if (useUnsatCombinationsCache) {
                            //unsatCombinationsCacheFile.getParentFile.mkdirs()
                            val fw = new FileWriter(unsatCombinationsCacheFile, true)
                            fw.write(fex.toTextExpr + "\n")
                            fw.close()
                        }
                        unsatCombinations += 1
                        //println("no satisfiable configuration for fex " + fex.toTextExpr)
                    }
                } else {
                    //println("covered fex " + fex.toTextExpr)
                    alreadyCoveredCombinations += 1
                }
                handledExpressions.add(fex)
                //println("retList.size = " + retList.size)
            }
        }
        if (nodeExpressions.isEmpty ||
            (nodeExpressions.size == 1 && nodeExpressions.head.equals(List(FeatureExprFactory.True)))) {
            // no feature variables in this file, build one random config and return it
            val completeConfig = completeConfiguration(FeatureExprFactory.True, features, fm, preferDisabledFeatures)
            if (completeConfig != null) {
                retList ::= completeConfig
                //println("created config for fex " + fex.toTextExpr)
            } else {
                if (useUnsatCombinationsCache) {
                    //unsatCombinationsCacheFile.getParentFile.mkdirs()
                    val fw = new FileWriter(unsatCombinationsCacheFile, true)
                    fw.write(FeatureExprFactory.True + "\n")
                    fw.close()
                }
                unsatCombinations += 1
                //println("no satisfiable configuration for fex " + fex.toTextExpr)
            }
        } else {
            for (featureList: List[FeatureExpr] <- nodeExpressions) {
                val fex: FeatureExpr = featureList.fold(FeatureExprFactory.True)(_ and _)
                handleFeatureExpression(fex)
            }
        }
        def getFeaturesInCoveredExpressions: Set[SingleFeatureExpr] = {
            // how many features have been found in this file (only the .c files)?
            var features: Set[SingleFeatureExpr] = Set()
            for (exLst <- nodeExpressions)
                for (ex <- exLst)
                    for (feature <- ex.collectDistinctFeatureObjects)
                        features += feature
            features
        }
        (retList,
            " unsatisfiableCombinations:" + unsatCombinations + "\n" +
                " already covered combinations:" + alreadyCoveredCombinations + "\n" +
                " created combinations:" + retList.size + "\n" +
                (if (!includeVariabilityFromHeaderFiles) " Features in CFile: " + getFeaturesInCoveredExpressions.size + "\n" else "") +
                " found " + nodeExpressions.size + " NodeExpressions\n" +
                " found " + simpleAndNodes + " simpleAndNodes, " + simpleOrNodes + " simpleOrNodes and " + complexNodes + " complex nodes.\n")
    }


    def getConfigsFromFiles(@SuppressWarnings(Array("unchecked")) features: List[SingleFeatureExpr], fm: FeatureModel, file: File): (List[SimpleConfiguration], String) = {
        val correctFeatureModelIncompatibility = false
        var ignoredFeatures = 0
        var changedAssignment = 0
        var totalFeatures = 0
        var fileEx: FeatureExpr = FeatureExprFactory.True
        var trueFeatures: Set[SingleFeatureExpr] = Set()
        var falseFeatures: Set[SingleFeatureExpr] = Set()

        val enabledPattern: Pattern = java.util.regex.Pattern.compile("([^=]*)=y")
        val disabledPattern: Pattern = java.util.regex.Pattern.compile("([^=]*)=n")
        for (line <- Source.fromFile(file).getLines().filterNot(_.startsWith("#")).filterNot(_.isEmpty)) {
            totalFeatures += 1
            var matcher = enabledPattern.matcher(line)
            if (matcher.matches()) {
                val name = "CONFIG_" + matcher.group(1)
                val feature = FeatureExprFactory.createDefinedExternal(name)
                var fileExTmp = fileEx.and(feature)
                if (correctFeatureModelIncompatibility) {
                    val isSat = fileExTmp.isSatisfiable(fm)
                    println(name + " " + (if (isSat) "sat" else "!sat"))
                    if (!isSat) {
                        fileExTmp = fileEx.andNot(feature)
                        println("disabling feature " + feature)
                        //fileExTmp = fileEx; println("ignoring Feature " +feature)
                        falseFeatures += feature
                        changedAssignment += 1
                    } else {
                        trueFeatures += feature
                    }
                } else {
                    trueFeatures += feature
                }
                fileEx = fileExTmp
            } else {
                matcher = disabledPattern.matcher(line)
                if (matcher.matches()) {
                    val name = "CONFIG_" + matcher.group(1)
                    val feature = FeatureExprFactory.createDefinedExternal(name)
                    var fileExTmp = fileEx.andNot(feature)
                    if (correctFeatureModelIncompatibility) {
                        val isSat = fileEx.isSatisfiable(fm)
                        println("! " + name + " " + (if (isSat) "sat" else "!sat"))
                        if (!isSat) {
                            fileExTmp = fileEx.and(feature)
                            println("SETTING " + name + "=y")
                            trueFeatures += feature
                            changedAssignment += 1
                        } else {
                            falseFeatures += feature
                        }
                    } else {
                        falseFeatures += feature
                    }
                    fileEx = fileExTmp
                } else {
                    ignoredFeatures += 1
                    //println("ignoring line: " + line)
                }
            }
            //println(line)
        }
        println("features mentioned in c-file but not in config: ")
        for (x <- features.filterNot((trueFeatures ++ falseFeatures).contains)) {
            println(x.feature)
        }
        if (correctFeatureModelIncompatibility) {
            // save corrected file
            val fw = new FileWriter(new File(file.getParentFile, file.getName + "_corrected"))
            fw.write("# configFile written by typechef, based on " + file.getAbsoluteFile)
            fw.write("# ignored " + ignoredFeatures + " features of " + totalFeatures + " features")
            fw.write("# changed assignment for " + changedAssignment + " features of " + totalFeatures + " features")
            for (feature <- trueFeatures)
                fw.append(feature.feature + "=y\n")
            fw.close()
        }
        val interestingTrueFeatures = trueFeatures.filter(features.contains(_)).toList
        val interestingFalseFeatures = falseFeatures.filter(features.contains(_)).toList

        fileEx.getSatisfiableAssignment(fm, features.toSet, 1 == 1) match {
            case None => println("configuration not satisfiable"); return (List(), "")
            case Some((en, dis)) => return (List(new SimpleConfiguration(en, dis)), "")
        }
        (List(new SimpleConfiguration(interestingTrueFeatures, interestingFalseFeatures)), "")
    }


    /**
     * Does the same as the other config-from-file method. However, it does not create additional bdd-Feature
     * expressions but uses string Sets as parameters to the sat-call.
     * Results are slightly different to the other method ?!
     * @param features list of features
     * @param fm input feature model
     * @param file input file
     * @return
     */
    def getConfigsFromFiles_noBDDcreation(@SuppressWarnings(Array("unchecked")) features: List[SingleFeatureExpr], fm: FeatureModel, file: File): (List[SimpleConfiguration], String) = {
        var ignoredFeatures = 0
        var totalFeatures = 0
        var trueFeatures: Set[String] = Set()
        var falseFeatures: Set[String] = Set()
        val enabledPattern: Pattern = java.util.regex.Pattern.compile("CONFIG_([^=]*)=y")
        val disabledPattern: Pattern = java.util.regex.Pattern.compile("CONFIG_([^=]*)=n")
        for (line <- Source.fromFile(file).getLines().filterNot(_.startsWith("#")).filterNot(_.isEmpty)) {
            totalFeatures += 1
            var matcher = enabledPattern.matcher(line)
            if (matcher.matches()) {
                val name = "CONFIG_" + matcher.group(1)
                trueFeatures += name
            } else {
                matcher = disabledPattern.matcher(line)
                if (matcher.matches()) {
                    val name = "CONFIG_" + matcher.group(1)
                    falseFeatures += name
                } else {
                    ignoredFeatures += 1
                }
            }
        }
        println("features mentioned in c-file but not in config: ")
        for (x <- features.filterNot({
            x => (trueFeatures ++ falseFeatures).contains(x.feature)
        })) {
            println(x.feature)
        }
        if (fm.isInstanceOf[BDDFeatureModel]) {
            SatSolver.getSatisfiableAssignmentFromStringSets(fm.asInstanceOf[BDDFeatureModel],
                features.toSet, trueFeatures, falseFeatures, 1 == 1) match {
                case None => println("configuration not satisfiable"); (List(), "")
                case Some((en, dis)) => {
                    val x: SimpleConfiguration = new SimpleConfiguration(en, dis)
                    if (!x.toFeatureExpr.isSatisfiable(fm)) {
                        println("created unsat expr")
                    }
                    (List(x), "")
                }
            }
        } else {
            println("ok, this works only with bdds!")
            null
        }
    }

    /**
     * Optimzed version of the completeConfiguration method. Uses FeatureExpr.getSatisfiableAssignment to need only one SAT call.
     * @param expr input feature expression
     * @param list list of features
     * @param model input feature model
     * @return
     */
    def completeConfiguration(expr: FeatureExpr, list: List[SingleFeatureExpr], model: FeatureModel, preferDisabledFeatures: Boolean = false): SimpleConfiguration = {
        expr.getSatisfiableAssignment(model, list.toSet, preferDisabledFeatures) match {
            case Some(ret) => new SimpleConfiguration(ret._1, ret._2)
            case None => null
        }
    }

    /**
     * Completes a partial configuration so that no variability remains.
     * Features are set to false if possible.
     * If no satisfiable configuration is found then null is returned.
     * @param partialConfig partical configuration in form of a feature expression
     * @param remainingFeatures list of remaining features
     * @param fm input feature model
     */
    def completeConfiguration_Inefficient(partialConfig: FeatureExpr, remainingFeatures: List[FeatureExpr], fm: FeatureModel, preferDisabledFeatures: Boolean = true): FeatureExpr = {
        var config: FeatureExpr = partialConfig
        val fIter = remainingFeatures.iterator
        while (fIter.hasNext) {
            val fx: FeatureExpr = fIter.next()
            if (preferDisabledFeatures) {
                // try to set other variables to false first
                var tmp: FeatureExpr = config.andNot(fx)
                val res1: Boolean = tmp.isSatisfiable(fm)
                if (res1) {
                    config = tmp
                } else {
                    tmp = config.and(fx)
                    val res2: Boolean = tmp.isSatisfiable(fm)
                    if (res2) {
                        config = tmp
                    } else {
                        // this configuration cannot be satisfied any more
                        return null
                    }
                }
            } else {
                // try to set other variables to true first
                var tmp: FeatureExpr = config.and(fx)
                if (tmp.isSatisfiable(fm)) {
                    config = tmp
                } else {
                    tmp = config.andNot(fx)
                    if (tmp.isSatisfiable(fm)) {
                        config = tmp
                    } else {
                        // this configuration cannot be satisfied any more
                        return null
                    }
                }
            }
        }
        // all features have been processed, and the config is still feasible.
        // so we have a complete configuration now!
        config
    }

    /**
     * Returns a sorted list of all features in this AST, including Opt and Choice Nodes
     * @param root input element
     * @return
     */
    def getAllFeatures(root: Product): List[SingleFeatureExpr] = {
        var featuresSorted: List[SingleFeatureExpr] = getAllFeaturesRec(root).toList
        // sort to eliminate any non-determinism caused by the set
        featuresSorted = featuresSorted.sortWith({
            (x: SingleFeatureExpr, y: SingleFeatureExpr) => x.feature.compare(y.feature) > 0
        })
        println("found " + featuresSorted.size + " features")
        featuresSorted //.map({s:String => FeatureExprFactory.createDefinedExternal(s)});
    }

    private def getAllFeaturesRec(root: Any): Set[SingleFeatureExpr] = {
        root match {
            case x: Opt[_] => x.feature.collectDistinctFeatureObjects.toSet ++ getAllFeaturesRec(x.entry)
            case x: Choice[_] => x.feature.collectDistinctFeatureObjects.toSet ++ getAllFeaturesRec(x.thenBranch) ++ getAllFeaturesRec(x.elseBranch)
            case l: List[_] => {
                var ret: Set[SingleFeatureExpr] = Set()
                for (x <- l) {
                    ret = ret ++ getAllFeaturesRec(x)
                }
                ret
            }
            case x: Product => {
                var ret: Set[SingleFeatureExpr] = Set()
                for (y <- x.productIterator.toList) {
                    ret = ret ++ getAllFeaturesRec(y)
                }
                ret
            }
            case o => Set()
        }
    }

    /**
     * This method generates and tests random configurations:
     * 1. load feature model fm
     * 2. create configuration based on selection/deselection of all features
     * 3. check whether configuration is satisfiable; increase tested
     * 3.1 if satisfiable increase valid
     * 4. repeat until timeout or after a number of tested configurations
     * 5. return pair (valid, tested)
     * @param fm input feature model (used for parsing; smaller than fmts)
     * @param fmts input feature model (used for type checking); this model can be null, since only Linux has both models
     * @return
     */
    def generateAndTestRandomConfigurations(fm: FeatureModel, fmts: FeatureModel): (Long, Long) = {
        val rndGen: Random = new Random(42)

        var tested: Long = 0
        var valid: Long = 0

        val featureMap = (if (fmts == null) fm else fmts).asInstanceOf[SATFeatureModel].variables
        val startTime = System.currentTimeMillis()
        val configsUpperBound = math.pow(2, featureMap.size)
        val numTestsMax = math.min(Int.MaxValue, configsUpperBound)

        println("start report:")
        println("|features|  : " + featureMap.size)
        println("2^|features|: " + configsUpperBound)

        while (tested < numTestsMax) {
            var enabledSet: Set[SingleFeatureExpr] = Set()
            var disabledSet: Set[SingleFeatureExpr] = Set()

            enabledSet = Set()
            disabledSet = Set()

            for ((id, key) <- featureMap) {
                if (rndGen.nextBoolean()) enabledSet += SATFeatureExprFactory.createDefinedExternal(id)
                else disabledSet += SATFeatureExprFactory.createDefinedExternal(id)
            }
            // check first fm since it is smaller the check should take less time
            // and if fexpr is not valid for fm it is not valid for fmts either
            val fexpr = SATFeatureExprFactory.createFeatureExprFast(enabledSet, disabledSet)
            if (fexpr.isSatisfiable(fm)) {
                println("fexpr maybe valid! #" + tested + " tested!")
                if (fmts != null && fexpr.isSatisfiable(fmts))
                    valid += 1
            }
            tested += 1
            if (tested % 1000 == 0) {
                println("intermediate report:")
                println("elapsed time (sec): " + ((System.currentTimeMillis() - startTime) / 1000))
                println("tested configs: " + tested + " (" + ((tested * 100) / configsUpperBound) + "% of all possible)")
                println("valid configs: " + valid)
            }
        }
        println("end-of-method:")
        println("elapsed time (sec): " + ((System.currentTimeMillis() - startTime) / 1000))
        println("tested configs: " + tested + " (" + ((tested * 100) / configsUpperBound) + "% of all possible)")
        println("valid configs: " + valid)
        println("|features|: " + featureMap.size)
        println("2^|features|: " + configsUpperBound)
        (valid, tested)
    }
}<|MERGE_RESOLUTION|>--- conflicted
+++ resolved
@@ -29,9 +29,9 @@
 object FamilyBasedVsSampleBased extends EnforceTreeHelper with ASTNavigation with CFGHelper {
     type Task = Pair[String, List[SimpleConfiguration]]
 
-    /** Maps SingleFeatureExpr Objects to IDs (IDs only known/used in this file) */
+    /**Maps SingleFeatureExpr Objects to IDs (IDs only known/used in this file) */
     private var featureIDHashmap: Map[SingleFeatureExpr, Int] = null
-    /** List of all features found in the currently processed file */
+    /**List of all features found in the currently processed file */
     private var features: List[SingleFeatureExpr] = null
 
     // representation of a product configuration that can be dumped into a file
@@ -185,7 +185,7 @@
         taskList.toList
     }
 
-    def initializeFeatureList(family_ast: AST) {
+    def initializeFeatureList(family_ast:AST) {
         features = getAllFeatures(family_ast)
         featureIDHashmap = new HashMap[SingleFeatureExpr, Int]().++(features.zipWithIndex)
     }
@@ -231,7 +231,7 @@
 
         if (extasks.exists(_._1.equals("pairwise"))) {
             msg = "omitting pairwise generation, because a serialized version was loaded"
-        } else {
+            } else {
             var productsFile: File = null
             var dimacsFM: File = null
             var featureprefix = ""
@@ -250,7 +250,7 @@
                 productsFile = new File(opt.getRootFolder + "cRefactor-SQLiteEvaluation/sqlite_pairwise_configs.csv")
                 dimacsFM = new File(opt.getRootFolder + "cRefactor-SQLiteEvaluation/sqlite.dimacs")
             } else {
-                throw new Exception("unknown case Study, give linux or busybox")
+                    throw new Exception("unknown case Study, give linux or busybox")
             }
             startTime = System.currentTimeMillis()
 
@@ -258,11 +258,11 @@
 
             tasks :+= Pair("pairwise", configs)
             msg = "Time for config generation (pairwise): " + (System.currentTimeMillis() - startTime) + " ms\n" + logmsg
-        }
-        println(msg)
-        log = log + msg + "\n"
-        (log, tasks)
-    }
+            }
+            println(msg)
+            log = log + msg + "\n"
+        	(log, tasks)
+    	}
 
     private def buildConfigurationsCodecoverageNH(tunit: TranslationUnit, fm: FeatureModel, configDir: File, caseStudy: String, extasks: List[Task])
     : (String, List[Task]) = {
@@ -401,7 +401,7 @@
                 }
         */
 
-        /** Pairwise MAX */
+        /**Pairwise MAX */
         /*
                 {
                     if (tasks.find(_._1.equals("pairWiseMax")).isDefined) {
@@ -418,7 +418,7 @@
                 }
         */
 
-        /** Pairwise */
+        /**Pairwise */
         /*
         if (tasks.find(_._1.equals("pairWise")).isDefined) {
             msg = "omitting pairWise generation, because a serialized version was loaded"
@@ -431,7 +431,7 @@
             log = log + msg + "\n"
         */
 
-        /** Just one hardcoded config */
+        /**Just one hardcoded config */
         /*
                     tasks :+= Pair("hardcoded", getOneConfigWithFeatures(
                       List("CONFIG_LOCK_STAT"),
@@ -460,9 +460,9 @@
                 // feature indices ending with $ are artificial and can be ignored here
                 assert(augmentString(lineElements(1)).toInt.equals(currentLine), "\"" + lineElements(1) + "\"" + " != " + currentLine)
                 featureNamesTmp ::= lineElements(2)
-            }
+        	}
             currentLine += 1
-        }
+    	}
 
         // maintain a hashmap that maps feature names to corresponding feature expressions (SingleFeatureExpr)
         // we only store those features that occur in the file (keeps configuration small);
@@ -474,7 +474,7 @@
             if (searchResult.isDefined) {
                 featureMap.update(featureNames(i), searchResult.get)
             }
-        }
+      }
 
         // parse configurations
         // format is:
@@ -489,7 +489,7 @@
         val pconfigurations = new Array[(List[SingleFeatureExpr], List[SingleFeatureExpr])](numProducts)
         for (i <- 0 to numProducts - 1) {
             pconfigurations.update(i, (List(), List()))
-        }
+    	}
 
         // iterate over all lines with Features, determine the selection/deselection in available products and add it to
         // product configurations (true features / false features)
@@ -503,10 +503,10 @@
                         product = product.copy(_1 = featureMap(featureLine(0)) :: product._1)
                     } else {
                         product = product.copy(_2 = featureMap(featureLine(0)) :: product._2)
-                    }
+          			}
                     pconfigurations.update(i - 1, product)
-                }
-            }
+        		}
+      		}
         }
 
         // create a single configuration from the true features and false features list
@@ -518,7 +518,7 @@
                 println("no satisfiable solution for product (" + i + "): " + csvFile)
             } else {
                 retList ::= config
-            }
+      		}
         }
 
         (retList, "Generated Configs: " + retList.size + "\n")
@@ -535,16 +535,9 @@
         }
         countNumberOfASTElementsHelper(ast)
     }
-<<<<<<< HEAD
-
-
-    def typecheckProducts(fm_scanner: FeatureModel, fm_ts: FeatureModel, ast: AST, opt: FamilyBasedVsSampleBasedOptions,
-                          logMessage: String) {
-=======
     
     def initSampling(fm_scanner: FeatureModel, fm: FeatureModel, ast: TranslationUnit, opt: FamilyBasedVsSampleBasedOptions,
                      logMessage: String): (String, String, List[Task]) = {
->>>>>>> 26286b3f
         var caseStudy = ""
         var thisFilePath: String = ""
         val fileAbsPath = new File(new File(".").getAbsolutePath, opt.getFile).toString
@@ -606,11 +599,6 @@
         }
     }
 
-<<<<<<< HEAD
-    def median(s: Seq[Long]) = {
-        val (lower, upper) = s.sortWith(_ < _).splitAt(s.size / 2)
-        if (s.size % 2 == 0) (lower.last + upper.head) / 2 else upper.head
-=======
     def checkErrorsAgainstSamplingConfigs(fm_scanner: FeatureModel, fm: FeatureModel, ast: TranslationUnit, opt: FamilyBasedVsSampleBasedOptions,
                                           logMessage: String) {
 
@@ -683,7 +671,6 @@
 
         val (configGenLog, thisFilePath, typecheckingTasks) = initSampling(fm_scanner, fm, ast, opt, logMessage)
         analyzeTasks(typecheckingTasks, ast, fm, opt, thisFilePath, startLog = configGenLog)
->>>>>>> 26286b3f
     }
 
     def parseFile(stream: InputStream, file: String, dir: String): TranslationUnit = {
@@ -711,56 +698,14 @@
     }
 
     def analyzeTasks(tasks: List[Task], tunit: TranslationUnit, fm: FeatureModel, opt: FamilyBasedVsSampleBasedOptions,
-<<<<<<< HEAD
-                     fileID: String, startLog: String = "") {
-        val log: String = startLog
-        val nstoms = 1000000
-        println("starting product checking.")
-
-
-        // measurement
-        val tb = java.lang.management.ManagementFactory.getThreadMXBean
-        var foundError: Boolean = false
-        var lastTime: Long = 0
-        var curTime: Long = 0
-=======
                                 fileID: String, startLog: String = "") {
       val log: String = startLog
       val nstoms = 1000000
       println("start analysis.")
->>>>>>> 26286b3f
-
-
-<<<<<<< HEAD
-        // warmup jvm
-        {
-            val folder = opt.getRootFolder + "TypeChef/CTypeChecker/src/test/resources/testfiles/"
-            val fname = folder + "boa.pi"
-            val istream: InputStream = new FileInputStream(fname)
-            val ast = parseFile(istream, fname, folder)
-            warmUp(ast)
-        }
-
-        val ts = new CTypeSystemFrontend(tunit, fm) with CDeclUse
-        lastTime = tb.getCurrentThreadCpuTime
-        foundError |= !ts.checkASTSilent
-        curTime = (tb.getCurrentThreadCpuTime - lastTime)
-        val familyTime: Long = curTime / nstoms
-
-        println("fam-time: " + (familyTime))
-
-        // analysis initialization and warm-up
-        var lastTimeDf: Long = 0
-        var curTimeDf: Long = 0
-
-        lastTimeDf = tb.getCurrentThreadCpuTime
-        liveness(tunit, ts.getUseDeclMap, fm)
-        curTimeDf = (tb.getCurrentThreadCpuTime - lastTimeDf)
-        val timeDfFamily = curTimeDf / nstoms
-=======
+
+
         // measurement
         val tb = java.lang.management.ManagementFactory.getThreadMXBean
->>>>>>> 26286b3f
 
         if (tasks.size > 0) println("start task - checking (" + tasks.size + " tasks)")
         // results (taskName, (NumConfigs, productDerivationTimes, errors, typecheckingTimes, dataflowTimes))
@@ -784,8 +729,8 @@
                 val productDerivationDiff = tb.getCurrentThreadCpuTime - productDerivationStart
                 productDerivationTimes ::= (productDerivationDiff / nstoms)
                 println("checking configuration " + current_config + " of " + configs.size + " (" +
-                    fileID + " , " + taskDesc + ")" + "(" + countNumberOfASTElements(product) + ")" +
-                    "(" + selectedFeatures.size + ")"
+                        fileID + " , " + taskDesc + ")" + "(" + countNumberOfASTElements(product) + ")" +
+                        "(" + selectedFeatures.size + ")"
                 )
 
                 val ts = if (taskDesc == "family") new CTypeSystemFrontend(product, fm) with CDeclUse
@@ -821,21 +766,12 @@
             configCheckingResults ::=(taskDesc, (configs.size, productDerivationTimes.reverse, configurationsWithErrors, dfProductTimes.reverse, tcProductTimes.reverse))
         }
 
-<<<<<<< HEAD
-        val file: File = new File(outFilePrefix + ".vaareport")
-        file.getParentFile.mkdirs()
-        val fw: FileWriter = new FileWriter(file)
-        fw.write("File : " + fileID + "\n")
-        fw.write("Features : " + features.size + "\n")
-        fw.write(log + "\n")
-=======
       val file: File = new File(fileID + "_" + tasks.map(_._1).mkString + ".vaareport")
       file.getParentFile.mkdirs()
       val fw: FileWriter = new FileWriter(file)
       fw.write("File : " + fileID + "\n")
       fw.write("Features : " + features.size + "\n")
       fw.write(log + "\n")
->>>>>>> 26286b3f
 
         for ((taskDesc, (numConfigs, productDerivationTimes, errors, dfProductTimes, tcProductTimes)) <- configCheckingResults) {
             fw.write("\n -- Task: " + taskDesc + "\n")
@@ -1112,13 +1048,13 @@
      * @param existingConfigs described above
      * @param preferDisabledFeatures the sat solver will prefer (many) small configs instead of (fewer) large ones
      * @param includeVariabilityFromHeaderFiles if set to false (default) we will ignore variability in files not ending with ".c".
-     *                                          This corresponds to the view of the developer of a ".c" file.
+     *                                        This corresponds to the view of the developer of a ".c" file.
      * @return
      */
     def configurationCoverage(astRoot: TranslationUnit, fm: FeatureModel, features: List[SingleFeatureExpr],
                               existingConfigs: List[SimpleConfiguration] = List(), preferDisabledFeatures: Boolean,
                               includeVariabilityFromHeaderFiles: Boolean = false):
-    (List[SimpleConfiguration], String) = {
+                              (List[SimpleConfiguration], String) = {
         //val env = CASTEnv.createASTEnv(astRoot)
         val unsatCombinationsCacheFile = new File("unsatCombinationsCache.txt")
         // using this is not correct when different files have different presence conditions
@@ -1134,10 +1070,10 @@
         var simpleOrNodes = 0
         var simpleAndNodes = 0
         var nodeExpressions: Set[List[FeatureExpr]] = Set()
-        def collectAnnotationLeafNodes(root: Any, previousFeatureExprs: List[FeatureExpr] = List(FeatureExprFactory.True), previousFile: String = null) {
+        def collectAnnotationLeafNodes(root: Any, previousFeatureExprs: List[FeatureExpr] = List(FeatureExprFactory.True), previousFile:String = null) {
             root match {
                 case x: Opt[_] => {
-                    if (x.feature.equals(previousFeatureExprs.head)) {
+                    if (x.feature.equals(previousFeatureExprs.head)){
                         collectAnnotationLeafNodes(x.entry, previousFeatureExprs, previousFile)
                     } else {
                         collectAnnotationLeafNodes(x.entry, previousFeatureExprs.::(x.feature), previousFile)
@@ -1249,7 +1185,7 @@
             }
         }
         if (nodeExpressions.isEmpty ||
-            (nodeExpressions.size == 1 && nodeExpressions.head.equals(List(FeatureExprFactory.True)))) {
+            (nodeExpressions.size==1 && nodeExpressions.head.equals(List(FeatureExprFactory.True)))) {
             // no feature variables in this file, build one random config and return it
             val completeConfig = completeConfiguration(FeatureExprFactory.True, features, fm, preferDisabledFeatures)
             if (completeConfig != null) {
@@ -1266,14 +1202,14 @@
                 //println("no satisfiable configuration for fex " + fex.toTextExpr)
             }
         } else {
-            for (featureList: List[FeatureExpr] <- nodeExpressions) {
+            for (featureList:List[FeatureExpr] <- nodeExpressions) {
                 val fex: FeatureExpr = featureList.fold(FeatureExprFactory.True)(_ and _)
                 handleFeatureExpression(fex)
             }
         }
-        def getFeaturesInCoveredExpressions: Set[SingleFeatureExpr] = {
+        def getFeaturesInCoveredExpressions : Set[SingleFeatureExpr] = {
             // how many features have been found in this file (only the .c files)?
-            var features: Set[SingleFeatureExpr] = Set()
+            var features : Set[SingleFeatureExpr] = Set()
             for (exLst <- nodeExpressions)
                 for (ex <- exLst)
                     for (feature <- ex.collectDistinctFeatureObjects)
@@ -1580,7 +1516,7 @@
                 if (fmts != null && fexpr.isSatisfiable(fmts))
                     valid += 1
             }
-            tested += 1
+                tested += 1
             if (tested % 1000 == 0) {
                 println("intermediate report:")
                 println("elapsed time (sec): " + ((System.currentTimeMillis() - startTime) / 1000))
