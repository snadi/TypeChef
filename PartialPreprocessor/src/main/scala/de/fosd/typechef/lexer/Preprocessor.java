--- conflicted
+++ resolved
@@ -23,31 +23,21 @@
 
 package de.fosd.typechef.lexer;
 
-<<<<<<< HEAD
-import de.fosd.typechef.featureexpr.*;
-=======
 import de.fosd.typechef.VALexer;
 import de.fosd.typechef.featureexpr.FeatureExpr;
 import de.fosd.typechef.featureexpr.FeatureExprTree;
+import de.fosd.typechef.featureexpr.FeatureExprValue$;
 import de.fosd.typechef.featureexpr.FeatureModel;
->>>>>>> 7a0697af
 import de.fosd.typechef.lexer.MacroConstraint.MacroConstraintKind;
 import de.fosd.typechef.lexer.macrotable.MacroContext;
 import de.fosd.typechef.lexer.macrotable.MacroExpansion;
-import de.fosd.typechef.lexer.macrotable.MacroFilter;
-
-<<<<<<< HEAD
-import java.io.*;
-=======
+
 import java.io.Closeable;
 import java.io.File;
 import java.io.IOException;
-import java.io.PrintStream;
->>>>>>> 7a0697af
 import java.util.*;
 
 import static de.fosd.typechef.lexer.Token.*;
-
 
 /**
  * modified C preprocessor with the following changes
@@ -161,22 +151,10 @@
     private Set<Warning> warnings;
     private VirtualFileSystem filesystem;
     PreprocessorListener listener;
-    PrintWriter errorDirWriter;
-    PrintWriter nestedIfDefWriter;
 
     private List<MacroConstraint> macroConstraints = new ArrayList<MacroConstraint>();
 
-<<<<<<< HEAD
-    public Preprocessor(FeatureModel fm, PrintWriter errorDirWriter, PrintWriter nestedIfDefWriter) {
-        this(fm);
-        this.errorDirWriter = errorDirWriter;
-        this.nestedIfDefWriter = nestedIfDefWriter;
-    }
-
-    public Preprocessor(FeatureModel fm) {
-=======
     public Preprocessor(MacroFilter macroFilter, FeatureModel fm) {
->>>>>>> 7a0697af
         this.featureModel = fm;
         macros = new MacroContext<MacroData>(featureModel, macroFilter);
         for (String name : new String[]{
@@ -446,7 +424,6 @@
             throws LexerException {
         addMacro(name, feature, "1");
     }
-
 
     /**
      * Sets the user include path used by this Preprocessor.
@@ -1814,11 +1791,6 @@
             }
             tok = retrieveTokenFromSource();
         }
-        if (is_error)
-            error(pptok, buf.toString());
-        else
-            warning(pptok, buf.toString());
-
         return new SimpleToken(P_LINE, pptok.getLine(), pptok.getColumn(), buf
                 .toString(), null);
     }
@@ -2338,6 +2310,7 @@
     }
 
     protected final Token parse_main() throws IOException, LexerException {
+
         for (; ; ) {
             Token tok;
             if (!isActive()) {
@@ -2350,7 +2323,6 @@
                     if (sourceManager.getSource() != null)
                         sourceManager.getSource().setActive(true);
                 }
-
                 switch (tok.getType()) {
                     case HASH:
                     case NL:
@@ -2377,8 +2349,6 @@
             } else {
                 tok = retrieveTokenFromSource();
             }
-
-            FeatureExpr filepc = getFilePc();
 
             LEX:
             switch (tok.getType()) {
@@ -2547,28 +2517,18 @@
                          */
                         case PP_WARNING:
                         case PP_ERROR:
-                            //write out the condition under which the #error occurred
-                            if (errorDirWriter != null) {
-                                errorDirWriter.println(filepc.implies(state.getFullPresenceCondition().not()));
-                            }
-                            if (!isActive()) {
+                            if (!isActive())
                                 return source_skipline(false);
-                            } else {
+                            else
                                 // cppError(tok, ppcmd == PP_ERROR);
                                 return parseErrorToken(tok, ppcmd == PP_ERROR);
-                            }
 
                         case PP_IF:
                             push_state();
                             expr_token = null;
-
                             if (isParentActive()) {
-                                FeatureExpr parentExpr = state.getFullPresenceCondition();
-
                                 FeatureExpr localFeatureExpr = parse_featureExpr();
                                 state.putLocalFeature(localFeatureExpr, macros);
-
-                                printNestedIfDef(localFeatureExpr, parentExpr.and(filepc));
                                 tok = expr_token(true); /* unget */
                                 if (tok.getType() != NL)
                                     source_skipline(isParentActive());
@@ -2582,7 +2542,6 @@
 
                         // break;
 
-                        //nested if def here may not be very accurate
                         case PP_ELIF:
                             if (state.sawElse()) {
                                 error(tok, "#elif after #" + "else");
@@ -2603,7 +2562,6 @@
                                 if (tok.getType() != NL)
                                     source_skipline(isParentActive());
 
-                                printNestedIfDef(state.getFullPresenceCondition(),filepc);
                                 return ifdefPrinter.startElIf(tok, isParentActive(),
                                         state);
 
@@ -2618,7 +2576,6 @@
                                 state.setSawElse();
                                 source_skipline(warnings.contains(Warning.ENDIF_LABELS));
 
-                                printNestedIfDef(state.getFullPresenceCondition(),filepc);
                                 return ifdefPrinter.startElIf(tok, isParentActive(),
                                         state);
                             }
@@ -2627,15 +2584,13 @@
                         case PP_IFDEF:
                             push_state();
                             tok = source_token_nonwhite();
+                            // System.out.println("ifdef " + tok);
                             if (tok.getType() != IDENTIFIER) {
                                 error(tok, "Expected identifier, not " + tok.getText());
                                 return source_skipline(false);
                             } else {
                                 FeatureExpr localFeatureExpr2 = parse_ifdefExpr(tok
                                         .getText());
-
-                                FeatureExpr parentExpr = state.getFullPresenceCondition();
-
                                 state.putLocalFeature(
                                         isParentActive() ? localFeatureExpr2
                                                 : FeatureExprLib.False(), macros);
@@ -2644,10 +2599,6 @@
                                 if (tok.getType() != NL)
                                     source_skipline(isParentActive());
 
-
-                                //if its a nested ifdef, then inner expression implies outer expression and filepc
-                                //else if this is a first level ifdef then it directly implies the filepc (parentExpr will be True)
-                                printNestedIfDef(localFeatureExpr2, parentExpr.and(filepc));
                                 return ifdefPrinter.startIf(tok, isParentActive(),
                                         state);
                             }
@@ -2662,17 +2613,11 @@
                             } else {
                                 FeatureExpr localFeatureExpr3 = parse_ifndefExpr(tok
                                         .getText());
-                                FeatureExpr parentExpr = state.getFullPresenceCondition();
-
                                 state.putLocalFeature(
                                         isParentActive() ? localFeatureExpr3
                                                 : FeatureExprLib.False(), macros);
                                 if (tok.getType() != NL)
                                     source_skipline(isParentActive());
-
-                                //only print if state is not false (i.e., this cannot happen
-                                if(!state.getFullPresenceCondition().equivalentTo(FeatureExprFactory.False()))
-                                    printNestedIfDef(localFeatureExpr3, parentExpr.and(filepc));
 
                                 return ifdefPrinter.startIf(tok, isParentActive(),
                                         state);
@@ -2713,59 +2658,6 @@
                     throw new InternalException("Bad token, type: " + tok.getType() + ", token: " + tok + ", source: " + tok.getSourceName());
                     // break;
             }
-        }
-    }
-
-    private void printNestedIfDef(FeatureExpr featureExpr1, FeatureExpr featureExpr2) {
-        if  (!featureExpr1.equivalentTo(FeatureExprFactory.True()) && !featureExpr1.equivalentTo(FeatureExprFactory.False()) && !featureExpr2.equivalentTo(FeatureExprFactory.True()) && !featureExpr2.equivalentTo(FeatureExprFactory.False())){
-            nestedIfDefWriter.println(featureExpr1 + " => " + featureExpr2);
-        }
-    }
-
-
-    private String getBaseName(String fileName) {
-
-        if (fileName.endsWith(".c"))
-            return fileName.substring(0, fileName.indexOf(".c"));
-        else if (fileName.endsWith(".h"))
-            return fileName.substring(0, fileName.indexOf(".h"));
-        else if (fileName.endsWith(".S"))
-            return fileName.substring(0, fileName.indexOf(".S"));
-        else
-            return fileName;
-    }
-
-    private FeatureExpr getFilePc() {
-
-        FeatureExpr pcCondition = FeatureExprFactory.True();
-        try {
-
-            if (getSource() != null) {
-                String pcName = getBaseName(getSource().getName()) + ".pc";
-
-                File file = new File(pcName);
-                if (file.exists()) {
-                    BufferedReader br = new BufferedReader(new FileReader(pcName));
-
-                    String line;
-
-                    while ((line = br.readLine()) != null) {
-                        pcCondition = new FeatureExprParser(FeatureExprFactory.dflt()).parse(line);
-                    }
-
-                    br.close();
-                }
-
-
-            }
-
-
-
-            return pcCondition;
-
-        } catch (IOException e) {
-            e.printStackTrace();  //To change body of catch statement use File | Settings | File Templates.
-            return pcCondition;
         }
     }
 
@@ -2899,54 +2791,4 @@
             return tok.getText();
         }
     }
-
-
-    /**
-     * for compatibility with the VALexer interface
-     *
-     * @param folder
-     */
-    @Override
-    public void addSystemIncludePath(String folder) {
-        getSystemIncludePath().add(folder);
-    }
-
-    /**
-     * for compatibility with the VALexer interface
-     *
-     * @param folder
-     */
-    @Override
-    public void addQuoteIncludePath(String folder) {
-        getQuoteIncludePath().add(folder);
-    }
-
-
-    /**
-     * * for compatibility with the VALexer interface
-     *
-     * @param source
-     */
-    @Override
-    public void addInput(LexerInput source) throws IOException {
-        //ugly but will do for now
-        if (source instanceof FileSource)
-            addInput(new FileLexerSource(((FileSource) source).file));
-        else if (source instanceof StreamSource)
-            addInput(new FileLexerSource(((StreamSource) source).inputStream, ((StreamSource) source).filename));
-        else if (source instanceof TextSource)
-            addInput(new StringLexerSource(((TextSource) source).code, true));
-        else
-            throw new RuntimeException("unexpected input");
-    }
-
-    @Override
-    public void printSourceStack(PrintStream stream) {
-        Source s = getSource();
-        while (s != null) {
-            stream.println(" -> " + s);
-            s = s.getParent();
-        }
-    }
-
 }