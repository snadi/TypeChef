package de.fosd.typechef.featureexpr

import util.parsing.combinator._
import java.io._
import util.matching.Regex


/**
 * simple parser to read feature expressions in the format produced by FeatureExpr.print(...)
 *
 * prefer parseFile() over inherited parse() methods for the following features:
 * * Multiple lines in the parsed file are interpreted as conjunction.
 * * verything after "//" is interpreted as comment
 *
 *
 * does not support integer values yet
 *
 * optional parameters:
 * * featureFactory allows to select which factory is used to create external feature names (use system default as default)
 * * featurenameParser allows to parameterize which character sequences are allowed as feature names (by default all alphanumerical sequences including the underscore)
 * * featurenamePrefix allows to add a prefix to every read feature name, such as "CONFIG_". no prefix by default
 */
class FeatureExprParser(
<<<<<<< HEAD
                         featureFactory: AbstractFeatureExprFactory = FeatureExprFactory.default,
                         featurenameParser: Regex = "[A-Za-z0-9_]*".r,
                         featurenamePrefix: Option[String] = None) extends RegexParsers {

  def toFeature(name: String) = featureFactory.createDefinedExternal(featurenamePrefix.map(_ + name).getOrElse(name))


  //implications
  def expr: Parser[FeatureExpr] =
    "oneOf" ~ "(" ~> rep1sep(expr, ",") <~ ")" ^^ {
      e => oneOf(e)
    } | "atLeastOne" ~ "(" ~> rep1sep(expr, ",") <~ ")" ^^ {
      e => atLeastOne(e)
    } | "atMostOne" ~ "(" ~> rep1sep(expr, ",") <~ ")" ^^ {
      e => atMostOne(e)
    } | aterm

  def aterm: Parser[FeatureExpr] =
    bterm ~ opt(("=>" | "implies") ~> aterm) ^^ {
      case a ~ b => if (b.isDefined) a implies b.get else a
=======
                           featureFactory: AbstractFeatureExprFactory = FeatureExprFactory.default,
                           featurenameParser: Regex = "[A-Za-z0-9_]*".r,
                           featurenamePrefix: Option[String] = None) extends RegexParsers {

    def toFeature(name: String) = featureFactory.createDefinedExternal(featurenamePrefix.map(_ + name).getOrElse(name))


    //implications
    def expr: Parser[FeatureExpr] =
        "oneOf" ~ "(" ~> rep1sep(expr, ",") <~ ")" ^^ {
            e => oneOf(e)
        } | "atLeastOne" ~ "(" ~> rep1sep(expr, ",") <~ ")" ^^ {
            e => atLeastOne(e)
        } | "atMostOne" ~ "(" ~> rep1sep(expr, ",") <~ ")" ^^ {
            e => atMostOne(e)
        } | aterm

    def aterm: Parser[FeatureExpr] =
        bterm ~ opt(("=>" | "implies") ~> aterm) ^^ {
            case a ~ b => if (b.isDefined) a implies b.get else a
        }

    def bterm: Parser[FeatureExpr] =
        cterm ~ opt(("<=>" | "equiv") ~> bterm) ^^ {
            case a ~ b => if (b.isDefined) a equiv b.get else a
        }

    //mutually exclusion
    def cterm: Parser[FeatureExpr] =
        dterm ~ opt(("<!>" | "mex") ~> cterm) ^^ {
            case a ~ b => if (b.isDefined) a mex b.get else a
        }

    //||
    def dterm: Parser[FeatureExpr] =
        term ~ rep(("||" | "|" | "or") ~> dterm) ^^ {
            case a ~ bs => bs.foldLeft(a)(_ or _)
        }

    def term: Parser[FeatureExpr] =
        bool ~ rep(("&&" | "&" | "and") ~> term) ^^ {
            case a ~ bs => bs.foldLeft(a)(_ and _)
        }

    def bool: Parser[FeatureExpr] =
        "!" ~> bool ^^ (_ not) |
            ("(" ~> expr <~ ")") |
            "InvalidExpression()" ^^ (_ => featureFactory.False) |
            (("definedEx" | "defined" | "def") ~ "(" ~> ID <~ ")") ^^ {
                toFeature(_)
            } |
            ("1" | "true" | "True" | "TRUE") ^^ {
                x => featureFactory.True
            } |
            ("0" | "false" | "False" | "FALSE") ^^ {
                x => featureFactory.False
            } | ID ^^ {
            toFeature(_)
        }

    def ID: Regex = featurenameParser

    def parse(featureExpr: String): FeatureExpr = parseAll(expr, featureExpr) match {
        case Success(r, _) => r
        case NoSuccess(msg, _) => throw new Exception("error parsing " + featureExpr + " " + msg)
>>>>>>> 6c5e7a0d
    }

  def bterm: Parser[FeatureExpr] =
    cterm ~ opt(("<=>" | "equiv") ~> bterm) ^^ {
      case a ~ b => if (b.isDefined) a equiv b.get else a
    }

  //mutually exclusion
  def cterm: Parser[FeatureExpr] =
    dterm ~ opt(("<!>" | "mex") ~> cterm) ^^ {
      case a ~ b => if (b.isDefined) a mex b.get else a
    }

  //||
  def dterm: Parser[FeatureExpr] =
    term ~ rep(("||" | "|" | "or") ~> dterm) ^^ {
      case a ~ bs => bs.foldLeft(a)(_ or _)
    }

  def term: Parser[FeatureExpr] =
    bool ~ rep(("&&" | "&" | "and") ~> term) ^^ {
      case a ~ bs => bs.foldLeft(a)(_ and _)
    }

  def bool: Parser[FeatureExpr] =
    "!" ~> bool ^^ (_ not) |
      ("(" ~> expr <~ ")") |
      "InvalidExpression()" ^^ (_ => featureFactory.False) |
      (("definedEx" | "defined" | "def") ~ "(" ~> ID <~ ")") ^^ {
        toFeature(_)
      } |
      ("1" | "true") ^^ {
        x => featureFactory.True
      } |
      ("0" | "false") ^^ {
        x => featureFactory.False
      } | ID ^^ {
      toFeature(_)
    }

  def ID: Regex = featurenameParser

  def parse(featureExpr: String): FeatureExpr = parseAll(expr, featureExpr) match {
    case Success(r, _) => r
    case NoSuccess(msg, _) => throw new Exception("error parsing " + featureExpr + " " + msg)
  }

  def parse(featureExpr: Reader): FeatureExpr = parseAll(expr, featureExpr) match {
    case Success(r, _) => r
    case NoSuccess(msg, _) => throw new Exception("error parsing " + msg)
  }

  private def trimComment(l: String): String = {
    if (l.indexOf("//") >= 0)
      l.take(l.indexOf("//"))
    else l
  }

  /**
   * parse files with multiple lines considered as one big conjunction and "//" interpreted as comments
   **/
  def parseFile(reader: BufferedReader): FeatureExpr = {
    var line = reader.readLine()
    var result = featureFactory.True
    while (line != null) {
      line = trimComment(line)
      val lineExpr = if (line.trim.isEmpty) featureFactory.True else parse(line)
      result = result and lineExpr
      line = reader.readLine()
    }
    result
  }


  /**
   * parse files with multiple lines considered as one big conjunction and "//" interpreted as comments
   **/
  def parseFile(cfilename: String): FeatureExpr = parseFile(new BufferedReader(new FileReader(cfilename)))

  /**
   * parse files with multiple lines considered as one big conjunction and "//" interpreted as comments
   **/
  def parseFile(stream: InputStream): FeatureExpr = parseFile(new BufferedReader(new InputStreamReader(stream)))

  /**
   * parse files with multiple lines considered as one big conjunction and "//" interpreted as comments
   **/
  def parseFile(file: File): FeatureExpr = parseFile(new BufferedReader(new FileReader(file)))


  def oneOf(features: List[FeatureExpr]): FeatureExpr =
    atLeastOne(features) and atMostOne(features)

  def atLeastOne(featuresNames: List[FeatureExpr]): FeatureExpr =
    featuresNames.foldLeft(featureFactory.False)(_ or _)

  def atMostOne(features: List[FeatureExpr]): FeatureExpr =
    (for ((a, b) <- pairs(features)) yield a mex b).
      foldLeft(featureFactory.True)(_ and _)

  def pairs[A](elem: List[A]): Iterator[(A, A)] =
    for (a <- elem.tails.take(elem.size); b <- a.tail) yield (a.head, b)


}


/** wrapper class for easier access from Java */
class FeatureExprParserJava(featureFactory: AbstractFeatureExprFactory) extends FeatureExprParser(featureFactory)
<|MERGE_RESOLUTION|>--- conflicted
+++ resolved
@@ -1,220 +1,152 @@
-package de.fosd.typechef.featureexpr
-
-import util.parsing.combinator._
-import java.io._
-import util.matching.Regex
-
-
-/**
- * simple parser to read feature expressions in the format produced by FeatureExpr.print(...)
- *
- * prefer parseFile() over inherited parse() methods for the following features:
- * * Multiple lines in the parsed file are interpreted as conjunction.
- * * verything after "//" is interpreted as comment
- *
- *
- * does not support integer values yet
- *
- * optional parameters:
- * * featureFactory allows to select which factory is used to create external feature names (use system default as default)
- * * featurenameParser allows to parameterize which character sequences are allowed as feature names (by default all alphanumerical sequences including the underscore)
- * * featurenamePrefix allows to add a prefix to every read feature name, such as "CONFIG_". no prefix by default
- */
-class FeatureExprParser(
-<<<<<<< HEAD
-                         featureFactory: AbstractFeatureExprFactory = FeatureExprFactory.default,
-                         featurenameParser: Regex = "[A-Za-z0-9_]*".r,
-                         featurenamePrefix: Option[String] = None) extends RegexParsers {
-
-  def toFeature(name: String) = featureFactory.createDefinedExternal(featurenamePrefix.map(_ + name).getOrElse(name))
-
-
-  //implications
-  def expr: Parser[FeatureExpr] =
-    "oneOf" ~ "(" ~> rep1sep(expr, ",") <~ ")" ^^ {
-      e => oneOf(e)
-    } | "atLeastOne" ~ "(" ~> rep1sep(expr, ",") <~ ")" ^^ {
-      e => atLeastOne(e)
-    } | "atMostOne" ~ "(" ~> rep1sep(expr, ",") <~ ")" ^^ {
-      e => atMostOne(e)
-    } | aterm
-
-  def aterm: Parser[FeatureExpr] =
-    bterm ~ opt(("=>" | "implies") ~> aterm) ^^ {
-      case a ~ b => if (b.isDefined) a implies b.get else a
-=======
-                           featureFactory: AbstractFeatureExprFactory = FeatureExprFactory.default,
-                           featurenameParser: Regex = "[A-Za-z0-9_]*".r,
-                           featurenamePrefix: Option[String] = None) extends RegexParsers {
-
-    def toFeature(name: String) = featureFactory.createDefinedExternal(featurenamePrefix.map(_ + name).getOrElse(name))
-
-
-    //implications
-    def expr: Parser[FeatureExpr] =
-        "oneOf" ~ "(" ~> rep1sep(expr, ",") <~ ")" ^^ {
-            e => oneOf(e)
-        } | "atLeastOne" ~ "(" ~> rep1sep(expr, ",") <~ ")" ^^ {
-            e => atLeastOne(e)
-        } | "atMostOne" ~ "(" ~> rep1sep(expr, ",") <~ ")" ^^ {
-            e => atMostOne(e)
-        } | aterm
-
-    def aterm: Parser[FeatureExpr] =
-        bterm ~ opt(("=>" | "implies") ~> aterm) ^^ {
-            case a ~ b => if (b.isDefined) a implies b.get else a
-        }
-
-    def bterm: Parser[FeatureExpr] =
-        cterm ~ opt(("<=>" | "equiv") ~> bterm) ^^ {
-            case a ~ b => if (b.isDefined) a equiv b.get else a
-        }
-
-    //mutually exclusion
-    def cterm: Parser[FeatureExpr] =
-        dterm ~ opt(("<!>" | "mex") ~> cterm) ^^ {
-            case a ~ b => if (b.isDefined) a mex b.get else a
-        }
-
-    //||
-    def dterm: Parser[FeatureExpr] =
-        term ~ rep(("||" | "|" | "or") ~> dterm) ^^ {
-            case a ~ bs => bs.foldLeft(a)(_ or _)
-        }
-
-    def term: Parser[FeatureExpr] =
-        bool ~ rep(("&&" | "&" | "and") ~> term) ^^ {
-            case a ~ bs => bs.foldLeft(a)(_ and _)
-        }
-
-    def bool: Parser[FeatureExpr] =
-        "!" ~> bool ^^ (_ not) |
-            ("(" ~> expr <~ ")") |
-            "InvalidExpression()" ^^ (_ => featureFactory.False) |
-            (("definedEx" | "defined" | "def") ~ "(" ~> ID <~ ")") ^^ {
-                toFeature(_)
-            } |
-            ("1" | "true" | "True" | "TRUE") ^^ {
-                x => featureFactory.True
-            } |
-            ("0" | "false" | "False" | "FALSE") ^^ {
-                x => featureFactory.False
-            } | ID ^^ {
-            toFeature(_)
-        }
-
-    def ID: Regex = featurenameParser
-
-    def parse(featureExpr: String): FeatureExpr = parseAll(expr, featureExpr) match {
-        case Success(r, _) => r
-        case NoSuccess(msg, _) => throw new Exception("error parsing " + featureExpr + " " + msg)
->>>>>>> 6c5e7a0d
-    }
-
-  def bterm: Parser[FeatureExpr] =
-    cterm ~ opt(("<=>" | "equiv") ~> bterm) ^^ {
-      case a ~ b => if (b.isDefined) a equiv b.get else a
-    }
-
-  //mutually exclusion
-  def cterm: Parser[FeatureExpr] =
-    dterm ~ opt(("<!>" | "mex") ~> cterm) ^^ {
-      case a ~ b => if (b.isDefined) a mex b.get else a
-    }
-
-  //||
-  def dterm: Parser[FeatureExpr] =
-    term ~ rep(("||" | "|" | "or") ~> dterm) ^^ {
-      case a ~ bs => bs.foldLeft(a)(_ or _)
-    }
-
-  def term: Parser[FeatureExpr] =
-    bool ~ rep(("&&" | "&" | "and") ~> term) ^^ {
-      case a ~ bs => bs.foldLeft(a)(_ and _)
-    }
-
-  def bool: Parser[FeatureExpr] =
-    "!" ~> bool ^^ (_ not) |
-      ("(" ~> expr <~ ")") |
-      "InvalidExpression()" ^^ (_ => featureFactory.False) |
-      (("definedEx" | "defined" | "def") ~ "(" ~> ID <~ ")") ^^ {
-        toFeature(_)
-      } |
-      ("1" | "true") ^^ {
-        x => featureFactory.True
-      } |
-      ("0" | "false") ^^ {
-        x => featureFactory.False
-      } | ID ^^ {
-      toFeature(_)
-    }
-
-  def ID: Regex = featurenameParser
-
-  def parse(featureExpr: String): FeatureExpr = parseAll(expr, featureExpr) match {
-    case Success(r, _) => r
-    case NoSuccess(msg, _) => throw new Exception("error parsing " + featureExpr + " " + msg)
-  }
-
-  def parse(featureExpr: Reader): FeatureExpr = parseAll(expr, featureExpr) match {
-    case Success(r, _) => r
-    case NoSuccess(msg, _) => throw new Exception("error parsing " + msg)
-  }
-
-  private def trimComment(l: String): String = {
-    if (l.indexOf("//") >= 0)
-      l.take(l.indexOf("//"))
-    else l
-  }
-
-  /**
-   * parse files with multiple lines considered as one big conjunction and "//" interpreted as comments
-   **/
-  def parseFile(reader: BufferedReader): FeatureExpr = {
-    var line = reader.readLine()
-    var result = featureFactory.True
-    while (line != null) {
-      line = trimComment(line)
-      val lineExpr = if (line.trim.isEmpty) featureFactory.True else parse(line)
-      result = result and lineExpr
-      line = reader.readLine()
-    }
-    result
-  }
-
-
-  /**
-   * parse files with multiple lines considered as one big conjunction and "//" interpreted as comments
-   **/
-  def parseFile(cfilename: String): FeatureExpr = parseFile(new BufferedReader(new FileReader(cfilename)))
-
-  /**
-   * parse files with multiple lines considered as one big conjunction and "//" interpreted as comments
-   **/
-  def parseFile(stream: InputStream): FeatureExpr = parseFile(new BufferedReader(new InputStreamReader(stream)))
-
-  /**
-   * parse files with multiple lines considered as one big conjunction and "//" interpreted as comments
-   **/
-  def parseFile(file: File): FeatureExpr = parseFile(new BufferedReader(new FileReader(file)))
-
-
-  def oneOf(features: List[FeatureExpr]): FeatureExpr =
-    atLeastOne(features) and atMostOne(features)
-
-  def atLeastOne(featuresNames: List[FeatureExpr]): FeatureExpr =
-    featuresNames.foldLeft(featureFactory.False)(_ or _)
-
-  def atMostOne(features: List[FeatureExpr]): FeatureExpr =
-    (for ((a, b) <- pairs(features)) yield a mex b).
-      foldLeft(featureFactory.True)(_ and _)
-
-  def pairs[A](elem: List[A]): Iterator[(A, A)] =
-    for (a <- elem.tails.take(elem.size); b <- a.tail) yield (a.head, b)
-
-
-}
-
-
-/** wrapper class for easier access from Java */
-class FeatureExprParserJava(featureFactory: AbstractFeatureExprFactory) extends FeatureExprParser(featureFactory)
+package de.fosd.typechef.featureexpr
+
+import util.parsing.combinator._
+import java.io._
+import util.matching.Regex
+
+
+/**
+ * simple parser to read feature expressions in the format produced by FeatureExpr.print(...)
+ *
+ * prefer parseFile() over inherited parse() methods for the following features:
+ * * Multiple lines in the parsed file are interpreted as conjunction.
+ * * verything after "//" is interpreted as comment
+ *
+ *
+ * does not support integer values yet
+ *
+ * optional parameters:
+ * * featureFactory allows to select which factory is used to create external feature names (use system default as default)
+ * * featurenameParser allows to parameterize which character sequences are allowed as feature names (by default all alphanumerical sequences including the underscore)
+ * * featurenamePrefix allows to add a prefix to every read feature name, such as "CONFIG_". no prefix by default
+ */
+class FeatureExprParser(
+                           featureFactory: AbstractFeatureExprFactory = FeatureExprFactory.default,
+                           featurenameParser: Regex = "[A-Za-z0-9_]*".r,
+                           featurenamePrefix: Option[String] = None) extends RegexParsers {
+
+    def toFeature(name: String) = featureFactory.createDefinedExternal(featurenamePrefix.map(_ + name).getOrElse(name))
+
+
+    //implications
+    def expr: Parser[FeatureExpr] =
+        "oneOf" ~ "(" ~> rep1sep(expr, ",") <~ ")" ^^ {
+            e => oneOf(e)
+        } | "atLeastOne" ~ "(" ~> rep1sep(expr, ",") <~ ")" ^^ {
+            e => atLeastOne(e)
+        } | "atMostOne" ~ "(" ~> rep1sep(expr, ",") <~ ")" ^^ {
+            e => atMostOne(e)
+        } | aterm
+
+    def aterm: Parser[FeatureExpr] =
+        bterm ~ opt(("=>" | "implies") ~> aterm) ^^ {
+            case a ~ b => if (b.isDefined) a implies b.get else a
+        }
+
+    def bterm: Parser[FeatureExpr] =
+        cterm ~ opt(("<=>" | "equiv") ~> bterm) ^^ {
+            case a ~ b => if (b.isDefined) a equiv b.get else a
+        }
+
+    //mutually exclusion
+    def cterm: Parser[FeatureExpr] =
+        dterm ~ opt(("<!>" | "mex") ~> cterm) ^^ {
+            case a ~ b => if (b.isDefined) a mex b.get else a
+        }
+
+    //||
+    def dterm: Parser[FeatureExpr] =
+        term ~ rep(("||" | "|" | "or") ~> dterm) ^^ {
+            case a ~ bs => bs.foldLeft(a)(_ or _)
+        }
+
+    def term: Parser[FeatureExpr] =
+        bool ~ rep(("&&" | "&" | "and") ~> term) ^^ {
+            case a ~ bs => bs.foldLeft(a)(_ and _)
+        }
+
+    def bool: Parser[FeatureExpr] =
+        "!" ~> bool ^^ (_ not) |
+            ("(" ~> expr <~ ")") |
+            "InvalidExpression()" ^^ (_ => featureFactory.False) |
+            (("definedEx" | "defined" | "def") ~ "(" ~> ID <~ ")") ^^ {
+                toFeature(_)
+            } |
+            ("1" | "true" | "True" | "TRUE") ^^ {
+                x => featureFactory.True
+            } |
+            ("0" | "false" | "False" | "FALSE") ^^ {
+                x => featureFactory.False
+            } | ID ^^ {
+            toFeature(_)
+        }
+
+    def ID: Regex = featurenameParser
+
+    def parse(featureExpr: String): FeatureExpr = parseAll(expr, featureExpr) match {
+        case Success(r, _) => r
+        case NoSuccess(msg, _) => throw new Exception("error parsing " + featureExpr + " " + msg)
+    }
+
+    def parse(featureExpr: Reader): FeatureExpr = parseAll(expr, featureExpr) match {
+        case Success(r, _) => r
+        case NoSuccess(msg, _) => throw new Exception("error parsing " + msg)
+    }
+
+    private def trimComment(l: String): String = {
+        if (l.indexOf("//") >= 0)
+            l.take(l.indexOf("//"))
+        else l
+    }
+
+    /**
+     * parse files with multiple lines considered as one big conjunction and "//" interpreted as comments
+     **/
+    def parseFile(reader: BufferedReader): FeatureExpr = {
+        var line = reader.readLine()
+        var result = featureFactory.True
+        while (line != null) {
+            line = trimComment(line)
+            val lineExpr = if (line.trim.isEmpty) featureFactory.True else parse(line)
+            result = result and lineExpr
+            line = reader.readLine()
+        }
+        result
+    }
+
+
+    /**
+     * parse files with multiple lines considered as one big conjunction and "//" interpreted as comments
+     **/
+    def parseFile(cfilename: String): FeatureExpr = parseFile(new BufferedReader(new FileReader(cfilename)))
+
+    /**
+     * parse files with multiple lines considered as one big conjunction and "//" interpreted as comments
+     **/
+    def parseFile(stream: InputStream): FeatureExpr = parseFile(new BufferedReader(new InputStreamReader(stream)))
+
+    /**
+     * parse files with multiple lines considered as one big conjunction and "//" interpreted as comments
+     **/
+    def parseFile(file: File): FeatureExpr = parseFile(new BufferedReader(new FileReader(file)))
+
+
+    def oneOf(features: List[FeatureExpr]): FeatureExpr =
+        atLeastOne(features) and atMostOne(features)
+
+    def atLeastOne(featuresNames: List[FeatureExpr]): FeatureExpr =
+        featuresNames.foldLeft(featureFactory.False)(_ or _)
+
+    def atMostOne(features: List[FeatureExpr]): FeatureExpr =
+        (for ((a, b) <- pairs(features)) yield a mex b).
+            foldLeft(featureFactory.True)(_ and _)
+
+    def pairs[A](elem: List[A]): Iterator[(A, A)] =
+        for (a <- elem.tails.take(elem.size); b <- a.tail) yield (a.head, b)
+
+
+}
+
+
+/** wrapper class for easier access from Java */
+class FeatureExprParserJava(featureFactory: AbstractFeatureExprFactory) extends FeatureExprParser(featureFactory)