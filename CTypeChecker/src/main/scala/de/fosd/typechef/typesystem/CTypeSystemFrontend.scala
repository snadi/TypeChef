package de.fosd.typechef.typesystem

import de.fosd.typechef.parser.c._
import de.fosd.typechef.featureexpr._
import de.fosd.typechef.conditional._
import linker.CInferInterface

/**
 * checks an AST (from CParser) for type errors (especially dangling references)
 *
 * performs type checking in a single tree-walk, uses lookup functions from various traits
 *
 * @author kaestner
 *
 */
class CTypeSystemFrontend(iast: TranslationUnit, featureModel: FeatureModel = FeatureExprFactory.default.featureModelFactory.empty) extends CTypeSystem with CInferInterface with EnforceTreeHelper {


  def prettyPrintType(ctype: Conditional[CType]): String =
    Conditional.toOptList(ctype).map(o => o.feature.toString + ": \t" + o.entry).mkString("\n")

  private def indentAllLines(s: String): String =
    s.lines.map("\t\t" + _).foldLeft("")(_ + "\n" + _)

  var errors: List[TypeError] = List()

<<<<<<< HEAD
  var isSilent = false
=======
    var isSilent = false
>>>>>>> 096fcd2a

  val DEBUG_PRINT = false

  def dbgPrint(o: Any) = if (DEBUG_PRINT) print(o)

  def dbgPrintln(o: Any) = if (DEBUG_PRINT) println(o)

  val verbose = false


<<<<<<< HEAD
  var externalDefCounter: Int = 0

  override def checkingExternal(externalDef: ExternalDef) = {
    externalDefCounter = externalDefCounter + 1
    if (verbose)
      println("check " + externalDefCounter + "/" + iast.defs.size + ". line " + externalDef.getPositionFrom.getLine + ". err " + errors.size)
  }

  override def issueTypeError(severity: Severity.Severity, condition: FeatureExpr, msg: String, where: AST) =
  //first check without feature model for performance reasons
    if (condition.isSatisfiable() && condition.isSatisfiable(featureModel)) {
      val e = new TypeError(severity, condition, msg, where)
      errors = e :: errors
      if (!isSilent) {
        println("  - " + e)
      }
    }


  /**
   * Returns true iff no errors were found.
   * @return
   */
  def checkAST: Boolean = {

    errors = List() // clear error list
    typecheckTranslationUnit(iast)
    if (errors.isEmpty)
      println("No type errors found.")
    else {
      println("Found " + errors.size + " type errors: ");
=======
    var externalDefCounter: Int = 0

    override def checkingExternal(externalDef: ExternalDef) = {
        externalDefCounter = externalDefCounter + 1
        if (verbose)
            println("check " + externalDefCounter + "/" + iast.defs.size + ". line " + externalDef.getPositionFrom.getLine + ". err " + errors.size)
    }

    override def issueTypeError(severity: Severity.Severity, condition: FeatureExpr, msg: String, where: AST) =
    //first check without feature model for performance reasons
        if (condition.isSatisfiable() && condition.isSatisfiable(featureModel)) {
            val e = new TypeError(severity, condition, msg, where)
            errors = e :: errors
            if (!isSilent) {
                println("  - " + e)
            }
        }


    /**
     * Returns true iff no errors were found.
     * @return
     */
    def checkAST: Boolean = {
        errors = List() // clear error list
        typecheckTranslationUnit(iast)
        if (errors.isEmpty)
            println("No type errors found.")
        else {
            println("Found " + errors.size + " type errors: ");
        }
        //println("\n")
        return errors.isEmpty
    }

    def checkASTSilent: Boolean = {
        isSilent = true
        errors = List() // clear error list
        typecheckTranslationUnit(iast)
        return errors.isEmpty
>>>>>>> 096fcd2a
    }
    //println("\n")
    return errors.isEmpty
  }

  def checkASTSilent: Boolean = {
    isSilent = true
    errors = List() // clear error list
    typecheckTranslationUnit(iast)
    return errors.isEmpty
  }
}


class TypeError(val severity: Severity.Severity, val condition: FeatureExpr, val msg: String, val where: AST) {
<<<<<<< HEAD
  override def toString =
    severity.toString.take(1) + " [" + condition + "] " +
      (if (where == null) "" else where.getPositionFrom + "--" + where.getPositionTo) + "\n\t" + msg
=======
    override def toString =
        severity.toString.take(1) + " [" + condition + "] " +
                (if (where == null) "" else where.getPositionFrom + "--" + where.getPositionTo) + "\n\t" + msg
>>>>>>> 096fcd2a
}<|MERGE_RESOLUTION|>--- conflicted
+++ resolved
@@ -13,82 +13,44 @@
  * @author kaestner
  *
  */
+
 class CTypeSystemFrontend(iast: TranslationUnit, featureModel: FeatureModel = FeatureExprFactory.default.featureModelFactory.empty) extends CTypeSystem with CInferInterface with EnforceTreeHelper {
 
 
-  def prettyPrintType(ctype: Conditional[CType]): String =
-    Conditional.toOptList(ctype).map(o => o.feature.toString + ": \t" + o.entry).mkString("\n")
+    def prettyPrintType(ctype: Conditional[CType]): String =
+        Conditional.toOptList(ctype).map(o => o.feature.toString + ": \t" + o.entry).mkString("\n")
 
-  private def indentAllLines(s: String): String =
-    s.lines.map("\t\t" + _).foldLeft("")(_ + "\n" + _)
+    private def indentAllLines(s: String): String =
+        s.lines.map("\t\t" + _).foldLeft("")(_ + "\n" + _)
 
-  var errors: List[TypeError] = List()
+    var errors: List[TypeError] = List()
 
-<<<<<<< HEAD
-  var isSilent = false
-=======
     var isSilent = false
->>>>>>> 096fcd2a
 
-  val DEBUG_PRINT = false
+    val DEBUG_PRINT = false
 
-  def dbgPrint(o: Any) = if (DEBUG_PRINT) print(o)
+    def dbgPrint(o: Any) = if (DEBUG_PRINT) print(o)
 
-  def dbgPrintln(o: Any) = if (DEBUG_PRINT) println(o)
+    def dbgPrintln(o: Any) = if (DEBUG_PRINT) println(o)
 
-  val verbose = false
+    val verbose = false
 
 
-<<<<<<< HEAD
-  var externalDefCounter: Int = 0
-
-  override def checkingExternal(externalDef: ExternalDef) = {
-    externalDefCounter = externalDefCounter + 1
-    if (verbose)
-      println("check " + externalDefCounter + "/" + iast.defs.size + ". line " + externalDef.getPositionFrom.getLine + ". err " + errors.size)
-  }
-
-  override def issueTypeError(severity: Severity.Severity, condition: FeatureExpr, msg: String, where: AST) =
-  //first check without feature model for performance reasons
-    if (condition.isSatisfiable() && condition.isSatisfiable(featureModel)) {
-      val e = new TypeError(severity, condition, msg, where)
-      errors = e :: errors
-      if (!isSilent) {
-        println("  - " + e)
-      }
-    }
-
-
-  /**
-   * Returns true iff no errors were found.
-   * @return
-   */
-  def checkAST: Boolean = {
-
-    errors = List() // clear error list
-    typecheckTranslationUnit(iast)
-    if (errors.isEmpty)
-      println("No type errors found.")
-    else {
-      println("Found " + errors.size + " type errors: ");
-=======
     var externalDefCounter: Int = 0
-
     override def checkingExternal(externalDef: ExternalDef) = {
         externalDefCounter = externalDefCounter + 1
         if (verbose)
             println("check " + externalDefCounter + "/" + iast.defs.size + ". line " + externalDef.getPositionFrom.getLine + ". err " + errors.size)
     }
-
     override def issueTypeError(severity: Severity.Severity, condition: FeatureExpr, msg: String, where: AST) =
     //first check without feature model for performance reasons
         if (condition.isSatisfiable() && condition.isSatisfiable(featureModel)) {
             val e = new TypeError(severity, condition, msg, where)
             errors = e :: errors
             if (!isSilent) {
-                println("  - " + e)
-            }
+            println("  - " + e)
         }
+    }
 
 
     /**
@@ -96,6 +58,7 @@
      * @return
      */
     def checkAST: Boolean = {
+
         errors = List() // clear error list
         typecheckTranslationUnit(iast)
         if (errors.isEmpty)
@@ -106,35 +69,17 @@
         //println("\n")
         return errors.isEmpty
     }
-
     def checkASTSilent: Boolean = {
         isSilent = true
         errors = List() // clear error list
         typecheckTranslationUnit(iast)
         return errors.isEmpty
->>>>>>> 096fcd2a
     }
-    //println("\n")
-    return errors.isEmpty
-  }
-
-  def checkASTSilent: Boolean = {
-    isSilent = true
-    errors = List() // clear error list
-    typecheckTranslationUnit(iast)
-    return errors.isEmpty
-  }
 }
 
 
 class TypeError(val severity: Severity.Severity, val condition: FeatureExpr, val msg: String, val where: AST) {
-<<<<<<< HEAD
-  override def toString =
-    severity.toString.take(1) + " [" + condition + "] " +
-      (if (where == null) "" else where.getPositionFrom + "--" + where.getPositionTo) + "\n\t" + msg
-=======
     override def toString =
         severity.toString.take(1) + " [" + condition + "] " +
-                (if (where == null) "" else where.getPositionFrom + "--" + where.getPositionTo) + "\n\t" + msg
->>>>>>> 096fcd2a
+            (if (where == null) "" else where.getPositionFrom + "--" + where.getPositionTo) + "\n\t" + msg
 }