package de.fosd.typechef.parser

import de.fosd.typechef.featureexpr.FeatureExpr

object FeatureSolverCache {
<<<<<<< HEAD
    //simple LRU cache with two entries (and statistics) 
=======
    //simple LRU cache with two entries (and statistics)
>>>>>>> de6ad245
    type CacheT = (FeatureExpr, FeatureExpr, Boolean)
    var i1, i2, m1, m2: CacheT = (null, null, false)
    var i_hits, i_query, m_hits, m_query=0;

    def implies(a: FeatureExpr, b: FeatureExpr): Boolean = {
        i_query+=1
        if ((a eq i1._1) && (b eq i1._2))
            return i1._3
        if ((a eq i2._1) && (b eq i2._2))
            { swapi; return i1._3}
        i_hits+=1
        val result = a.implies(b).isBase
        //println(a+" => "+b+"="+result)
        storei((a,b,result))
        return result
    }

    def mutuallyExclusive(a: FeatureExpr, b: FeatureExpr): Boolean = {
        m_query+=1
        if ((a eq m1._1) && (b eq m1._2))
            return m1._3
        if ((a eq m2._1) && (b eq m2._2))
            { swapm; return m1._3}
        m_hits+=1
        val result = a.and(b).isDead
        //println(a+" x "+b+"="+result)
        storem((a,b,result))
        return result
    }
    
    def swapi { val t=i1; i1=i2; i2=t;}
    def storei(c:CacheT) { i2=i1; i1=c;}
    def swapm { val t=m1; m1=m2; m2=t;}
    def storem(c:CacheT) { m2=m1; m1=c;}
    
    def statistics = "implies "+i_hits+"/"+i_query+" ("+(1.0-i_hits/i_query)+"); mex "+m_hits+"/"+m_query+" ("+(1.0-m_hits/m_query)+")";
}
<|MERGE_RESOLUTION|>--- conflicted
+++ resolved
@@ -1,47 +1,43 @@
-package de.fosd.typechef.parser
-
-import de.fosd.typechef.featureexpr.FeatureExpr
-
-object FeatureSolverCache {
-<<<<<<< HEAD
-    //simple LRU cache with two entries (and statistics) 
-=======
-    //simple LRU cache with two entries (and statistics)
->>>>>>> de6ad245
-    type CacheT = (FeatureExpr, FeatureExpr, Boolean)
-    var i1, i2, m1, m2: CacheT = (null, null, false)
-    var i_hits, i_query, m_hits, m_query=0;
-
-    def implies(a: FeatureExpr, b: FeatureExpr): Boolean = {
-        i_query+=1
-        if ((a eq i1._1) && (b eq i1._2))
-            return i1._3
-        if ((a eq i2._1) && (b eq i2._2))
-            { swapi; return i1._3}
-        i_hits+=1
-        val result = a.implies(b).isBase
-        //println(a+" => "+b+"="+result)
-        storei((a,b,result))
-        return result
-    }
-
-    def mutuallyExclusive(a: FeatureExpr, b: FeatureExpr): Boolean = {
-        m_query+=1
-        if ((a eq m1._1) && (b eq m1._2))
-            return m1._3
-        if ((a eq m2._1) && (b eq m2._2))
-            { swapm; return m1._3}
-        m_hits+=1
-        val result = a.and(b).isDead
-        //println(a+" x "+b+"="+result)
-        storem((a,b,result))
-        return result
-    }
-    
-    def swapi { val t=i1; i1=i2; i2=t;}
-    def storei(c:CacheT) { i2=i1; i1=c;}
-    def swapm { val t=m1; m1=m2; m2=t;}
-    def storem(c:CacheT) { m2=m1; m1=c;}
-    
-    def statistics = "implies "+i_hits+"/"+i_query+" ("+(1.0-i_hits/i_query)+"); mex "+m_hits+"/"+m_query+" ("+(1.0-m_hits/m_query)+")";
-}
+package de.fosd.typechef.parser
+
+import de.fosd.typechef.featureexpr.FeatureExpr
+
+object FeatureSolverCache {
+    //simple LRU cache with two entries (and statistics)
+    type CacheT = (FeatureExpr, FeatureExpr, Boolean)
+    var i1, i2, m1, m2: CacheT = (null, null, false)
+    var i_hits, i_query, m_hits, m_query=0;
+
+    def implies(a: FeatureExpr, b: FeatureExpr): Boolean = {
+        i_query+=1
+        if ((a eq i1._1) && (b eq i1._2))
+            return i1._3
+        if ((a eq i2._1) && (b eq i2._2))
+            { swapi; return i1._3}
+        i_hits+=1
+        val result = a.implies(b).isBase
+        //println(a+" => "+b+"="+result)
+        storei((a,b,result))
+        return result
+    }
+
+    def mutuallyExclusive(a: FeatureExpr, b: FeatureExpr): Boolean = {
+        m_query+=1
+        if ((a eq m1._1) && (b eq m1._2))
+            return m1._3
+        if ((a eq m2._1) && (b eq m2._2))
+            { swapm; return m1._3}
+        m_hits+=1
+        val result = a.and(b).isDead
+        //println(a+" x "+b+"="+result)
+        storem((a,b,result))
+        return result
+    }
+    
+    def swapi { val t=i1; i1=i2; i2=t;}
+    def storei(c:CacheT) { i2=i1; i1=c;}
+    def swapm { val t=m1; m1=m2; m2=t;}
+    def storem(c:CacheT) { m2=m1; m1=c;}
+    
+    def statistics = "implies "+i_hits+"/"+i_query+" ("+(1.0-i_hits/i_query)+"); mex "+m_hits+"/"+m_query+" ("+(1.0-m_hits/m_query)+")";
+}