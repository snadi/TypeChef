package de.fosd.typechef.typesystem

import de.fosd.typechef.parser.c._
import de.fosd.typechef.featureexpr._
import de.fosd.typechef.conditional._
import linker.CInferInterface
import de.fosd.typechef.error._

/**
 * checks an AST (from CParser) for type errors (especially dangling references)
 *
 * performs type checking in a single tree-walk, uses lookup functions from various traits
 *
 * @author kaestner
 *
 */

<<<<<<< HEAD
class CTypeSystemFrontend(iast: TranslationUnit, featureModel: FeatureModel = FeatureExprFactory.default.featureModelFactory.empty) extends CTypeSystem with CInferInterface with EnforceTreeHelper {
=======
class CTypeSystemFrontend(iast: TranslationUnit,
                          featureModel: FeatureModel = FeatureExprFactory.default.featureModelFactory.empty,
                          options: ICTypeSysOptions = LinuxDefaultOptions) extends CTypeSystem with CInferInterface {
>>>>>>> 6c5e7a0d

    //overwrites the default options
    override protected def opts: ICTypeSysOptions = options

    def prettyPrintType(ctype: Conditional[CType]): String =
        Conditional.toOptList(ctype).map(o => o.feature.toString + ": \t" + o.entry).mkString("\n")

    private def indentAllLines(s: String): String =
        s.lines.map("\t\t" + _).foldLeft("")(_ + "\n" + _)

    var errors: List[TypeChefError] = List()

    var isSilent = false

    val DEBUG_PRINT = false

    def dbgPrint(o: Any) = if (DEBUG_PRINT) print(o)

    def dbgPrintln(o: Any) = if (DEBUG_PRINT) println(o)

    val verbose = false


    var externalDefCounter: Int = 0
    override def checkingExternal(externalDef: ExternalDef) = {
        externalDefCounter = externalDefCounter + 1
        if (verbose)
            println("check " + externalDefCounter + "/" + iast.defs.size + ". line " + externalDef.getPositionFrom.getLine + ". err " + errors.size)
    }
    override def issueTypeError(severity: Severity.Severity, condition: FeatureExpr, msg: String, where: AST, severityExtra: String = "") =
    //first check without feature model for performance reasons
        if (condition.isSatisfiable() && condition.isSatisfiable(featureModel)) {
            val e = new TypeChefError(severity, condition, msg, where, severityExtra)
            errors = e :: errors
            if (!isSilent) {
            println("  - " + e)
        }
    }


    /**
     * Returns true iff no errors were found.
     * @return
     */
    def checkAST(ignoreWarnings: Boolean = true): Boolean = {

        errors = List() // clear error list
        typecheckTranslationUnit(iast)
        val merrors = if (ignoreWarnings)
            errors.filterNot(Set(Severity.Warning, Severity.SecurityWarning) contains _.severity)
        else errors
        if (merrors.isEmpty)
            println("No type errors found.")
        else {
            println("Found " + merrors.size + " type errors: ");
        }
        //println("\n")
        return merrors.isEmpty
    }
    def checkASTSilent: Boolean = {
        isSilent = true
        errors = List() // clear error list
        typecheckTranslationUnit(iast)
        return errors.isEmpty
    }

    def getASTerrors: List[TypeError] = {
        isSilent = true
        errors = List() // clear error list
        typecheckTranslationUnit(iast)
        return errors
    }
}

<|MERGE_RESOLUTION|>--- conflicted
+++ resolved
@@ -15,13 +15,9 @@
  *
  */
 
-<<<<<<< HEAD
-class CTypeSystemFrontend(iast: TranslationUnit, featureModel: FeatureModel = FeatureExprFactory.default.featureModelFactory.empty) extends CTypeSystem with CInferInterface with EnforceTreeHelper {
-=======
 class CTypeSystemFrontend(iast: TranslationUnit,
                           featureModel: FeatureModel = FeatureExprFactory.default.featureModelFactory.empty,
                           options: ICTypeSysOptions = LinuxDefaultOptions) extends CTypeSystem with CInferInterface {
->>>>>>> 6c5e7a0d
 
     //overwrites the default options
     override protected def opts: ICTypeSysOptions = options
@@ -52,13 +48,13 @@
             println("check " + externalDefCounter + "/" + iast.defs.size + ". line " + externalDef.getPositionFrom.getLine + ". err " + errors.size)
     }
     override def issueTypeError(severity: Severity.Severity, condition: FeatureExpr, msg: String, where: AST, severityExtra: String = "") =
-    //first check without feature model for performance reasons
+    	//first check without feature model for performance reasons
         if (condition.isSatisfiable() && condition.isSatisfiable(featureModel)) {
             val e = new TypeChefError(severity, condition, msg, where, severityExtra)
             errors = e :: errors
             if (!isSilent) {
-            println("  - " + e)
-        }
+            	println("  - " + e)
+        	}
     }
 
 
@@ -87,12 +83,4 @@
         typecheckTranslationUnit(iast)
         return errors.isEmpty
     }
-
-    def getASTerrors: List[TypeError] = {
-        isSilent = true
-        errors = List() // clear error list
-        typecheckTranslationUnit(iast)
-        return errors
-    }
-}
-
+}