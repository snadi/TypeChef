--- conflicted
+++ resolved
@@ -3,10 +3,7 @@
 import de.fosd.typechef.parser.c._
 import org.kiama.attribution.AttributionBase
 import de.fosd.typechef.conditional.Opt
-<<<<<<< HEAD
-=======
 import de.fosd.typechef.featureexpr.{FeatureExprFactory, FeatureModel, FeatureExpr}
->>>>>>> 22e41695
 
 // defines and uses we can jump to using succ
 // beware of List[Opt[_]]!! all list elements can possibly have a different annotation
@@ -165,11 +162,7 @@
   val outsimple: PartialFunction[(Product, ASTEnv), Set[Id]] = {
     circular[(Product, ASTEnv), Set[Id]](Set()) {
       case t@(e, env) => {
-<<<<<<< HEAD
-        val ss = succ(e, env).filterNot(x => x.entry.isInstanceOf[FunctionDef])
-=======
         val ss = succ(e, FeatureExprFactory.empty, env).filterNot(x => x.entry.isInstanceOf[FunctionDef])
->>>>>>> 22e41695
         var res: Set[Id] = Set()
         for (s <- ss.map(_.entry)) {
           if (!astIdenEnvHM.containsKey(s)) astIdenEnvHM.put(s, (s, env))
@@ -181,17 +174,10 @@
   }
 
   // in and out variability-aware versions
-<<<<<<< HEAD
-  val inrec: PartialFunction[(Product, ASTEnv), Map[FeatureExpr, Set[Id]]] = {
-    circular[(Product, ASTEnv), Map[FeatureExpr, Set[Id]]](Map()) {
-      case t@(FunctionDef(_, _, _, _), _) => Map()
-      case t@(e, env) => {
-=======
   val inrec: PartialFunction[(Product, FeatureModel, ASTEnv), Map[FeatureExpr, Set[Id]]] = {
     circular[(Product, FeatureModel, ASTEnv), Map[FeatureExpr, Set[Id]]](Map()) {
       case t@(FunctionDef(_, _, _, _), _, _) => Map()
       case t@(e, fm, env) => {
->>>>>>> 22e41695
         val u = usesVar(e, env)
         val d = definesVar(e, env)
         var res = out(t)
@@ -204,16 +190,6 @@
     }
   }
 
-<<<<<<< HEAD
-  val outrec: PartialFunction[(Product, ASTEnv), Map[FeatureExpr, Set[Id]]] =
-    circular[(Product, ASTEnv), Map[FeatureExpr, Set[Id]]](Map()) {
-      case t@(e, env) => {
-        val ss = succ(e, env).filterNot(x => x.entry.isInstanceOf[FunctionDef])
-        var res = Map[FeatureExpr, Set[Id]]()
-        for (s <- ss.map(_.entry)) {
-          if (!astIdenEnvHM.containsKey(s)) astIdenEnvHM.put(s, (s, env))
-          for (el <- in(s))
-=======
   val outrec: PartialFunction[(Product, FeatureModel, ASTEnv), Map[FeatureExpr, Set[Id]]] =
     circular[(Product, FeatureModel, ASTEnv), Map[FeatureExpr, Set[Id]]](Map()) {
       case t@(e, fm, env) => {
@@ -222,7 +198,6 @@
         for (s <- ss.map(_.entry)) {
           if (!astIdenEnvHM.containsKey(s)) astIdenEnvHM.put(s, (s, env))
           for (el <- in((s, fm, env)))
->>>>>>> 22e41695
             res = updateMap(res, el, _.union(_))
         }
         res
