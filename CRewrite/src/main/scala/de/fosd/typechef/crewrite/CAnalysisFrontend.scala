
package de.fosd.typechef.crewrite

import de.fosd.typechef.featureexpr._
import java.io.StringWriter
<<<<<<< HEAD
import de.fosd.typechef.typesystem._
import de.fosd.typechef.parser.c._
import de.fosd.typechef.error._
=======
import scala.Some
import de.fosd.typechef.parser.c._
import de.fosd.typechef.typesystem.{CDeclUse, CTypeCache, CTypeSystemFrontend}
>>>>>>> c95c1496

sealed abstract class CAnalysisFrontend(tu: TranslationUnit, fm: FeatureModel, opt: ICAnalysisOptions) extends EnforceTreeHelper {
    // the result of CParser is sometimes a DAG instead of an AST
    // prepareAST rewrites the DAG in order to get an AST
    protected val tunit = prepareAST[TranslationUnit](tu)

    // some dataflow analyses need typing information
    // this flag enables the use of CTypeCache in CTypeSystemFrontend
    protected val cacheTypes: Boolean
    protected lazy val ts = if (cacheTypes) new CTypeSystemFrontend(tunit, fm) with CTypeCache with CDeclUse
                            else new CTypeSystemFrontend(tunit, fm) with CDeclUse

    // we need to make sure that the input is free of typing errors
    assert(ts.checkASTSilent, "typecheck fails!")
    protected val env = CASTEnv.createASTEnv(tunit)
}

class CInterAnalysisFrontend(tu: TranslationUnit, fm: FeatureModel = FeatureExprFactory.empty, opt: ICAnalysisOptions = CAnalysisDefaultOptions) extends CAnalysisFrontend(tu, fm, opt) with InterCFG with CFGHelper {

    protected val cacheTypes = false
    def getTranslationUnit(): TranslationUnit = tunit

    def writeCFG(title: String, writer: CFGWriter) {
        val fdefs = filterAllASTElems[FunctionDef](tunit)
        val env = CASTEnv.createASTEnv(tunit)
        writer.writeHeader(title)

        def lookupFExpr(e: AST): FeatureExpr = e match {
            case o if env.isKnown(o) => env.featureExpr(o)
            case e: ExternalDef => externalDefFExprs.get(e).getOrElse(FeatureExprFactory.True)
            case _ => FeatureExprFactory.True
        }


        for (f <- fdefs) {
            writer.writeMethodGraph(getAllSucc(f, fm, env), lookupFExpr)
        }
        writer.writeFooter()
        writer.close()

        if (writer.isInstanceOf[StringWriter])
            println(writer.toString)
    }
}

class CIntraAnalysisFrontend(tu: TranslationUnit, fm: FeatureModel = FeatureExprFactory.empty, opt: ICAnalysisOptions = CAnalysisDefaultOptions) extends CAnalysisFrontend(tu, fm, opt) with IntraCFG with CFGHelper {

    protected val cacheTypes: Boolean = false // use opt.<param> to enable cacheTypes for a specific analysis

    def doubleFree() = {
        val casestudy = {
            tunit.getFile match {
                case None => ""
                case Some(x) => {
                    if (x.contains("linux")) "linux"
                    else if (x.contains("openssl")) "openssl"
                    else ""
                }
            }
        }

        val fdefs = filterAllASTElems[FunctionDef](tunit)
        val errors = fdefs.flatMap(doubleFreeFunctionDef(_, casestudy))

        if (errors.isEmpty) {
            println("No double frees found!")
        } else {
            println(errors.map(_.toString + "\n").reduce(_ + _))
        }

        errors.isEmpty
    }

<<<<<<< HEAD
    private def doubleFreeFunctionDef(f: FunctionDef, env: ASTEnv, udm: UseDeclMap, casestudy: String): List[TypeChefError] = {
        var res: List[TypeChefError] = List()
=======
    private def doubleFreeFunctionDef(f: FunctionDef, casestudy: String): List[AnalysisError] = {
        var res: List[AnalysisError] = List()
>>>>>>> c95c1496

        // It's ok to use FeatureExprFactory.empty here.
        // Using the project's fm is too expensive since control
        // flow computation requires a lot of sat calls.
        // We use the proper fm in DoubleFree (see MonotoneFM).
        val ss = getAllSucc(f, FeatureExprFactory.empty, env).reverse
        val udm = ts.getUseDeclMap
        val df = new DoubleFree(env, udm, fm, casestudy)

        val nss = ss.map(_._1).filterNot(x => x.isInstanceOf[FunctionDef])

        for (s <- nss) {
            val g = df.gen(s)
            val out = df.out(s)

            for ((i, h) <- out)
                for ((f, j) <- g)
                    j.find(_ == i) match {
                        case None =>
                        case Some(x) => {
                            val xdecls = udm.get(x)
                            var idecls = udm.get(i)
                            if (idecls == null)
                                idecls = List(i)
                            for (ei <- idecls)
                                if (xdecls.exists(_.eq(ei)))
                                    res ::= new TypeChefError(Severity.Warning, h, "warning: Variable " + x.name + " is freed multiple times!", x, "")
                        }
                    }
        }

        res
    }

    def uninitializedMemory(): Boolean = {
        val fdefs = filterAllASTElems[FunctionDef](tunit)
        val errors = fdefs.flatMap(uninitializedMemory)

        if (errors.isEmpty) {
            println("No uages of uninitialized memory found!")
        } else {
            println(errors.map(_.toString + "\n").reduce(_ + _))
        }

        errors.isEmpty
    }

<<<<<<< HEAD
    private def uninitializedMemory(f: FunctionDef, env: ASTEnv, udm: UseDeclMap): List[TypeChefError] = {
        var res: List[TypeChefError] = List()
=======
    private def uninitializedMemory(f: FunctionDef): List[AnalysisError] = {
        var res: List[AnalysisError] = List()
>>>>>>> c95c1496

        // It's ok to use FeatureExprFactory.empty here.
        // Using the project's fm is too expensive since control
        // flow computation requires a lot of sat calls.
        // We use the proper fm in UninitializedMemory (see MonotoneFM).
        val ss = getAllPred(f, FeatureExprFactory.empty, env).reverse
        val udm = ts.getUseDeclMap
        val um = new UninitializedMemory(env, udm, FeatureExprFactory.empty)
        val nss = ss.map(_._1).filterNot(x => x.isInstanceOf[FunctionDef])

        for (s <- nss) {
            val g = um.getFunctionCallArguments(s)
            val in = um.in(s)

            println(PrettyPrinter.print(s), " g: ", g, "i: ", in)
            println("g: ", g.values.flatten.map(System.identityHashCode(_)))
            println("i: ", in.map(_._1).map(System.identityHashCode(_)))

            for ((i, h) <- in)
                for ((f, j) <- g)
                    j.find(_ == i) match {
                        case None =>
                        case Some(x) => {
                            val xdecls = udm.get(x)
                            var idecls = udm.get(i)
                            if (idecls == null)
                                idecls = List(i)
                            for (ei <- idecls)
                                if (xdecls.exists(_.eq(ei)))
                                    res ::= new TypeChefError(Severity.Warning, h, "warning: Variable " + x.name + " is used uninitialized!", x, "")
                        }
                    }
        }

        res
    }

    def xfree(): Boolean = {
        val fdefs = filterAllASTElems[FunctionDef](tunit)
        val errors = fdefs.flatMap(xfree)

        if (errors.isEmpty) {
            println("No uages of uninitialized memory found!")
        } else {
            println(errors.map(_.toString + "\n").reduce(_ + _))
        }

        errors.isEmpty
    }

<<<<<<< HEAD
    private def xfree(f: FunctionDef, env: ASTEnv, udm: UseDeclMap): List[TypeChefError] = {
        var res: List[TypeChefError] = List()
=======
    private def xfree(f: FunctionDef): List[AnalysisError] = {
        var res: List[AnalysisError] = List()
>>>>>>> c95c1496

        // It's ok to use FeatureExprFactory.empty here.
        // Using the project's fm is too expensive since control
        // flow computation requires a lot of sat calls.
        // We use the proper fm in UninitializedMemory (see MonotoneFM).
        val ss = getAllPred(f, FeatureExprFactory.empty, env).reverse
        val udm = ts.getUseDeclMap
        val xf = new XFree(env, udm, FeatureExprFactory.empty, "")
        val nss = ss.map(_._1).filterNot(x => x.isInstanceOf[FunctionDef])

        for (s <- nss) {
            val g = xf.freedVariables(s)
            val in = xf.in(s)

            for ((i, h) <- in)
                for ((f, j) <- g)
                    j.find(_ == i) match {
                        case None =>
                        case Some(x) => {
                            val xdecls = udm.get(x)
                            var idecls = udm.get(i)
                            if (idecls == null)
                                idecls = List(i)
                            for (ei <- idecls)
                                if (xdecls.exists(_.eq(ei)))
                                    res ::= new TypeChefError(Severity.Warning, h, "warning: Variable " + x.name + " is freed although not dynamically allocted!", x, "")
                        }
                    }
        }

        res
    }

    def danglingSwitchCode(): Boolean = {
        val fdefs = filterAllASTElems[FunctionDef](tunit)
        val errors = fdefs.flatMap(danglingSwitchCode)

        if (errors.isEmpty) {
            println("No dangling code in switch statements found!")
        } else {
            println(errors.map(_.toString + "\n").reduce(_ + _))
        }

        !errors.isEmpty
    }

<<<<<<< HEAD
    private def danglingSwitchCode(f: FunctionDef, env: ASTEnv): List[TypeChefError] = {
        var res: List[TypeChefError] = List()
=======
    private def danglingSwitchCode(f: FunctionDef): List[AnalysisError] = {
        var res: List[AnalysisError] = List()
>>>>>>> c95c1496

        val ss = filterAllASTElems[SwitchStatement](f)

        for (s <- ss) {
            val ds = new DanglingSwitchCode(env, FeatureExprFactory.empty).computeDanglingCode(s)

            if (!ds.isEmpty) {
                for (e <- ds)
                    res ::= new TypeChefError(Severity.Warning, e.feature, "warning: switch statement has dangling code ", e.entry, "")
            }
        }

        res
    }
}<|MERGE_RESOLUTION|>--- conflicted
+++ resolved
@@ -3,15 +3,11 @@
 
 import de.fosd.typechef.featureexpr._
 import java.io.StringWriter
-<<<<<<< HEAD
-import de.fosd.typechef.typesystem._
-import de.fosd.typechef.parser.c._
-import de.fosd.typechef.error._
-=======
 import scala.Some
 import de.fosd.typechef.parser.c._
 import de.fosd.typechef.typesystem.{CDeclUse, CTypeCache, CTypeSystemFrontend}
->>>>>>> c95c1496
+import de.fosd.typechef.error.{Severity, TypeChefError}
+
 
 sealed abstract class CAnalysisFrontend(tu: TranslationUnit, fm: FeatureModel, opt: ICAnalysisOptions) extends EnforceTreeHelper {
     // the result of CParser is sometimes a DAG instead of an AST
@@ -85,13 +81,9 @@
         errors.isEmpty
     }
 
-<<<<<<< HEAD
-    private def doubleFreeFunctionDef(f: FunctionDef, env: ASTEnv, udm: UseDeclMap, casestudy: String): List[TypeChefError] = {
-        var res: List[TypeChefError] = List()
-=======
-    private def doubleFreeFunctionDef(f: FunctionDef, casestudy: String): List[AnalysisError] = {
-        var res: List[AnalysisError] = List()
->>>>>>> c95c1496
+
+    private def doubleFreeFunctionDef(f: FunctionDef, casestudy: String): List[TypeChefError] = {
+        var res: List[TypeChefError] = List()
 
         // It's ok to use FeatureExprFactory.empty here.
         // Using the project's fm is too expensive since control
@@ -139,13 +131,9 @@
         errors.isEmpty
     }
 
-<<<<<<< HEAD
-    private def uninitializedMemory(f: FunctionDef, env: ASTEnv, udm: UseDeclMap): List[TypeChefError] = {
-        var res: List[TypeChefError] = List()
-=======
-    private def uninitializedMemory(f: FunctionDef): List[AnalysisError] = {
-        var res: List[AnalysisError] = List()
->>>>>>> c95c1496
+
+    private def uninitializedMemory(f: FunctionDef): List[TypeChefError] = {
+        var res: List[TypeChefError] = List()
 
         // It's ok to use FeatureExprFactory.empty here.
         // Using the project's fm is too expensive since control
@@ -196,13 +184,9 @@
         errors.isEmpty
     }
 
-<<<<<<< HEAD
-    private def xfree(f: FunctionDef, env: ASTEnv, udm: UseDeclMap): List[TypeChefError] = {
-        var res: List[TypeChefError] = List()
-=======
-    private def xfree(f: FunctionDef): List[AnalysisError] = {
-        var res: List[AnalysisError] = List()
->>>>>>> c95c1496
+
+    private def xfree(f: FunctionDef): List[TypeChefError] = {
+        var res: List[TypeChefError] = List()
 
         // It's ok to use FeatureExprFactory.empty here.
         // Using the project's fm is too expensive since control
@@ -249,13 +233,9 @@
         !errors.isEmpty
     }
 
-<<<<<<< HEAD
-    private def danglingSwitchCode(f: FunctionDef, env: ASTEnv): List[TypeChefError] = {
-        var res: List[TypeChefError] = List()
-=======
-    private def danglingSwitchCode(f: FunctionDef): List[AnalysisError] = {
-        var res: List[AnalysisError] = List()
->>>>>>> c95c1496
+
+    private def danglingSwitchCode(f: FunctionDef): List[TypeChefError] = {
+        var res: List[TypeChefError] = List()
 
         val ss = filterAllASTElems[SwitchStatement](f)
 
