package de.fosd.typechef.typesystem

import _root_.de.fosd.typechef.featureexpr._
import _root_.de.fosd.typechef.conditional._
import _root_.de.fosd.typechef.parser.c._
import de.fosd.typechef.error._

/**
 * checks an AST (from CParser) for type errors (especially dangling references)
 *
 * performs type checking in a single tree-walk, uses lookup functions from various traits
 *
 * @author kaestner
 *
 */

trait CTypeSystem extends CTypes with CEnv with CDeclTyping with CTypeEnv with CExprTyping with CBuiltIn with CDeclUse {

    def typecheckTranslationUnit(tunit: TranslationUnit, featureModel: FeatureExpr = FeatureExprFactory.True) {
        assert(tunit != null, "cannot type check Translation Unit, tunit is null")
        clearDeclUseMap()
        checkTranslationUnit(tunit, featureModel, InitialEnv)
    }

    private[typesystem] def checkTranslationUnit(tunit: TranslationUnit, featureExpr: FeatureExpr, initialEnv: Env): Env = {
        var env = initialEnv
        addEnv(tunit, env)
        for (Opt(f, e) <- tunit.defs) {
            env = checkExternalDef(e, featureExpr and f, env)
        }
        env.forceOpenCompletenessChecks()
        env
    }

    private def checkExternalDef(externalDef: ExternalDef, featureExpr: FeatureExpr, env: Env): Env = {
        addEnv(externalDef, env)
        checkingExternal(externalDef)
        externalDef match {
            case _: EmptyExternalDef => env
            case _: Pragma => env //ignore
            case _: AsmExpr => env //ignore
            case e: TypelessDeclaration => assertTypeSystemConstraint(false, featureExpr, "will not occur " + e, e); env //ignore
            case d: Declaration =>
                addDeclarationToEnvironment(d, featureExpr, env)
            case fun@FunctionDef(specifiers, declarator, oldStyleParameters, stmt) =>
                val (funType, newEnv) = checkFunction(fun, specifiers, declarator, oldStyleParameters, stmt, featureExpr, env)
                typedFunction(fun, funType, featureExpr)
                //stmt.innerStatements.foreach(x => addDecl(x.entry, newEnv))

                declarator match {
                    case AtomicNamedDeclarator(_, _, lst) =>
                        lst.foreach(x => x.entry match {
                            case DeclParameterDeclList(lst2) =>
                                lst2.foreach(y => y.entry match {
                                    case ParameterDeclarationD(lst3, _) =>
                                        lst3.foreach(z => z.entry match {
                                            case StructOrUnionSpecifier(isUnion, Some(i: Id), _) =>
                                                addStructDeclUse(i, newEnv, isUnion, featureExpr)
                                            case TypeDefTypeSpecifier(i: Id) =>
                                            //addTypeUse(i, env, z.feature)
                                            case EnumSpecifier(Some(i: Id), _) =>
                                                addEnumUse(i, env, z.feature)
                                            case _ =>
                                        })
                                    case _ =>
                                })
                            case _ =>
                        })
                    case _ =>
                }
                specifiers.foreach(x => addUse(x.entry, x.feature, newEnv))
                newEnv
        }
    }


    private def checkFunction(f: CDef, specifiers: List[Opt[Specifier]], declarator: Declarator, oldStyleParameters: List[Opt[OldParameterDeclaration]], stmt: CompoundStatement, featureExpr: FeatureExpr, env: Env): (Conditional[CType], Env) = {
        val oldStyleParam = getOldStyleParameters(oldStyleParameters, featureExpr, env)
        val funType = getFunctionType(specifiers, declarator, oldStyleParam, featureExpr, env).simplify(featureExpr)

        //structs in signature defined?
        funType.mapf(featureExpr, (f, t) => t.toValue match {
            case CFunction(params, ret) =>
                //structs in both return type and parameters must be complete
                checkStructCompleteness(ret, f, env, declarator)
                params.map(checkStructCompleteness(_, f, env, declarator))
            case _ =>
                issueTypeError(Severity.Crash, f, "not a function", declarator)
        })

        val expectedReturnType: Conditional[CType] = funType.mapf(featureExpr, {
            case (f, CFunction(_, returnType)) => returnType
            case (f, other) => reportTypeError(f, "not a function type: " + other, declarator, Severity.Crash)
        }).simplify(featureExpr)

        val kind = KDefinition

        //redeclaration?
        checkRedeclaration(declarator.getName, funType, featureExpr, env, declarator, kind)

        //declared enums?
<<<<<<< HEAD
        val newEnvEnum = env.addVars(enumDeclarations(specifiers, featureExpr, declarator, env), env.scope)

        //add type to environment for remaining code
        val newEnv = newEnvEnum.addVar(declarator.getName, featureExpr, f, funType, kind, newEnvEnum.scope)
        addDecl(declarator, featureExpr, env, false)
        addJumpStatements(stmt)
=======
        val newEnvEnum = env.addVars2(enumDeclarations(specifiers, featureExpr, declarator), env.scope)

        //add function type to environment for remaining code
        val newEnv = newEnvEnum.addVar(declarator.getName, featureExpr, f, funType, kind, newEnvEnum.scope, getLinkage(declarator.getName, true, specifiers, env, declarator))
>>>>>>> 6c5e7a0d

        //check body (add parameters to environment)
        val innerEnv = newEnv.addVars(parameterTypes(declarator, featureExpr, newEnv.incScope(), oldStyleParam), KParameter, newEnv.scope + 1, NoLinkage).setExpectedReturnType(expectedReturnType)
        getStmtType(stmt, featureExpr, innerEnv) //ignore changed environment, to enforce scoping!
        checkTypeFunction(specifiers, declarator, oldStyleParameters, featureExpr, env)
        addOldStyleParameters(oldStyleParameters, declarator, featureExpr, env)


        //check actual return type against declared return type
        //TODO check that something was returned at all

        (funType, newEnv)
    }


    private def checkRedeclaration(name: String, ctype: Conditional[CType], fexpr: FeatureExpr, env: Env, where: AST, kind: DeclarationKind) {

        val prevTypes: Conditional[(CType, DeclarationKind, Int, Linkage)] = env.varEnv.lookup(name)

        ConditionalLib.mapCombinationF(ctype, prevTypes, fexpr, (f: FeatureExpr, newType: CType, prev: (CType, DeclarationKind, Int, Linkage)) => {
            if (!isValidRedeclaration(normalize(newType), kind, env.scope, normalize(prev._1), prev._2, prev._3))
                reportTypeError(f, "Invalid redeclaration/redefinition of " + name +
                        " (was: " + prev._1 + ":" + kind + ":" + env.scope +
                        ", now: " + newType + ":" + prev._2 + ":" + prev._3 + ")",
                    where, Severity.RedeclarationError)
        })
    }

    /**
     *
     */
    private def isValidRedeclaration(newType: CType, newKind: DeclarationKind, newScope: Int, prevType: CType, prevKind: DeclarationKind, prevScope: Int): Boolean = {
        if (prevType.isUnknown) return true; //not previously defined => everything's fine

        //scopes
        if (newScope > prevScope) return true; //always fine

        (newType, prevType) match {
            //two prototypes
            case (CPointer(CFunction(newParam, newRet)), CPointer(CFunction(prevParam, prevRet))) if (newKind == KDeclaration && prevKind == KDeclaration) =>
                //must have same return type and same parameters (for common parameters)
                return (newRet == prevRet) && (newParam.zip(prevParam).forall(x => x._1 == x._2))

            //function overriding a prototype or vice versa
            case (CPointer(CFunction(_, _)), CPointer(CFunction(_, _))) if ((newKind == KDefinition && prevKind == KDeclaration) || (newKind == KDeclaration && prevKind == KDefinition)) =>
                //must have the exact same type
                return newType == prevType
            case _ =>
        }


        //TODO the actual behavior with tentative definitions is more complex: http://stackoverflow.com/a/1987495/2008779
        //for now, simple approximation here: if either the old or the new variable is not initialized, we are fine (that does not account for internal linkage etc but okay)
        //global variables
        if (newScope == 0 && prevScope == 0 && (newKind == KDeclaration || prevKind == KDeclaration)) {
            //valid if exact same type
            return newType.toValue == prevType.toValue
        }

        //local variables (scope>0) may never be redeclared
        //function definitions may never be redeclared
        false
    }


    private def checkInitializer(initExpr: Expr, expectedType: Conditional[CType], featureExpr: FeatureExpr, env: Env) {
        val foundType = getExprType(initExpr, featureExpr, env)
        ConditionalLib.mapCombinationF(foundType, expectedType, featureExpr, {
            (f, ft: CType, et: CType) => if (f.isSatisfiable() && !coerce(et, ft) && !ft.isUnknown)
                issueTypeError(Severity.OtherError, f, "incorrect initializer type. expected " + et + " found " + ft, initExpr)
        })
    }


    private def addDeclarationToEnvironment(d: Declaration, featureExpr: FeatureExpr, oldEnv: Env): Env = {
        var env = oldEnv
        //declared struct?
        env = addStructDeclarationToEnv(d, featureExpr, env)

        //declared enums?
        env = env.updateEnumEnv(addEnumDeclarationToEnv(d.declSpecs, featureExpr, env, d.init.isEmpty))
        //declared typedefs?
        env = env.addTypedefs(recognizeTypedefs(d, featureExpr, env))

        val (newenv, vars) = getDeclaredVariables(d, featureExpr, env, checkInitializer)
        env = newenv

        //check redeclaration
        for (v <- vars)
            checkRedeclaration(v._1, v._4, v._2, env, d, v._5)

        //add declared variables to variable typing environment and check initializers
        env = env.addVars2(vars, env.scope)



        //check array initializers
        checkArrayExpr(d, featureExpr, env: Env)
        checkTypeDeclaration(d, featureExpr, env)
        addDecl(d, featureExpr, env)
        //addDeclaration(d, featureExpr, env)
        env
    }

    private def checkArrayExpr(d: Declaration, featureExpr: FeatureExpr, env: Env) {
        //environment correct? or must be interleaved with reading declared variables
        for (Opt(initFeature, init) <- d.init)
            for (Opt(extFeature, ext) <- init.declarator.extensions)
                ext match {
                    case DeclArrayAccess(Some(expr)) =>
                        performExprCheck(expr, isScalar, {
                            c => "expected scalar array size, found " + c
                        }, featureExpr and initFeature and extFeature, env)
                    case _ =>
                }
    }

    /**
     * returns a type and a changed environment for subsequent statements
     *
     * most statements do not have types; type information extracted from sparse (evaluate.c)
     */
    def getStmtType(stmt: Statement, featureExpr: FeatureExpr, env: Env): (Conditional[CType], Env) = {
        def checkStmtF(stmt: Statement, newFeatureExpr: FeatureExpr, newEnv: Env = env) = getStmtType(stmt, newFeatureExpr, newEnv)
        def checkStmt(stmt: Statement) = checkStmtF(stmt, featureExpr)
        def checkCStmtF(stmt: Conditional[Statement], newFeatureExpr: FeatureExpr, newEnv: Env = env) = stmt.mapf(newFeatureExpr, {
            (f, t) => checkStmtF(t, f, newEnv)
        })
        def checkCStmt(stmt: Conditional[Statement], newEnv: Env = env) = checkCStmtF(stmt, featureExpr, newEnv)
        def checkOCStmt(stmt: Option[Conditional[Statement]], newEnv: Env = env) = stmt.map(s => checkCStmt(s, newEnv))

        def expectCScalar(expr: Conditional[Expr], ctx: FeatureExpr = featureExpr) = expr.mapf(ctx, (f, e) => expectScalar(e, f))
        def expectScalar(expr: Expr, ctx: FeatureExpr = featureExpr) = checkExprX(expr, isScalar, {
            c => "expected scalar, found " + c
        }, ctx)
        def expectIntegral(expr: Expr, ctx: FeatureExpr = featureExpr) = checkExprX(expr, isIntegral, {
            c => "expected int, found " + c
        }, ctx)
        //        def checkFunctionCall(call: PostfixExpr) = checkExpr(call, !_.isUnknown, {ct => "cannot resolve function call, found " + ct})
        //        def checkIdentifier(id: Id) = checkExpr(id, !_.isUnknown, {ct => "identifier " + id.name + " unknown: " + ct})
        def checkExpr(expr: Expr) = checkExprF(expr, featureExpr)
        //expect an expression or a RangeExpression
        def checkExprWithRange(expr: Expr) = expr match {
            case RangeExpr(from, to) => checkExpr(from); checkExpr(to)
            case e => checkExprF(e, featureExpr)
        }
        def checkExprF(expr: Expr, ctx: FeatureExpr) = checkExprX(expr, !_.isUnknown, {
            ct => "cannot resolve expression, found " + ct
        }, ctx)
        def checkExprX(expr: Expr, check: CType => Boolean, errorMsg: CType => String, featureExpr: FeatureExpr) =
            performExprCheck(expr, check, errorMsg, featureExpr, env)
        def nop = (One(CVoid()), env) //(One(CUnknown("no type for " + stmt)), env)

        addEnv(stmt, env)

        stmt match {
            case CompoundStatement(innerStmts) =>
                //get a type of every inner feature, propagate environments between siblings, collect OptList of types (with one type for every statement, under the same conditions)
                var innerEnv = env.incScope()
                val typeOptList: List[Opt[Conditional[CType]]] =
                    for (Opt(stmtFeature, innerStmt) <- innerStmts) yield {
                        val (stmtType, newEnv) = getStmtType(innerStmt, featureExpr and stmtFeature, innerEnv)
                        innerEnv = newEnv
                        Opt(stmtFeature, stmtType)
                    }

                //return last type
                val lastType: Conditional[Option[Conditional[CType]]] = ConditionalLib.lastEntry(typeOptList)
                val t: Conditional[CType] = lastType.mapr({
                    case None => One(CVoid())
                    case Some(ctype) => ctype
                }) simplify (featureExpr);

                //return original environment, definitions don't leave this scope
                (t, env)


            case ExprStatement(expr) =>
                //expressions do not change the environment
                (checkExpr(expr), env)

            case DeclarationStatement(d) =>
                val newEnv = addDeclarationToEnvironment(d, featureExpr, env)
                checkTypeDeclaration(d, featureExpr, newEnv)
                (One(CVoid()), newEnv)

            case n@NestedFunctionDef(_, spec, decl, oldSP, s) =>
                (One(CVoid()), checkFunction(n, spec, decl, oldSP, s, featureExpr, env)._2)

            case WhileStatement(expr, s) => expectScalar(expr); checkCStmt(s); nop //spec
            case DoStatement(expr, s) => expectScalar(expr); checkCStmt(s); nop //spec
            case ForStatement(expr1, expr2, expr3, s) =>
                if (expr1.isDefined) checkExpr(expr1.get)
                if (expr2.isDefined) expectScalar(expr2.get) //spec
                if (expr3.isDefined) checkExpr(expr3.get)
                checkCStmt(s)
                nop
            //case GotoStatement(expr) => checkExpr(expr) TODO check goto against labels
            case r@ReturnStatement(mexpr) =>
                if (assertTypeSystemConstraint(env.expectedReturnType.isDefined, featureExpr, "return statement outside a function? " + mexpr, r)) {
                    val expectedReturnType = env.expectedReturnType.get
                    mexpr match {

                        case None =>
                            if (expectedReturnType map (_ == CVoid()) exists (!_))
                                issueTypeError(Severity.OtherError, featureExpr, "no return expression, expected type " + expectedReturnType, r)
                        case Some(expr) =>
                            val foundReturnType = getExprType(expr, featureExpr, env)
                            ConditionalLib.mapCombinationF(expectedReturnType, foundReturnType, featureExpr,
                                (fexpr: FeatureExpr, etype: CType, ftype: CType) =>
                                    if (!coerce(etype, ftype) && !ftype.isUnknown)
                                        issueTypeError(Severity.OtherError, fexpr, "incorrect return type, expected " + etype + ", found " + ftype, expr))
                    }
                }
                nop

            case CaseStatement(expr) => checkExprWithRange(expr); nop

            //in the if statement we try to recognize dead code (and set the environment accordingly)
            case IfStatement(expr, tstmt, elifstmts, estmt) =>
                expectCScalar(expr) //spec

                var (contradiction, tautology) = analyzeExprBounds(expr, featureExpr, env)

                checkCStmt(tstmt, env.markDead(contradiction))

                for (Opt(elifFeature, ElifStatement(elifExpr, elifStmt)) <- elifstmts) {
                    expectCScalar(elifExpr, featureExpr and elifFeature)
                    val (innercontradiction, innertautology) = analyzeExprBounds(elifExpr, featureExpr and elifFeature, env)
                    checkCStmtF(elifStmt, featureExpr and elifFeature, env.markDead(innercontradiction or tautology))

                    tautology = tautology or innertautology
                }
                checkOCStmt(estmt, env.markDead(tautology))
                nop

            case SwitchStatement(expr, s) => expectIntegral(expr); checkCStmt(s); nop //spec
            case DefaultStatement() => nop

            case EmptyStatement() => nop
            case ContinueStatement() => nop
            case BreakStatement() => nop

            case GotoStatement(_) => nop //TODO check goto against labels
            case LabelStatement(_, _) => nop
            case LocalLabelDeclaration(ids) => nop
        }
    }


    private def performExprCheck(expr: Expr, check: CType => Boolean, errorMsg: CType => String, context: FeatureExpr, env: Env): Conditional[CType] =
        if (context.isSatisfiable()) {
            val ct = getExprType(expr, context, env).simplify(context)
            ct.mapf(context, {
                (f, c) =>
                    checkStructCompleteness(c, f, env, expr) // check struct completeness here, see issue #12
                    if (!check(c) && !c.isUnknown && !c.isIgnore) reportTypeError(f, errorMsg(c), expr) else c
            })
        } else One(CUnknown("unsatisfiable condition for expression"))


    /**
     * we are conservative in the sense that we rather declare code dead if we do not know than
     * letting the type system infer an import where there is non
     *
     * therefore if (sizeof(x)==3) produces dead code in both branches (both tautology and contradiction)
     */
    private[typesystem] def analyzeExprBounds(expr: Conditional[Expr], context: FeatureExpr, env: Env): (FeatureExpr, FeatureExpr) = {
        val v = evalExpr(expr, context, env)

        val contradiction = v.when({
            case VInt(0) => true
            case VAnyInt() => true
            case _ => false
        }) and context
        var tautology = v.when({
            case VInt(a) if (a > 0) => true
            case VAnyInt() => true
            case _ => false
        }) and context

        (contradiction, tautology)
    }

    sealed trait VValue

    //anything else that cannot be computed at compiletime
    case class VUnknown() extends VValue

    //an integer value
    case class VInt(v: Int) extends VValue

    //VAnyInt is the same as any integer. used to ignore sizeof statements
    case class VAnyInt() extends VValue


    private[typesystem] def evalExpr(expr: Conditional[Expr], context: FeatureExpr, env: Env): Conditional[VValue] =
        expr mapr (e => e match {
            case Constant(v) => try {
                One(VInt(v.toInt))
            } catch {
                case _: NumberFormatException => One(VUnknown())
            }
            case Id(name) =>
                val varDecl = env.varEnv.getAstOrElse(name, null)
                varDecl mapfr(context, (f, v) => v match {
                    case Enumerator(Id(enumName), Some(initExpr)) if (name == enumName) =>
                        //TODO: env is not correct (currently dynamic scoping instead of lexical scoping), but we keep this as approximation here
                        evalExpr(One(initExpr), f, env)
                    case _ => One(VUnknown())
                })
            case NAryExpr(e, others) =>
                var result = evalExpr(One(e), context, env)
                for (Opt(f, NArySubExpr(op, e)) <- others) {
                    //default value and integer operation for each supported operation
                    val evalue = evalExpr(One(e), context and f, env)
                    result = Choice(f, executeOp(op, result, evalue), result).simplify
                }
                result
            case UnaryOpExpr(op, e) =>
                evalExpr(One(e), context, env).map({
                    case VInt(a) => op match {
                        case "!" => VInt(if (a == 0) 1 else 0)
                        case "-" => VInt(-a)
                        case _ => VUnknown()
                    }
                    case VAnyInt() => VAnyInt()
                    case _ => VUnknown()
                })
            case SizeOfExprT(_) => One(VAnyInt())
            case SizeOfExprU(_) => One(VAnyInt())
            case BuiltinOffsetof(_, _) => One(VAnyInt())

            case _ => One(VUnknown())
        })

    def executeOp(op: String, ca: Conditional[VValue], cb: Conditional[VValue]): Conditional[VValue] =
        ConditionalLib.mapCombination(ca, cb, (a: VValue, b: VValue) =>
            (a, op, b) match {
                case (VInt(a), "+", VInt(b)) => VInt(a + b)
                case (VInt(a), "-", VInt(b)) => VInt(a - b)
                case (VInt(a), "*", VInt(b)) => VInt(a * b)
                case (VAnyInt(), op, VInt(_)) if (Set("+", "-", "*", "<", ">", "<=", ">=", "==", "!=", "&&", "||") contains op) => VAnyInt()
                case (VInt(_), op, VAnyInt()) if (Set("+", "-", "*", "<", ">", "<=", ">=", "==", "!=", "&&", "||") contains op) => VAnyInt()
                case (VInt(a), "&&", VInt(b)) => VInt(if (a != 0 && b != 0) 1 else 0)
                case (VInt(0), "&&", _) => VInt(0)
                case (_, "&&", VInt(0)) => VInt(0)
                case (VInt(a), "||", VInt(b)) => VInt(if (a != 0 || b != 0) 1 else 0)
                case (VInt(a), "||", _) if (a > 0) => VInt(1)
                case (_, "||", VInt(a)) if (a > 0) => VInt(1)
                case (VInt(a), "==", VInt(b)) => VInt(if (a == b) 1 else 0)
                case (VInt(a), "!=", VInt(b)) => VInt(if (a != b) 1 else 0)
                case (VInt(a), "<", VInt(b)) => VInt(if (a < b) 1 else 0)
                case (VInt(a), "<=", VInt(b)) => VInt(if (a <= b) 1 else 0)
                case (VInt(a), ">", VInt(b)) => VInt(if (a > b) 1 else 0)
                case (VInt(a), ">=", VInt(b)) => VInt(if (a >= b) 1 else 0)
                case _ => VUnknown()
            }
        )

    //    private[typesystem] def evalSubExpr(subexpr: NAryExpr, context: FeatureExpr): Conditional[VValue] = expr match {


    //
    //    //
    //    //    def checkFunctionCallTargets(source: AST, name: String, callerFeature: FeatureExpr, targets: List[Entry]) = {
    //    //        if (!targets.isEmpty) {
    //    //            //condition: feature implies (target1 or target2 ...)
    //    //            functionCallChecks += 1
    //    //            val condition = callerFeature.implies(targets.map(_.feature).foldLeft(FeatureExprFactory.True.not)(_.or(_)))
    //    //            if (condition.isTautology(null) || condition.isTautology(featureModel)) {
    //    //                dbgPrintln(" always reachable " + condition)
    //    //                None
    //    //            } else {
    //    //                dbgPrintln(" not always reachable " + callerFeature + " => " + targets.map(_.feature).mkString(" || "))
    //    //                Some(functionCallErrorMessages.get(name) match {
    //    //                    case None => ErrorMsgs(name, List((callerFeature, source)), targets)
    //    //                    case Some(err: ErrorMsgs) => err.withNewCaller(source, callerFeature)
    //    //                })
    //    //            }
    //    //        } else {
    //    //            dbgPrintln("False")
    //    //            Some(ErrorMsgs.errNoDecl(name, source, callerFeature))
    //    //        }
    //    //    }
    //
    //    //
    //    //
    //    //    def checkFunctionRedefinition(env: LookupTable) {
    //    //        val definitions = env.byNames
    //    //        for ((name, defs) <- definitions) {
    //    //            if (defs.size > 1) {
    //    //                var fexpr = defs.head.feature
    //    //                for (adef <- defs.tail) {
    //    //                    if (!(adef.feature mex fexpr).isTautology(featureModel)) {
    //    //                        dbgPrintln("function " + name + " redefined with feature " + adef.feature + "; previous: " + fexpr)
    //    //                        functionRedefinitionErrorMessages = RedefErrorMsg(name, adef, fexpr) :: functionRedefinitionErrorMessages
    //    //                    }
    //    //                    fexpr = fexpr or adef.feature
    //    //                }
    //    //            }
    //    //        }
    //    //    }
    //    //
    //    //    val checkFunctionCalls: AST ==> Unit = attr {
    //    //        case obj => {
    //    //            // Process the errors of the children of t
    //    //            for (child <- obj.children)
    //    //                checkFunctionCalls(child)
    //    //            obj match {
    //    //            //function call (XXX: PG: not-so-good detection, but will work for typical code).
    //    //                case e@PostfixExpr(Id(name), FunctionCall(_)) => {
    //    //                    //Omit feat2, for typical code a function call is always a function call, even if the parameter list is conditional.
    //    //                    checkFunctionCall(e -> env, e, name, e -> presenceCondition)
    //    //                }
    //    //                case _ =>
    //    //            }
    //    //        }
    //    //    }
    //    //
    //    //
    //    //    def checkFunctionCall(table: LookupTable, source: AST, name: String, callerFeature: FeatureExpr) {
    //    //        val targets: List[Entry] = table.find(name)
    //    //        dbgPrint("function " + name + " found " + targets.size + " targets: ")
    //    //        checkFunctionCallTargets(source, name, callerFeature, targets) match {
    //    //            case Some(newEntry) =>
    //    //                functionCallErrorMessages = functionCallErrorMessages.updated(name, newEntry)
    //    //            case _ => ()
    //    //        }
    //    //    }


    /**
     * check type specifiers in signatures   and declarators
     *
     *
     * currently only checks that TypeDefNames are in scope
     *
     */

    private def checkTypeSpecifiers(specifiers: List[Opt[Specifier]], featureExpr: FeatureExpr, env: Env) {
        for (Opt(f, spec) <- specifiers)
            checkTypeSpecifier(spec, featureExpr and f, env)
    }

    def checkTypeStructDecl(decl: StructDecl, expr: FeatureExpr, env: Env) {}

    def checkTypeStructDeclaration(declaration: StructDeclaration, expr: FeatureExpr, env: Env) {
        checkTypeSpecifiers(declaration.qualifierList, expr, env)
        for (Opt(f, StructDeclarator(decl, _, _)) <- declaration.declaratorList)
            checkTypeDeclarator(decl, expr and f, env)
    }


    def checkTypePointers(pointers: List[Opt[Pointer]], expr: FeatureExpr, env: Env) {
        for (Opt(f, ptr) <- pointers)
            checkTypeSpecifiers(ptr.specifier, expr and f, env)
    }


    def checkTypeDeclaratorExtensions(declExts: List[Opt[DeclaratorExtension]], expr: FeatureExpr, env: Env) {
        for (Opt(f, declExt) <- declExts)
            checkTypeDeclaratorExtension(declExt, expr and f, env)
    }


    def checkTypeParam(declaration: ParameterDeclaration, expr: FeatureExpr, env: Env) {
        declaration match {
            case PlainParameterDeclaration(specifiers) =>
                checkTypeSpecifiers(specifiers, expr, env)
            case ParameterDeclarationD(specifiers, decl) =>
                checkTypeSpecifiers(specifiers, expr, env)
                checkTypeDeclarator(decl, expr, env)
            case ParameterDeclarationAD(specifiers, abstDecl) =>
                checkTypeSpecifiers(specifiers, expr, env)
                checkTypeAbstractDeclarator(abstDecl, expr, env)
            case VarArgs() =>
        }
    }


    def checkTypeDeclaratorExtension(declExt: DeclaratorExtension, expr: FeatureExpr, env: Env) {
        declExt match {
            case DeclParameterDeclList(params) =>
                for (Opt(f, param) <- params)
                    checkTypeParam(param, expr and f, env)
            case DeclIdentifierList(_) =>
            case DeclArrayAccess(Some(real_expr: Expr)) =>
                getExprType(real_expr, expr, env)
            case DeclArrayAccess(_) =>
        }
    }


    private def checkTypeDeclarator(declarator: Declarator, expr: FeatureExpr, env: Env) {
        declarator match {
            case AtomicNamedDeclarator(pointers, name, extensions) =>
                addDecl(name, expr, env)
                checkTypePointers(pointers, expr, env)
                checkTypeDeclaratorExtensions(extensions, expr, env)
            case NestedNamedDeclarator(pointers, decl, extensions) =>
                checkTypePointers(pointers, expr, env)
                checkTypeDeclaratorExtensions(extensions, expr, env)
                checkTypeDeclarator(decl, expr, env)

        }
    }

    private def checkTypeAbstractDeclarator(declarator: AbstractDeclarator, expr: FeatureExpr, env: Env) {
        declarator match {
            case AtomicAbstractDeclarator(pointers, extensions: List[Opt[DeclaratorAbstrExtension]]) =>
                checkTypePointers(pointers, expr, env)
                checkTypeDeclaratorExtensions(extensions, expr, env)

            case NestedAbstractDeclarator(pointers, nestedDecl, extensions) =>
                checkTypePointers(pointers, expr, env)
                checkTypeDeclaratorExtensions(extensions, expr, env)
                checkTypeAbstractDeclarator(nestedDecl, expr, env)
        }
    }

    private def checkTypeDeclaration(declaration: Declaration, featureExpr: FeatureExpr, env: Env) {
        if (!declaration.init.isEmpty) //do not check specifiers on headless declarations, usually used as forward declarations
            checkTypeSpecifiers(declaration.declSpecs, featureExpr, env)
        for (Opt(f, init) <- declaration.init)
            checkTypeDeclarator(init.declarator, featureExpr and f, env)
    }

    private def checkTypeOldStyleParam(declaration: OldParameterDeclaration, expr: FeatureExpr, env: Env) {
        declaration match {
            case d: Declaration => checkTypeDeclaration(d, expr, env)
            case VarArgs() =>
        }
    }


    private def checkTypeFunction(specifiers: List[Opt[Specifier]], declarator: Declarator, oldStyleParam: List[Opt[OldParameterDeclaration]], expr: FeatureExpr, env: Env) {
        checkTypeSpecifiers(specifiers, expr, env)
        checkTypeDeclarator(declarator, expr, env)
        for (Opt(f, osp) <- oldStyleParam)
            checkTypeOldStyleParam(osp, expr and f, env)

    }


    private def checkTypeSpecifier(specifier: Specifier, expr: FeatureExpr, env: Env) {
        specifier match {
            case TypeDefTypeSpecifier(name) =>
                addTypeUse(name, env, expr)
                val declExpr = env.typedefEnv.whenDefined(name.name)
                if ((expr andNot declExpr).isSatisfiable())
                    reportTypeError(expr andNot declExpr, "Type " + name.name + " not defined. (defined only in context " + declExpr + ")", specifier, Severity.TypeLookupError)

            case EnumSpecifier(Some(id), None) =>
                addEnumUse(id, env, expr)
            // Not checking enums anymore, since they are only enforced by compilers in few cases (those cases are hard to distinguish, gcc is not very close to the standard here)
            //                val declExpr = env.enumEnv.getOrElse(id.name, FeatureExprFactory.False)
            //                if ((expr andNot declExpr).isSatisfiable)
            //                    reportTypeError(expr andNot declExpr, "Enum " + id.name + " not defined. (defined only in context " + declExpr + ")", specifier, Severity.TypeLookupError)

            case StructOrUnionSpecifier(isUnion, Some(id), enumerators) =>
                for (Opt(f, enumerator) <- enumerators.getOrElse(Nil))
                    checkTypeStructDeclaration(enumerator, expr and f, env)
            // checked at call site (when declaring a variable or calling a function)
            //                val declExpr = env.structEnv.isDefined(id.name, isUnion)
            //                if ((expr andNot declExpr).isSatisfiable)
            //                    reportTypeError(expr andNot declExpr, (if (isUnion) "Union " else "Struct ") + id.name + " not defined. (defined only in context " + declExpr + ")", specifier, Severity.TypeLookupError)

            case StructOrUnionSpecifier(_, None, enumerators) =>
                for (Opt(f, enumerator) <- enumerators.getOrElse(Nil))
                    checkTypeStructDeclaration(enumerator, expr and f, env)

            case _ =>
        }

    }


}<|MERGE_RESOLUTION|>--- conflicted
+++ resolved
@@ -99,19 +99,12 @@
         checkRedeclaration(declarator.getName, funType, featureExpr, env, declarator, kind)
 
         //declared enums?
-<<<<<<< HEAD
-        val newEnvEnum = env.addVars(enumDeclarations(specifiers, featureExpr, declarator, env), env.scope)
-
-        //add type to environment for remaining code
-        val newEnv = newEnvEnum.addVar(declarator.getName, featureExpr, f, funType, kind, newEnvEnum.scope)
+        val newEnvEnum = env.addVars2(enumDeclarations(specifiers, featureExpr, declarator, env), env.scope)
+
+        //add function type to environment for remaining code
+        val newEnv = newEnvEnum.addVar(declarator.getName, featureExpr, f, funType, kind, newEnvEnum.scope, getLinkage(declarator.getName, true, specifiers, env, declarator))
         addDecl(declarator, featureExpr, env, false)
         addJumpStatements(stmt)
-=======
-        val newEnvEnum = env.addVars2(enumDeclarations(specifiers, featureExpr, declarator), env.scope)
-
-        //add function type to environment for remaining code
-        val newEnv = newEnvEnum.addVar(declarator.getName, featureExpr, f, funType, kind, newEnvEnum.scope, getLinkage(declarator.getName, true, specifiers, env, declarator))
->>>>>>> 6c5e7a0d
 
         //check body (add parameters to environment)
         val innerEnv = newEnv.addVars(parameterTypes(declarator, featureExpr, newEnv.incScope(), oldStyleParam), KParameter, newEnv.scope + 1, NoLinkage).setExpectedReturnType(expectedReturnType)
@@ -119,7 +112,6 @@
         checkTypeFunction(specifiers, declarator, oldStyleParameters, featureExpr, env)
         addOldStyleParameters(oldStyleParameters, declarator, featureExpr, env)
 
-
         //check actual return type against declared return type
         //TODO check that something was returned at all
 
@@ -134,8 +126,8 @@
         ConditionalLib.mapCombinationF(ctype, prevTypes, fexpr, (f: FeatureExpr, newType: CType, prev: (CType, DeclarationKind, Int, Linkage)) => {
             if (!isValidRedeclaration(normalize(newType), kind, env.scope, normalize(prev._1), prev._2, prev._3))
                 reportTypeError(f, "Invalid redeclaration/redefinition of " + name +
-                        " (was: " + prev._1 + ":" + kind + ":" + env.scope +
-                        ", now: " + newType + ":" + prev._2 + ":" + prev._3 + ")",
+                    " (was: " + prev._1 + ":" + kind + ":" + env.scope +
+                    ", now: " + newType + ":" + prev._2 + ":" + prev._3 + ")",
                     where, Severity.RedeclarationError)
         })
     }
@@ -211,6 +203,7 @@
         //check array initializers
         checkArrayExpr(d, featureExpr, env: Env)
         checkTypeDeclaration(d, featureExpr, env)
+
         addDecl(d, featureExpr, env)
         //addDeclaration(d, featureExpr, env)
         env
@@ -690,4 +683,7 @@
     }
 
 
-}+}
+
+
+
