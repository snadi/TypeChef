<<<<<<< HEAD
package de.fosd.typechef.parser
import scala.annotation.tailrec

import scala.util.parsing.input.Reader
import scala.collection.mutable.ListBuffer
import de.fosd.typechef.featureexpr.FeatureExpr

/**
 * adopted parser combinator framework with support for multi-feature parsing
 * 
 * @author kaestner
 */
class MultiFeatureParser {
    type Elem <: AbstractToken
    type Context
    type Input = TokenReader[Elem,Context]
    type ParserState = FeatureExpr

    //parser  
    abstract class MultiParser[+T] extends ((Input, ParserState) => MultiParseResult[T, Elem, Context]) { thisParser =>
        private var name: String = ""
        def named(n: String): this.type = { name = n; this }
        override def toString() = "Parser (" + name + ")"

        /**
         * sequencing is difficult when each element can have multiple results for different features
         * tries to join split parsers as early as possible
         */
        def ~[U](thatParser: => MultiParser[U]): MultiParser[~[T, U]] = new MultiParser[~[T, U]] {
            def apply(in: Input, parserState: ParserState): MultiParseResult[~[T, U], Elem, Context] =
                thisParser(in, parserState).seqAllSuccessful(parserState, (fs: FeatureExpr, x: Success[T, Elem, Context]) => x.seq(fs, thatParser(x.next, fs)))
        }.named("~")

        /**
         * alternatives in the presence of multi-parsing
         * (no attempt to join yet)
         */
        def |[U >: T](alternativeParser: => MultiParser[U]): MultiParser[U] = new MultiParser[U] {
            def apply(in: Input, parserState: ParserState): MultiParseResult[U, Elem, Context] = {
                thisParser(in, parserState).replaceAllUnsuccessful(parserState, (fs: FeatureExpr) => alternativeParser(in, fs))
            }
        }.named("|")

        /**
         * ^^ as in the original combinator parser framework
         */
        def ^^[U](f: T => U): MultiParser[U] = map(f).named("^^")
        def map[U](f: T => U): MultiParser[U] = new MultiParser[U] {
            def apply(in: Input, feature: FeatureExpr): MultiParseResult[U, Elem, Context] =
                thisParser(in, feature).map(f)
        }

        /**
         * map and join ASTs (when possible)
         */
        def ^^![U](joinFunction: (FeatureExpr, U, U) => U, f: T => U): MultiParser[U] =
            new MultiParser[U] {
                def apply(in: Input, feature: FeatureExpr): MultiParseResult[U, Elem, Context] = {
                    thisParser.map(f)(in, feature).join[U](joinFunction)
                }
            }.named("^^!")
            
        def changeContext(contextModification: (T,Context)=>Context):MultiParser[T] =
        	new MultiParser[T] {
                def apply(in: Input, feature: FeatureExpr): MultiParseResult[T, Elem, Context] = 
                    thisParser(in, feature).changeContext(contextModification)
            }.named("__context")

        /**
         * from original framework, sequence parsers, but drop first result
         */
        def ~>[U](thatParser: => MultiParser[U]): MultiParser[U] = { thisParser ~ thatParser ^^ { (x: T ~ U) => x match { case ~(a, b) => b } } }.named("~>")

        /**
         * from original framework, sequence parsers, but drop last result
         */
        def <~[U](thatParser: => MultiParser[U]): MultiParser[T] = { thisParser ~ thatParser ^^ { (x: T ~ U) => x match { case ~(a, b) => a } } }.named("<~")
    }

    /**
     * opt (and helper functions) as in the original combinator parser framework
     * (x)?
     */
    def opt[T](p: => MultiParser[T]): MultiParser[Option[T]] =
        p ^^ (x => Some(x)) | success(None)

    /** 
     * repeated application (0..n times), or (x)*
     *
     * this deserves special attention, because standard expansion would result in constructs as follow
     * a,b_1,c => Alt(1,List(a,b,c),List(a,c))
     * However, we do not want to replicate the entire list in some cases (especially for high-level AST constructs
     * such as functions and statements). Instead we want a single list with optional entries
     * a,b_1,c => List(a,Opt(1,b),c)
     *  
     */
    def repOpt[T](p: => MultiParser[T], joinFunction: (FeatureExpr, T, T) => T): MultiParser[List[Opt[T]]] = new MultiParser[List[Opt[T]]] {
        def apply(in: Input, parserState: ParserState): MultiParseResult[List[Opt[T]], Elem, Context] = {
            val elems = new ListBuffer[Opt[T]]

            class ListHandlingException(msg: String) extends Exception(msg)
            def findOpt(in0: Input, result: MultiParseResult[T, Elem, Context]): (Opt[T], Input) = {
                result match {
                    case Success(e, in) => (Opt(parserState, e), in)
                    case SplittedParseResult(f, Success(e, in), NoSuccess(_, _, _, _)) => (Opt(f, e), in)
                    //first element must finish before second element starts
                    case SplittedParseResult(f, Success(e, in), _) =>
                        if (in.offst <= in0.skipHidden(parserState.and(f.not)).offst)
                            (Opt(f, e), in)
                        else throw new ListHandlingException("interleaved features in list currently not supported, TODO")
                    //others currently not supported
                    case _ => throw new ListHandlingException("deeper nesting currently not supported, TODO")
                }
            }

            def continue(in: Input): MultiParseResult[List[Opt[T]], Elem, Context] = {
                val p0 = p // avoid repeatedly re-evaluating by-name parser
                @tailrec
                def applyp(in0: Input): MultiParseResult[List[Opt[T]], Elem, Context] = {
                    val parseResult = p0(in0, parserState).join(joinFunction)
                    //if all failed, return error
                    if (parseResult.allFailed)
                        Success(elems.toList, in0)
                    //when there are multiple results, create Opt-entry for shortest one(s), if there is no overlapping
                    else { //continue parsing
                        val (e: Opt[T], rest: Input) = findOpt(in0, parseResult)
                        elems += e
                        applyp(rest)
                    }
                }

                applyp(in)
            }

            try {
                continue(in)
            } catch {
                //fallback: normal repetition, where each is wrapped in an Opt(base,_)
                case e: ListHandlingException => e.printStackTrace; rep[T](p)(in, parserState).map(_.map(Opt(FeatureExpr.base, _)))
            }
        }
    }

    /**
     * normal repetition, 0..n times (x)*
     * @param p
     * @return
     */
    def rep[T](p: => MultiParser[T]): MultiParser[List[T]] =
        opt(p ~ rep(p)) ^^ {
            case Some(~(x, list: List[T])) => List(x) ++ list
            case None => List()
        }
    /**
     * repeated parsing, at least once (result may not be the empty list)
     * (x)+
     */
    def rep1[T](p: => MultiParser[T]): MultiParser[List[T]] =
        p ~ opt(rep1(p)) ^^ {
            case ~(x, Some(list: List[T])) => List(x) ++ list
            case ~(x, None) => List(x)
        }

    /**
     * repetitions 1..n with separator
     * 
     * for the pattern
     * p ~ (separator ~ p)*
     */
    def rep1Sep[T, U](p: => MultiParser[T], separator: => MultiParser[U]): MultiParser[List[T]] =
        p ~ rep(separator ~> p) ^^ { case r ~ l => List(r) ++ l }
    /**
     * repetitions 0..n with separator
     * 
     * for the pattern
     * [p ~ (separator ~ p)*]
     */
    def repSep[T, U](p: => MultiParser[T], separator: => MultiParser[U]): MultiParser[List[T]] =
        opt(rep1Sep(p, separator)) ^^ { case Some(l) => l; case None => List() }

    /**
     * replace optional list by (possibly empty) list
     */
    def optList[T](p: => MultiParser[List[T]]): MultiParser[List[T]] =
        opt(p) ^^ { case Some(l) => l; case None => List() }
    
    /**
     * represent optional element either bei singleton list or by empty list
     */
    def opt2List[T](p: => MultiParser[T]): MultiParser[List[T]] =
        opt(p) ^^ { _.toList }

    def fail[T](msg:String):MultiParser[T] =
    	new MultiParser[T] { def apply(in: Input, fs: FeatureExpr) = NoSuccess(msg,fs,in,List()) }
    
    def success[T](v: T) =
        MultiParser { (in: Input, fs: FeatureExpr) => Success(v, in) }
    def MultiParser[T](f: (Input, FeatureExpr) => MultiParseResult[T, Elem, Context]): MultiParser[T] =
        new MultiParser[T] { def apply(in: Input, fs: FeatureExpr) = f(in, fs) }

    def matchInput(p: (Elem,Context) => Boolean, err: Elem => String) = new MultiParser[Elem] {
        def apply(in: Input, context: FeatureExpr): MultiParseResult[Elem, Elem, Context] = {
            //only attempt to parse if feature is supported
            val start = in.skipHidden(context)

            if (start.atEnd)
                NoSuccess("reached EOF", context, start, List())
            else {
                //should not find an unreachable token, it would have been skipped
                assert(!context.implies(start.first.getFeature).isDead)

                if (context.implies(start.first.getFeature).isBase) {
                    //token always parsed in this context
                    if (p(start.first,start.context))
                        Success(start.first, start.rest) //.skipHidden(context))//TODO rather when joining?
                    else
                        NoSuccess(err(start.first), context, start, List())
                } else
                    //token sometimes parsed in this context -> plit parser
                    splitParser(start, context)
            }
        }
        def splitParser(in: Input, context: FeatureExpr): MultiParseResult[Elem, Elem, Context] = {
            val feature = in.first.getFeature
            SplittedParseResult(in.first.getFeature, this(in, context.and(feature)), this(in, context.and(feature.not)))
        }
    }.named("matchInput")

    def isSupported(token: Elem, context: FeatureExpr) =
        context.implies(token.getFeature).isBase

    def token(kind: String, p: Elem => Boolean) = tokenWithContext(kind,(e,c)=>p(e))
    def tokenWithContext(kind: String, p: (Elem,Context) => Boolean) = matchInput(p, inEl => "\"" + kind + "\" expected")

}
case class ~[+a, +b](_1: a, _2: b) {
    override def toString = "(" + _1 + "~" + _2 + ")"
}
case class Opt[T](val feature: FeatureExpr, val entry: T)
=======
package de.fosd.typechef.parser
import scala.annotation.tailrec

import scala.util.parsing.input.Reader
import scala.collection.mutable.ListBuffer
import de.fosd.typechef.featureexpr.FeatureExpr

/**
 * adopted parser combinator framework with support for multi-feature parsing
 * 
 * @author kaestner
 */
class MultiFeatureParser {
    type Elem <: AbstractToken
    type Input = TokenReader[Elem]
    type ParserState = FeatureExpr

    //parser  
    abstract class MultiParser[+T] extends ((Input, ParserState) => MultiParseResult[T, Elem]) { thisParser =>
        private var name: String = ""
        def named(n: String): this.type = { name = n; this }
        override def toString() = "Parser (" + name + ")"

        /**
         * sequencing is difficult when each element can have multiple results for different features
         * tries to join split parsers as early as possible
         */
        def ~[U](thatParser: => MultiParser[U]): MultiParser[~[T, U]] = new MultiParser[~[T, U]] {
            def apply(in: Input, parserState: ParserState): MultiParseResult[~[T, U], Elem] =
                thisParser(in, parserState).seqAllSuccessful(parserState, (fs: FeatureExpr, x: Success[T, Elem]) => x.seq(fs, thatParser(x.next, fs)))
        }.named("~")

        /**
         * alternatives in the presence of multi-parsing
         * (no attempt to join yet)
         */
        def |[U >: T](alternativeParser: => MultiParser[U]): MultiParser[U] = new MultiParser[U] {
            def apply(in: Input, parserState: ParserState): MultiParseResult[U, Elem] = {
                thisParser(in, parserState).replaceAllUnsuccessful(parserState, (fs: FeatureExpr) => alternativeParser(in, fs))
            }
        }.named("|")

        /**
         * ^^ as in the original combinator parser framework
         */
        def ^^[U](f: T => U): MultiParser[U] = map(f).named("^^")
        def map[U](f: T => U): MultiParser[U] = new MultiParser[U] {
            def apply(in: Input, feature: FeatureExpr): MultiParseResult[U, Elem] =
                thisParser(in, feature).map(f)
        }

        /**
         * map and join ASTs (when possible)
         */
        def ^^!(f: T => AST): MultiParser[AST] =
            new MultiParser[AST] {
                def apply(in: Input, feature: FeatureExpr): MultiParseResult[AST, Elem] = {
                    thisParser.map(f)(in, feature).join[AST](Alt.join)
                }
            }.named("^^!")

        /**
         * from original framework, sequence parsers, but drop first result
         */
        def ~>[U](thatParser: => MultiParser[U]): MultiParser[U] = {thisParser ~ thatParser ^^ {(x:T~U) => x match { case ~(a,b)=>b } }} .named("~>")

        /**
         * from original framework, sequence parsers, but drop last result
         */
        def <~[U](thatParser: => MultiParser[U]): MultiParser[T] = {thisParser ~ thatParser ^^ {(x:T~U) => x match { case ~(a,b)=>a } }} .named("<~") 
    }

    /**
     * opt (and helper functions) as in the original combinator parser framework
     * (x)?
     */
    def opt[T](p: => MultiParser[T]): MultiParser[Option[T]] =
        p ^^ (x => Some(x)) | success(None)

    /** 
     * repeated application (0..n times), or (x)*
     *
     * this deserves special attention, because standard expansion would result in constructs as follow
     * a,b_1,c => Alt(1,List(a,b,c),List(a,c))
     * However, we do not want to replicate the entire list in some cases (especially for high-level AST constructs
     * such as functions and statements). Instead we want a single list with optional entries
     * a,b_1,c => List(a,Opt(1,b),c)
     *  
     */
    def repOpt(p: => MultiParser[AST]): MultiParser[List[Opt[AST]]] = new MultiParser[List[Opt[AST]]] {
        def apply(in: Input, parserState: ParserState): MultiParseResult[List[Opt[AST]], Elem] = {
            val elems = new ListBuffer[Opt[AST]]

            class ListHandlingException(msg: String) extends Exception(msg)
            def findOpt(in0: Input, result: MultiParseResult[AST, Elem]): (Opt[AST], Input) = {
                result match {
                    case Success(e, in) => (Opt(parserState, e), in)
                    case SplittedParseResult(f, Success(e, in), NoSuccess(_, _, _, _)) => (Opt(f, e), in)
                    //first element must finish before second element starts
                    case SplittedParseResult(f, Success(e, in), _) =>
                        if (in.offst <= in0.skipHidden(parserState.and(f.not)).offst)
                            (Opt(f, e), in)
                        else throw new ListHandlingException("interleaved features in list currently not supported, TODO")
                    //others currently not supported
                    case _ => throw new ListHandlingException("deeper nesting currently not supported, TODO")
                }
            }

            def continue(in: Input): MultiParseResult[List[Opt[AST]], Elem] = {
                val p0 = p // avoid repeatedly re-evaluating by-name parser
                @tailrec
                def applyp(in0: Input): MultiParseResult[List[Opt[AST]], Elem] = {
                    val parseResult = p0(in0, parserState).join(Alt.join)
                    //if all failed, return error
                    if (parseResult.allFailed)
                        Success(elems.toList, in0)
                    //when there are multiple results, create Opt-entry for shortest one(s), if there is no overlapping
                    else { //continue parsing
                        val (e: Opt[_], rest: Input) = findOpt(in0, parseResult)
                        elems += e
                        applyp(rest)
                    }
                }

                applyp(in)
            }

            try {
                continue(in)
            } catch {
                //fallback: normal repetition, where each is wrapped in an Opt(base,_)
                case e: ListHandlingException => e.printStackTrace; rep[AST](p)(in, parserState).map(_.map(Opt(FeatureExpr.base, _)))
            }
        }
    }

    /**
     * normal repetition, 0..n times (x)*
     * @param p
     * @return
     */
    def rep[T](p: => MultiParser[T]): MultiParser[List[T]] =
        opt(p ~ rep(p)) ^^ {
            case Some(~(x, list: List[_])) => List(x) ++ list
            case None => List()
        }
    /**
     * repeated parsing, at least once (result may not be the empty list)
     * (x)+
     */
    def rep1[T](p: => MultiParser[T]): MultiParser[List[T]] =
        p ~ opt(rep1(p)) ^^ {
            case ~(x, Some(list: List[_])) => List(x) ++ list
            case ~(x, None) => List(x)
        }

    def success[T](v: T) =
        MultiParser { (in: Input, fs: FeatureExpr) => Success(v, in) }
    def MultiParser[T](f: (Input, FeatureExpr) => MultiParseResult[T, Elem]): MultiParser[T] =
        new MultiParser[T] { def apply(in: Input, fs: FeatureExpr) = f(in, fs) }

    def matchInput(p: Elem => Boolean, err: Elem => String) = new MultiParser[Elem] {
        def apply(in: Input, context: FeatureExpr): MultiParseResult[Elem, Elem] = {
            //only attempt to parse if feature is supported
            val start = in.skipHidden(context)

            if (start.atEnd)
                NoSuccess("reached EOF", context, start, List())
            else {
                //should not find an unreachable token, it would have been skipped
                assert(!context.implies(start.first.getFeature).isDead)

                if (context.implies(start.first.getFeature).isBase) {
                    //token always parsed in this context
                    if (p(start.first))
                        Success(start.first, start.rest) //.skipHidden(context))//TODO rather when joining?
                    else
                        NoSuccess(err(start.first), context, start, List())
                } else
                    //token sometimes parsed in this context -> plit parser
                    splitParser(start, context)
            }
        }
        def splitParser(in: Input, context: FeatureExpr): MultiParseResult[Elem, Elem] = {
            val feature = in.first.getFeature
            SplittedParseResult(in.first.getFeature, this(in, context.and(feature)), this(in, context.and(feature.not)))
        }
    }.named("matchInput")

    def isSupported(token: Elem, context: FeatureExpr) =
        context.implies(token.getFeature).isBase

    def token(kind: String, p: Elem => Boolean) = matchInput(p, inEl => "\"" + kind + "\" expected")

}
>>>>>>> b8a4d8bd
<|MERGE_RESOLUTION|>--- conflicted
+++ resolved
@@ -1,4 +1,3 @@
-<<<<<<< HEAD
 package de.fosd.typechef.parser
 import scala.annotation.tailrec
 
@@ -124,7 +123,7 @@
                         Success(elems.toList, in0)
                     //when there are multiple results, create Opt-entry for shortest one(s), if there is no overlapping
                     else { //continue parsing
-                        val (e: Opt[T], rest: Input) = findOpt(in0, parseResult)
+                        val (e: Opt[_], rest: Input) = findOpt(in0, parseResult)
                         elems += e
                         applyp(rest)
                     }
@@ -149,7 +148,7 @@
      */
     def rep[T](p: => MultiParser[T]): MultiParser[List[T]] =
         opt(p ~ rep(p)) ^^ {
-            case Some(~(x, list: List[T])) => List(x) ++ list
+            case Some(~(x, list: List[_])) => List(x) ++ list
             case None => List()
         }
     /**
@@ -158,7 +157,7 @@
      */
     def rep1[T](p: => MultiParser[T]): MultiParser[List[T]] =
         p ~ opt(rep1(p)) ^^ {
-            case ~(x, Some(list: List[T])) => List(x) ++ list
+            case ~(x, Some(list: List[_])) => List(x) ++ list
             case ~(x, None) => List(x)
         }
 
@@ -237,201 +236,4 @@
 case class ~[+a, +b](_1: a, _2: b) {
     override def toString = "(" + _1 + "~" + _2 + ")"
 }
-case class Opt[T](val feature: FeatureExpr, val entry: T)
-=======
-package de.fosd.typechef.parser
-import scala.annotation.tailrec
-
-import scala.util.parsing.input.Reader
-import scala.collection.mutable.ListBuffer
-import de.fosd.typechef.featureexpr.FeatureExpr
-
-/**
- * adopted parser combinator framework with support for multi-feature parsing
- * 
- * @author kaestner
- */
-class MultiFeatureParser {
-    type Elem <: AbstractToken
-    type Input = TokenReader[Elem]
-    type ParserState = FeatureExpr
-
-    //parser  
-    abstract class MultiParser[+T] extends ((Input, ParserState) => MultiParseResult[T, Elem]) { thisParser =>
-        private var name: String = ""
-        def named(n: String): this.type = { name = n; this }
-        override def toString() = "Parser (" + name + ")"
-
-        /**
-         * sequencing is difficult when each element can have multiple results for different features
-         * tries to join split parsers as early as possible
-         */
-        def ~[U](thatParser: => MultiParser[U]): MultiParser[~[T, U]] = new MultiParser[~[T, U]] {
-            def apply(in: Input, parserState: ParserState): MultiParseResult[~[T, U], Elem] =
-                thisParser(in, parserState).seqAllSuccessful(parserState, (fs: FeatureExpr, x: Success[T, Elem]) => x.seq(fs, thatParser(x.next, fs)))
-        }.named("~")
-
-        /**
-         * alternatives in the presence of multi-parsing
-         * (no attempt to join yet)
-         */
-        def |[U >: T](alternativeParser: => MultiParser[U]): MultiParser[U] = new MultiParser[U] {
-            def apply(in: Input, parserState: ParserState): MultiParseResult[U, Elem] = {
-                thisParser(in, parserState).replaceAllUnsuccessful(parserState, (fs: FeatureExpr) => alternativeParser(in, fs))
-            }
-        }.named("|")
-
-        /**
-         * ^^ as in the original combinator parser framework
-         */
-        def ^^[U](f: T => U): MultiParser[U] = map(f).named("^^")
-        def map[U](f: T => U): MultiParser[U] = new MultiParser[U] {
-            def apply(in: Input, feature: FeatureExpr): MultiParseResult[U, Elem] =
-                thisParser(in, feature).map(f)
-        }
-
-        /**
-         * map and join ASTs (when possible)
-         */
-        def ^^!(f: T => AST): MultiParser[AST] =
-            new MultiParser[AST] {
-                def apply(in: Input, feature: FeatureExpr): MultiParseResult[AST, Elem] = {
-                    thisParser.map(f)(in, feature).join[AST](Alt.join)
-                }
-            }.named("^^!")
-
-        /**
-         * from original framework, sequence parsers, but drop first result
-         */
-        def ~>[U](thatParser: => MultiParser[U]): MultiParser[U] = {thisParser ~ thatParser ^^ {(x:T~U) => x match { case ~(a,b)=>b } }} .named("~>")
-
-        /**
-         * from original framework, sequence parsers, but drop last result
-         */
-        def <~[U](thatParser: => MultiParser[U]): MultiParser[T] = {thisParser ~ thatParser ^^ {(x:T~U) => x match { case ~(a,b)=>a } }} .named("<~") 
-    }
-
-    /**
-     * opt (and helper functions) as in the original combinator parser framework
-     * (x)?
-     */
-    def opt[T](p: => MultiParser[T]): MultiParser[Option[T]] =
-        p ^^ (x => Some(x)) | success(None)
-
-    /** 
-     * repeated application (0..n times), or (x)*
-     *
-     * this deserves special attention, because standard expansion would result in constructs as follow
-     * a,b_1,c => Alt(1,List(a,b,c),List(a,c))
-     * However, we do not want to replicate the entire list in some cases (especially for high-level AST constructs
-     * such as functions and statements). Instead we want a single list with optional entries
-     * a,b_1,c => List(a,Opt(1,b),c)
-     *  
-     */
-    def repOpt(p: => MultiParser[AST]): MultiParser[List[Opt[AST]]] = new MultiParser[List[Opt[AST]]] {
-        def apply(in: Input, parserState: ParserState): MultiParseResult[List[Opt[AST]], Elem] = {
-            val elems = new ListBuffer[Opt[AST]]
-
-            class ListHandlingException(msg: String) extends Exception(msg)
-            def findOpt(in0: Input, result: MultiParseResult[AST, Elem]): (Opt[AST], Input) = {
-                result match {
-                    case Success(e, in) => (Opt(parserState, e), in)
-                    case SplittedParseResult(f, Success(e, in), NoSuccess(_, _, _, _)) => (Opt(f, e), in)
-                    //first element must finish before second element starts
-                    case SplittedParseResult(f, Success(e, in), _) =>
-                        if (in.offst <= in0.skipHidden(parserState.and(f.not)).offst)
-                            (Opt(f, e), in)
-                        else throw new ListHandlingException("interleaved features in list currently not supported, TODO")
-                    //others currently not supported
-                    case _ => throw new ListHandlingException("deeper nesting currently not supported, TODO")
-                }
-            }
-
-            def continue(in: Input): MultiParseResult[List[Opt[AST]], Elem] = {
-                val p0 = p // avoid repeatedly re-evaluating by-name parser
-                @tailrec
-                def applyp(in0: Input): MultiParseResult[List[Opt[AST]], Elem] = {
-                    val parseResult = p0(in0, parserState).join(Alt.join)
-                    //if all failed, return error
-                    if (parseResult.allFailed)
-                        Success(elems.toList, in0)
-                    //when there are multiple results, create Opt-entry for shortest one(s), if there is no overlapping
-                    else { //continue parsing
-                        val (e: Opt[_], rest: Input) = findOpt(in0, parseResult)
-                        elems += e
-                        applyp(rest)
-                    }
-                }
-
-                applyp(in)
-            }
-
-            try {
-                continue(in)
-            } catch {
-                //fallback: normal repetition, where each is wrapped in an Opt(base,_)
-                case e: ListHandlingException => e.printStackTrace; rep[AST](p)(in, parserState).map(_.map(Opt(FeatureExpr.base, _)))
-            }
-        }
-    }
-
-    /**
-     * normal repetition, 0..n times (x)*
-     * @param p
-     * @return
-     */
-    def rep[T](p: => MultiParser[T]): MultiParser[List[T]] =
-        opt(p ~ rep(p)) ^^ {
-            case Some(~(x, list: List[_])) => List(x) ++ list
-            case None => List()
-        }
-    /**
-     * repeated parsing, at least once (result may not be the empty list)
-     * (x)+
-     */
-    def rep1[T](p: => MultiParser[T]): MultiParser[List[T]] =
-        p ~ opt(rep1(p)) ^^ {
-            case ~(x, Some(list: List[_])) => List(x) ++ list
-            case ~(x, None) => List(x)
-        }
-
-    def success[T](v: T) =
-        MultiParser { (in: Input, fs: FeatureExpr) => Success(v, in) }
-    def MultiParser[T](f: (Input, FeatureExpr) => MultiParseResult[T, Elem]): MultiParser[T] =
-        new MultiParser[T] { def apply(in: Input, fs: FeatureExpr) = f(in, fs) }
-
-    def matchInput(p: Elem => Boolean, err: Elem => String) = new MultiParser[Elem] {
-        def apply(in: Input, context: FeatureExpr): MultiParseResult[Elem, Elem] = {
-            //only attempt to parse if feature is supported
-            val start = in.skipHidden(context)
-
-            if (start.atEnd)
-                NoSuccess("reached EOF", context, start, List())
-            else {
-                //should not find an unreachable token, it would have been skipped
-                assert(!context.implies(start.first.getFeature).isDead)
-
-                if (context.implies(start.first.getFeature).isBase) {
-                    //token always parsed in this context
-                    if (p(start.first))
-                        Success(start.first, start.rest) //.skipHidden(context))//TODO rather when joining?
-                    else
-                        NoSuccess(err(start.first), context, start, List())
-                } else
-                    //token sometimes parsed in this context -> plit parser
-                    splitParser(start, context)
-            }
-        }
-        def splitParser(in: Input, context: FeatureExpr): MultiParseResult[Elem, Elem] = {
-            val feature = in.first.getFeature
-            SplittedParseResult(in.first.getFeature, this(in, context.and(feature)), this(in, context.and(feature.not)))
-        }
-    }.named("matchInput")
-
-    def isSupported(token: Elem, context: FeatureExpr) =
-        context.implies(token.getFeature).isBase
-
-    def token(kind: String, p: Elem => Boolean) = matchInput(p, inEl => "\"" + kind + "\" expected")
-
-}
->>>>>>> b8a4d8bd
+case class Opt[T](val feature: FeatureExpr, val entry: T)