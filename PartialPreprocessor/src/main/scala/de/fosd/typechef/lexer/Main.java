--- conflicted
+++ resolved
@@ -136,19 +136,7 @@
                     break;
 
 
-<<<<<<< HEAD
-                String image = tok.getText();
-                while (image.indexOf('\n') >= 0) {
-                    outputLine++;
-                    image = image.substring(image.indexOf('\n') + 1);
-                }
-
-                if (returnTokenList && PartialPPLexer.isResultToken(tok)) {
-                    if (tok instanceof SimpleToken && output != null)
-                        ((SimpleToken) tok).setLine(outputLine);
-=======
                 if (returnTokenList && tok.isLanguageToken()) {
->>>>>>> 0ced11a6
                     resultTokenList.add(tok);
                 }
 
