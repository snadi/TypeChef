package de.fosd.typechef.crewrite

<<<<<<< HEAD
import de.fosd.typechef.featureexpr._
import org.kiama.rewriting.Rewriter._
import de.fosd.typechef.conditional.{Opt, Choice, ConditionalLib}
import de.fosd.typechef.parser.c.{PrettyPrinter, TranslationUnit, FunctionDef, AST}


class CAnalysisFrontend(tunit: AST, fm: FeatureModel = NoFeatureModel) extends ConditionalNavigation with ConditionalControlFlow with IOUtilities with Liveness with EnforceTreeHelper {

  // derive a specific product from a given configuration
  def deriveProductFromConfiguration[T <: Product](a: T, c: Configuration, env: ASTEnv): T = {
    // manytd is crucial here; consider the following example
    // Product1( c1, c2, c3, c4, c5)
    // all changes the elements top down, so the parent is changed before the children and this
    // way the lookup env.featureExpr(x) will not fail. Using topdown or everywherebu changes the children and so also the
    // parent before the parent is processed so we get a NullPointerExceptions calling env.featureExpr(x). Reason is
    // changed children lead to changed parent and a new hashcode so a call to env fails.
    val pconfig = manytd(rule {
      case Choice(f, x, y) => if (c.config implies (if (env.containsASTElem(x)) env.featureExpr(x) else FeatureExpr.base) isTautology()) x else y
      case l: List[Opt[_]] => {
        var res: List[Opt[_]] = List()
        // use l.reverse here to omit later reverse on res or use += or ++= in the thenBranch
        for (o <- l.reverse)
          if (o.feature == FeatureExpr.base)
            res ::= o
          else if (c.config implies (if (env.containsASTElem(o.entry.asInstanceOf[Product])) env.featureExpr(o.entry.asInstanceOf[Product]) else FeatureExpr.base) isTautology()) {
            res ::= o.copy(feature = FeatureExpr.base)
          }
        res
      }
      case x => x
    })

    val x = pconfig(a).get.asInstanceOf[T]
    appendToFile("output.c", PrettyPrinter.print(x.asInstanceOf[AST]))
    assert(isVariable(x) == true, "product still contains variability")
    x
  }
=======
import de.fosd.typechef.parser.c.{FunctionDef, AST}
import de.fosd.typechef.featureexpr.{FeatureExprFactory, FeatureExpr, FeatureModel}


class CAnalysisFrontend(tunit: AST, featureModel: FeatureModel = FeatureExprFactory.default.featureModelFactory.empty) extends CASTEnv with ConditionalControlFlow with EnforceTreeHelper {
>>>>>>> 3e950e8e

    class CCFGError(msg: String, s: AST, sfexp: FeatureExpr, t: AST, tfexp: FeatureExpr) {
        override def toString =
            "[" + sfexp + "]" + s.getClass() + "(" + s.getPositionFrom + "--" + s.getPositionTo + ")" + // print source
                "--> " +
                "[" + tfexp + "]" + t.getClass() + "(" + t.getPositionFrom + "--" + t.getPositionTo + ")" + // print target
                "\n" + msg + "\n\n\n"
    }

    // given an ast element x and its successors lx: x should be in pred(lx)
    private def compareSuccWithPred(lsuccs: List[(AST, List[AST])], lpreds: List[(AST, List[AST])], env: ASTEnv): Boolean = {
        // check that number of nodes match
        if (lsuccs.size != lpreds.size) {
            println("number of nodes in ccfg does not match")
            return false
        }

        // check that number of edges match
        var res = true
        var succ_edges: List[(AST, AST)] = List()
        for ((ast_elem, succs) <- lsuccs) {
            for (succ <- succs) {
                succ_edges = (ast_elem, succ) :: succ_edges
            }
        }

        var pred_edges: List[(AST, AST)] = List()
        for ((ast_elem, preds) <- lpreds) {
            for (pred <- preds) {
                pred_edges = (ast_elem, pred) :: pred_edges
            }
        }

        // check succ/pred connection and print out missing connections
        // given two ast elems:
        //   a
        //   b
        // we check (a1, b1) successor
        // against  (b2, a2) predecessor
        for ((a1, b1) <- succ_edges) {
            var isin = false
            for ((b2, a2) <- pred_edges) {
                if (a1.eq(a2) && b1.eq(b2))
                    isin = true
            }
            if (!isin) {
                errors = new CCFGError("is missing in preds", b1, env.featureExpr(b1), a1, env.featureExpr(a1)) :: errors
                res = false
            }
        }

        // check pred/succ connection and print out missing connections
        // given two ast elems:
        //  a
        //  b
        // we check (b1, a1) predecessor
        // against  (a2, b2) successor
        for ((b1, a1) <- pred_edges) {
            var isin = false
            for ((a2, b2) <- succ_edges) {
                if (a1.eq(a2) && b1.eq(b2))
                    isin = true
            }
            if (!isin) {
                errors = new CCFGError("is missing in succs", a1, env.featureExpr(a1), b1, env.featureExpr(b1)) :: errors
                res = false
            }
        }

        res
    }

<<<<<<< HEAD
    res
  }

  var errors = List[CCFGError]()
  val liveness = "liveness.csv"

  def checkCfG(fileName: String) = {

    // file-output
    appendToFile(liveness, "filename;family-based;full-coverage;full-coverage-configs")

    // family-based
    println("checking family-based")
    val family_ast = prepareAST[TranslationUnit](tunit.asInstanceOf[TranslationUnit])
    val family_env = CASTEnv.createASTEnv(family_ast)
    val family_function_defs = filterASTElems[FunctionDef](family_ast)

    val tfams = System.currentTimeMillis()
    family_function_defs.map(intraCfGFunctionDef(_, family_env))
    val tfame = System.currentTimeMillis()

    val tfam = tfame - tfams

    // base variant
    println("checking base variant")
    val base_ast = deriveProductFromConfiguration[TranslationUnit](family_ast.asInstanceOf[TranslationUnit], new Configuration(FeatureExpr.base, fm), family_env)
    val base_env = CASTEnv.createASTEnv(base_ast)
    val base_function_defs = filterASTElems[FunctionDef](base_ast)

    val tbases = System.currentTimeMillis()
    base_function_defs.map(intraCfGFunctionDef(_, base_env))
    val tbasee = System.currentTimeMillis()

    val tbase = tbasee - tbases

    // full coverage
    println("checking full coverage")
    val configs = ConfigurationCoverage.naiveCoverageAny(family_ast, fm, family_env)
    var current_config = 1
    var tfullcoverage: Long = 0

    for (config <- configs) {
      println("checking configuration " + current_config + " of " + configs.size)
      current_config += 1
      val product_ast = deriveProductFromConfiguration[TranslationUnit](family_ast, new Configuration(config, fm), family_env)
      val product_env = CASTEnv.createASTEnv(product_ast)
      val product_function_defs = filterASTElems[FunctionDef](product_ast)
      appendToFile("test.c", PrettyPrinter.print(product_ast))

      val tfullcoverages = System.currentTimeMillis()
      product_function_defs.map(intraCfGFunctionDef(_, product_env))
      val tfullcoveragee = System.currentTimeMillis()

      tfullcoverage += (tfullcoveragee - tfullcoverages)
    }

    println("family-based: " + tfam + "ms")
    println("base variant: " + tbase + "ms")
    println("full coverage: " + tfullcoverage + "ms")

    appendToFile(liveness, fileName + ";" + tfam + ";" + tbase + ";" + tfullcoverage + ";" + configs.size + "\n")
  }

  private def intraCfGFunctionDef(f: FunctionDef, env: ASTEnv) = {
    val myenv = CASTEnv.createASTEnv(f)

    val ss = if (f.stmt.innerStatements.isEmpty) List() else getAllSucc(f.stmt.innerStatements.head.entry, myenv).map(_._1).filterNot(_.isInstanceOf[FunctionDef])
    for (s <- ss.reverse) {
      in(s, myenv)
      out(s, myenv)
    }

    true
  }
=======
    var errors = List[CCFGError]()

    def checkCfG() = {
        val new_ast = prepareAST(tunit)
        val env = createASTEnv(new_ast)
        val function_defs = filterASTElems[FunctionDef](new_ast)
        function_defs.map(intraCfGFunctionDef(_, env)).forall(_.==(true))

        if (errors.size > 0) {
            println(errors.foldLeft("")(_ + _))
        }
    }

    private def intraCfGFunctionDef(f: FunctionDef, env: ASTEnv) = {
        val s = getAllSucc(f, env)
        val p = getAllPred(f, env)

        val res = compareSuccWithPred(s, p, env)

        if (!res) {
            println("succs: " + DotGraph.map2file(s, env.asInstanceOf[DotGraph.ASTEnv]))
            println("preds: " + DotGraph.map2file(p, env.asInstanceOf[DotGraph.ASTEnv]))
        }
        res
    }
>>>>>>> 3e950e8e
}<|MERGE_RESOLUTION|>--- conflicted
+++ resolved
@@ -1,13 +1,12 @@
 package de.fosd.typechef.crewrite
 
-<<<<<<< HEAD
 import de.fosd.typechef.featureexpr._
 import org.kiama.rewriting.Rewriter._
-import de.fosd.typechef.conditional.{Opt, Choice, ConditionalLib}
+import de.fosd.typechef.conditional.{Opt, Choice}
 import de.fosd.typechef.parser.c.{PrettyPrinter, TranslationUnit, FunctionDef, AST}
 
 
-class CAnalysisFrontend(tunit: AST, fm: FeatureModel = NoFeatureModel) extends ConditionalNavigation with ConditionalControlFlow with IOUtilities with Liveness with EnforceTreeHelper {
+class CAnalysisFrontend(tunit: AST, fm: FeatureModel = FeatureExprFactory.default.featureModelFactory.empty) extends ConditionalNavigation with ConditionalControlFlow with IOUtilities with Liveness with EnforceTreeHelper {
 
   // derive a specific product from a given configuration
   def deriveProductFromConfiguration[T <: Product](a: T, c: Configuration, env: ASTEnv): T = {
@@ -18,15 +17,15 @@
     // parent before the parent is processed so we get a NullPointerExceptions calling env.featureExpr(x). Reason is
     // changed children lead to changed parent and a new hashcode so a call to env fails.
     val pconfig = manytd(rule {
-      case Choice(f, x, y) => if (c.config implies (if (env.containsASTElem(x)) env.featureExpr(x) else FeatureExpr.base) isTautology()) x else y
+      case Choice(f, x, y) => if (c.config implies (if (env.containsASTElem(x)) env.featureExpr(x) else FeatureExprFactory.True) isTautology()) x else y
       case l: List[Opt[_]] => {
         var res: List[Opt[_]] = List()
         // use l.reverse here to omit later reverse on res or use += or ++= in the thenBranch
         for (o <- l.reverse)
-          if (o.feature == FeatureExpr.base)
+          if (o.feature == FeatureExprFactory.True)
             res ::= o
-          else if (c.config implies (if (env.containsASTElem(o.entry.asInstanceOf[Product])) env.featureExpr(o.entry.asInstanceOf[Product]) else FeatureExpr.base) isTautology()) {
-            res ::= o.copy(feature = FeatureExpr.base)
+          else if (c.config implies (if (env.containsASTElem(o.entry.asInstanceOf[Product])) env.featureExpr(o.entry.asInstanceOf[Product]) else FeatureExprFactory.True) isTautology()) {
+            res ::= o.copy(feature = FeatureExprFactory.True)
           }
         res
       }
@@ -38,86 +37,75 @@
     assert(isVariable(x) == true, "product still contains variability")
     x
   }
-=======
-import de.fosd.typechef.parser.c.{FunctionDef, AST}
-import de.fosd.typechef.featureexpr.{FeatureExprFactory, FeatureExpr, FeatureModel}
 
+  class CCFGError(msg: String, s: AST, sfexp: FeatureExpr, t: AST, tfexp: FeatureExpr) {
+    override def toString =
+      "[" + sfexp + "]" + s.getClass() + "(" + s.getPositionFrom + "--" + s.getPositionTo + ")" + // print source
+        "--> " +
+        "[" + tfexp + "]" + t.getClass() + "(" + t.getPositionFrom + "--" + t.getPositionTo + ")" + // print target
+        "\n" + msg + "\n\n\n"
+  }
 
-class CAnalysisFrontend(tunit: AST, featureModel: FeatureModel = FeatureExprFactory.default.featureModelFactory.empty) extends CASTEnv with ConditionalControlFlow with EnforceTreeHelper {
->>>>>>> 3e950e8e
-
-    class CCFGError(msg: String, s: AST, sfexp: FeatureExpr, t: AST, tfexp: FeatureExpr) {
-        override def toString =
-            "[" + sfexp + "]" + s.getClass() + "(" + s.getPositionFrom + "--" + s.getPositionTo + ")" + // print source
-                "--> " +
-                "[" + tfexp + "]" + t.getClass() + "(" + t.getPositionFrom + "--" + t.getPositionTo + ")" + // print target
-                "\n" + msg + "\n\n\n"
+  // given an ast element x and its successors lx: x should be in pred(lx)
+  private def compareSuccWithPred(lsuccs: List[(AST, List[AST])], lpreds: List[(AST, List[AST])], env: ASTEnv): Boolean = {
+    // check that number of nodes match
+    if (lsuccs.size != lpreds.size) {
+      println("number of nodes in ccfg does not match")
+      return false
     }
 
-    // given an ast element x and its successors lx: x should be in pred(lx)
-    private def compareSuccWithPred(lsuccs: List[(AST, List[AST])], lpreds: List[(AST, List[AST])], env: ASTEnv): Boolean = {
-        // check that number of nodes match
-        if (lsuccs.size != lpreds.size) {
-            println("number of nodes in ccfg does not match")
-            return false
-        }
-
-        // check that number of edges match
-        var res = true
-        var succ_edges: List[(AST, AST)] = List()
-        for ((ast_elem, succs) <- lsuccs) {
-            for (succ <- succs) {
-                succ_edges = (ast_elem, succ) :: succ_edges
-            }
-        }
-
-        var pred_edges: List[(AST, AST)] = List()
-        for ((ast_elem, preds) <- lpreds) {
-            for (pred <- preds) {
-                pred_edges = (ast_elem, pred) :: pred_edges
-            }
-        }
-
-        // check succ/pred connection and print out missing connections
-        // given two ast elems:
-        //   a
-        //   b
-        // we check (a1, b1) successor
-        // against  (b2, a2) predecessor
-        for ((a1, b1) <- succ_edges) {
-            var isin = false
-            for ((b2, a2) <- pred_edges) {
-                if (a1.eq(a2) && b1.eq(b2))
-                    isin = true
-            }
-            if (!isin) {
-                errors = new CCFGError("is missing in preds", b1, env.featureExpr(b1), a1, env.featureExpr(a1)) :: errors
-                res = false
-            }
-        }
-
-        // check pred/succ connection and print out missing connections
-        // given two ast elems:
-        //  a
-        //  b
-        // we check (b1, a1) predecessor
-        // against  (a2, b2) successor
-        for ((b1, a1) <- pred_edges) {
-            var isin = false
-            for ((a2, b2) <- succ_edges) {
-                if (a1.eq(a2) && b1.eq(b2))
-                    isin = true
-            }
-            if (!isin) {
-                errors = new CCFGError("is missing in succs", a1, env.featureExpr(a1), b1, env.featureExpr(b1)) :: errors
-                res = false
-            }
-        }
-
-        res
+    // check that number of edges match
+    var res = true
+    var succ_edges: List[(AST, AST)] = List()
+    for ((ast_elem, succs) <- lsuccs) {
+      for (succ <- succs) {
+        succ_edges = (ast_elem, succ) :: succ_edges
+      }
     }
 
-<<<<<<< HEAD
+    var pred_edges: List[(AST, AST)] = List()
+    for ((ast_elem, preds) <- lpreds) {
+      for (pred <- preds) {
+        pred_edges = (ast_elem, pred) :: pred_edges
+      }
+    }
+
+    // check succ/pred connection and print out missing connections
+    // given two ast elems:
+    //   a
+    //   b
+    // we check (a1, b1) successor
+    // against  (b2, a2) predecessor
+    for ((a1, b1) <- succ_edges) {
+      var isin = false
+      for ((b2, a2) <- pred_edges) {
+        if (a1.eq(a2) && b1.eq(b2))
+          isin = true
+      }
+      if (!isin) {
+        errors = new CCFGError("is missing in preds", b1, env.featureExpr(b1), a1, env.featureExpr(a1)) :: errors
+        res = false
+      }
+    }
+
+    // check pred/succ connection and print out missing connections
+    // given two ast elems:
+    //  a
+    //  b
+    // we check (b1, a1) predecessor
+    // against  (a2, b2) successor
+    for ((b1, a1) <- pred_edges) {
+      var isin = false
+      for ((a2, b2) <- succ_edges) {
+        if (a1.eq(a2) && b1.eq(b2))
+          isin = true
+      }
+      if (!isin) {
+        errors = new CCFGError("is missing in succs", a1, env.featureExpr(a1), b1, env.featureExpr(b1)) :: errors
+        res = false
+      }
+    }
+
     res
   }
 
@@ -143,7 +131,8 @@
 
     // base variant
     println("checking base variant")
-    val base_ast = deriveProductFromConfiguration[TranslationUnit](family_ast.asInstanceOf[TranslationUnit], new Configuration(FeatureExpr.base, fm), family_env)
+    val base_ast = deriveProductFromConfiguration[TranslationUnit](family_ast.asInstanceOf[TranslationUnit],
+      new Configuration(FeatureExprFactory.True, fm), family_env)
     val base_env = CASTEnv.createASTEnv(base_ast)
     val base_function_defs = filterASTElems[FunctionDef](base_ast)
 
@@ -192,31 +181,4 @@
 
     true
   }
-=======
-    var errors = List[CCFGError]()
-
-    def checkCfG() = {
-        val new_ast = prepareAST(tunit)
-        val env = createASTEnv(new_ast)
-        val function_defs = filterASTElems[FunctionDef](new_ast)
-        function_defs.map(intraCfGFunctionDef(_, env)).forall(_.==(true))
-
-        if (errors.size > 0) {
-            println(errors.foldLeft("")(_ + _))
-        }
-    }
-
-    private def intraCfGFunctionDef(f: FunctionDef, env: ASTEnv) = {
-        val s = getAllSucc(f, env)
-        val p = getAllPred(f, env)
-
-        val res = compareSuccWithPred(s, p, env)
-
-        if (!res) {
-            println("succs: " + DotGraph.map2file(s, env.asInstanceOf[DotGraph.ASTEnv]))
-            println("preds: " + DotGraph.map2file(p, env.asInstanceOf[DotGraph.ASTEnv]))
-        }
-        res
-    }
->>>>>>> 3e950e8e
 }