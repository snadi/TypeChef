package de.fosd.typechef.parser

import scala.math._
import annotation.tailrec
import de.fosd.typechef.conditional._
import de.fosd.typechef.featureexpr.{FeatureExprFactory, FeatureModel, FeatureExpr}
import FeatureExprFactory.True

/**
 * adopted parser combinator framework with support for multi-feature parsing
 *
 * @author kaestner
 */
abstract class MultiFeatureParser(val featureModel: FeatureModel = null, debugOutput: Boolean = false) {
  type Elem <: AbstractToken
  type TypeContext
  type Input = TokenReader[Elem, TypeContext]
  type ParserState = FeatureExpr

  val featureSolverCache = new FeatureSolverCache(featureModel)

  class SeqParser[T, U](thisParser: => MultiParser[T], thatParser: => MultiParser[U]) extends MultiParser[~[T, U]] {
    name = "~"

    def apply(in: Input, parserState: ParserState): MultiParseResult[~[T, U]] = {
      val firstResult = thisParser(in, parserState)
      firstResult.seq2(parserState, thatParser)
    }

    def a = thisParser

    def b = thatParser
  }

  class SeqCommitParser[T, U](thisParser: => MultiParser[T], thatParser: => MultiParser[U]) extends SeqParser[T, U](thisParser, thatParser) {
    name = "~!"

    override def apply(in: Input, parserState: ParserState): MultiParseResult[~[T, U]] =
      thisParser(in, parserState).seq2(parserState, (next: Input, fs: FeatureExpr) => thatParser(next, fs).commit)
  }

  class AltParser[T, U >: T](thisParser: => MultiParser[T], alternativeParser: => MultiParser[U]) extends MultiParser[U] {
    name = "|"

    def a = thisParser

    def b = alternativeParser

    def apply(in: Input, parserState: ParserState): MultiParseResult[U] = {
      thisParser(in, parserState).replaceAllFailure(parserState, (fs: FeatureExpr) => alternativeParser(in, fs))
    }
  }

  class MapParser[T, U](thisParser: => MultiParser[T], f: T => U) extends MultiParser[U] {
    name = "map"

    def a = thisParser

    def apply(in: Input, feature: FeatureExpr): MultiParseResult[U] =
      thisParser(in, feature).map(f)
  }

  class MapWithPositionParser[T, U](thisParser: => MultiParser[T], f: T => U) extends MultiParser[U] {
    name = "map"

    def a = thisParser

    def apply(in: Input, feature: FeatureExpr): MultiParseResult[U] = {
      val startPos = in.pos
      val result = thisParser(in, feature).map(f)
      result.mapfr(FeatureExprFactory.True, (_, r) => r match {
        case Success(t, restIn) =>
          if (t.isInstanceOf[WithPosition])
            t.asInstanceOf[WithPosition].setPositionRange(startPos, restIn.pos)
          null
        case _ => null
      })
      result
    }
  }

  abstract class RepParser[T](thisParser: => MultiParser[T]) extends MultiParser[List[Opt[T]]] {
    def a = thisParser

    name = "*"
  }

  class JoinParser[T](thisParser: => MultiParser[T]) extends MultiParser[Conditional[T]] {
    name = "!"

    def a = thisParser

    def apply(in: Input, feature: FeatureExpr): MultiParseResult[Conditional[T]] =
      thisParser(in, feature).join(feature)
  }

  abstract class AtomicParser[T](val kind: String) extends MultiParser[T] {
    name = kind
  }

  abstract class OtherParser[T](thisParser: => MultiParser[T]) extends MultiParser[T] {
    def a = thisParser
  }

  class OptParser[+T](thisParser: => MultiParser[T]) extends MultiParser[Option[T]] {
    name = "opt"

    def a = thisParser

    def apply(in: Input, feature: FeatureExpr): MultiParseResult[Option[T]] =
      (thisParser ^^ (x => Some(x)) | success(None))(in, feature)
  }

  //parser
  abstract class MultiParser[+T] extends ((Input, ParserState) => MultiParseResult[T]) {
    thisParser =>
    protected var name: String = ""

    def named(n: String): this.type = {
      name = n;
      this
    }

    override def toString() = "Parser (" + name + ")"

    /**
     * sequencing is difficult when each element can have multiple results for different features
     * tries to join split parsers as early as possible
     */
    def ~[U](thatParser: => MultiParser[U]): MultiParser[~[T, U]] = new SeqParser(this, thatParser)

    /**
     * non-backtracking sequencing (replace failures by errors)
     */
    def ~![U](thatParser: => MultiParser[U]): MultiParser[~[T, U]] = new SeqCommitParser(this, thatParser)

    /** allows backtracking */
    def ~~[U](thatParser: => MultiParser[U]): MultiParser[~[T, U]] = new SeqParser(this, thatParser)


    /**
     * alternatives in the presence of multi-parsing
     * (no attempt to join yet)
     */
    def |[U >: T](alternativeParser: => MultiParser[U]): MultiParser[U] = new AltParser(this, alternativeParser)

    /**
     * ^^ as in the original combinator parser framework
     */
    def ^^[U](f: T => U): MultiParser[U] = mapWithPosition(f)

    def map[U](f: T => U): MultiParser[U] = new MapParser(this, f)

    def mapWithPosition[U](f: T => U): MultiParser[U] = new MapWithPositionParser(this, f)

    //replace on success
    def ^^^[U](repl: U): MultiParser[U] = mapWithPosition(x => repl)

    /**
     * map and join ASTs (when possible)
     */
    def ^^![U](f: T => U): MultiParser[Conditional[U]] =
      this.mapWithPosition(f).join

    //        def ^^!![U](f: Conditional[T] => Conditional[U]): MultiParser[Conditional[U]] =
    //            this.map(f).join.map(Conditional.combine(_))

    /**
     * join parse results when possible
     */
    def !(): MultiParser[Conditional[T]] = join.named("!")

    def join: MultiParser[Conditional[T]] = new JoinParser(this)

    def changeContext(contextModification: (T, FeatureExpr, TypeContext) => TypeContext): MultiParser[T] =
      new MultiParser[T] {
        def apply(in: Input, feature: FeatureExpr): MultiParseResult[T] =
          thisParser(in, feature).changeContext(feature, contextModification)
      }.named("__context")

    /**
     * from original framework, sequence parsers, but drop first result
     */
    def ~>[U](thatParser: => MultiParser[U]): MultiParser[U] = {
      thisParser ~ thatParser ^^ {
        (x: T ~ U) => x match {
          case ~(a, b) => b
        }
      }
    }.named("~>")

    /**
     * combines ~> and ~! (non backtracking and dropping first result)
     */
    def ~!>[U](thatParser: => MultiParser[U]): MultiParser[U] = this ~! thatParser ^^ {
      case a ~ b => b
    }

    def ~~>[U](thatParser: => MultiParser[U]): MultiParser[U] = this ~~ thatParser ^^ {
      case a ~ b => b
    }

    /**
     * from original framework, sequence parsers, but drop last result
     */
    def <~[U](thatParser: => MultiParser[U]): MultiParser[T] = {
      thisParser ~ thatParser ^^ {
        (x: T ~ U) => x match {
          case ~(a, b) => a
        }
      }
    }.named("<~")

    def <~~[U](thatParser: => MultiParser[U]): MultiParser[T] = {
      thisParser ~~ thatParser ^^ {
        (x: T ~ U) => x match {
          case ~(a, b) => a
        }
      }
    }.named("<~~")

    /** Returns a parser that repeatedly parses what this parser parses
      *
      * @return rep(this)
      */
    def * = repOpt(this)

    /** Returns a parser that repeatedly parses what this parser parses, interleaved with the `sep' parser.
      * The `sep' parser specifies how the results parsed by this parser should be combined.
      *
      * @return chainl1(this, sep)
      */
    def *[U >: T](sep: => MultiParser[(U, U) => U]) = repSep(this, sep)

    // TODO: improve precedence? a ~ b*(",") = a ~ (b*(","))  should be true

    /** Returns a parser that repeatedly (at least once) parses what this parser parses.
      *
      * @return rep1(this)
      */
    def + = rep1(this)

    /** Returns a parser that optionally parses what this parser parses.
      *
      * @return opt(this)
      */
    def ? = opt(this)

  }

  /**
   * opt (and helper functions) as in the original combinator parser framework
   * (x)?
   */
  def opt[T](p: => MultiParser[T]) = new OptParser[T](p)


  /**
   * straightforward implementation but computationally expensive without tail-call optimization,
   * therefore use iterative implementation repPlain instead
   * @param p
   * @return
   */
  def repRecursive[T](p: => MultiParser[T]): MultiParser[List[T]] =
    opt(p ~ repRecursive(p)) ^^ {
      case Some(~(x, list: List[_])) => List(x) ++ list
      case None => List()
    }

  /**
   * normal repetition, 0..n times (x)*
   *
   * may return alternative lists. a list is sealed if parser p cannot
   * parse an additional entry. parsing continues on unsealed lists
   * until all lists are sealed
   *
   * @param p
   * @return
   */
  def repPlain[T](p: => MultiParser[T]): MultiParser[List[T]] = new MultiParser[List[T]] {

    private case class Sealable[T](val isSealed: Boolean, val list: List[T])

    private def seal(list: List[T]) = Sealable(true, list)

    private def unsealed(list: List[T]) = Sealable(false, list)

    private def anyUnsealed(parseResult: MultiParseResult[Sealable[T]]) =
      parseResult.exists(!_.isSealed)

    def apply(in: Input, parserState: ParserState): MultiParseResult[List[T]] = {
      val p_ = opt(p) ^^ {
        case Some(x) =>
          unsealed(List(x))
        case None =>
          seal(Nil)
      }
      var res: MultiParseResult[Sealable[T]] = p_(in, parserState)
      while (anyUnsealed(res)) {
        res = res.seqAllSuccessful(parserState,
          (fs, x) =>
            if (x.result.isSealed)
              x // do not do anything on sealed lists
            else
            // extend unsealed lists with the next result (if there is no next result, seal the list)
              x.seq(fs, opt(p)(x.next, fs)).map({
                case slist ~ Some(x) =>
                  /* Appending to the tail would take linear time, and building a list that way
* would take quadratic time; therefore, add x to the head and remember to reverse the list at the end. */
                  unsealed(x +: slist.list)
                case slist ~ None =>
                  seal(slist.list)
              }))
      }
      //return all sealed lists
      res.map(_.list.reverse)
    }
  }


  /** joins two optList with two special features:
    *
    * common elements at the end of the list (eq) are joined (they originated from replication in ~)
    *
    * if the first element of both lists is the same (==) they are joined as well. this originates
    * from parsing elements after optional elements twice (e.g., 2 in "1_A 2")
    *
    * this is a heuristic to reduce the size of the produced AST. it does not affect correctness
    *
    * feature may be used and is conjuncted to all elements on list inA and (inA.each.and(feature))
    * and negated to inB (inB.each.and(feature.note))
    *
    * Note the checks for satisfiability are necessary as long as we allow crosstree joins, because:
    * During a split we simply replicate all previous entries, which may include entires that
    * are actually not allowed in that branch. We do not filter right away, because it is probably
    * faster to join the entire list again, and there it does not matter that it was temporarily invalid.
    * However, wenn we perform crosstree joins, invalid entries suddenly can matter and should be filtered.
    * (This indicates potential inefficienties where we actually perform replication in the AST)
    *
    *
    * Not a problem!: check whether there can be problems due to comparing two AST nodes. if a list produces
    * several equal AST nodes, can joinLists swallow some of them?
    *
    * nonprivate only for test cases
    */
  protected def joinOptLists[T](al: List[Opt[T]], bl: List[Opt[T]], feature: FeatureExpr): List[Opt[T]] = {
    var a: List[Opt[T]] = al
    var b: List[Opt[T]] = bl
    var result: List[Opt[T]] = Nil

    while (!(a.isEmpty && b.isEmpty)) {
      if (a eq b) {
        return result.reverse ++ a
      }

      //check for identity first, because its faster
      if (!a.isEmpty && !b.isEmpty &&
        ((a.head.entry.asInstanceOf[AnyRef] eq b.head.entry.asInstanceOf[AnyRef]) || (a.head.entry == b.head.entry))) {

        //                assert((a.head.feature and feature).isSatisfiable(featureModel))
        //                assert((b.head.feature andNot feature).isSatisfiable(featureModel))

        val newCondition = (a.head.feature and feature) or (b.head.feature andNot feature)
        if (newCondition.isSatisfiable(featureModel))
          result = Opt(newCondition, a.head.entry) :: result
        a = a.tail
        b = b.tail
      } else if (a.size > b.size) {
        //                assert((a.head.feature and feature).isSatisfiable(featureModel))
        if ((a.head.feature and feature).isSatisfiable(featureModel))
          result = a.head.and(feature) :: result
        a = a.tail
      } else {
        //                assert((b.head.feature andNot feature).isSatisfiable(featureModel))
        if ((b.head.feature andNot feature).isSatisfiable(featureModel))
          result = b.head.andNot(feature) :: result
        b = b.tail
      }

    }

    return result.reverse
  }

  /**
   * second attempt to implement repOpt
   *
   * it uses the following mechanism: it parses a single subexpression (p) at a time
   * if there are multiple results, it only resumes the result which has consumed fewest tokens
   * so far. after each step it tries to join parser branches.
   * the intuition is that after splitting, we parse branches in a regular fashion to
   * increase the chances for joins.
   *
   * drawback: currently the first expression after an optional expression is parsed twice:
   * 1_A, 2 3 will be parsed as [Opt(A, 1), Opt(!A, 2), Opt(A, 2), 3]
   *
   *
   * @param p
   * @return
   */
  def repOpt[T](p: => MultiParser[T], productionName: String = ""): MultiParser[List[Opt[T]]] = new RepParser[T](p) {

    //sealable is only used to enforce correct propagation of token positions in joins (which might not be ensured with fails)
    private case class Sealable(isSealed: Boolean, resultList: List[Opt[T]])

    //join anything, data does not matter, only position in tokenstream
    private def join(ctx: FeatureExpr, res: MultiParseResult[Sealable]): MultiParseResult[Sealable] = {
      val joinedRes: MultiParseResult[Conditional[Sealable]] = res.join(ctx)

      joinedRes.map(_.flatten(flattenConditionalSealable))
    }

    private def flattenConditionalSealable(f: FeatureExpr, a: Sealable, b: Sealable): Sealable =
      Sealable(a.isSealed && b.isSealed, joinOptLists(a.resultList, b.resultList, f))


    private def anyUnsealed(parseResult: MultiParseResult[Sealable]) =
      parseResult.exists(!_.isSealed)

    def apply(in: Input, ctx: ParserState): MultiParseResult[List[Opt[T]]] = {
      //parse token
      // convert alternative results into optList
      //but keep next entries
      var res: MultiParseResult[Sealable] = Success(Sealable(false, List()), in)

      //while not all result failed
      while (anyUnsealed(res)) {
        //parse token (in shortest not-failed result)
        //convert to optList
        var nextTokenOffset: Int =
          res.toList(ctx).foldLeft(Integer.MAX_VALUE)((_, _) match {
            case (x, (f, Success(t, next))) => if (t.isSealed) x else min(x, next.offset)
            case (x, _) => x
          })

        val res0 = res;
        res = res.seqAllSuccessful(ctx,
          (ctx, lastSuccess) =>
          //only extend the firstmost unsealed result
            if (lastSuccess.result.isSealed || lastSuccess.next.offset != nextTokenOffset)
              lastSuccess
            else {
              //try performance heuristic A first
              applyStrategyA(lastSuccess.nextInput, ctx) match {
                case Some((result, next)) =>
                  Success(Sealable(false, result :: lastSuccess.result.resultList), next)
                case None =>
                  //default case, use normal mechanism
                  // extend unsealed lists with the next result (if there is no next result, seal the list)
                  val newResult = lastSuccess.seq2(ctx, opt(p))
                  newResult map {
                    case Sealable(_, resultList) ~ Some(t) => {
                      if (debugOutput && productionName == "externalDef")
                        println("next externalDef @ " + lastSuccess.next.first.getPosition) //+"   "+t+"/"+f)
                      Sealable(false, Opt(True, t) :: resultList) //opt true, because it will be qualified anywhen when joining
                    }
                    case Sealable(_, resultList) ~ None => Sealable(true, resultList)
                  }
              }
            })
        //aggressive joins
        val res2 = join(ctx, res)

        //                if (!check(res2)){
        //                    println(res0)
        //                    res=join(ctx,res);
        //                    assert(false)
        //                }
        res = res2
        //                if (productionName == "externalDef")
        //                    println("after join\n" + debug_printResult(res, 0))
      }
      //return all sealed lists
      res.map(_.resultList.reverse)
    }

    private def check(r: MultiParseResult[Sealable]) = r match {
      case Success(seal, next) =>
        check2(seal.resultList)
      case _ => true
    }

    private def check2(l: List[Opt[T]]): Boolean = {
      val knownExternals = new java.util.IdentityHashMap[T, FeatureExpr]();

      for (Opt(f, ext) <- l) {

        if (!knownExternals.containsKey(ext)) {
          knownExternals.put(ext, f);
        } else {
          val priorFexpr = knownExternals.get(ext)

          if (!(f mex priorFexpr).isTautology(featureModel))
            return false
          //assert(false,"!"+priorFexpr + " mex "+f+" in "+ext )

          knownExternals.put(ext, f or priorFexpr)
        }
      }
      true
    }

    private def debug_printResult(res: MultiParseResult[Sealable], indent: Int): String =
      (" " * indent * 2) + "- " + (res match {
        case SplittedParseResult(f, a, b) =>
          "V " + f + "\n" + debug_printResult(a, indent + 1) + debug_printResult(b, indent + 1)
        case Success(t, in) => "S " + t.isSealed + " " + in.pos + "\n"
        case NoSuccess(msg, in, _) => "F " + in.pos + " - " + msg + "\n"
      })

    /**
     * performance heuristic 1: parse the next statement with the annotation of the next token.
     * if it yields a unique result before the next token that would be parsed
     * with the alternative (split) parser, then this is the only result we need
     * to care about
     *
     * will work in the common case that the entire entry is annotated and
     * is not interleaved with other annotations
     *
     * XXX this probably conflicts with the greedy approach of skipping tokens already in next
     * therefore this strategy might apply in significantly less cases than it could
     */
    def applyStrategyA(in0: Input, ctx: ParserState): Option[(Opt[T], Input)] = {
      val firstFeature = in0.first.getFeature
      if (!featureSolverCache.implies(ctx, firstFeature) && !featureSolverCache.mutuallyExclusive(ctx, firstFeature)) {
        val parseResult = p(in0, ctx.and(firstFeature))
        parseResult match {
          case Success(result, next) =>
            if (next.offset <= in0.skipHidden(ctx.and(firstFeature.not), featureSolverCache).offst)
              Some(Opt(ctx.and(firstFeature), result): Opt[T], next)
            else
              None
          case _ => None
        }
      } else
        None
    }

  }.named("repOpt-" + productionName)


  /**
   * repeated parsing, at least once (result may not be the empty list)
   * (x)+
   */
  def rep1[T](p: => MultiParser[T]): MultiParser[List[Opt[T]]] =
    p ~ repOpt(p) ^^ {
      case x ~ list => Opt(FeatureExprFactory.True, x) :: list
    }

  /**
   * returns failure when list is empty
   */
  def nonEmpty[T](p: => MultiParser[List[T]]): MultiParser[List[T]] = new OtherParser[List[T]](p) {
    def apply(in: Input, feature: FeatureExpr): MultiParseResult[List[T]] = {
      p(in, feature).seqAllSuccessful(feature,
        (fs: FeatureExpr, x: Success[List[T]]) =>
          if (x.result.isEmpty)
            Failure("empty list", x.nextInput, List())
          else
            x)
    }
  }.named("nonEmpty")

  /**
   * returns failure when list is empty
   * considers all elements of an optList and returns failure for all conditions where the optList is empty
   *
   * filter can be used to ignore certain kinds of elements. only elements that pass the filter are counted.
   */
  def alwaysNonEmpty[T](p: => MultiParser[List[Opt[T]]], filterE: T => Boolean = (x: T) => true): MultiParser[List[Opt[T]]] = new OtherParser[List[Opt[T]]](p) {
    def apply(in: Input, feature: FeatureExpr): MultiParseResult[List[Opt[T]]] = {
      val t = p(in, feature)
      t.seqAllSuccessful(feature,
        (fs: FeatureExpr, x: Success[List[Opt[T]]]) => {
          val nonEmptyCondition = x.result.filter(x => filterE(x.entry)).map(_.feature).foldLeft(FeatureExprFactory.False)(_ or _)
          def error = Failure("empty list", x.nextInput, List())
          if ((fs implies nonEmptyCondition).isTautology())
            x
          else if ((fs and nonEmptyCondition).isContradiction())
            error
          else
            SplittedParseResult(nonEmptyCondition, x, error)
        })
    }
  }.named("nonEmpty")

  /**
   * repetitions 1..n with separator
   *
   * for the pattern
   * p ~ (separator ~ p)*
   */
  def rep1Sep[T, U](p: => MultiParser[T], separator: => MultiParser[U]): MultiParser[List[Opt[T]]] =
    p ~ repOpt(separator ~> p) ^^ {
      case r ~ l => Opt(FeatureExprFactory.True, r) :: l
    }

  /**
   * repetitions 0..n with separator
   *
   * for the pattern
   * [p ~ (separator ~ p)*]
   */
  def repSep[T, U](p: => MultiParser[T], separator: => MultiParser[U]): MultiParser[List[Opt[T]]] = {
    val r: MultiParser[List[Opt[T]]] = opt(rep1Sep(p, separator)) ^^ {
      case Some(l) => l;
      case None => List()
    }
    val jr: MultiParser[Conditional[List[Opt[T]]]] = r.join
    jr ^^ {
      _.flatten[List[Opt[T]]]((f, a, b) => joinOptLists(a, b, f))
    }
  }

  /** see repSepOptIntern, consumes tailing separator(!) **/
  def repSepOpt[T](p: => MultiParser[T], separator: => MultiParser[Elem], productionName: String = ""): MultiParser[List[Opt[T]]] =
    repSepOptIntern(true, p, separator, productionName) ^^ (_._1)

  /** see repSepOptIntern, consumes tailing separator(!) **/
  def rep1SepOpt[T](p: => MultiParser[T], separator: => MultiParser[Elem], productionName: String = ""): MultiParser[List[Opt[T]]] =
    repSepOptIntern(false, p, separator, productionName) ^^ (_._1)


  /**
   * this is a performance optimization of repSep that avoids the exponential complexity
   * of repSep in case of misaligned (undisciplined) annotations, which are quite common
   * in certain lists of some language
   *
   * this parser has a number of serious restrictions, check if they apply:
   * - may only use a single token as a separator
   * - separators are not part of the output of this parser
   * - and most importantly: consumes all tailing separators
   *
   * It returns a list of parsed elements and a feature expression that describes
   * in which variants a tailing separator was found and consumed. In case
   * the separator can match different kinds of tokens, it is not stored what
   * kind of tailing token was consumed under which condition. If this is a problem
   * do not use repSepOpt!
   *
   */
  def repSepOptIntern[T](firstOptional: Boolean, p: => MultiParser[T], separator: => MultiParser[Elem], productionName: String = "") = new MultiParser[(List[Opt[T]], FeatureExpr)] {
    thisParser =>

    //sealable is only used to enforce correct propagation of token positions in joins (which might not be ensured with fails)
    private case class Sealable(isSealed: Boolean, resultList: List[Opt[T]], freeSeparator: FeatureExpr)

    //join anything, data does not matter, only position in tokenstream
    private def join(ctx: FeatureExpr, res: MultiParseResult[Sealable]) =
      res.join(ctx).map(_.flatten(joinSealable))

    private def joinSealable(f: FeatureExpr, a: Sealable, b: Sealable) =
      Sealable(a.isSealed && b.isSealed, joinOptLists(a.resultList, b.resultList, f), (a.freeSeparator) and (b.freeSeparator))

    //        private def flattenConditionalSealable(r:Co)
    //XXX a.freesep OR a.freesep is incorrect. is AND sufficient?

    private def anyUnsealed(parseResult: MultiParseResult[Sealable]) =
      parseResult.exists(!_.isSealed)

    def apply(in: Input, ctx: ParserState): MultiParseResult[(List[Opt[T]], FeatureExpr)] = {
      var res: MultiParseResult[Sealable] = Success(Sealable(false, List(), ctx), in)

      //while not all result failed
      while (anyUnsealed(res)) {
        //parse token (in shortest not-failed result)
        //convert to optList
        val nextTokenOffset: Int =
          res.toList(ctx).foldLeft(Integer.MAX_VALUE)((_, _) match {
            case (x, (f, Success(t, next))) => if (t.isSealed) x else min(x, next.offset)
            case (x, _) => x
          })

        //try to parse separator first
        res = res.seqAllSuccessful(ctx,
          (fs, x) =>
          //only extend the firstmost unsealed result
            if (x.result.isSealed || x.next.offset != nextTokenOffset)
              x
            else {
              //no split parsing for separators, just look at the next token
              val nextToken = x.next.skipHidden(fs, featureSolverCache)
              //checking the implication is not necessary technically, but used
              //for optimization to avoid growing formula when all tokens have the same condition
              val parsingCtx =
                if (featureSolverCache.implies(fs, nextToken.first.getFeature))
                  fs
                else fs and (nextToken.first.getFeature)
              val nextSep = separator(nextToken, parsingCtx)
              if (nextSep.isInstanceOf[Success[_]]) {
                val freeSepBefore = x.result.freeSeparator
                //consume token only if not two subsequent separators, otherwise seal list
                if (featureSolverCache.mutuallyExclusive(freeSepBefore, parsingCtx))
                  Success(Sealable(x.result.isSealed, x.result.resultList, freeSepBefore or parsingCtx), nextToken.rest)
                else
                  Success(Sealable(true, x.result.resultList, freeSepBefore), nextToken)
              } else
                x
            }
        )

        res = res.seqAllSuccessful(ctx,
          (fs, x) =>
          //only extend the firstmost unsealed result
            if (x.result.isSealed || x.next.offset != nextTokenOffset)
              x
            else {
              //try performance heuristic A first
              applyStrategyA(x.nextInput, fs) match {
                case Some((result, next)) =>
                  Success(Sealable(false, result :: x.result.resultList, x.result.freeSeparator andNot (result.feature)), next)
                case None =>
                  //default case, use normal mechanism
                  // extend unsealed lists with the next result (if there is no next result, seal the list)
                  x.seq(fs, opt(p)(x.next, fs)).mapfr(fs, (f, r) => r match {
                    case Success(Sealable(_, resultList, openSep) ~ Some(t), in) => {
                      //requires separator first
                      // XXX (might be more efficient to check before actually parsing, but unclear whether this works for split parse results)
                      if (featureSolverCache.implies(f, openSep))
                        Success(Sealable(false, Opt(f, t) :: resultList, openSep andNot f), in)
                      else
                        Success(Sealable(true, resultList, openSep), x.nextInput)
                    }
                    case Success(Sealable(_, resultList, openSep) ~ None, in) => Success(Sealable(true, resultList, openSep), in)
                    case e: NoSuccess => e
                  })
              }
            })
        //aggressive joins
        res = join(ctx, res)
      }
      //return all sealed lists
      val result: MultiParseResult[(List[Opt[T]], FeatureExpr)] = res.map(sealable => (sealable.resultList.reverse, sealable.freeSeparator))
      if (!firstOptional)
        result.mapfr(ctx, (f, r) => r match {
          //XXX ChK: the following is an incorrect approximation and the lower code should be used, but reduces performance significantly
          case Success((l, f), next) if (l.isEmpty) => Failure("empty list (" + productionName + ")", next, List())
          //		    case e@Success((l, f), next) => {
          //                       val nonEmptyCondition = l.foldRight(FeatureExprFactory.False)(_.feature or _)
          //                       lazy val failure = Failure("empty list (" + productionName + ")", next, List())
          //                       if (nonEmptyCondition.isTautology(featureModel)) e
          //                       else if (nonEmptyCondition.isContradiction(featureModel)) failure
          //                       else SplittedParseResult(nonEmptyCondition, e, failure)
          //                   }
          case e => e
        })
      else
        result
    }

    /**
     * performance heuristic 1: parse the next statement with the annotation of the next token.
     * if it yields a unique result before the next token that would be parsed
     * with the alternative (split) parser, then this is the only result we need
     * to care about
     *
     * will work in the common case that the entire entry is annotated and
     * is not interleaved with other annotations
     *
     * XXX this probably conflicts with the greedy approach of skipping tokens already in next
     * therefore this strategy might apply in significantly less cases than it could
     */
    def applyStrategyA(in0: Input, ctx: ParserState): Option[(Opt[T], TokenReader[Elem, TypeContext])] = {
      val firstFeature = in0.first.getFeature
      if (!featureSolverCache.implies(ctx, firstFeature) && !featureSolverCache.mutuallyExclusive(ctx, firstFeature)) {
        val parseResult = p(in0, ctx.and(firstFeature))
        parseResult match {
          case Success(result, next) =>
            if (next.offset <= in0.skipHidden(ctx.and(firstFeature.not), featureSolverCache).offst)
              Some(Opt(ctx.and(firstFeature), result): Opt[T], next)
            else None
          case _ => None
        }
      } else
        None
    }

    //        /**turns a parse result with a conditional tailing separators into two parse results, indicating whther
    //         * there is a trailing separator */
    //        def hasTrailingSeparator(result: MultiParseResult[(List[Opt[T]], FeatureExpr)]): MultiParseResult[(List[Opt[T]], Boolean)] = {
    //            result.mapfr(FeatureExprFactory.True,
    //                //(FeatureExpr, ParseResult[T]) => ParseResult[U]
    //                (f, result) => result match {
    //                    case Success((r, f), in) =>
    //                        if (f.isBase) Success((r, true), in)
    //                        else if (f.isDead) Success((r, false), in)
    //                        else SplittedParseResult(f, Success((r, true), in), Success((r, false), in))
    //                    case e: Failure => e
    //                }
    //            )
    //        }
    //
    //        def sep_~[U](thatParser: => MultiParser[Option[U]]): MultiParser[~[List[Opt[T]], Option[U]]] = new MultiParser[~[List[Opt[T]], Option[U]]] {
    //            override def apply(in: Input, parserState: ParserState): MultiParseResult[~[List[Opt[T]], Option[U]]] = {
    //                val firstResult = hasTrailingSeparator(thisParser(in, parserState))
    //                firstResult.seqAllSuccessful(parserState, (fs, x) => {
    //                    val secondResult = if (x.result._2) thatParser(x.next, fs)
    //                    else Success(None, x.nextInput)
    //                    x.seq(fs, secondResult).map({case a ~ b => new ~(a._1, b)})
    //                })
    //            }
    //        }

  }.named("repSepOpt-" + productionName)


  /**
   * replace optional list by (possibly empty) list
   */
  def optList[T](p: => MultiParser[List[T]]): MultiParser[List[T]] =
    opt(p) ^^ {
      case Some(l) => l;
      case None => List()
    }

  /**
   * represent optional element either by singleton list or by empty list
   */
  def opt2List[T](p: => MultiParser[T]): MultiParser[List[T]] =
    opt(p) ^^ {
      _.toList
    }

  /**
   * parses using p, but only returns either success or no-success and(!)
   * does not proceed the input stream (for successful entries)
   */
  def lookahead[T](p: => MultiParser[T]): MultiParser[Any] = new MultiParser[Any] {
    def apply(in: Input, parserState: ParserState): MultiParseResult[Any] = {
      p(in, parserState).seqAllSuccessful(parserState,
        (fs: FeatureExpr, x: Success[T]) => Success("lookahead", in))
    }
  }

  def fail[T](msg: String): MultiParser[T] =
    new MultiParser[T] {
      def apply(in: Input, fs: FeatureExpr) = Failure(msg, in, List())
    }

  def failc[T](msg: String): MultiParser[Conditional[T]] =
    new MultiParser[Conditional[T]] {
      def apply(in: Input, fs: FeatureExpr) = Failure(msg, in, List())
    }

  def success[T](v: T) =
    MultiParser {
      (in: Input, fs: FeatureExpr) => Success(v, in)
    }

  def MultiParser[T](f: (Input, FeatureExpr) => MultiParseResult[T]): MultiParser[T] =
    new MultiParser[T] {
      def apply(in: Input, fs: FeatureExpr) = f(in, fs)
    }

<<<<<<< HEAD
  def matchInput(p: (Elem, FeatureExpr, TypeContext) => Boolean, kind: String) = new AtomicParser[Elem](kind) {
    private def err(e: Option[Elem], ctx: TypeContext) = errorMsg(kind, e, ctx)

    @tailrec
    def apply(in: Input, context: FeatureExpr): MultiParseResult[Elem] = {
      val parseResult: MultiParseResult[(Input, Elem)] = next(in, context)
      parseResult.mapfr(context, {
        case (feature, Success(resultPair, inNext)) =>
          if (p(resultPair._2, feature, in.context)) {
            //consumed one token
            resultPair._2.countSuccess(feature)
            Success(resultPair._2, inNext)
          }
          else {
            resultPair._2.countFailure
            Failure(err(Some(resultPair._2), in.context), resultPair._1, List())
          }
        case (_, f: Failure) => f
        case (_, e: Error) => e
      }).joinNoSuccess
    }
  }.named("matchInput " + kind)
=======
    def matchInput(p: (Elem, FeatureExpr, TypeContext) => Boolean, kind: String) = new AtomicParser[Elem](kind) {
        private def err(e: Option[Elem], ctx: TypeContext) = errorMsg(kind, e, ctx)
        //        @tailrec
        def apply(in: Input, context: FeatureExpr): MultiParseResult[Elem] = {
            val parseResult: MultiParseResult[(Input, Elem)] = next(in, context)
            parseResult.mapfr(context, {
                case (feature, Success(resultPair, inNext)) =>
                    if (p(resultPair._2, feature, in.context)) {
                        //consumed one token
                        resultPair._2.countSuccess(feature)
                        Success(resultPair._2, inNext)
                    }
                    else {
                        resultPair._2.countFailure
                        Failure(err(Some(resultPair._2), in.context), resultPair._1, List())
                    }
                case (_, f: NoSuccess) => f
            }).joinNoSuccess
        }
    }.named("matchInput " + kind)
>>>>>>> 0ced11a6

  private val next: MultiParser[(Input, Elem)] = new MultiParser[(Input, Elem)] {

    var cache_in: Input = null
    var cache_ctx: FeatureExpr = null
    var cache_value: MultiParseResult[(Input, Elem)] = null

    def apply(in: Input, context: FeatureExpr): MultiParseResult[(Input, Elem)] = {
      if (!((in eq cache_in) && (context eq cache_ctx))) {
        cache_in = in
        cache_ctx = context
        cache_value = getNext(in, context)
      }
      cache_value
    }

    @tailrec
    def getNext(in: Input, context: FeatureExpr): MultiParseResult[(Input, Elem)] = {
      if (in.atEnd)
        Failure(errorMsg("EOF", None, in.context), in, List())
      else {
        val tokenPresenceCondition = in.first.getFeature
        if (featureSolverCache.implies(context, tokenPresenceCondition))
        //always parsed in this context (and greedily skip subsequent ignored tokens)
          Success((in, in.first), in.rest.skipHidden(context, featureSolverCache))
        else if (featureSolverCache.mutuallyExclusive(context, tokenPresenceCondition))
        //never parsed in this context
          getNext(in.rest.skipHidden(context, featureSolverCache), context)
        else {
          //token sometimes parsed in this context -> split parser
          in.first.countSplit
          splitParser(in, context)
        }
      }
    }

    private def splitParser(in: Input, context: FeatureExpr): MultiParseResult[(Input, Elem)] = {
      val feature = in.first.getFeature
      val ctxAndFeat = context.and(feature)
      assert(featureSolverCache.implies(ctxAndFeat, feature))
      val r1 = getNext(in, ctxAndFeat)

      val ctxAndNotFeat = context.and(feature.not)
      assert(featureSolverCache.mutuallyExclusive(ctxAndNotFeat, feature))
      val r2 = getNext(in, ctxAndNotFeat)

      DebugSplitting("split at \"" + in.first.getText + "\" at " + in.first.getPosition + " from " + context + " with " + feature)
      SplittedParseResult(feature, r1, r2)
    }
  }.named("next")


  def token(kind: String, p: Elem => Boolean) = tokenWithContext(kind, (e, _, _) => p(e))

  def tokenWithContext(kind: String, p: (Elem, FeatureExpr, TypeContext) => Boolean) = matchInput(p, kind)

  private
  def errorMsg(kind: String, inEl: Option[Elem], ctx: TypeContext): String =
    (if (!inEl.isDefined) "reached EOF, " else "found \"" + inEl.get.getText + "\", ") + "but expected \"" + kind + "\""

  // +" -- "+ctx

  /**
   *
   * Note:
   * TypeContext is an object that can be passed during parsing
   * it is not the feature expression of the current parser/result (which is only encoded
   * as feature in SplitParseResult)
   *
   * It is currently used for C to pass an object that contains all defined Types
   */
  sealed abstract class MultiParseResult[+T] {
    def seqAllSuccessful[U](context: FeatureExpr, f: (FeatureExpr, Success[T]) => MultiParseResult[U]): MultiParseResult[U]

    def seq2[U](context: FeatureExpr, p: (Input, FeatureExpr) => MultiParseResult[U]): MultiParseResult[~[T, U]]

    def replaceAllFailure[U >: T](context: FeatureExpr, f: FeatureExpr => MultiParseResult[U]): MultiParseResult[U]

    def map[U](f: T => U): MultiParseResult[U]

    def mapf[U](feature: FeatureExpr, f: (FeatureExpr, T) => U): MultiParseResult[U]

    def mapfr[U](feature: FeatureExpr, f: (FeatureExpr, ParseResult[T]) => MultiParseResult[U]): MultiParseResult[U]

    /**
     * joins as far as possible. joins all successful ones but maintains partially successful results.
     * keeping partially unsucessful results is necessary to consider multiple branches for an alternative on ASTs
     **/
    def join(parserContext: FeatureExpr): MultiParseResult[Conditional[T]]

    def joinTree(parserContext: FeatureExpr): MultiParseResult[Conditional[T]]

    def joinCrosstree(parserContext: FeatureExpr): MultiParseResult[Conditional[T]]

    def expectOneResult: ParseResult[T] =
      this match {
        case s@Success(_, _) => s
        case s@NoSuccess(_, _, _) => s
        case SplittedParseResult(f, a, b) => Error("Unsuccessful join " + f + ": " + a + " / " + b, null, List())
      }

    def joinNoSuccess(): MultiParseResult[T]

    def allFailed: Boolean

    def exists(predicate: T => Boolean): Boolean

    /**
     * toList recursively flattens the tree structure and creates resulting feature expressions
     */
    def toList(baseFeatureExpr: FeatureExpr): List[(FeatureExpr, ParseResult[T])]

    def toErrorList: List[Error]

    def changeContext(ctx: FeatureExpr, contextModification: (T, FeatureExpr, TypeContext) => TypeContext): MultiParseResult[T]

    //replace all failures by errors (non-backtracking!)
    def commit: MultiParseResult[T]
  }

  /**
   * split into two parse results (all calls are propagated to the individual results)
   * @author kaestner
   */
  case class SplittedParseResult[+T](feature: FeatureExpr, resultA: MultiParseResult[T], resultB: MultiParseResult[T]) extends MultiParseResult[T] {
    def seqAllSuccessful[U](context: FeatureExpr, f: (FeatureExpr, Success[T]) => MultiParseResult[U]): MultiParseResult[U] = {
      SplittedParseResult(feature, resultA.seqAllSuccessful(context.and(feature), f), resultB.seqAllSuccessful(context.and(feature.not), f))
    }

    def seq2[U](context: FeatureExpr, thatParser: (Input, FeatureExpr) => MultiParseResult[U]): MultiParseResult[~[T, U]] =
      SplittedParseResult[~[T, U]](feature, resultA.seq2(context and feature, thatParser), resultB.seq2(context andNot feature, thatParser))

    def replaceAllFailure[U >: T](context: FeatureExpr, f: FeatureExpr => MultiParseResult[U]): MultiParseResult[U] = {
      SplittedParseResult(feature, resultA.replaceAllFailure(context.and(feature), f), resultB.replaceAllFailure(context.and(feature.not), f))
    }

    def map[U](f: T => U): MultiParseResult[U] =
      SplittedParseResult(feature, resultA.map(f), resultB.map(f))

    def mapf[U](inFeature: FeatureExpr, f: (FeatureExpr, T) => U): MultiParseResult[U] =
      SplittedParseResult(feature, resultA.mapf(inFeature and feature, f), resultB.mapf(inFeature and (feature.not), f))

    def mapfr[U](inFeature: FeatureExpr, f: (FeatureExpr, ParseResult[T]) => MultiParseResult[U]): MultiParseResult[U] = {
      val newResultA = resultA.mapfr(inFeature and feature, f)
      val newResultB = resultB.mapfr(inFeature and (feature.not), f)
      if ((newResultA eq resultA) && (newResultB eq resultB))
        this.asInstanceOf[MultiParseResult[U]]
      else
        SplittedParseResult(feature, newResultA, newResultB)
    }

    def join(parserContext: FeatureExpr): MultiParseResult[Conditional[T]] = joinCrosstree(parserContext)

    /**
     * joinCrosstree is an aggressive join algorithm that joins any joinable elements in the tree
     *
     * the algorithm works at follows: it starts bottom up, so that at any point during joining
     * there are no join opportunaties left within only the left or right branch of a split. joining
     * is only performed between pairs of elements, one from the left branch and and one from the right branch
     *
     * for each element in the left branch, we search whether there is a joinable element in the right
     * branch. if there is, we create a new parent SplittedParseResult with the joined result, and subsequently
     * prune both original entries from the tree (each removing the direct parent SplittedParseResult node)
     */
    def joinCrosstree(parserContext: FeatureExpr): MultiParseResult[Conditional[T]] = {
      def performJoin(featureA: FeatureExpr, a: ParseResult[Conditional[T]], b: ParseResult[Conditional[T]]): Option[ParseResult[Conditional[T]]] = (a, b) match {
        case (sA@Success(rA: Conditional[_], inA), sB@Success(rB: Conditional[_], inB)) => {
          if (isSamePosition(parserContext, inA, inB)) {
            val r = createChoiceC(featureA, rA.asInstanceOf[Conditional[T]], rB.asInstanceOf[Conditional[T]])
            val pos = firstOf(inA, inB)
            Some(Success(r, pos))
          } else
            None
        }
        //                //both not sucessful
        //                case (nA@NoSuccess(mA, inA, iA), nB@NoSuccess(mB, inB, iB)) => {
        //                    Some(Failure("joined error", inA, List(nA, nB)))
        //                }
        //partially successful
        case (a, b) => None
      }



      val left = resultA.joinCrosstree(parserContext and feature)
      val right = resultB.joinCrosstree(parserContext and (feature.not))
      var result = SplittedParseResult(feature, left, right)

      //implementation note: features local from here. does not make a difference for local rewrites, but keeps rewritten formulas shorter
      val leftResults: List[(FeatureExpr, ParseResult[Conditional[T]])] = left.toList(feature)
      val rightResults: List[(FeatureExpr, ParseResult[Conditional[T]])] = right.toList(feature.not)

      //compare every entry from the left with every entry from the right to find join candidates
      var toPruneList: List[ParseResult[Conditional[T]]] = List()
      for (lr <- leftResults; rr <- rightResults) {
        val joined: Option[ParseResult[Conditional[T]]] = performJoin(lr._1, lr._2, rr._2)
        if (joined.isDefined) {
          result = SplittedParseResult(lr._1 or (rr._1), joined.get, result)
          toPruneList = lr._2 :: rr._2 :: toPruneList
        }
      }
      prune(result, toPruneList)
    }

    private def isSamePosition(parserContext: FeatureExpr, inA: TokenReader[Elem, TypeContext], inB: TokenReader[Elem, TypeContext]): Boolean = {
      if (inA.offset == inB.offset) return true;
      val nextA = inA.skipHidden(parserContext and feature, featureSolverCache)
      val nextB = inB.skipHidden(parserContext and (feature.not), featureSolverCache)
      return nextA.offset == nextB.offset
    }

    private def firstOf(inA: TokenReader[Elem, TypeContext], inB: TokenReader[Elem, TypeContext]) =
      (if (inA.offst < inB.offst) inB else inA).setContext(joinContext(inA.context, inB.context))

    //don't create a choice when both branches are the same
    private def createChoice[T](f: FeatureExpr, a: T, b: T): Conditional[T] = createChoiceC(f, One(a), One(b))

    private def createChoiceC[T](f: FeatureExpr, a: Conditional[T], b: Conditional[T]): Conditional[T] = if (a == b) a else Choice(f, a, b)

    //removes entries from the tree
    private def prune[U >: T](tree: MultiParseResult[Conditional[U]], pruneList: List[ParseResult[Conditional[U]]]): MultiParseResult[Conditional[U]] =
      if (pruneList.isEmpty) tree
      else tree match {
        case SplittedParseResult(f, a, b) => {
          val pa = prune(a, pruneList)
          val pb = prune(b, pruneList)
          if (pruneList exists (_ eq pa)) pb
          else if (pruneList exists (_ eq pb)) pa
          else SplittedParseResult(f, pa, pb)
        }
        case p => p
      }

    /**
     * joinTree is a non-aggressive join algorithm that only joins siblings in the tree, but does
     * not perform cross-tree joins. the advantage is that the algorithm is simple and quick,
     * the disadvantage is that it misses opportunaties for joins
     */
    def joinTree(parserContext: FeatureExpr): MultiParseResult[Conditional[T]] = {
      //do not skip ahead, important for repOpt
      (resultA.joinTree(parserContext and feature), resultB.joinTree(parserContext and (feature.not))) match {
        //both successful
        case (sA@Success(rA, inA), sB@Success(rB, inB)) => {
          if (isSamePosition(parserContext, inA, inB)) {
            Success(createChoiceC(feature, rA, rB), firstOf(inA, inB))
          } else
            SplittedParseResult(feature, sA, sB)
        }

        /**
         * foldtree (heuristic for earlier joins, when treelike joins not possible)
         * used for input such as <_{A&B} <_{A&!B} >_{A} x_{!A}
         * which creates a parse tree SPLIT(A&B, <>, SPLIT(A&!B, <>, x))
         * of which the former two can be merged. (occurs in expanded Linux headers...)
         */
        case (sA@Success(rA, inA), sB@SplittedParseResult(innerFeature, Success(rB, inB), otherParseResult@_)) => {
          if (isSamePosition(parserContext, inA, inB)) {
            DebugSplitting("joinT at \"" + inA.first.getText + "\" at " + inA.first.getPosition + " from " + feature)
            SplittedParseResult(
              parserContext and (feature or innerFeature),
              Success(Choice(feature or innerFeature, rA, rB),
                if (inA.offst < inB.offst) inB else inA),
              otherParseResult)
          } else
            SplittedParseResult(feature, sA, sB)
        }
        //both not sucessful
        case (nA@NoSuccess(mA, inA, iA), nB@NoSuccess(mB, inB, iB)) => {
          Failure("joined error", inA, List(nA, nB))
        }
        //partially successful
        case (a, b) => SplittedParseResult(feature, a, b)
      }
    }

    def joinNoSuccess(): MultiParseResult[T] =
      (resultA.joinNoSuccess, resultB.joinNoSuccess) match {
        case (f1@Failure(msg1, next1, inner1), f2@Failure(msg2, next2, inner2)) =>
          Failure(msg1, next1, List(f1, f2) ++ inner1 ++ inner2)
        case (f1@Error(msg1, next1, inner1), f2@Error(msg2, next2, inner2)) =>
          Error(msg1, next1, List(f1, f2) ++ inner1 ++ inner2)
        case (a, b) => SplittedParseResult(feature, a, b)
      }

    def allFailed = resultA.allFailed && resultB.allFailed

    def exists(p: T => Boolean) = resultA.exists(p) || resultB.exists(p)

    def toList(context: FeatureExpr) = resultA.toList(context and feature) ++ resultB.toList(context and (feature.not))

    def toErrorList = resultA.toErrorList ++ resultB.toErrorList

    def changeContext(ctx: FeatureExpr, contextModification: (T, FeatureExpr, TypeContext) => TypeContext) =
      SplittedParseResult(feature, resultA.changeContext(ctx and feature, contextModification), resultB.changeContext(ctx andNot feature, contextModification))

    def commit: MultiParseResult[T] =
      SplittedParseResult(feature, resultA.commit, resultB.commit)
  }

  /**
   * stores a list of results of which individual entries can belong to a specific feature
   * @author kaestner
   *
   */
  //case class OptListParseResult[+T](entries:List[MultiParseResult[T,Token,TypeContext]]) extends MultiParseResult[T,Token,TypeContext]

  /**
   * contains the recognized parser result (including recognized alternatives?)
   * @author kaestner
   */
  sealed abstract class ParseResult[+T](nextInput: TokenReader[Elem, TypeContext]) extends MultiParseResult[T] {
    def map[U](f: T => U): ParseResult[U]

    def mapfr[U](feature: FeatureExpr, f: (FeatureExpr, ParseResult[T]) => MultiParseResult[U]): MultiParseResult[U] = f(feature, this)

    def next = nextInput

    def isSuccess: Boolean

    def join(parserContext: FeatureExpr): MultiParseResult[Conditional[T]] = this.map(One(_))

    def joinTree(parserContext: FeatureExpr): MultiParseResult[Conditional[T]] = join(parserContext)

    def joinCrosstree(parserContext: FeatureExpr): MultiParseResult[Conditional[T]] = join(parserContext)

    def joinNoSuccess() = this

    def toList(context: FeatureExpr) = List((context, this))
  }

  abstract class NoSuccess(val msg: String, val nextInput: TokenReader[Elem, TypeContext], val innerErrors: List[NoSuccess]) extends ParseResult[Nothing](nextInput) {
    if (!(lastNoSuccess != null && nextInput != null && nextInput.pos < lastNoSuccess.next.pos))
      lastNoSuccess = this

    def map[U](f: Nothing => U) = this

    def mapf[U](inFeature: FeatureExpr, f: (FeatureExpr, Nothing) => U): MultiParseResult[U] = this

    def isSuccess: Boolean = false

    def seqAllSuccessful[U](context: FeatureExpr, f: (FeatureExpr, Success[Nothing]) => MultiParseResult[U]): MultiParseResult[U] = this

    def seq2[U](context: FeatureExpr, p: (Input, FeatureExpr) => MultiParseResult[U]): MultiParseResult[Nothing] = this

    def allFailed = true

    def exists(predicate: Nothing => Boolean) = false

    def changeContext(ctx: FeatureExpr, contextModification: (Nothing, FeatureExpr, TypeContext) => TypeContext) = this
  }

  /** An extractor so NoSuccess(msg, next) can be used in matches.
    */
  object NoSuccess {
    def unapply(x: NoSuccess) = x match {
      case Failure(msg, next, inner) => Some(msg, next, inner)
      case Error(msg, next, inner) => Some(msg, next, inner)
      case _ => None
    }
  }

  /**
   * see original parser comb. framework. noncritical error, caught in alternatives
   */
  case class Failure(override val msg: String, override val nextInput: TokenReader[Elem, TypeContext], override val innerErrors: List[NoSuccess]) extends NoSuccess(msg, nextInput, innerErrors) {
    def replaceAllFailure[U >: Nothing](context: FeatureExpr, f: FeatureExpr => MultiParseResult[U]) = f(context)

    def commit = Error(msg, nextInput, innerErrors)

    def toErrorList = List()
  }

  /**
   * see original parser comb. framework. non-backtracking error
   */
  case class Error(override val msg: String, override val nextInput: TokenReader[Elem, TypeContext], override val innerErrors: List[NoSuccess]) extends NoSuccess(msg, nextInput, innerErrors) {
    def replaceAllFailure[U >: Nothing](context: FeatureExpr, f: FeatureExpr => MultiParseResult[U]) = this

    def commit = this

    def toErrorList = List(this)
  }

  case class Success[+T](val result: T, nextInput: TokenReader[Elem, TypeContext]) extends ParseResult[T](nextInput) {
    def map[U](f: T => U): ParseResult[U] = Success(f(result), next)

    def mapf[U](inFeature: FeatureExpr, f: (FeatureExpr, T) => U): MultiParseResult[U] = Success(f(inFeature, result), next)

    def isSuccess: Boolean = true

    def seqAllSuccessful[U](context: FeatureExpr, f: (FeatureExpr, Success[T]) => MultiParseResult[U]): MultiParseResult[U] = f(context, this)

    def seq2[U](context: FeatureExpr, p: (Input, FeatureExpr) => MultiParseResult[U]): MultiParseResult[~[T, U]] = {
      val pResult = p(nextInput, context)
      concat(pResult)
    }

    private def concat[U](pResult: MultiParseResult[U]): MultiParseResult[~[T, U]] = pResult match {
      case s: Success[_] => Success(new ~(result, s.result.asInstanceOf[U]), s.next)
      case n: NoSuccess => n
      case s: SplittedParseResult[_] => SplittedParseResult(s.feature, concat(s.resultA.asInstanceOf[MultiParseResult[U]]), concat(s.resultB.asInstanceOf[MultiParseResult[U]]))
    }

    def seq[U](context: FeatureExpr, thatResult: MultiParseResult[U]): MultiParseResult[~[T, U]] =
      thatResult.seqAllSuccessful[~[T, U]](context, (fs: FeatureExpr, x: Success[U]) => Success(new ~(result, x.result), x.next))

    def replaceAllFailure[U >: T](context: FeatureExpr, f: FeatureExpr => MultiParseResult[U]): MultiParseResult[U] = this

    def allFailed = false

    def exists(predicate: T => Boolean) = predicate(result)

    def toErrorList = List()

    def changeContext(ctx: FeatureExpr, contextModification: (T, FeatureExpr, TypeContext) => TypeContext): MultiParseResult[T] = Success(result, nextInput.setContext(contextModification(result, ctx, nextInput.context)))

    def commit: MultiParseResult[T] = this
  }

  /**
   * LastNoSuccess remebers the last object of
   * Failure or Error and can be used for error
   * reporting (reporting the last-most error) in
   * combinator phrase
   *
   * This is a hack using a singleton global variable.
   * will not work correctly with multithreading,
   * no guarantees given.
   */
  var lastNoSuccess: NoSuccess = null

  /** <p>
    * A parser generator delimiting whole phrases (i.e. programs).
    * </p>
    * <p>
    * <code>phrase(p)</code> succeeds if <code>p</code> succeeds and
    * no input is left over after <code>p</code>.
    * </p>
    *
    * @param p the parser that must consume all input for the resulting parser
    *          to succeed.
    * @return a parser that has the same result as `p', but that only succeeds
    *         if <code>p</code> consumed all the input.
    */
  def phrase[T](p: MultiParser[T]) = new MultiParser[T] {
    lastNoSuccess = null

    def apply(in: Input, fs: FeatureExpr) = {
      val result = p(in, fs)

      result match {
        case s@Success(out, in1) =>
          if (in1.atEnd)
            s
          else if (lastNoSuccess == null || lastNoSuccess.next.pos < in1.pos)
            Failure("end of input expected", in1, List())
          else
            lastNoSuccess
        case x: NoSuccess =>
          if (lastNoSuccess != null)
            lastNoSuccess
          else
            result
        case x: SplittedParseResult[_] =>
          //cannot used lastNoSuccess on split results
          result.mapfr(fs, (feature, result) =>
            result match {
              case s@Success(out, in1) =>
                if (in1.atEnd)
                  s
                else
                  Failure("end of input expected", in1, List())
              case x: NoSuccess =>
                result
            }
          )
      }
    }
  }

  /** overwrite for all reasonable contexts */
  def joinContext(a: TypeContext, b: TypeContext): TypeContext = a
}

case class ~[+a, +b](_1: a, _2: b) {
  override def toString = "(" + _1 + "~" + _2 + ")"
}<|MERGE_RESOLUTION|>--- conflicted
+++ resolved
@@ -12,870 +12,816 @@
  * @author kaestner
  */
 abstract class MultiFeatureParser(val featureModel: FeatureModel = null, debugOutput: Boolean = false) {
-  type Elem <: AbstractToken
-  type TypeContext
-  type Input = TokenReader[Elem, TypeContext]
-  type ParserState = FeatureExpr
-
-  val featureSolverCache = new FeatureSolverCache(featureModel)
-
-  class SeqParser[T, U](thisParser: => MultiParser[T], thatParser: => MultiParser[U]) extends MultiParser[~[T, U]] {
-    name = "~"
-
-    def apply(in: Input, parserState: ParserState): MultiParseResult[~[T, U]] = {
-      val firstResult = thisParser(in, parserState)
-      firstResult.seq2(parserState, thatParser)
-    }
-
-    def a = thisParser
-
-    def b = thatParser
-  }
-
-  class SeqCommitParser[T, U](thisParser: => MultiParser[T], thatParser: => MultiParser[U]) extends SeqParser[T, U](thisParser, thatParser) {
-    name = "~!"
-
-    override def apply(in: Input, parserState: ParserState): MultiParseResult[~[T, U]] =
-      thisParser(in, parserState).seq2(parserState, (next: Input, fs: FeatureExpr) => thatParser(next, fs).commit)
-  }
-
-  class AltParser[T, U >: T](thisParser: => MultiParser[T], alternativeParser: => MultiParser[U]) extends MultiParser[U] {
-    name = "|"
-
-    def a = thisParser
-
-    def b = alternativeParser
-
-    def apply(in: Input, parserState: ParserState): MultiParseResult[U] = {
-      thisParser(in, parserState).replaceAllFailure(parserState, (fs: FeatureExpr) => alternativeParser(in, fs))
-    }
-  }
-
-  class MapParser[T, U](thisParser: => MultiParser[T], f: T => U) extends MultiParser[U] {
-    name = "map"
-
-    def a = thisParser
-
-    def apply(in: Input, feature: FeatureExpr): MultiParseResult[U] =
-      thisParser(in, feature).map(f)
-  }
-
-  class MapWithPositionParser[T, U](thisParser: => MultiParser[T], f: T => U) extends MultiParser[U] {
-    name = "map"
-
-    def a = thisParser
-
-    def apply(in: Input, feature: FeatureExpr): MultiParseResult[U] = {
-      val startPos = in.pos
-      val result = thisParser(in, feature).map(f)
-      result.mapfr(FeatureExprFactory.True, (_, r) => r match {
-        case Success(t, restIn) =>
-          if (t.isInstanceOf[WithPosition])
-            t.asInstanceOf[WithPosition].setPositionRange(startPos, restIn.pos)
-          null
-        case _ => null
-      })
-      result
-    }
-  }
-
-  abstract class RepParser[T](thisParser: => MultiParser[T]) extends MultiParser[List[Opt[T]]] {
-    def a = thisParser
-
-    name = "*"
-  }
-
-  class JoinParser[T](thisParser: => MultiParser[T]) extends MultiParser[Conditional[T]] {
-    name = "!"
-
-    def a = thisParser
-
-    def apply(in: Input, feature: FeatureExpr): MultiParseResult[Conditional[T]] =
-      thisParser(in, feature).join(feature)
-  }
-
-  abstract class AtomicParser[T](val kind: String) extends MultiParser[T] {
-    name = kind
-  }
-
-  abstract class OtherParser[T](thisParser: => MultiParser[T]) extends MultiParser[T] {
-    def a = thisParser
-  }
-
-  class OptParser[+T](thisParser: => MultiParser[T]) extends MultiParser[Option[T]] {
-    name = "opt"
-
-    def a = thisParser
-
-    def apply(in: Input, feature: FeatureExpr): MultiParseResult[Option[T]] =
-      (thisParser ^^ (x => Some(x)) | success(None))(in, feature)
-  }
-
-  //parser
-  abstract class MultiParser[+T] extends ((Input, ParserState) => MultiParseResult[T]) {
-    thisParser =>
-    protected var name: String = ""
-
-    def named(n: String): this.type = {
-      name = n;
-      this
-    }
-
-    override def toString() = "Parser (" + name + ")"
-
-    /**
-     * sequencing is difficult when each element can have multiple results for different features
-     * tries to join split parsers as early as possible
-     */
-    def ~[U](thatParser: => MultiParser[U]): MultiParser[~[T, U]] = new SeqParser(this, thatParser)
-
-    /**
-     * non-backtracking sequencing (replace failures by errors)
-     */
-    def ~![U](thatParser: => MultiParser[U]): MultiParser[~[T, U]] = new SeqCommitParser(this, thatParser)
-
-    /** allows backtracking */
-    def ~~[U](thatParser: => MultiParser[U]): MultiParser[~[T, U]] = new SeqParser(this, thatParser)
-
-
-    /**
-     * alternatives in the presence of multi-parsing
-     * (no attempt to join yet)
-     */
-    def |[U >: T](alternativeParser: => MultiParser[U]): MultiParser[U] = new AltParser(this, alternativeParser)
-
-    /**
-     * ^^ as in the original combinator parser framework
-     */
-    def ^^[U](f: T => U): MultiParser[U] = mapWithPosition(f)
-
-    def map[U](f: T => U): MultiParser[U] = new MapParser(this, f)
-
-    def mapWithPosition[U](f: T => U): MultiParser[U] = new MapWithPositionParser(this, f)
-
-    //replace on success
-    def ^^^[U](repl: U): MultiParser[U] = mapWithPosition(x => repl)
-
-    /**
-     * map and join ASTs (when possible)
-     */
-    def ^^![U](f: T => U): MultiParser[Conditional[U]] =
-      this.mapWithPosition(f).join
-
-    //        def ^^!![U](f: Conditional[T] => Conditional[U]): MultiParser[Conditional[U]] =
-    //            this.map(f).join.map(Conditional.combine(_))
-
-    /**
-     * join parse results when possible
-     */
-    def !(): MultiParser[Conditional[T]] = join.named("!")
-
-    def join: MultiParser[Conditional[T]] = new JoinParser(this)
-
-    def changeContext(contextModification: (T, FeatureExpr, TypeContext) => TypeContext): MultiParser[T] =
-      new MultiParser[T] {
-        def apply(in: Input, feature: FeatureExpr): MultiParseResult[T] =
-          thisParser(in, feature).changeContext(feature, contextModification)
-      }.named("__context")
-
-    /**
-     * from original framework, sequence parsers, but drop first result
-     */
-    def ~>[U](thatParser: => MultiParser[U]): MultiParser[U] = {
-      thisParser ~ thatParser ^^ {
-        (x: T ~ U) => x match {
-          case ~(a, b) => b
-        }
-      }
-    }.named("~>")
-
-    /**
-     * combines ~> and ~! (non backtracking and dropping first result)
-     */
-    def ~!>[U](thatParser: => MultiParser[U]): MultiParser[U] = this ~! thatParser ^^ {
-      case a ~ b => b
-    }
-
-    def ~~>[U](thatParser: => MultiParser[U]): MultiParser[U] = this ~~ thatParser ^^ {
-      case a ~ b => b
-    }
-
-    /**
-     * from original framework, sequence parsers, but drop last result
-     */
-    def <~[U](thatParser: => MultiParser[U]): MultiParser[T] = {
-      thisParser ~ thatParser ^^ {
-        (x: T ~ U) => x match {
-          case ~(a, b) => a
-        }
-      }
-    }.named("<~")
-
-    def <~~[U](thatParser: => MultiParser[U]): MultiParser[T] = {
-      thisParser ~~ thatParser ^^ {
-        (x: T ~ U) => x match {
-          case ~(a, b) => a
-        }
-      }
-    }.named("<~~")
-
-    /** Returns a parser that repeatedly parses what this parser parses
+    type Elem <: AbstractToken
+    type TypeContext
+    type Input = TokenReader[Elem, TypeContext]
+    type ParserState = FeatureExpr
+
+    val featureSolverCache = new FeatureSolverCache(featureModel)
+
+    class SeqParser[T, U](thisParser: => MultiParser[T], thatParser: => MultiParser[U]) extends MultiParser[~[T, U]] {
+        name = "~"
+        def apply(in: Input, parserState: ParserState): MultiParseResult[~[T, U]] = {
+            val firstResult = thisParser(in, parserState)
+            firstResult.seq2(parserState, thatParser)
+        }
+        def a = thisParser
+        def b = thatParser
+    }
+
+    class SeqCommitParser[T, U](thisParser: => MultiParser[T], thatParser: => MultiParser[U]) extends SeqParser[T, U](thisParser, thatParser) {
+        name = "~!"
+        override def apply(in: Input, parserState: ParserState): MultiParseResult[~[T, U]] =
+            thisParser(in, parserState).seq2(parserState, (next: Input, fs: FeatureExpr) => thatParser(next, fs).commit)
+    }
+
+    class AltParser[T, U >: T](thisParser: => MultiParser[T], alternativeParser: => MultiParser[U]) extends MultiParser[U] {
+        name = "|"
+        def a = thisParser
+        def b = alternativeParser
+        def apply(in: Input, parserState: ParserState): MultiParseResult[U] = {
+            thisParser(in, parserState).replaceAllFailure(parserState, (fs: FeatureExpr) => alternativeParser(in, fs))
+        }
+    }
+
+    class MapParser[T, U](thisParser: => MultiParser[T], f: T => U) extends MultiParser[U] {
+        name = "map"
+        def a = thisParser
+        def apply(in: Input, feature: FeatureExpr): MultiParseResult[U] =
+            thisParser(in, feature).map(f)
+    }
+
+    class MapWithPositionParser[T, U](thisParser: => MultiParser[T], f: T => U) extends MultiParser[U] {
+        name = "map"
+        def a = thisParser
+        def apply(in: Input, feature: FeatureExpr): MultiParseResult[U] = {
+            val startPos = in.pos
+            val result = thisParser(in, feature).map(f)
+            result.mapfr(FeatureExprFactory.True, (_, r) => r match {
+                case Success(t, restIn) =>
+                    if (t.isInstanceOf[WithPosition])
+                        t.asInstanceOf[WithPosition].setPositionRange(startPos, restIn.pos)
+                    null
+                case _ => null
+            })
+            result
+        }
+    }
+
+    abstract class RepParser[T](thisParser: => MultiParser[T]) extends MultiParser[List[Opt[T]]] {
+        def a = thisParser
+        name = "*"
+    }
+
+    class JoinParser[T](thisParser: => MultiParser[T]) extends MultiParser[Conditional[T]] {
+        name = "!"
+        def a = thisParser
+        def apply(in: Input, feature: FeatureExpr): MultiParseResult[Conditional[T]] =
+            thisParser(in, feature).join(feature)
+    }
+
+    abstract class AtomicParser[T](val kind: String) extends MultiParser[T] {
+        name = kind
+    }
+
+    abstract class OtherParser[T](thisParser: => MultiParser[T]) extends MultiParser[T] {
+        def a = thisParser
+    }
+
+    class OptParser[+T](thisParser: => MultiParser[T]) extends MultiParser[Option[T]] {
+        name = "opt"
+        def a = thisParser
+        def apply(in: Input, feature: FeatureExpr): MultiParseResult[Option[T]] =
+            (thisParser ^^ (x => Some(x)) | success(None))(in, feature)
+    }
+
+    //parser
+    abstract class MultiParser[+T] extends ((Input, ParserState) => MultiParseResult[T]) {
+        thisParser =>
+        protected var name: String = ""
+        def named(n: String): this.type = {
+            name = n;
+            this
+        }
+        override def toString() = "Parser (" + name + ")"
+
+        /**
+         * sequencing is difficult when each element can have multiple results for different features
+         * tries to join split parsers as early as possible
+         */
+        def ~[U](thatParser: => MultiParser[U]): MultiParser[~[T, U]] = new SeqParser(this, thatParser)
+
+        /**
+         * non-backtracking sequencing (replace failures by errors)
+         */
+        def ~![U](thatParser: => MultiParser[U]): MultiParser[~[T, U]] = new SeqCommitParser(this, thatParser)
+
+        /** allows backtracking */
+        def ~~[U](thatParser: => MultiParser[U]): MultiParser[~[T, U]] = new SeqParser(this, thatParser)
+
+
+        /**
+         * alternatives in the presence of multi-parsing
+         * (no attempt to join yet)
+         */
+        def |[U >: T](alternativeParser: => MultiParser[U]): MultiParser[U] = new AltParser(this, alternativeParser)
+
+        /**
+         * ^^ as in the original combinator parser framework
+         */
+        def ^^[U](f: T => U): MultiParser[U] = mapWithPosition(f)
+
+        def map[U](f: T => U): MultiParser[U] = new MapParser(this, f)
+        def mapWithPosition[U](f: T => U): MultiParser[U] = new MapWithPositionParser(this, f)
+
+        //replace on success
+        def ^^^[U](repl: U): MultiParser[U] = mapWithPosition(x => repl)
+
+        /**
+         * map and join ASTs (when possible)
+         */
+        def ^^![U](f: T => U): MultiParser[Conditional[U]] =
+            this.mapWithPosition(f).join
+
+        //        def ^^!![U](f: Conditional[T] => Conditional[U]): MultiParser[Conditional[U]] =
+        //            this.map(f).join.map(Conditional.combine(_))
+
+        /**
+         * join parse results when possible
+         */
+        def !(): MultiParser[Conditional[T]] = join.named("!")
+        def join: MultiParser[Conditional[T]] = new JoinParser(this)
+
+        def changeContext(contextModification: (T, FeatureExpr, TypeContext) => TypeContext): MultiParser[T] =
+            new MultiParser[T] {
+                def apply(in: Input, feature: FeatureExpr): MultiParseResult[T] =
+                    thisParser(in, feature).changeContext(feature, contextModification)
+            }.named("__context")
+
+        /**
+         * from original framework, sequence parsers, but drop first result
+         */
+        def ~>[U](thatParser: => MultiParser[U]): MultiParser[U] = {
+            thisParser ~ thatParser ^^ {
+                (x: T ~ U) => x match {
+                    case ~(a, b) => b
+                }
+            }
+        }.named("~>")
+        /**
+         * combines ~> and ~! (non backtracking and dropping first result)
+         */
+        def ~!>[U](thatParser: => MultiParser[U]): MultiParser[U] = this ~! thatParser ^^ {
+            case a ~ b => b
+        }
+        def ~~>[U](thatParser: => MultiParser[U]): MultiParser[U] = this ~~ thatParser ^^ {
+            case a ~ b => b
+        }
+
+        /**
+         * from original framework, sequence parsers, but drop last result
+         */
+        def <~[U](thatParser: => MultiParser[U]): MultiParser[T] = {
+            thisParser ~ thatParser ^^ {
+                (x: T ~ U) => x match {
+                    case ~(a, b) => a
+                }
+            }
+        }.named("<~")
+        def <~~[U](thatParser: => MultiParser[U]): MultiParser[T] = {
+            thisParser ~~ thatParser ^^ {
+                (x: T ~ U) => x match {
+                    case ~(a, b) => a
+                }
+            }
+        }.named("<~~")
+        /** Returns a parser that repeatedly parses what this parser parses
+          *
+          * @return rep(this)
+          */
+        def * = repOpt(this)
+
+        /** Returns a parser that repeatedly parses what this parser parses, interleaved with the `sep' parser.
+          * The `sep' parser specifies how the results parsed by this parser should be combined.
+          *
+          * @return chainl1(this, sep)
+          */
+        def *[U >: T](sep: => MultiParser[(U, U) => U]) = repSep(this, sep)
+
+        // TODO: improve precedence? a ~ b*(",") = a ~ (b*(","))  should be true
+
+        /** Returns a parser that repeatedly (at least once) parses what this parser parses.
+          *
+          * @return rep1(this)
+          */
+        def + = rep1(this)
+
+        /** Returns a parser that optionally parses what this parser parses.
+          *
+          * @return opt(this)
+          */
+        def ? = opt(this)
+
+    }
+
+    /**
+     * opt (and helper functions) as in the original combinator parser framework
+     * (x)?
+     */
+    def opt[T](p: => MultiParser[T]) = new OptParser[T](p)
+
+
+    /**
+     * straightforward implementation but computationally expensive without tail-call optimization,
+     * therefore use iterative implementation repPlain instead
+     * @param p
+     * @return
+     */
+    def repRecursive[T](p: => MultiParser[T]): MultiParser[List[T]] =
+        opt(p ~ repRecursive(p)) ^^ {
+            case Some(~(x, list: List[_])) => List(x) ++ list
+            case None => List()
+        }
+
+    /**
+     * normal repetition, 0..n times (x)*
+     *
+     * may return alternative lists. a list is sealed if parser p cannot
+     * parse an additional entry. parsing continues on unsealed lists
+     * until all lists are sealed
+     *
+     * @param p
+     * @return
+     */
+    def repPlain[T](p: => MultiParser[T]): MultiParser[List[T]] = new MultiParser[List[T]] {
+
+        private case class Sealable[T](val isSealed: Boolean, val list: List[T])
+
+        private def seal(list: List[T]) = Sealable(true, list)
+        private def unsealed(list: List[T]) = Sealable(false, list)
+        private def anyUnsealed(parseResult: MultiParseResult[Sealable[T]]) =
+            parseResult.exists(!_.isSealed)
+
+        def apply(in: Input, parserState: ParserState): MultiParseResult[List[T]] = {
+            val p_ = opt(p) ^^ {
+                case Some(x) =>
+                    unsealed(List(x))
+                case None =>
+                    seal(Nil)
+            }
+            var res: MultiParseResult[Sealable[T]] = p_(in, parserState)
+            while (anyUnsealed(res)) {
+                res = res.seqAllSuccessful(parserState,
+                    (fs, x) =>
+                        if (x.result.isSealed)
+                            x // do not do anything on sealed lists
+                        else
+                        // extend unsealed lists with the next result (if there is no next result, seal the list)
+                            x.seq(fs, opt(p)(x.next, fs)).map({
+                                case slist ~ Some(x) =>
+                                    /* Appending to the tail would take linear time, and building a list that way
+                * would take quadratic time; therefore, add x to the head and remember to reverse the list at the end. */
+                                    unsealed(x +: slist.list)
+                                case slist ~ None =>
+                                    seal(slist.list)
+                            }))
+            }
+            //return all sealed lists
+            res.map(_.list.reverse)
+        }
+    }
+
+
+    /** joins two optList with two special features:
       *
-      * @return rep(this)
+      * common elements at the end of the list (eq) are joined (they originated from replication in ~)
+      *
+      * if the first element of both lists is the same (==) they are joined as well. this originates
+      * from parsing elements after optional elements twice (e.g., 2 in "1_A 2")
+      *
+      * this is a heuristic to reduce the size of the produced AST. it does not affect correctness
+      *
+      * feature may be used and is conjuncted to all elements on list inA and (inA.each.and(feature))
+      * and negated to inB (inB.each.and(feature.note))
+      *
+      * Note the checks for satisfiability are necessary as long as we allow crosstree joins, because:
+      * During a split we simply replicate all previous entries, which may include entires that
+      * are actually not allowed in that branch. We do not filter right away, because it is probably
+      * faster to join the entire list again, and there it does not matter that it was temporarily invalid.
+      * However, wenn we perform crosstree joins, invalid entries suddenly can matter and should be filtered.
+      * (This indicates potential inefficienties where we actually perform replication in the AST)
+      *
+      *
+      * Not a problem!: check whether there can be problems due to comparing two AST nodes. if a list produces
+      * several equal AST nodes, can joinLists swallow some of them?
+      *
+      * nonprivate only for test cases
       */
-    def * = repOpt(this)
-
-    /** Returns a parser that repeatedly parses what this parser parses, interleaved with the `sep' parser.
-      * The `sep' parser specifies how the results parsed by this parser should be combined.
-      *
-      * @return chainl1(this, sep)
-      */
-    def *[U >: T](sep: => MultiParser[(U, U) => U]) = repSep(this, sep)
-
-    // TODO: improve precedence? a ~ b*(",") = a ~ (b*(","))  should be true
-
-    /** Returns a parser that repeatedly (at least once) parses what this parser parses.
-      *
-      * @return rep1(this)
-      */
-    def + = rep1(this)
-
-    /** Returns a parser that optionally parses what this parser parses.
-      *
-      * @return opt(this)
-      */
-    def ? = opt(this)
-
-  }
-
-  /**
-   * opt (and helper functions) as in the original combinator parser framework
-   * (x)?
-   */
-  def opt[T](p: => MultiParser[T]) = new OptParser[T](p)
-
-
-  /**
-   * straightforward implementation but computationally expensive without tail-call optimization,
-   * therefore use iterative implementation repPlain instead
-   * @param p
-   * @return
-   */
-  def repRecursive[T](p: => MultiParser[T]): MultiParser[List[T]] =
-    opt(p ~ repRecursive(p)) ^^ {
-      case Some(~(x, list: List[_])) => List(x) ++ list
-      case None => List()
-    }
-
-  /**
-   * normal repetition, 0..n times (x)*
-   *
-   * may return alternative lists. a list is sealed if parser p cannot
-   * parse an additional entry. parsing continues on unsealed lists
-   * until all lists are sealed
-   *
-   * @param p
-   * @return
-   */
-  def repPlain[T](p: => MultiParser[T]): MultiParser[List[T]] = new MultiParser[List[T]] {
-
-    private case class Sealable[T](val isSealed: Boolean, val list: List[T])
-
-    private def seal(list: List[T]) = Sealable(true, list)
-
-    private def unsealed(list: List[T]) = Sealable(false, list)
-
-    private def anyUnsealed(parseResult: MultiParseResult[Sealable[T]]) =
-      parseResult.exists(!_.isSealed)
-
-    def apply(in: Input, parserState: ParserState): MultiParseResult[List[T]] = {
-      val p_ = opt(p) ^^ {
-        case Some(x) =>
-          unsealed(List(x))
-        case None =>
-          seal(Nil)
-      }
-      var res: MultiParseResult[Sealable[T]] = p_(in, parserState)
-      while (anyUnsealed(res)) {
-        res = res.seqAllSuccessful(parserState,
-          (fs, x) =>
-            if (x.result.isSealed)
-              x // do not do anything on sealed lists
+    protected def joinOptLists[T](al: List[Opt[T]], bl: List[Opt[T]], feature: FeatureExpr): List[Opt[T]] = {
+        var a: List[Opt[T]] = al
+        var b: List[Opt[T]] = bl
+        var result: List[Opt[T]] = Nil
+
+        while (!(a.isEmpty && b.isEmpty)) {
+            if (a eq b) {
+                return result.reverse ++ a
+            }
+
+            //check for identity first, because its faster
+            if (!a.isEmpty && !b.isEmpty &&
+                ((a.head.entry.asInstanceOf[AnyRef] eq b.head.entry.asInstanceOf[AnyRef]) || (a.head.entry == b.head.entry))) {
+
+                //                assert((a.head.feature and feature).isSatisfiable(featureModel))
+                //                assert((b.head.feature andNot feature).isSatisfiable(featureModel))
+
+                val newCondition = (a.head.feature and feature) or (b.head.feature andNot feature)
+                if (newCondition.isSatisfiable(featureModel))
+                    result = Opt(newCondition, a.head.entry) :: result
+                a = a.tail
+                b = b.tail
+            } else if (a.size > b.size) {
+                //                assert((a.head.feature and feature).isSatisfiable(featureModel))
+                if ((a.head.feature and feature).isSatisfiable(featureModel))
+                    result = a.head.and(feature) :: result
+                a = a.tail
+            } else {
+                //                assert((b.head.feature andNot feature).isSatisfiable(featureModel))
+                if ((b.head.feature andNot feature).isSatisfiable(featureModel))
+                    result = b.head.andNot(feature) :: result
+                b = b.tail
+            }
+
+        }
+
+        return result.reverse
+    }
+
+    /**
+     * second attempt to implement repOpt
+     *
+     * it uses the following mechanism: it parses a single subexpression (p) at a time
+     * if there are multiple results, it only resumes the result which has consumed fewest tokens
+     * so far. after each step it tries to join parser branches.
+     * the intuition is that after splitting, we parse branches in a regular fashion to
+     * increase the chances for joins.
+     *
+     * drawback: currently the first expression after an optional expression is parsed twice:
+     * 1_A, 2 3 will be parsed as [Opt(A, 1), Opt(!A, 2), Opt(A, 2), 3]
+     *
+     *
+     * @param p
+     * @return
+     */
+    def repOpt[T](p: => MultiParser[T], productionName: String = ""): MultiParser[List[Opt[T]]] = new RepParser[T](p) {
+
+        //sealable is only used to enforce correct propagation of token positions in joins (which might not be ensured with fails)
+        private case class Sealable(isSealed: Boolean, resultList: List[Opt[T]])
+
+        //join anything, data does not matter, only position in tokenstream
+        private def join(ctx: FeatureExpr, res: MultiParseResult[Sealable]): MultiParseResult[Sealable] = {
+            val joinedRes: MultiParseResult[Conditional[Sealable]] = res.join(ctx)
+
+            joinedRes.map(_.flatten(flattenConditionalSealable))
+        }
+
+        private def flattenConditionalSealable(f: FeatureExpr, a: Sealable, b: Sealable): Sealable =
+            Sealable(a.isSealed && b.isSealed, joinOptLists(a.resultList, b.resultList, f))
+
+
+        private def anyUnsealed(parseResult: MultiParseResult[Sealable]) =
+            parseResult.exists(!_.isSealed)
+
+        def apply(in: Input, ctx: ParserState): MultiParseResult[List[Opt[T]]] = {
+            //parse token
+            // convert alternative results into optList
+            //but keep next entries
+            var res: MultiParseResult[Sealable] = Success(Sealable(false, List()), in)
+
+            //while not all result failed
+            while (anyUnsealed(res)) {
+                //parse token (in shortest not-failed result)
+                //convert to optList
+                var nextTokenOffset: Int =
+                    res.toList(ctx).foldLeft(Integer.MAX_VALUE)((_, _) match {
+                        case (x, (f, Success(t, next))) => if (t.isSealed) x else min(x, next.offset)
+                        case (x, _) => x
+                    })
+
+                val res0 = res;
+                res = res.seqAllSuccessful(ctx,
+                    (ctx, lastSuccess) =>
+                    //only extend the firstmost unsealed result
+                        if (lastSuccess.result.isSealed || lastSuccess.next.offset != nextTokenOffset)
+                            lastSuccess
+                        else {
+                            //try performance heuristic A first
+                            applyStrategyA(lastSuccess.nextInput, ctx) match {
+                                case Some((result, next)) =>
+                                    Success(Sealable(false, result :: lastSuccess.result.resultList), next)
+                                case None =>
+                                    //default case, use normal mechanism
+                                    // extend unsealed lists with the next result (if there is no next result, seal the list)
+                                    val newResult = lastSuccess.seq2(ctx, opt(p))
+                                    newResult map {
+                                        case Sealable(_, resultList) ~ Some(t) => {
+                                            if (debugOutput && productionName == "externalDef")
+                                                println("next externalDef @ " + lastSuccess.next.first.getPosition) //+"   "+t+"/"+f)
+                                            Sealable(false, Opt(True, t) :: resultList) //opt true, because it will be qualified anywhen when joining
+                                        }
+                                        case Sealable(_, resultList) ~ None => Sealable(true, resultList)
+                                    }
+                            }
+                        })
+                //aggressive joins
+                val res2 = join(ctx, res)
+
+                //                if (!check(res2)){
+                //                    println(res0)
+                //                    res=join(ctx,res);
+                //                    assert(false)
+                //                }
+                res = res2
+                //                if (productionName == "externalDef")
+                //                    println("after join\n" + debug_printResult(res, 0))
+            }
+            //return all sealed lists
+            res.map(_.resultList.reverse)
+        }
+
+        private def check(r: MultiParseResult[Sealable]) = r match {
+            case Success(seal, next) =>
+                check2(seal.resultList)
+            case _ => true
+        }
+        private def check2(l: List[Opt[T]]): Boolean = {
+            val knownExternals = new java.util.IdentityHashMap[T, FeatureExpr]();
+
+            for (Opt(f, ext) <- l) {
+
+                if (!knownExternals.containsKey(ext)) {
+                    knownExternals.put(ext, f);
+                } else {
+                    val priorFexpr = knownExternals.get(ext)
+
+                    if (!(f mex priorFexpr).isTautology(featureModel))
+                        return false
+                    //assert(false,"!"+priorFexpr + " mex "+f+" in "+ext )
+
+                    knownExternals.put(ext, f or priorFexpr)
+                }
+            }
+            true
+        }
+
+        private def debug_printResult(res: MultiParseResult[Sealable], indent: Int): String =
+            (" " * indent * 2) + "- " + (res match {
+                case SplittedParseResult(f, a, b) =>
+                    "V " + f + "\n" + debug_printResult(a, indent + 1) + debug_printResult(b, indent + 1)
+                case Success(t, in) => "S " + t.isSealed + " " + in.pos + "\n"
+                case NoSuccess(msg, in, _) => "F " + in.pos + " - " + msg + "\n"
+            })
+
+        /**
+         * performance heuristic 1: parse the next statement with the annotation of the next token.
+         * if it yields a unique result before the next token that would be parsed
+         * with the alternative (split) parser, then this is the only result we need
+         * to care about
+         *
+         * will work in the common case that the entire entry is annotated and
+         * is not interleaved with other annotations
+         *
+         * XXX this probably conflicts with the greedy approach of skipping tokens already in next
+         * therefore this strategy might apply in significantly less cases than it could
+         */
+        def applyStrategyA(in0: Input, ctx: ParserState): Option[(Opt[T], Input)] = {
+            val firstFeature = in0.first.getFeature
+            if (!featureSolverCache.implies(ctx, firstFeature) && !featureSolverCache.mutuallyExclusive(ctx, firstFeature)) {
+                val parseResult = p(in0, ctx.and(firstFeature))
+                parseResult match {
+                    case Success(result, next) =>
+                        if (next.offset <= in0.skipHidden(ctx.and(firstFeature.not), featureSolverCache).offst)
+                            Some(Opt(ctx.and(firstFeature), result): Opt[T], next)
+                        else
+                            None
+                    case _ => None
+                }
+            } else
+                None
+        }
+
+    }.named("repOpt-" + productionName)
+
+
+    /**
+     * repeated parsing, at least once (result may not be the empty list)
+     * (x)+
+     */
+    def rep1[T](p: => MultiParser[T]): MultiParser[List[Opt[T]]] =
+        p ~ repOpt(p) ^^ {
+            case x ~ list => Opt(FeatureExprFactory.True, x) :: list
+        }
+
+    /**
+     * returns failure when list is empty
+     */
+    def nonEmpty[T](p: => MultiParser[List[T]]): MultiParser[List[T]] = new OtherParser[List[T]](p) {
+        def apply(in: Input, feature: FeatureExpr): MultiParseResult[List[T]] = {
+            p(in, feature).seqAllSuccessful(feature,
+                (fs: FeatureExpr, x: Success[List[T]]) =>
+                    if (x.result.isEmpty)
+                        Failure("empty list", x.nextInput, List())
+                    else
+                        x)
+        }
+    }.named("nonEmpty")
+
+    /**
+     * returns failure when list is empty
+     * considers all elements of an optList and returns failure for all conditions where the optList is empty
+     *
+     * filter can be used to ignore certain kinds of elements. only elements that pass the filter are counted.
+     */
+    def alwaysNonEmpty[T](p: => MultiParser[List[Opt[T]]], filterE: T => Boolean = (x: T) => true): MultiParser[List[Opt[T]]] = new OtherParser[List[Opt[T]]](p) {
+        def apply(in: Input, feature: FeatureExpr): MultiParseResult[List[Opt[T]]] = {
+            val t = p(in, feature)
+            t.seqAllSuccessful(feature,
+                (fs: FeatureExpr, x: Success[List[Opt[T]]]) => {
+                    val nonEmptyCondition = x.result.filter(x => filterE(x.entry)).map(_.feature).foldLeft(FeatureExprFactory.False)(_ or _)
+                    def error = Failure("empty list", x.nextInput, List())
+                    if ((fs implies nonEmptyCondition).isTautology())
+                        x
+                    else if ((fs and nonEmptyCondition).isContradiction())
+                        error
+                    else
+                        SplittedParseResult(nonEmptyCondition, x, error)
+                })
+        }
+    }.named("nonEmpty")
+
+    /**
+     * repetitions 1..n with separator
+     *
+     * for the pattern
+     * p ~ (separator ~ p)*
+     */
+    def rep1Sep[T, U](p: => MultiParser[T], separator: => MultiParser[U]): MultiParser[List[Opt[T]]] =
+        p ~ repOpt(separator ~> p) ^^ {
+            case r ~ l => Opt(FeatureExprFactory.True, r) :: l
+        }
+
+    /**
+     * repetitions 0..n with separator
+     *
+     * for the pattern
+     * [p ~ (separator ~ p)*]
+     */
+    def repSep[T, U](p: => MultiParser[T], separator: => MultiParser[U]): MultiParser[List[Opt[T]]] = {
+        val r: MultiParser[List[Opt[T]]] = opt(rep1Sep(p, separator)) ^^ {
+            case Some(l) => l;
+            case None => List()
+        }
+        val jr: MultiParser[Conditional[List[Opt[T]]]] = r.join
+        jr ^^ {
+            _.flatten[List[Opt[T]]]((f, a, b) => joinOptLists(a, b, f))
+        }
+    }
+
+    /** see repSepOptIntern, consumes tailing separator(!) **/
+    def repSepOpt[T](p: => MultiParser[T], separator: => MultiParser[Elem], productionName: String = ""): MultiParser[List[Opt[T]]] =
+        repSepOptIntern(true, p, separator, productionName) ^^ (_._1)
+
+    /** see repSepOptIntern, consumes tailing separator(!) **/
+    def rep1SepOpt[T](p: => MultiParser[T], separator: => MultiParser[Elem], productionName: String = ""): MultiParser[List[Opt[T]]] =
+        repSepOptIntern(false, p, separator, productionName) ^^ (_._1)
+
+
+    /**
+     * this is a performance optimization of repSep that avoids the exponential complexity
+     * of repSep in case of misaligned (undisciplined) annotations, which are quite common
+     * in certain lists of some language
+     *
+     * this parser has a number of serious restrictions, check if they apply:
+     * - may only use a single token as a separator
+     * - separators are not part of the output of this parser
+     * - and most importantly: consumes all tailing separators
+     *
+     * It returns a list of parsed elements and a feature expression that describes
+     * in which variants a tailing separator was found and consumed. In case
+     * the separator can match different kinds of tokens, it is not stored what
+     * kind of tailing token was consumed under which condition. If this is a problem
+     * do not use repSepOpt!
+     *
+     */
+    def repSepOptIntern[T](firstOptional: Boolean, p: => MultiParser[T], separator: => MultiParser[Elem], productionName: String = "") = new MultiParser[(List[Opt[T]], FeatureExpr)] {
+        thisParser =>
+
+        //sealable is only used to enforce correct propagation of token positions in joins (which might not be ensured with fails)
+        private case class Sealable(isSealed: Boolean, resultList: List[Opt[T]], freeSeparator: FeatureExpr)
+
+        //join anything, data does not matter, only position in tokenstream
+        private def join(ctx: FeatureExpr, res: MultiParseResult[Sealable]) =
+            res.join(ctx).map(_.flatten(joinSealable))
+
+        private def joinSealable(f: FeatureExpr, a: Sealable, b: Sealable) =
+            Sealable(a.isSealed && b.isSealed, joinOptLists(a.resultList, b.resultList, f), (a.freeSeparator) and (b.freeSeparator))
+
+        //        private def flattenConditionalSealable(r:Co)
+        //XXX a.freesep OR a.freesep is incorrect. is AND sufficient?
+
+        private def anyUnsealed(parseResult: MultiParseResult[Sealable]) =
+            parseResult.exists(!_.isSealed)
+
+        def apply(in: Input, ctx: ParserState): MultiParseResult[(List[Opt[T]], FeatureExpr)] = {
+            var res: MultiParseResult[Sealable] = Success(Sealable(false, List(), ctx), in)
+
+            //while not all result failed
+            while (anyUnsealed(res)) {
+                //parse token (in shortest not-failed result)
+                //convert to optList
+                val nextTokenOffset: Int =
+                    res.toList(ctx).foldLeft(Integer.MAX_VALUE)((_, _) match {
+                        case (x, (f, Success(t, next))) => if (t.isSealed) x else min(x, next.offset)
+                        case (x, _) => x
+                    })
+
+                //try to parse separator first
+                res = res.seqAllSuccessful(ctx,
+                    (fs, x) =>
+                    //only extend the firstmost unsealed result
+                        if (x.result.isSealed || x.next.offset != nextTokenOffset)
+                            x
+                        else {
+                            //no split parsing for separators, just look at the next token
+                            val nextToken = x.next.skipHidden(fs, featureSolverCache)
+                            //checking the implication is not necessary technically, but used
+                            //for optimization to avoid growing formula when all tokens have the same condition
+                            val parsingCtx =
+                                if (featureSolverCache.implies(fs, nextToken.first.getFeature))
+                                    fs
+                                else fs and (nextToken.first.getFeature)
+                            val nextSep = separator(nextToken, parsingCtx)
+                            if (nextSep.isInstanceOf[Success[_]]) {
+                                val freeSepBefore = x.result.freeSeparator
+                                //consume token only if not two subsequent separators, otherwise seal list
+                                if (featureSolverCache.mutuallyExclusive(freeSepBefore, parsingCtx))
+                                    Success(Sealable(x.result.isSealed, x.result.resultList, freeSepBefore or parsingCtx), nextToken.rest)
+                                else
+                                    Success(Sealable(true, x.result.resultList, freeSepBefore), nextToken)
+                            } else
+                                x
+                        }
+                )
+
+                res = res.seqAllSuccessful(ctx,
+                    (fs, x) =>
+                    //only extend the firstmost unsealed result
+                        if (x.result.isSealed || x.next.offset != nextTokenOffset)
+                            x
+                        else {
+                            //try performance heuristic A first
+                            applyStrategyA(x.nextInput, fs) match {
+                                case Some((result, next)) =>
+                                    Success(Sealable(false, result :: x.result.resultList, x.result.freeSeparator andNot (result.feature)), next)
+                                case None =>
+                                    //default case, use normal mechanism
+                                    // extend unsealed lists with the next result (if there is no next result, seal the list)
+                                    x.seq(fs, opt(p)(x.next, fs)).mapfr(fs, (f, r) => r match {
+                                        case Success(Sealable(_, resultList, openSep) ~ Some(t), in) => {
+                                            //requires separator first
+                                            // XXX (might be more efficient to check before actually parsing, but unclear whether this works for split parse results)
+                                            if (featureSolverCache.implies(f, openSep))
+                                                Success(Sealable(false, Opt(f, t) :: resultList, openSep andNot f), in)
+                                            else
+                                                Success(Sealable(true, resultList, openSep), x.nextInput)
+                                        }
+                                        case Success(Sealable(_, resultList, openSep) ~ None, in) => Success(Sealable(true, resultList, openSep), in)
+                                        case e: NoSuccess => e
+                                    })
+                            }
+                        })
+                //aggressive joins
+                res = join(ctx, res)
+            }
+            //return all sealed lists
+            val result: MultiParseResult[(List[Opt[T]], FeatureExpr)] = res.map(sealable => (sealable.resultList.reverse, sealable.freeSeparator))
+            if (!firstOptional)
+                result.mapfr(ctx, (f, r) => r match {
+                    //XXX ChK: the following is an incorrect approximation and the lower code should be used, but reduces performance significantly
+                    case Success((l, f), next) if (l.isEmpty) => Failure("empty list (" + productionName + ")", next, List())
+                    //		    case e@Success((l, f), next) => {
+                    //                       val nonEmptyCondition = l.foldRight(FeatureExprFactory.False)(_.feature or _)
+                    //                       lazy val failure = Failure("empty list (" + productionName + ")", next, List())
+                    //                       if (nonEmptyCondition.isTautology(featureModel)) e
+                    //                       else if (nonEmptyCondition.isContradiction(featureModel)) failure
+                    //                       else SplittedParseResult(nonEmptyCondition, e, failure)
+                    //                   }
+                    case e => e
+                })
             else
-            // extend unsealed lists with the next result (if there is no next result, seal the list)
-              x.seq(fs, opt(p)(x.next, fs)).map({
-                case slist ~ Some(x) =>
-                  /* Appending to the tail would take linear time, and building a list that way
-* would take quadratic time; therefore, add x to the head and remember to reverse the list at the end. */
-                  unsealed(x +: slist.list)
-                case slist ~ None =>
-                  seal(slist.list)
-              }))
-      }
-      //return all sealed lists
-      res.map(_.list.reverse)
-    }
-  }
-
-
-  /** joins two optList with two special features:
-    *
-    * common elements at the end of the list (eq) are joined (they originated from replication in ~)
-    *
-    * if the first element of both lists is the same (==) they are joined as well. this originates
-    * from parsing elements after optional elements twice (e.g., 2 in "1_A 2")
-    *
-    * this is a heuristic to reduce the size of the produced AST. it does not affect correctness
-    *
-    * feature may be used and is conjuncted to all elements on list inA and (inA.each.and(feature))
-    * and negated to inB (inB.each.and(feature.note))
-    *
-    * Note the checks for satisfiability are necessary as long as we allow crosstree joins, because:
-    * During a split we simply replicate all previous entries, which may include entires that
-    * are actually not allowed in that branch. We do not filter right away, because it is probably
-    * faster to join the entire list again, and there it does not matter that it was temporarily invalid.
-    * However, wenn we perform crosstree joins, invalid entries suddenly can matter and should be filtered.
-    * (This indicates potential inefficienties where we actually perform replication in the AST)
-    *
-    *
-    * Not a problem!: check whether there can be problems due to comparing two AST nodes. if a list produces
-    * several equal AST nodes, can joinLists swallow some of them?
-    *
-    * nonprivate only for test cases
-    */
-  protected def joinOptLists[T](al: List[Opt[T]], bl: List[Opt[T]], feature: FeatureExpr): List[Opt[T]] = {
-    var a: List[Opt[T]] = al
-    var b: List[Opt[T]] = bl
-    var result: List[Opt[T]] = Nil
-
-    while (!(a.isEmpty && b.isEmpty)) {
-      if (a eq b) {
-        return result.reverse ++ a
-      }
-
-      //check for identity first, because its faster
-      if (!a.isEmpty && !b.isEmpty &&
-        ((a.head.entry.asInstanceOf[AnyRef] eq b.head.entry.asInstanceOf[AnyRef]) || (a.head.entry == b.head.entry))) {
-
-        //                assert((a.head.feature and feature).isSatisfiable(featureModel))
-        //                assert((b.head.feature andNot feature).isSatisfiable(featureModel))
-
-        val newCondition = (a.head.feature and feature) or (b.head.feature andNot feature)
-        if (newCondition.isSatisfiable(featureModel))
-          result = Opt(newCondition, a.head.entry) :: result
-        a = a.tail
-        b = b.tail
-      } else if (a.size > b.size) {
-        //                assert((a.head.feature and feature).isSatisfiable(featureModel))
-        if ((a.head.feature and feature).isSatisfiable(featureModel))
-          result = a.head.and(feature) :: result
-        a = a.tail
-      } else {
-        //                assert((b.head.feature andNot feature).isSatisfiable(featureModel))
-        if ((b.head.feature andNot feature).isSatisfiable(featureModel))
-          result = b.head.andNot(feature) :: result
-        b = b.tail
-      }
-
-    }
-
-    return result.reverse
-  }
-
-  /**
-   * second attempt to implement repOpt
-   *
-   * it uses the following mechanism: it parses a single subexpression (p) at a time
-   * if there are multiple results, it only resumes the result which has consumed fewest tokens
-   * so far. after each step it tries to join parser branches.
-   * the intuition is that after splitting, we parse branches in a regular fashion to
-   * increase the chances for joins.
-   *
-   * drawback: currently the first expression after an optional expression is parsed twice:
-   * 1_A, 2 3 will be parsed as [Opt(A, 1), Opt(!A, 2), Opt(A, 2), 3]
-   *
-   *
-   * @param p
-   * @return
-   */
-  def repOpt[T](p: => MultiParser[T], productionName: String = ""): MultiParser[List[Opt[T]]] = new RepParser[T](p) {
-
-    //sealable is only used to enforce correct propagation of token positions in joins (which might not be ensured with fails)
-    private case class Sealable(isSealed: Boolean, resultList: List[Opt[T]])
-
-    //join anything, data does not matter, only position in tokenstream
-    private def join(ctx: FeatureExpr, res: MultiParseResult[Sealable]): MultiParseResult[Sealable] = {
-      val joinedRes: MultiParseResult[Conditional[Sealable]] = res.join(ctx)
-
-      joinedRes.map(_.flatten(flattenConditionalSealable))
-    }
-
-    private def flattenConditionalSealable(f: FeatureExpr, a: Sealable, b: Sealable): Sealable =
-      Sealable(a.isSealed && b.isSealed, joinOptLists(a.resultList, b.resultList, f))
-
-
-    private def anyUnsealed(parseResult: MultiParseResult[Sealable]) =
-      parseResult.exists(!_.isSealed)
-
-    def apply(in: Input, ctx: ParserState): MultiParseResult[List[Opt[T]]] = {
-      //parse token
-      // convert alternative results into optList
-      //but keep next entries
-      var res: MultiParseResult[Sealable] = Success(Sealable(false, List()), in)
-
-      //while not all result failed
-      while (anyUnsealed(res)) {
-        //parse token (in shortest not-failed result)
-        //convert to optList
-        var nextTokenOffset: Int =
-          res.toList(ctx).foldLeft(Integer.MAX_VALUE)((_, _) match {
-            case (x, (f, Success(t, next))) => if (t.isSealed) x else min(x, next.offset)
-            case (x, _) => x
-          })
-
-        val res0 = res;
-        res = res.seqAllSuccessful(ctx,
-          (ctx, lastSuccess) =>
-          //only extend the firstmost unsealed result
-            if (lastSuccess.result.isSealed || lastSuccess.next.offset != nextTokenOffset)
-              lastSuccess
-            else {
-              //try performance heuristic A first
-              applyStrategyA(lastSuccess.nextInput, ctx) match {
-                case Some((result, next)) =>
-                  Success(Sealable(false, result :: lastSuccess.result.resultList), next)
-                case None =>
-                  //default case, use normal mechanism
-                  // extend unsealed lists with the next result (if there is no next result, seal the list)
-                  val newResult = lastSuccess.seq2(ctx, opt(p))
-                  newResult map {
-                    case Sealable(_, resultList) ~ Some(t) => {
-                      if (debugOutput && productionName == "externalDef")
-                        println("next externalDef @ " + lastSuccess.next.first.getPosition) //+"   "+t+"/"+f)
-                      Sealable(false, Opt(True, t) :: resultList) //opt true, because it will be qualified anywhen when joining
-                    }
-                    case Sealable(_, resultList) ~ None => Sealable(true, resultList)
-                  }
-              }
-            })
-        //aggressive joins
-        val res2 = join(ctx, res)
-
-        //                if (!check(res2)){
-        //                    println(res0)
-        //                    res=join(ctx,res);
-        //                    assert(false)
+                result
+        }
+
+        /**
+         * performance heuristic 1: parse the next statement with the annotation of the next token.
+         * if it yields a unique result before the next token that would be parsed
+         * with the alternative (split) parser, then this is the only result we need
+         * to care about
+         *
+         * will work in the common case that the entire entry is annotated and
+         * is not interleaved with other annotations
+         *
+         * XXX this probably conflicts with the greedy approach of skipping tokens already in next
+         * therefore this strategy might apply in significantly less cases than it could
+         */
+        def applyStrategyA(in0: Input, ctx: ParserState): Option[(Opt[T], TokenReader[Elem, TypeContext])] = {
+            val firstFeature = in0.first.getFeature
+            if (!featureSolverCache.implies(ctx, firstFeature) && !featureSolverCache.mutuallyExclusive(ctx, firstFeature)) {
+                val parseResult = p(in0, ctx.and(firstFeature))
+                parseResult match {
+                    case Success(result, next) =>
+                        if (next.offset <= in0.skipHidden(ctx.and(firstFeature.not), featureSolverCache).offst)
+                            Some(Opt(ctx.and(firstFeature), result): Opt[T], next)
+                        else None
+                    case _ => None
+                }
+            } else
+                None
+        }
+
+        //        /**turns a parse result with a conditional tailing separators into two parse results, indicating whther
+        //         * there is a trailing separator */
+        //        def hasTrailingSeparator(result: MultiParseResult[(List[Opt[T]], FeatureExpr)]): MultiParseResult[(List[Opt[T]], Boolean)] = {
+        //            result.mapfr(FeatureExprFactory.True,
+        //                //(FeatureExpr, ParseResult[T]) => ParseResult[U]
+        //                (f, result) => result match {
+        //                    case Success((r, f), in) =>
+        //                        if (f.isBase) Success((r, true), in)
+        //                        else if (f.isDead) Success((r, false), in)
+        //                        else SplittedParseResult(f, Success((r, true), in), Success((r, false), in))
+        //                    case e: Failure => e
         //                }
-        res = res2
-        //                if (productionName == "externalDef")
-        //                    println("after join\n" + debug_printResult(res, 0))
-      }
-      //return all sealed lists
-      res.map(_.resultList.reverse)
-    }
-
-    private def check(r: MultiParseResult[Sealable]) = r match {
-      case Success(seal, next) =>
-        check2(seal.resultList)
-      case _ => true
-    }
-
-    private def check2(l: List[Opt[T]]): Boolean = {
-      val knownExternals = new java.util.IdentityHashMap[T, FeatureExpr]();
-
-      for (Opt(f, ext) <- l) {
-
-        if (!knownExternals.containsKey(ext)) {
-          knownExternals.put(ext, f);
-        } else {
-          val priorFexpr = knownExternals.get(ext)
-
-          if (!(f mex priorFexpr).isTautology(featureModel))
-            return false
-          //assert(false,"!"+priorFexpr + " mex "+f+" in "+ext )
-
-          knownExternals.put(ext, f or priorFexpr)
-        }
-      }
-      true
-    }
-
-    private def debug_printResult(res: MultiParseResult[Sealable], indent: Int): String =
-      (" " * indent * 2) + "- " + (res match {
-        case SplittedParseResult(f, a, b) =>
-          "V " + f + "\n" + debug_printResult(a, indent + 1) + debug_printResult(b, indent + 1)
-        case Success(t, in) => "S " + t.isSealed + " " + in.pos + "\n"
-        case NoSuccess(msg, in, _) => "F " + in.pos + " - " + msg + "\n"
-      })
-
-    /**
-     * performance heuristic 1: parse the next statement with the annotation of the next token.
-     * if it yields a unique result before the next token that would be parsed
-     * with the alternative (split) parser, then this is the only result we need
-     * to care about
-     *
-     * will work in the common case that the entire entry is annotated and
-     * is not interleaved with other annotations
-     *
-     * XXX this probably conflicts with the greedy approach of skipping tokens already in next
-     * therefore this strategy might apply in significantly less cases than it could
-     */
-    def applyStrategyA(in0: Input, ctx: ParserState): Option[(Opt[T], Input)] = {
-      val firstFeature = in0.first.getFeature
-      if (!featureSolverCache.implies(ctx, firstFeature) && !featureSolverCache.mutuallyExclusive(ctx, firstFeature)) {
-        val parseResult = p(in0, ctx.and(firstFeature))
-        parseResult match {
-          case Success(result, next) =>
-            if (next.offset <= in0.skipHidden(ctx.and(firstFeature.not), featureSolverCache).offst)
-              Some(Opt(ctx.and(firstFeature), result): Opt[T], next)
-            else
-              None
-          case _ => None
-        }
-      } else
-        None
-    }
-
-  }.named("repOpt-" + productionName)
-
-
-  /**
-   * repeated parsing, at least once (result may not be the empty list)
-   * (x)+
-   */
-  def rep1[T](p: => MultiParser[T]): MultiParser[List[Opt[T]]] =
-    p ~ repOpt(p) ^^ {
-      case x ~ list => Opt(FeatureExprFactory.True, x) :: list
-    }
-
-  /**
-   * returns failure when list is empty
-   */
-  def nonEmpty[T](p: => MultiParser[List[T]]): MultiParser[List[T]] = new OtherParser[List[T]](p) {
-    def apply(in: Input, feature: FeatureExpr): MultiParseResult[List[T]] = {
-      p(in, feature).seqAllSuccessful(feature,
-        (fs: FeatureExpr, x: Success[List[T]]) =>
-          if (x.result.isEmpty)
-            Failure("empty list", x.nextInput, List())
-          else
-            x)
-    }
-  }.named("nonEmpty")
-
-  /**
-   * returns failure when list is empty
-   * considers all elements of an optList and returns failure for all conditions where the optList is empty
-   *
-   * filter can be used to ignore certain kinds of elements. only elements that pass the filter are counted.
-   */
-  def alwaysNonEmpty[T](p: => MultiParser[List[Opt[T]]], filterE: T => Boolean = (x: T) => true): MultiParser[List[Opt[T]]] = new OtherParser[List[Opt[T]]](p) {
-    def apply(in: Input, feature: FeatureExpr): MultiParseResult[List[Opt[T]]] = {
-      val t = p(in, feature)
-      t.seqAllSuccessful(feature,
-        (fs: FeatureExpr, x: Success[List[Opt[T]]]) => {
-          val nonEmptyCondition = x.result.filter(x => filterE(x.entry)).map(_.feature).foldLeft(FeatureExprFactory.False)(_ or _)
-          def error = Failure("empty list", x.nextInput, List())
-          if ((fs implies nonEmptyCondition).isTautology())
-            x
-          else if ((fs and nonEmptyCondition).isContradiction())
-            error
-          else
-            SplittedParseResult(nonEmptyCondition, x, error)
-        })
-    }
-  }.named("nonEmpty")
-
-  /**
-   * repetitions 1..n with separator
-   *
-   * for the pattern
-   * p ~ (separator ~ p)*
-   */
-  def rep1Sep[T, U](p: => MultiParser[T], separator: => MultiParser[U]): MultiParser[List[Opt[T]]] =
-    p ~ repOpt(separator ~> p) ^^ {
-      case r ~ l => Opt(FeatureExprFactory.True, r) :: l
-    }
-
-  /**
-   * repetitions 0..n with separator
-   *
-   * for the pattern
-   * [p ~ (separator ~ p)*]
-   */
-  def repSep[T, U](p: => MultiParser[T], separator: => MultiParser[U]): MultiParser[List[Opt[T]]] = {
-    val r: MultiParser[List[Opt[T]]] = opt(rep1Sep(p, separator)) ^^ {
-      case Some(l) => l;
-      case None => List()
-    }
-    val jr: MultiParser[Conditional[List[Opt[T]]]] = r.join
-    jr ^^ {
-      _.flatten[List[Opt[T]]]((f, a, b) => joinOptLists(a, b, f))
-    }
-  }
-
-  /** see repSepOptIntern, consumes tailing separator(!) **/
-  def repSepOpt[T](p: => MultiParser[T], separator: => MultiParser[Elem], productionName: String = ""): MultiParser[List[Opt[T]]] =
-    repSepOptIntern(true, p, separator, productionName) ^^ (_._1)
-
-  /** see repSepOptIntern, consumes tailing separator(!) **/
-  def rep1SepOpt[T](p: => MultiParser[T], separator: => MultiParser[Elem], productionName: String = ""): MultiParser[List[Opt[T]]] =
-    repSepOptIntern(false, p, separator, productionName) ^^ (_._1)
-
-
-  /**
-   * this is a performance optimization of repSep that avoids the exponential complexity
-   * of repSep in case of misaligned (undisciplined) annotations, which are quite common
-   * in certain lists of some language
-   *
-   * this parser has a number of serious restrictions, check if they apply:
-   * - may only use a single token as a separator
-   * - separators are not part of the output of this parser
-   * - and most importantly: consumes all tailing separators
-   *
-   * It returns a list of parsed elements and a feature expression that describes
-   * in which variants a tailing separator was found and consumed. In case
-   * the separator can match different kinds of tokens, it is not stored what
-   * kind of tailing token was consumed under which condition. If this is a problem
-   * do not use repSepOpt!
-   *
-   */
-  def repSepOptIntern[T](firstOptional: Boolean, p: => MultiParser[T], separator: => MultiParser[Elem], productionName: String = "") = new MultiParser[(List[Opt[T]], FeatureExpr)] {
-    thisParser =>
-
-    //sealable is only used to enforce correct propagation of token positions in joins (which might not be ensured with fails)
-    private case class Sealable(isSealed: Boolean, resultList: List[Opt[T]], freeSeparator: FeatureExpr)
-
-    //join anything, data does not matter, only position in tokenstream
-    private def join(ctx: FeatureExpr, res: MultiParseResult[Sealable]) =
-      res.join(ctx).map(_.flatten(joinSealable))
-
-    private def joinSealable(f: FeatureExpr, a: Sealable, b: Sealable) =
-      Sealable(a.isSealed && b.isSealed, joinOptLists(a.resultList, b.resultList, f), (a.freeSeparator) and (b.freeSeparator))
-
-    //        private def flattenConditionalSealable(r:Co)
-    //XXX a.freesep OR a.freesep is incorrect. is AND sufficient?
-
-    private def anyUnsealed(parseResult: MultiParseResult[Sealable]) =
-      parseResult.exists(!_.isSealed)
-
-    def apply(in: Input, ctx: ParserState): MultiParseResult[(List[Opt[T]], FeatureExpr)] = {
-      var res: MultiParseResult[Sealable] = Success(Sealable(false, List(), ctx), in)
-
-      //while not all result failed
-      while (anyUnsealed(res)) {
-        //parse token (in shortest not-failed result)
-        //convert to optList
-        val nextTokenOffset: Int =
-          res.toList(ctx).foldLeft(Integer.MAX_VALUE)((_, _) match {
-            case (x, (f, Success(t, next))) => if (t.isSealed) x else min(x, next.offset)
-            case (x, _) => x
-          })
-
-        //try to parse separator first
-        res = res.seqAllSuccessful(ctx,
-          (fs, x) =>
-          //only extend the firstmost unsealed result
-            if (x.result.isSealed || x.next.offset != nextTokenOffset)
-              x
-            else {
-              //no split parsing for separators, just look at the next token
-              val nextToken = x.next.skipHidden(fs, featureSolverCache)
-              //checking the implication is not necessary technically, but used
-              //for optimization to avoid growing formula when all tokens have the same condition
-              val parsingCtx =
-                if (featureSolverCache.implies(fs, nextToken.first.getFeature))
-                  fs
-                else fs and (nextToken.first.getFeature)
-              val nextSep = separator(nextToken, parsingCtx)
-              if (nextSep.isInstanceOf[Success[_]]) {
-                val freeSepBefore = x.result.freeSeparator
-                //consume token only if not two subsequent separators, otherwise seal list
-                if (featureSolverCache.mutuallyExclusive(freeSepBefore, parsingCtx))
-                  Success(Sealable(x.result.isSealed, x.result.resultList, freeSepBefore or parsingCtx), nextToken.rest)
-                else
-                  Success(Sealable(true, x.result.resultList, freeSepBefore), nextToken)
-              } else
-                x
-            }
-        )
-
-        res = res.seqAllSuccessful(ctx,
-          (fs, x) =>
-          //only extend the firstmost unsealed result
-            if (x.result.isSealed || x.next.offset != nextTokenOffset)
-              x
-            else {
-              //try performance heuristic A first
-              applyStrategyA(x.nextInput, fs) match {
-                case Some((result, next)) =>
-                  Success(Sealable(false, result :: x.result.resultList, x.result.freeSeparator andNot (result.feature)), next)
-                case None =>
-                  //default case, use normal mechanism
-                  // extend unsealed lists with the next result (if there is no next result, seal the list)
-                  x.seq(fs, opt(p)(x.next, fs)).mapfr(fs, (f, r) => r match {
-                    case Success(Sealable(_, resultList, openSep) ~ Some(t), in) => {
-                      //requires separator first
-                      // XXX (might be more efficient to check before actually parsing, but unclear whether this works for split parse results)
-                      if (featureSolverCache.implies(f, openSep))
-                        Success(Sealable(false, Opt(f, t) :: resultList, openSep andNot f), in)
-                      else
-                        Success(Sealable(true, resultList, openSep), x.nextInput)
-                    }
-                    case Success(Sealable(_, resultList, openSep) ~ None, in) => Success(Sealable(true, resultList, openSep), in)
-                    case e: NoSuccess => e
-                  })
-              }
-            })
-        //aggressive joins
-        res = join(ctx, res)
-      }
-      //return all sealed lists
-      val result: MultiParseResult[(List[Opt[T]], FeatureExpr)] = res.map(sealable => (sealable.resultList.reverse, sealable.freeSeparator))
-      if (!firstOptional)
-        result.mapfr(ctx, (f, r) => r match {
-          //XXX ChK: the following is an incorrect approximation and the lower code should be used, but reduces performance significantly
-          case Success((l, f), next) if (l.isEmpty) => Failure("empty list (" + productionName + ")", next, List())
-          //		    case e@Success((l, f), next) => {
-          //                       val nonEmptyCondition = l.foldRight(FeatureExprFactory.False)(_.feature or _)
-          //                       lazy val failure = Failure("empty list (" + productionName + ")", next, List())
-          //                       if (nonEmptyCondition.isTautology(featureModel)) e
-          //                       else if (nonEmptyCondition.isContradiction(featureModel)) failure
-          //                       else SplittedParseResult(nonEmptyCondition, e, failure)
-          //                   }
-          case e => e
-        })
-      else
-        result
-    }
-
-    /**
-     * performance heuristic 1: parse the next statement with the annotation of the next token.
-     * if it yields a unique result before the next token that would be parsed
-     * with the alternative (split) parser, then this is the only result we need
-     * to care about
-     *
-     * will work in the common case that the entire entry is annotated and
-     * is not interleaved with other annotations
-     *
-     * XXX this probably conflicts with the greedy approach of skipping tokens already in next
-     * therefore this strategy might apply in significantly less cases than it could
-     */
-    def applyStrategyA(in0: Input, ctx: ParserState): Option[(Opt[T], TokenReader[Elem, TypeContext])] = {
-      val firstFeature = in0.first.getFeature
-      if (!featureSolverCache.implies(ctx, firstFeature) && !featureSolverCache.mutuallyExclusive(ctx, firstFeature)) {
-        val parseResult = p(in0, ctx.and(firstFeature))
-        parseResult match {
-          case Success(result, next) =>
-            if (next.offset <= in0.skipHidden(ctx.and(firstFeature.not), featureSolverCache).offst)
-              Some(Opt(ctx.and(firstFeature), result): Opt[T], next)
-            else None
-          case _ => None
-        }
-      } else
-        None
-    }
-
-    //        /**turns a parse result with a conditional tailing separators into two parse results, indicating whther
-    //         * there is a trailing separator */
-    //        def hasTrailingSeparator(result: MultiParseResult[(List[Opt[T]], FeatureExpr)]): MultiParseResult[(List[Opt[T]], Boolean)] = {
-    //            result.mapfr(FeatureExprFactory.True,
-    //                //(FeatureExpr, ParseResult[T]) => ParseResult[U]
-    //                (f, result) => result match {
-    //                    case Success((r, f), in) =>
-    //                        if (f.isBase) Success((r, true), in)
-    //                        else if (f.isDead) Success((r, false), in)
-    //                        else SplittedParseResult(f, Success((r, true), in), Success((r, false), in))
-    //                    case e: Failure => e
-    //                }
-    //            )
-    //        }
-    //
-    //        def sep_~[U](thatParser: => MultiParser[Option[U]]): MultiParser[~[List[Opt[T]], Option[U]]] = new MultiParser[~[List[Opt[T]], Option[U]]] {
-    //            override def apply(in: Input, parserState: ParserState): MultiParseResult[~[List[Opt[T]], Option[U]]] = {
-    //                val firstResult = hasTrailingSeparator(thisParser(in, parserState))
-    //                firstResult.seqAllSuccessful(parserState, (fs, x) => {
-    //                    val secondResult = if (x.result._2) thatParser(x.next, fs)
-    //                    else Success(None, x.nextInput)
-    //                    x.seq(fs, secondResult).map({case a ~ b => new ~(a._1, b)})
-    //                })
-    //            }
-    //        }
-
-  }.named("repSepOpt-" + productionName)
-
-
-  /**
-   * replace optional list by (possibly empty) list
-   */
-  def optList[T](p: => MultiParser[List[T]]): MultiParser[List[T]] =
-    opt(p) ^^ {
-      case Some(l) => l;
-      case None => List()
-    }
-
-  /**
-   * represent optional element either by singleton list or by empty list
-   */
-  def opt2List[T](p: => MultiParser[T]): MultiParser[List[T]] =
-    opt(p) ^^ {
-      _.toList
-    }
-
-  /**
-   * parses using p, but only returns either success or no-success and(!)
-   * does not proceed the input stream (for successful entries)
-   */
-  def lookahead[T](p: => MultiParser[T]): MultiParser[Any] = new MultiParser[Any] {
-    def apply(in: Input, parserState: ParserState): MultiParseResult[Any] = {
-      p(in, parserState).seqAllSuccessful(parserState,
-        (fs: FeatureExpr, x: Success[T]) => Success("lookahead", in))
-    }
-  }
-
-  def fail[T](msg: String): MultiParser[T] =
-    new MultiParser[T] {
-      def apply(in: Input, fs: FeatureExpr) = Failure(msg, in, List())
-    }
-
-  def failc[T](msg: String): MultiParser[Conditional[T]] =
-    new MultiParser[Conditional[T]] {
-      def apply(in: Input, fs: FeatureExpr) = Failure(msg, in, List())
-    }
-
-  def success[T](v: T) =
-    MultiParser {
-      (in: Input, fs: FeatureExpr) => Success(v, in)
-    }
-
-  def MultiParser[T](f: (Input, FeatureExpr) => MultiParseResult[T]): MultiParser[T] =
-    new MultiParser[T] {
-      def apply(in: Input, fs: FeatureExpr) = f(in, fs)
-    }
-
-<<<<<<< HEAD
-  def matchInput(p: (Elem, FeatureExpr, TypeContext) => Boolean, kind: String) = new AtomicParser[Elem](kind) {
-    private def err(e: Option[Elem], ctx: TypeContext) = errorMsg(kind, e, ctx)
-
-    @tailrec
-    def apply(in: Input, context: FeatureExpr): MultiParseResult[Elem] = {
-      val parseResult: MultiParseResult[(Input, Elem)] = next(in, context)
-      parseResult.mapfr(context, {
-        case (feature, Success(resultPair, inNext)) =>
-          if (p(resultPair._2, feature, in.context)) {
-            //consumed one token
-            resultPair._2.countSuccess(feature)
-            Success(resultPair._2, inNext)
-          }
-          else {
-            resultPair._2.countFailure
-            Failure(err(Some(resultPair._2), in.context), resultPair._1, List())
-          }
-        case (_, f: Failure) => f
-        case (_, e: Error) => e
-      }).joinNoSuccess
-    }
-  }.named("matchInput " + kind)
-=======
+        //            )
+        //        }
+        //
+        //        def sep_~[U](thatParser: => MultiParser[Option[U]]): MultiParser[~[List[Opt[T]], Option[U]]] = new MultiParser[~[List[Opt[T]], Option[U]]] {
+        //            override def apply(in: Input, parserState: ParserState): MultiParseResult[~[List[Opt[T]], Option[U]]] = {
+        //                val firstResult = hasTrailingSeparator(thisParser(in, parserState))
+        //                firstResult.seqAllSuccessful(parserState, (fs, x) => {
+        //                    val secondResult = if (x.result._2) thatParser(x.next, fs)
+        //                    else Success(None, x.nextInput)
+        //                    x.seq(fs, secondResult).map({case a ~ b => new ~(a._1, b)})
+        //                })
+        //            }
+        //        }
+
+    }.named("repSepOpt-" + productionName)
+
+
+    /**
+     * replace optional list by (possibly empty) list
+     */
+    def optList[T](p: => MultiParser[List[T]]): MultiParser[List[T]] =
+        opt(p) ^^ {
+            case Some(l) => l;
+            case None => List()
+        }
+
+    /**
+     * represent optional element either by singleton list or by empty list
+     */
+    def opt2List[T](p: => MultiParser[T]): MultiParser[List[T]] =
+        opt(p) ^^ {
+            _.toList
+        }
+
+    /**
+     * parses using p, but only returns either success or no-success and(!)
+     * does not proceed the input stream (for successful entries)
+     */
+    def lookahead[T](p: => MultiParser[T]): MultiParser[Any] = new MultiParser[Any] {
+        def apply(in: Input, parserState: ParserState): MultiParseResult[Any] = {
+            p(in, parserState).seqAllSuccessful(parserState,
+                (fs: FeatureExpr, x: Success[T]) => Success("lookahead", in))
+        }
+    }
+
+    def fail[T](msg: String): MultiParser[T] =
+        new MultiParser[T] {
+            def apply(in: Input, fs: FeatureExpr) = Failure(msg, in, List())
+        }
+    def failc[T](msg: String): MultiParser[Conditional[T]] =
+        new MultiParser[Conditional[T]] {
+            def apply(in: Input, fs: FeatureExpr) = Failure(msg, in, List())
+        }
+    def success[T](v: T) =
+        MultiParser {
+            (in: Input, fs: FeatureExpr) => Success(v, in)
+        }
+    def MultiParser[T](f: (Input, FeatureExpr) => MultiParseResult[T]): MultiParser[T] =
+        new MultiParser[T] {
+            def apply(in: Input, fs: FeatureExpr) = f(in, fs)
+        }
+
     def matchInput(p: (Elem, FeatureExpr, TypeContext) => Boolean, kind: String) = new AtomicParser[Elem](kind) {
         private def err(e: Option[Elem], ctx: TypeContext) = errorMsg(kind, e, ctx)
         //        @tailrec
@@ -896,491 +842,428 @@
             }).joinNoSuccess
         }
     }.named("matchInput " + kind)
->>>>>>> 0ced11a6
-
-  private val next: MultiParser[(Input, Elem)] = new MultiParser[(Input, Elem)] {
-
-    var cache_in: Input = null
-    var cache_ctx: FeatureExpr = null
-    var cache_value: MultiParseResult[(Input, Elem)] = null
-
-    def apply(in: Input, context: FeatureExpr): MultiParseResult[(Input, Elem)] = {
-      if (!((in eq cache_in) && (context eq cache_ctx))) {
-        cache_in = in
-        cache_ctx = context
-        cache_value = getNext(in, context)
-      }
-      cache_value
-    }
-
-    @tailrec
-    def getNext(in: Input, context: FeatureExpr): MultiParseResult[(Input, Elem)] = {
-      if (in.atEnd)
-        Failure(errorMsg("EOF", None, in.context), in, List())
-      else {
-        val tokenPresenceCondition = in.first.getFeature
-        if (featureSolverCache.implies(context, tokenPresenceCondition))
-        //always parsed in this context (and greedily skip subsequent ignored tokens)
-          Success((in, in.first), in.rest.skipHidden(context, featureSolverCache))
-        else if (featureSolverCache.mutuallyExclusive(context, tokenPresenceCondition))
-        //never parsed in this context
-          getNext(in.rest.skipHidden(context, featureSolverCache), context)
-        else {
-          //token sometimes parsed in this context -> split parser
-          in.first.countSplit
-          splitParser(in, context)
-        }
-      }
-    }
-
-    private def splitParser(in: Input, context: FeatureExpr): MultiParseResult[(Input, Elem)] = {
-      val feature = in.first.getFeature
-      val ctxAndFeat = context.and(feature)
-      assert(featureSolverCache.implies(ctxAndFeat, feature))
-      val r1 = getNext(in, ctxAndFeat)
-
-      val ctxAndNotFeat = context.and(feature.not)
-      assert(featureSolverCache.mutuallyExclusive(ctxAndNotFeat, feature))
-      val r2 = getNext(in, ctxAndNotFeat)
-
-      DebugSplitting("split at \"" + in.first.getText + "\" at " + in.first.getPosition + " from " + context + " with " + feature)
-      SplittedParseResult(feature, r1, r2)
-    }
-  }.named("next")
-
-
-  def token(kind: String, p: Elem => Boolean) = tokenWithContext(kind, (e, _, _) => p(e))
-
-  def tokenWithContext(kind: String, p: (Elem, FeatureExpr, TypeContext) => Boolean) = matchInput(p, kind)
-
-  private
-  def errorMsg(kind: String, inEl: Option[Elem], ctx: TypeContext): String =
-    (if (!inEl.isDefined) "reached EOF, " else "found \"" + inEl.get.getText + "\", ") + "but expected \"" + kind + "\""
-
-  // +" -- "+ctx
-
-  /**
-   *
-   * Note:
-   * TypeContext is an object that can be passed during parsing
-   * it is not the feature expression of the current parser/result (which is only encoded
-   * as feature in SplitParseResult)
-   *
-   * It is currently used for C to pass an object that contains all defined Types
-   */
-  sealed abstract class MultiParseResult[+T] {
-    def seqAllSuccessful[U](context: FeatureExpr, f: (FeatureExpr, Success[T]) => MultiParseResult[U]): MultiParseResult[U]
-
-    def seq2[U](context: FeatureExpr, p: (Input, FeatureExpr) => MultiParseResult[U]): MultiParseResult[~[T, U]]
-
-    def replaceAllFailure[U >: T](context: FeatureExpr, f: FeatureExpr => MultiParseResult[U]): MultiParseResult[U]
-
-    def map[U](f: T => U): MultiParseResult[U]
-
-    def mapf[U](feature: FeatureExpr, f: (FeatureExpr, T) => U): MultiParseResult[U]
-
-    def mapfr[U](feature: FeatureExpr, f: (FeatureExpr, ParseResult[T]) => MultiParseResult[U]): MultiParseResult[U]
-
-    /**
-     * joins as far as possible. joins all successful ones but maintains partially successful results.
-     * keeping partially unsucessful results is necessary to consider multiple branches for an alternative on ASTs
-     **/
-    def join(parserContext: FeatureExpr): MultiParseResult[Conditional[T]]
-
-    def joinTree(parserContext: FeatureExpr): MultiParseResult[Conditional[T]]
-
-    def joinCrosstree(parserContext: FeatureExpr): MultiParseResult[Conditional[T]]
-
-    def expectOneResult: ParseResult[T] =
-      this match {
-        case s@Success(_, _) => s
-        case s@NoSuccess(_, _, _) => s
-        case SplittedParseResult(f, a, b) => Error("Unsuccessful join " + f + ": " + a + " / " + b, null, List())
-      }
-
-    def joinNoSuccess(): MultiParseResult[T]
-
-    def allFailed: Boolean
-
-    def exists(predicate: T => Boolean): Boolean
-
-    /**
-     * toList recursively flattens the tree structure and creates resulting feature expressions
-     */
-    def toList(baseFeatureExpr: FeatureExpr): List[(FeatureExpr, ParseResult[T])]
-
-    def toErrorList: List[Error]
-
-    def changeContext(ctx: FeatureExpr, contextModification: (T, FeatureExpr, TypeContext) => TypeContext): MultiParseResult[T]
-
-    //replace all failures by errors (non-backtracking!)
-    def commit: MultiParseResult[T]
-  }
-
-  /**
-   * split into two parse results (all calls are propagated to the individual results)
-   * @author kaestner
-   */
-  case class SplittedParseResult[+T](feature: FeatureExpr, resultA: MultiParseResult[T], resultB: MultiParseResult[T]) extends MultiParseResult[T] {
-    def seqAllSuccessful[U](context: FeatureExpr, f: (FeatureExpr, Success[T]) => MultiParseResult[U]): MultiParseResult[U] = {
-      SplittedParseResult(feature, resultA.seqAllSuccessful(context.and(feature), f), resultB.seqAllSuccessful(context.and(feature.not), f))
-    }
-
-    def seq2[U](context: FeatureExpr, thatParser: (Input, FeatureExpr) => MultiParseResult[U]): MultiParseResult[~[T, U]] =
-      SplittedParseResult[~[T, U]](feature, resultA.seq2(context and feature, thatParser), resultB.seq2(context andNot feature, thatParser))
-
-    def replaceAllFailure[U >: T](context: FeatureExpr, f: FeatureExpr => MultiParseResult[U]): MultiParseResult[U] = {
-      SplittedParseResult(feature, resultA.replaceAllFailure(context.and(feature), f), resultB.replaceAllFailure(context.and(feature.not), f))
-    }
-
-    def map[U](f: T => U): MultiParseResult[U] =
-      SplittedParseResult(feature, resultA.map(f), resultB.map(f))
-
-    def mapf[U](inFeature: FeatureExpr, f: (FeatureExpr, T) => U): MultiParseResult[U] =
-      SplittedParseResult(feature, resultA.mapf(inFeature and feature, f), resultB.mapf(inFeature and (feature.not), f))
-
-    def mapfr[U](inFeature: FeatureExpr, f: (FeatureExpr, ParseResult[T]) => MultiParseResult[U]): MultiParseResult[U] = {
-      val newResultA = resultA.mapfr(inFeature and feature, f)
-      val newResultB = resultB.mapfr(inFeature and (feature.not), f)
-      if ((newResultA eq resultA) && (newResultB eq resultB))
-        this.asInstanceOf[MultiParseResult[U]]
-      else
-        SplittedParseResult(feature, newResultA, newResultB)
-    }
-
-    def join(parserContext: FeatureExpr): MultiParseResult[Conditional[T]] = joinCrosstree(parserContext)
-
-    /**
-     * joinCrosstree is an aggressive join algorithm that joins any joinable elements in the tree
-     *
-     * the algorithm works at follows: it starts bottom up, so that at any point during joining
-     * there are no join opportunaties left within only the left or right branch of a split. joining
-     * is only performed between pairs of elements, one from the left branch and and one from the right branch
-     *
-     * for each element in the left branch, we search whether there is a joinable element in the right
-     * branch. if there is, we create a new parent SplittedParseResult with the joined result, and subsequently
-     * prune both original entries from the tree (each removing the direct parent SplittedParseResult node)
-     */
-    def joinCrosstree(parserContext: FeatureExpr): MultiParseResult[Conditional[T]] = {
-      def performJoin(featureA: FeatureExpr, a: ParseResult[Conditional[T]], b: ParseResult[Conditional[T]]): Option[ParseResult[Conditional[T]]] = (a, b) match {
-        case (sA@Success(rA: Conditional[_], inA), sB@Success(rB: Conditional[_], inB)) => {
-          if (isSamePosition(parserContext, inA, inB)) {
-            val r = createChoiceC(featureA, rA.asInstanceOf[Conditional[T]], rB.asInstanceOf[Conditional[T]])
-            val pos = firstOf(inA, inB)
-            Some(Success(r, pos))
-          } else
-            None
-        }
-        //                //both not sucessful
-        //                case (nA@NoSuccess(mA, inA, iA), nB@NoSuccess(mB, inB, iB)) => {
-        //                    Some(Failure("joined error", inA, List(nA, nB)))
-        //                }
-        //partially successful
-        case (a, b) => None
-      }
-
-
-
-      val left = resultA.joinCrosstree(parserContext and feature)
-      val right = resultB.joinCrosstree(parserContext and (feature.not))
-      var result = SplittedParseResult(feature, left, right)
-
-      //implementation note: features local from here. does not make a difference for local rewrites, but keeps rewritten formulas shorter
-      val leftResults: List[(FeatureExpr, ParseResult[Conditional[T]])] = left.toList(feature)
-      val rightResults: List[(FeatureExpr, ParseResult[Conditional[T]])] = right.toList(feature.not)
-
-      //compare every entry from the left with every entry from the right to find join candidates
-      var toPruneList: List[ParseResult[Conditional[T]]] = List()
-      for (lr <- leftResults; rr <- rightResults) {
-        val joined: Option[ParseResult[Conditional[T]]] = performJoin(lr._1, lr._2, rr._2)
-        if (joined.isDefined) {
-          result = SplittedParseResult(lr._1 or (rr._1), joined.get, result)
-          toPruneList = lr._2 :: rr._2 :: toPruneList
-        }
-      }
-      prune(result, toPruneList)
-    }
-
-    private def isSamePosition(parserContext: FeatureExpr, inA: TokenReader[Elem, TypeContext], inB: TokenReader[Elem, TypeContext]): Boolean = {
-      if (inA.offset == inB.offset) return true;
-      val nextA = inA.skipHidden(parserContext and feature, featureSolverCache)
-      val nextB = inB.skipHidden(parserContext and (feature.not), featureSolverCache)
-      return nextA.offset == nextB.offset
-    }
-
-    private def firstOf(inA: TokenReader[Elem, TypeContext], inB: TokenReader[Elem, TypeContext]) =
-      (if (inA.offst < inB.offst) inB else inA).setContext(joinContext(inA.context, inB.context))
-
-    //don't create a choice when both branches are the same
-    private def createChoice[T](f: FeatureExpr, a: T, b: T): Conditional[T] = createChoiceC(f, One(a), One(b))
-
-    private def createChoiceC[T](f: FeatureExpr, a: Conditional[T], b: Conditional[T]): Conditional[T] = if (a == b) a else Choice(f, a, b)
-
-    //removes entries from the tree
-    private def prune[U >: T](tree: MultiParseResult[Conditional[U]], pruneList: List[ParseResult[Conditional[U]]]): MultiParseResult[Conditional[U]] =
-      if (pruneList.isEmpty) tree
-      else tree match {
-        case SplittedParseResult(f, a, b) => {
-          val pa = prune(a, pruneList)
-          val pb = prune(b, pruneList)
-          if (pruneList exists (_ eq pa)) pb
-          else if (pruneList exists (_ eq pb)) pa
-          else SplittedParseResult(f, pa, pb)
-        }
-        case p => p
-      }
-
-    /**
-     * joinTree is a non-aggressive join algorithm that only joins siblings in the tree, but does
-     * not perform cross-tree joins. the advantage is that the algorithm is simple and quick,
-     * the disadvantage is that it misses opportunaties for joins
-     */
-    def joinTree(parserContext: FeatureExpr): MultiParseResult[Conditional[T]] = {
-      //do not skip ahead, important for repOpt
-      (resultA.joinTree(parserContext and feature), resultB.joinTree(parserContext and (feature.not))) match {
-        //both successful
-        case (sA@Success(rA, inA), sB@Success(rB, inB)) => {
-          if (isSamePosition(parserContext, inA, inB)) {
-            Success(createChoiceC(feature, rA, rB), firstOf(inA, inB))
-          } else
-            SplittedParseResult(feature, sA, sB)
-        }
-
-        /**
-         * foldtree (heuristic for earlier joins, when treelike joins not possible)
-         * used for input such as <_{A&B} <_{A&!B} >_{A} x_{!A}
-         * which creates a parse tree SPLIT(A&B, <>, SPLIT(A&!B, <>, x))
-         * of which the former two can be merged. (occurs in expanded Linux headers...)
-         */
-        case (sA@Success(rA, inA), sB@SplittedParseResult(innerFeature, Success(rB, inB), otherParseResult@_)) => {
-          if (isSamePosition(parserContext, inA, inB)) {
-            DebugSplitting("joinT at \"" + inA.first.getText + "\" at " + inA.first.getPosition + " from " + feature)
-            SplittedParseResult(
-              parserContext and (feature or innerFeature),
-              Success(Choice(feature or innerFeature, rA, rB),
-                if (inA.offst < inB.offst) inB else inA),
-              otherParseResult)
-          } else
-            SplittedParseResult(feature, sA, sB)
-        }
-        //both not sucessful
-        case (nA@NoSuccess(mA, inA, iA), nB@NoSuccess(mB, inB, iB)) => {
-          Failure("joined error", inA, List(nA, nB))
-        }
-        //partially successful
-        case (a, b) => SplittedParseResult(feature, a, b)
-      }
-    }
-
-    def joinNoSuccess(): MultiParseResult[T] =
-      (resultA.joinNoSuccess, resultB.joinNoSuccess) match {
-        case (f1@Failure(msg1, next1, inner1), f2@Failure(msg2, next2, inner2)) =>
-          Failure(msg1, next1, List(f1, f2) ++ inner1 ++ inner2)
-        case (f1@Error(msg1, next1, inner1), f2@Error(msg2, next2, inner2)) =>
-          Error(msg1, next1, List(f1, f2) ++ inner1 ++ inner2)
-        case (a, b) => SplittedParseResult(feature, a, b)
-      }
-
-    def allFailed = resultA.allFailed && resultB.allFailed
-
-    def exists(p: T => Boolean) = resultA.exists(p) || resultB.exists(p)
-
-    def toList(context: FeatureExpr) = resultA.toList(context and feature) ++ resultB.toList(context and (feature.not))
-
-    def toErrorList = resultA.toErrorList ++ resultB.toErrorList
-
-    def changeContext(ctx: FeatureExpr, contextModification: (T, FeatureExpr, TypeContext) => TypeContext) =
-      SplittedParseResult(feature, resultA.changeContext(ctx and feature, contextModification), resultB.changeContext(ctx andNot feature, contextModification))
-
-    def commit: MultiParseResult[T] =
-      SplittedParseResult(feature, resultA.commit, resultB.commit)
-  }
-
-  /**
-   * stores a list of results of which individual entries can belong to a specific feature
-   * @author kaestner
-   *
-   */
-  //case class OptListParseResult[+T](entries:List[MultiParseResult[T,Token,TypeContext]]) extends MultiParseResult[T,Token,TypeContext]
-
-  /**
-   * contains the recognized parser result (including recognized alternatives?)
-   * @author kaestner
-   */
-  sealed abstract class ParseResult[+T](nextInput: TokenReader[Elem, TypeContext]) extends MultiParseResult[T] {
-    def map[U](f: T => U): ParseResult[U]
-
-    def mapfr[U](feature: FeatureExpr, f: (FeatureExpr, ParseResult[T]) => MultiParseResult[U]): MultiParseResult[U] = f(feature, this)
-
-    def next = nextInput
-
-    def isSuccess: Boolean
-
-    def join(parserContext: FeatureExpr): MultiParseResult[Conditional[T]] = this.map(One(_))
-
-    def joinTree(parserContext: FeatureExpr): MultiParseResult[Conditional[T]] = join(parserContext)
-
-    def joinCrosstree(parserContext: FeatureExpr): MultiParseResult[Conditional[T]] = join(parserContext)
-
-    def joinNoSuccess() = this
-
-    def toList(context: FeatureExpr) = List((context, this))
-  }
-
-  abstract class NoSuccess(val msg: String, val nextInput: TokenReader[Elem, TypeContext], val innerErrors: List[NoSuccess]) extends ParseResult[Nothing](nextInput) {
-    if (!(lastNoSuccess != null && nextInput != null && nextInput.pos < lastNoSuccess.next.pos))
-      lastNoSuccess = this
-
-    def map[U](f: Nothing => U) = this
-
-    def mapf[U](inFeature: FeatureExpr, f: (FeatureExpr, Nothing) => U): MultiParseResult[U] = this
-
-    def isSuccess: Boolean = false
-
-    def seqAllSuccessful[U](context: FeatureExpr, f: (FeatureExpr, Success[Nothing]) => MultiParseResult[U]): MultiParseResult[U] = this
-
-    def seq2[U](context: FeatureExpr, p: (Input, FeatureExpr) => MultiParseResult[U]): MultiParseResult[Nothing] = this
-
-    def allFailed = true
-
-    def exists(predicate: Nothing => Boolean) = false
-
-    def changeContext(ctx: FeatureExpr, contextModification: (Nothing, FeatureExpr, TypeContext) => TypeContext) = this
-  }
-
-  /** An extractor so NoSuccess(msg, next) can be used in matches.
-    */
-  object NoSuccess {
-    def unapply(x: NoSuccess) = x match {
-      case Failure(msg, next, inner) => Some(msg, next, inner)
-      case Error(msg, next, inner) => Some(msg, next, inner)
-      case _ => None
-    }
-  }
-
-  /**
-   * see original parser comb. framework. noncritical error, caught in alternatives
-   */
-  case class Failure(override val msg: String, override val nextInput: TokenReader[Elem, TypeContext], override val innerErrors: List[NoSuccess]) extends NoSuccess(msg, nextInput, innerErrors) {
-    def replaceAllFailure[U >: Nothing](context: FeatureExpr, f: FeatureExpr => MultiParseResult[U]) = f(context)
-
-    def commit = Error(msg, nextInput, innerErrors)
-
-    def toErrorList = List()
-  }
-
-  /**
-   * see original parser comb. framework. non-backtracking error
-   */
-  case class Error(override val msg: String, override val nextInput: TokenReader[Elem, TypeContext], override val innerErrors: List[NoSuccess]) extends NoSuccess(msg, nextInput, innerErrors) {
-    def replaceAllFailure[U >: Nothing](context: FeatureExpr, f: FeatureExpr => MultiParseResult[U]) = this
-
-    def commit = this
-
-    def toErrorList = List(this)
-  }
-
-  case class Success[+T](val result: T, nextInput: TokenReader[Elem, TypeContext]) extends ParseResult[T](nextInput) {
-    def map[U](f: T => U): ParseResult[U] = Success(f(result), next)
-
-    def mapf[U](inFeature: FeatureExpr, f: (FeatureExpr, T) => U): MultiParseResult[U] = Success(f(inFeature, result), next)
-
-    def isSuccess: Boolean = true
-
-    def seqAllSuccessful[U](context: FeatureExpr, f: (FeatureExpr, Success[T]) => MultiParseResult[U]): MultiParseResult[U] = f(context, this)
-
-    def seq2[U](context: FeatureExpr, p: (Input, FeatureExpr) => MultiParseResult[U]): MultiParseResult[~[T, U]] = {
-      val pResult = p(nextInput, context)
-      concat(pResult)
-    }
-
-    private def concat[U](pResult: MultiParseResult[U]): MultiParseResult[~[T, U]] = pResult match {
-      case s: Success[_] => Success(new ~(result, s.result.asInstanceOf[U]), s.next)
-      case n: NoSuccess => n
-      case s: SplittedParseResult[_] => SplittedParseResult(s.feature, concat(s.resultA.asInstanceOf[MultiParseResult[U]]), concat(s.resultB.asInstanceOf[MultiParseResult[U]]))
-    }
-
-    def seq[U](context: FeatureExpr, thatResult: MultiParseResult[U]): MultiParseResult[~[T, U]] =
-      thatResult.seqAllSuccessful[~[T, U]](context, (fs: FeatureExpr, x: Success[U]) => Success(new ~(result, x.result), x.next))
-
-    def replaceAllFailure[U >: T](context: FeatureExpr, f: FeatureExpr => MultiParseResult[U]): MultiParseResult[U] = this
-
-    def allFailed = false
-
-    def exists(predicate: T => Boolean) = predicate(result)
-
-    def toErrorList = List()
-
-    def changeContext(ctx: FeatureExpr, contextModification: (T, FeatureExpr, TypeContext) => TypeContext): MultiParseResult[T] = Success(result, nextInput.setContext(contextModification(result, ctx, nextInput.context)))
-
-    def commit: MultiParseResult[T] = this
-  }
-
-  /**
-   * LastNoSuccess remebers the last object of
-   * Failure or Error and can be used for error
-   * reporting (reporting the last-most error) in
-   * combinator phrase
-   *
-   * This is a hack using a singleton global variable.
-   * will not work correctly with multithreading,
-   * no guarantees given.
-   */
-  var lastNoSuccess: NoSuccess = null
-
-  /** <p>
-    * A parser generator delimiting whole phrases (i.e. programs).
-    * </p>
-    * <p>
-    * <code>phrase(p)</code> succeeds if <code>p</code> succeeds and
-    * no input is left over after <code>p</code>.
-    * </p>
-    *
-    * @param p the parser that must consume all input for the resulting parser
-    *          to succeed.
-    * @return a parser that has the same result as `p', but that only succeeds
-    *         if <code>p</code> consumed all the input.
-    */
-  def phrase[T](p: MultiParser[T]) = new MultiParser[T] {
-    lastNoSuccess = null
-
-    def apply(in: Input, fs: FeatureExpr) = {
-      val result = p(in, fs)
-
-      result match {
-        case s@Success(out, in1) =>
-          if (in1.atEnd)
-            s
-          else if (lastNoSuccess == null || lastNoSuccess.next.pos < in1.pos)
-            Failure("end of input expected", in1, List())
-          else
-            lastNoSuccess
-        case x: NoSuccess =>
-          if (lastNoSuccess != null)
-            lastNoSuccess
-          else
-            result
-        case x: SplittedParseResult[_] =>
-          //cannot used lastNoSuccess on split results
-          result.mapfr(fs, (feature, result) =>
+
+    private val next: MultiParser[(Input, Elem)] = new MultiParser[(Input, Elem)] {
+
+        var cache_in: Input = null
+        var cache_ctx: FeatureExpr = null
+        var cache_value: MultiParseResult[(Input, Elem)] = null
+
+        def apply(in: Input, context: FeatureExpr): MultiParseResult[(Input, Elem)] = {
+            if (!((in eq cache_in) && (context eq cache_ctx))) {
+                cache_in = in
+                cache_ctx = context
+                cache_value = getNext(in, context)
+            }
+            cache_value
+        }
+
+        @tailrec
+        def getNext(in: Input, context: FeatureExpr): MultiParseResult[(Input, Elem)] = {
+            if (in.atEnd)
+                Failure(errorMsg("EOF", None, in.context), in, List())
+            else {
+                val tokenPresenceCondition = in.first.getFeature
+                if (featureSolverCache.implies(context, tokenPresenceCondition))
+                //always parsed in this context (and greedily skip subsequent ignored tokens)
+                    Success((in, in.first), in.rest.skipHidden(context, featureSolverCache))
+                else if (featureSolverCache.mutuallyExclusive(context, tokenPresenceCondition))
+                //never parsed in this context
+                    getNext(in.rest.skipHidden(context, featureSolverCache), context)
+                else {
+                    //token sometimes parsed in this context -> split parser
+                    in.first.countSplit
+                    splitParser(in, context)
+                }
+            }
+        }
+        private def splitParser(in: Input, context: FeatureExpr): MultiParseResult[(Input, Elem)] = {
+            val feature = in.first.getFeature
+            val ctxAndFeat = context.and(feature)
+            assert(featureSolverCache.implies(ctxAndFeat, feature))
+            val r1 = getNext(in, ctxAndFeat)
+
+            val ctxAndNotFeat = context.and(feature.not)
+            assert(featureSolverCache.mutuallyExclusive(ctxAndNotFeat, feature))
+            val r2 = getNext(in, ctxAndNotFeat)
+
+            DebugSplitting("split at \"" + in.first.getText + "\" at " + in.first.getPosition + " from " + context + " with " + feature)
+            SplittedParseResult(feature, r1, r2)
+        }
+    }.named("next")
+
+
+    def token(kind: String, p: Elem => Boolean) = tokenWithContext(kind, (e, _, _) => p(e))
+    def tokenWithContext(kind: String, p: (Elem, FeatureExpr, TypeContext) => Boolean) = matchInput(p, kind)
+    private
+    def errorMsg(kind: String, inEl: Option[Elem], ctx: TypeContext): String =
+        (if (!inEl.isDefined) "reached EOF, " else "found \"" + inEl.get.getText + "\", ") + "but expected \"" + kind + "\""
+
+    // +" -- "+ctx
+
+    /**
+     *
+     * Note:
+     * TypeContext is an object that can be passed during parsing
+     * it is not the feature expression of the current parser/result (which is only encoded
+     * as feature in SplitParseResult)
+     *
+     * It is currently used for C to pass an object that contains all defined Types
+     */
+    sealed abstract class MultiParseResult[+T] {
+        def seqAllSuccessful[U](context: FeatureExpr, f: (FeatureExpr, Success[T]) => MultiParseResult[U]): MultiParseResult[U]
+        def seq2[U](context: FeatureExpr, p: (Input, FeatureExpr) => MultiParseResult[U]): MultiParseResult[~[T, U]]
+        def replaceAllFailure[U >: T](context: FeatureExpr, f: FeatureExpr => MultiParseResult[U]): MultiParseResult[U]
+        def map[U](f: T => U): MultiParseResult[U]
+        def mapf[U](feature: FeatureExpr, f: (FeatureExpr, T) => U): MultiParseResult[U]
+        def mapfr[U](feature: FeatureExpr, f: (FeatureExpr, ParseResult[T]) => MultiParseResult[U]): MultiParseResult[U]
+        /**
+         * joins as far as possible. joins all successful ones but maintains partially successful results.
+         * keeping partially unsucessful results is necessary to consider multiple branches for an alternative on ASTs
+         **/
+        def join(parserContext: FeatureExpr): MultiParseResult[Conditional[T]]
+        def joinTree(parserContext: FeatureExpr): MultiParseResult[Conditional[T]]
+        def joinCrosstree(parserContext: FeatureExpr): MultiParseResult[Conditional[T]]
+        def expectOneResult: ParseResult[T] =
+            this match {
+                case s@Success(_, _) => s
+                case s@NoSuccess(_, _, _) => s
+                case SplittedParseResult(f, a, b) => Error("Unsuccessful join " + f + ": " + a + " / " + b, null, List())
+            }
+        def joinNoSuccess(): MultiParseResult[T]
+
+        def allFailed: Boolean
+        def exists(predicate: T => Boolean): Boolean
+        /**
+         * toList recursively flattens the tree structure and creates resulting feature expressions
+         */
+        def toList(baseFeatureExpr: FeatureExpr): List[(FeatureExpr, ParseResult[T])]
+        def toErrorList: List[Error]
+        def changeContext(ctx: FeatureExpr, contextModification: (T, FeatureExpr, TypeContext) => TypeContext): MultiParseResult[T]
+        //replace all failures by errors (non-backtracking!)
+        def commit: MultiParseResult[T]
+    }
+
+    /**
+     * split into two parse results (all calls are propagated to the individual results)
+     * @author kaestner
+     */
+    case class SplittedParseResult[+T](feature: FeatureExpr, resultA: MultiParseResult[T], resultB: MultiParseResult[T]) extends MultiParseResult[T] {
+        def seqAllSuccessful[U](context: FeatureExpr, f: (FeatureExpr, Success[T]) => MultiParseResult[U]): MultiParseResult[U] = {
+            SplittedParseResult(feature, resultA.seqAllSuccessful(context.and(feature), f), resultB.seqAllSuccessful(context.and(feature.not), f))
+        }
+        def seq2[U](context: FeatureExpr, thatParser: (Input, FeatureExpr) => MultiParseResult[U]): MultiParseResult[~[T, U]] =
+            SplittedParseResult[~[T, U]](feature, resultA.seq2(context and feature, thatParser), resultB.seq2(context andNot feature, thatParser))
+        def replaceAllFailure[U >: T](context: FeatureExpr, f: FeatureExpr => MultiParseResult[U]): MultiParseResult[U] = {
+            SplittedParseResult(feature, resultA.replaceAllFailure(context.and(feature), f), resultB.replaceAllFailure(context.and(feature.not), f))
+        }
+        def map[U](f: T => U): MultiParseResult[U] =
+            SplittedParseResult(feature, resultA.map(f), resultB.map(f))
+        def mapf[U](inFeature: FeatureExpr, f: (FeatureExpr, T) => U): MultiParseResult[U] =
+            SplittedParseResult(feature, resultA.mapf(inFeature and feature, f), resultB.mapf(inFeature and (feature.not), f))
+        def mapfr[U](inFeature: FeatureExpr, f: (FeatureExpr, ParseResult[T]) => MultiParseResult[U]): MultiParseResult[U] = {
+            val newResultA = resultA.mapfr(inFeature and feature, f)
+            val newResultB = resultB.mapfr(inFeature and (feature.not), f)
+            if ((newResultA eq resultA) && (newResultB eq resultB))
+                this.asInstanceOf[MultiParseResult[U]]
+            else
+                SplittedParseResult(feature, newResultA, newResultB)
+        }
+
+        def join(parserContext: FeatureExpr): MultiParseResult[Conditional[T]] = joinCrosstree(parserContext)
+
+        /**
+         * joinCrosstree is an aggressive join algorithm that joins any joinable elements in the tree
+         *
+         * the algorithm works at follows: it starts bottom up, so that at any point during joining
+         * there are no join opportunaties left within only the left or right branch of a split. joining
+         * is only performed between pairs of elements, one from the left branch and and one from the right branch
+         *
+         * for each element in the left branch, we search whether there is a joinable element in the right
+         * branch. if there is, we create a new parent SplittedParseResult with the joined result, and subsequently
+         * prune both original entries from the tree (each removing the direct parent SplittedParseResult node)
+         */
+        def joinCrosstree(parserContext: FeatureExpr): MultiParseResult[Conditional[T]] = {
+            def performJoin(featureA: FeatureExpr, a: ParseResult[Conditional[T]], b: ParseResult[Conditional[T]]): Option[ParseResult[Conditional[T]]] = (a, b) match {
+                case (sA@Success(rA: Conditional[_], inA), sB@Success(rB: Conditional[_], inB)) => {
+                    if (isSamePosition(parserContext, inA, inB)) {
+                        val r = createChoiceC(featureA, rA.asInstanceOf[Conditional[T]], rB.asInstanceOf[Conditional[T]])
+                        val pos = firstOf(inA, inB)
+                        Some(Success(r, pos))
+                    } else
+                        None
+                }
+                //                //both not sucessful
+                //                case (nA@NoSuccess(mA, inA, iA), nB@NoSuccess(mB, inB, iB)) => {
+                //                    Some(Failure("joined error", inA, List(nA, nB)))
+                //                }
+                //partially successful
+                case (a, b) => None
+            }
+
+
+
+            val left = resultA.joinCrosstree(parserContext and feature)
+            val right = resultB.joinCrosstree(parserContext and (feature.not))
+            var result = SplittedParseResult(feature, left, right)
+
+            //implementation note: features local from here. does not make a difference for local rewrites, but keeps rewritten formulas shorter
+            val leftResults: List[(FeatureExpr, ParseResult[Conditional[T]])] = left.toList(feature)
+            val rightResults: List[(FeatureExpr, ParseResult[Conditional[T]])] = right.toList(feature.not)
+
+            //compare every entry from the left with every entry from the right to find join candidates
+            var toPruneList: List[ParseResult[Conditional[T]]] = List()
+            for (lr <- leftResults; rr <- rightResults) {
+                val joined: Option[ParseResult[Conditional[T]]] = performJoin(lr._1, lr._2, rr._2)
+                if (joined.isDefined) {
+                    result = SplittedParseResult(lr._1 or (rr._1), joined.get, result)
+                    toPruneList = lr._2 :: rr._2 :: toPruneList
+                }
+            }
+            prune(result, toPruneList)
+        }
+
+        private def isSamePosition(parserContext: FeatureExpr, inA: TokenReader[Elem, TypeContext], inB: TokenReader[Elem, TypeContext]): Boolean = {
+            if (inA.offset == inB.offset) return true;
+            val nextA = inA.skipHidden(parserContext and feature, featureSolverCache)
+            val nextB = inB.skipHidden(parserContext and (feature.not), featureSolverCache)
+            return nextA.offset == nextB.offset
+        }
+        private def firstOf(inA: TokenReader[Elem, TypeContext], inB: TokenReader[Elem, TypeContext]) =
+            (if (inA.offst < inB.offst) inB else inA).setContext(joinContext(inA.context, inB.context))
+
+        //don't create a choice when both branches are the same
+        private def createChoice[T](f: FeatureExpr, a: T, b: T): Conditional[T] = createChoiceC(f, One(a), One(b))
+        private def createChoiceC[T](f: FeatureExpr, a: Conditional[T], b: Conditional[T]): Conditional[T] = if (a == b) a else Choice(f, a, b)
+
+        //removes entries from the tree
+        private def prune[U >: T](tree: MultiParseResult[Conditional[U]], pruneList: List[ParseResult[Conditional[U]]]): MultiParseResult[Conditional[U]] =
+            if (pruneList.isEmpty) tree
+            else tree match {
+                case SplittedParseResult(f, a, b) => {
+                    val pa = prune(a, pruneList)
+                    val pb = prune(b, pruneList)
+                    if (pruneList exists (_ eq pa)) pb
+                    else if (pruneList exists (_ eq pb)) pa
+                    else SplittedParseResult(f, pa, pb)
+                }
+                case p => p
+            }
+
+        /**
+         * joinTree is a non-aggressive join algorithm that only joins siblings in the tree, but does
+         * not perform cross-tree joins. the advantage is that the algorithm is simple and quick,
+         * the disadvantage is that it misses opportunaties for joins
+         */
+        def joinTree(parserContext: FeatureExpr): MultiParseResult[Conditional[T]] = {
+            //do not skip ahead, important for repOpt
+            (resultA.joinTree(parserContext and feature), resultB.joinTree(parserContext and (feature.not))) match {
+                //both successful
+                case (sA@Success(rA, inA), sB@Success(rB, inB)) => {
+                    if (isSamePosition(parserContext, inA, inB)) {
+                        Success(createChoiceC(feature, rA, rB), firstOf(inA, inB))
+                    } else
+                        SplittedParseResult(feature, sA, sB)
+                }
+
+                /**
+                 * foldtree (heuristic for earlier joins, when treelike joins not possible)
+                 * used for input such as <_{A&B} <_{A&!B} >_{A} x_{!A}
+                 * which creates a parse tree SPLIT(A&B, <>, SPLIT(A&!B, <>, x))
+                 * of which the former two can be merged. (occurs in expanded Linux headers...)
+                 */
+                case (sA@Success(rA, inA), sB@SplittedParseResult(innerFeature, Success(rB, inB), otherParseResult@_)) => {
+                    if (isSamePosition(parserContext, inA, inB)) {
+                        DebugSplitting("joinT at \"" + inA.first.getText + "\" at " + inA.first.getPosition + " from " + feature)
+                        SplittedParseResult(
+                            parserContext and (feature or innerFeature),
+                            Success(Choice(feature or innerFeature, rA, rB),
+                                if (inA.offst < inB.offst) inB else inA),
+                            otherParseResult)
+                    } else
+                        SplittedParseResult(feature, sA, sB)
+                }
+                //both not sucessful
+                case (nA@NoSuccess(mA, inA, iA), nB@NoSuccess(mB, inB, iB)) => {
+                    Failure("joined error", inA, List(nA, nB))
+                }
+                //partially successful
+                case (a, b) => SplittedParseResult(feature, a, b)
+            }
+        }
+
+        def joinNoSuccess(): MultiParseResult[T] =
+            (resultA.joinNoSuccess, resultB.joinNoSuccess) match {
+                case (f1@Failure(msg1, next1, inner1), f2@Failure(msg2, next2, inner2)) =>
+                    Failure(msg1, next1, List(f1, f2) ++ inner1 ++ inner2)
+                case (f1@Error(msg1, next1, inner1), f2@Error(msg2, next2, inner2)) =>
+                    Error(msg1, next1, List(f1, f2) ++ inner1 ++ inner2)
+                case (a, b) => SplittedParseResult(feature, a, b)
+            }
+        def allFailed = resultA.allFailed && resultB.allFailed
+        def exists(p: T => Boolean) = resultA.exists(p) || resultB.exists(p)
+        def toList(context: FeatureExpr) = resultA.toList(context and feature) ++ resultB.toList(context and (feature.not))
+        def toErrorList = resultA.toErrorList ++ resultB.toErrorList
+        def changeContext(ctx: FeatureExpr, contextModification: (T, FeatureExpr, TypeContext) => TypeContext) =
+            SplittedParseResult(feature, resultA.changeContext(ctx and feature, contextModification), resultB.changeContext(ctx andNot feature, contextModification))
+        def commit: MultiParseResult[T] =
+            SplittedParseResult(feature, resultA.commit, resultB.commit)
+    }
+
+    /**
+     * stores a list of results of which individual entries can belong to a specific feature
+     * @author kaestner
+     *
+     */
+    //case class OptListParseResult[+T](entries:List[MultiParseResult[T,Token,TypeContext]]) extends MultiParseResult[T,Token,TypeContext]
+
+    /**
+     * contains the recognized parser result (including recognized alternatives?)
+     * @author kaestner
+     */
+    sealed abstract class ParseResult[+T](nextInput: TokenReader[Elem, TypeContext]) extends MultiParseResult[T] {
+        def map[U](f: T => U): ParseResult[U]
+        def mapfr[U](feature: FeatureExpr, f: (FeatureExpr, ParseResult[T]) => MultiParseResult[U]): MultiParseResult[U] = f(feature, this)
+        def next = nextInput
+        def isSuccess: Boolean
+        def join(parserContext: FeatureExpr): MultiParseResult[Conditional[T]] = this.map(One(_))
+        def joinTree(parserContext: FeatureExpr): MultiParseResult[Conditional[T]] = join(parserContext)
+        def joinCrosstree(parserContext: FeatureExpr): MultiParseResult[Conditional[T]] = join(parserContext)
+        def joinNoSuccess() = this
+        def toList(context: FeatureExpr) = List((context, this))
+    }
+
+    abstract class NoSuccess(val msg: String, val nextInput: TokenReader[Elem, TypeContext], val innerErrors: List[NoSuccess]) extends ParseResult[Nothing](nextInput) {
+        if (!(lastNoSuccess != null && nextInput != null && nextInput.pos < lastNoSuccess.next.pos))
+            lastNoSuccess = this
+
+        def map[U](f: Nothing => U) = this
+        def mapf[U](inFeature: FeatureExpr, f: (FeatureExpr, Nothing) => U): MultiParseResult[U] = this
+        def isSuccess: Boolean = false
+        def seqAllSuccessful[U](context: FeatureExpr, f: (FeatureExpr, Success[Nothing]) => MultiParseResult[U]): MultiParseResult[U] = this
+        def seq2[U](context: FeatureExpr, p: (Input, FeatureExpr) => MultiParseResult[U]): MultiParseResult[Nothing] = this
+        def allFailed = true
+        def exists(predicate: Nothing => Boolean) = false
+        def changeContext(ctx: FeatureExpr, contextModification: (Nothing, FeatureExpr, TypeContext) => TypeContext) = this
+    }
+
+    /** An extractor so NoSuccess(msg, next) can be used in matches.
+      */
+    object NoSuccess {
+        def unapply(x: NoSuccess) = x match {
+            case Failure(msg, next, inner) => Some(msg, next, inner)
+            case Error(msg, next, inner) => Some(msg, next, inner)
+            case _ => None
+        }
+    }
+
+    /**
+     * see original parser comb. framework. noncritical error, caught in alternatives
+     */
+    case class Failure(override val msg: String, override val nextInput: TokenReader[Elem, TypeContext], override val innerErrors: List[NoSuccess]) extends NoSuccess(msg, nextInput, innerErrors) {
+        def replaceAllFailure[U >: Nothing](context: FeatureExpr, f: FeatureExpr => MultiParseResult[U]) = f(context)
+        def commit = Error(msg, nextInput, innerErrors)
+        def toErrorList = List()
+    }
+
+    /**
+     * see original parser comb. framework. non-backtracking error
+     */
+    case class Error(override val msg: String, override val nextInput: TokenReader[Elem, TypeContext], override val innerErrors: List[NoSuccess]) extends NoSuccess(msg, nextInput, innerErrors) {
+        def replaceAllFailure[U >: Nothing](context: FeatureExpr, f: FeatureExpr => MultiParseResult[U]) = this
+        def commit = this
+        def toErrorList = List(this)
+    }
+
+    case class Success[+T](val result: T, nextInput: TokenReader[Elem, TypeContext]) extends ParseResult[T](nextInput) {
+        def map[U](f: T => U): ParseResult[U] = Success(f(result), next)
+        def mapf[U](inFeature: FeatureExpr, f: (FeatureExpr, T) => U): MultiParseResult[U] = Success(f(inFeature, result), next)
+        def isSuccess: Boolean = true
+        def seqAllSuccessful[U](context: FeatureExpr, f: (FeatureExpr, Success[T]) => MultiParseResult[U]): MultiParseResult[U] = f(context, this)
+        def seq2[U](context: FeatureExpr, p: (Input, FeatureExpr) => MultiParseResult[U]): MultiParseResult[~[T, U]] = {
+            val pResult = p(nextInput, context)
+            concat(pResult)
+        }
+        private def concat[U](pResult: MultiParseResult[U]): MultiParseResult[~[T, U]] = pResult match {
+            case s: Success[_] => Success(new ~(result, s.result.asInstanceOf[U]), s.next)
+            case n: NoSuccess => n
+            case s: SplittedParseResult[_] => SplittedParseResult(s.feature, concat(s.resultA.asInstanceOf[MultiParseResult[U]]), concat(s.resultB.asInstanceOf[MultiParseResult[U]]))
+        }
+        def seq[U](context: FeatureExpr, thatResult: MultiParseResult[U]): MultiParseResult[~[T, U]] =
+            thatResult.seqAllSuccessful[~[T, U]](context, (fs: FeatureExpr, x: Success[U]) => Success(new ~(result, x.result), x.next))
+        def replaceAllFailure[U >: T](context: FeatureExpr, f: FeatureExpr => MultiParseResult[U]): MultiParseResult[U] = this
+        def allFailed = false
+        def exists(predicate: T => Boolean) = predicate(result)
+        def toErrorList = List()
+        def changeContext(ctx: FeatureExpr, contextModification: (T, FeatureExpr, TypeContext) => TypeContext): MultiParseResult[T] = Success(result, nextInput.setContext(contextModification(result, ctx, nextInput.context)))
+        def commit: MultiParseResult[T] = this
+    }
+
+    /**
+     * LastNoSuccess remebers the last object of
+     * Failure or Error and can be used for error
+     * reporting (reporting the last-most error) in
+     * combinator phrase
+     *
+     * This is a hack using a singleton global variable.
+     * will not work correctly with multithreading,
+     * no guarantees given.
+     */
+    var lastNoSuccess: NoSuccess = null
+
+    /** <p>
+      * A parser generator delimiting whole phrases (i.e. programs).
+      * </p>
+      * <p>
+      * <code>phrase(p)</code> succeeds if <code>p</code> succeeds and
+      * no input is left over after <code>p</code>.
+      * </p>
+      *
+      * @param p the parser that must consume all input for the resulting parser
+      *          to succeed.
+      * @return a parser that has the same result as `p', but that only succeeds
+      *         if <code>p</code> consumed all the input.
+      */
+    def phrase[T](p: MultiParser[T]) = new MultiParser[T] {
+        lastNoSuccess = null
+
+        def apply(in: Input, fs: FeatureExpr) = {
+            val result = p(in, fs)
+
             result match {
-              case s@Success(out, in1) =>
-                if (in1.atEnd)
-                  s
-                else
-                  Failure("end of input expected", in1, List())
-              case x: NoSuccess =>
-                result
-            }
-          )
-      }
-    }
-  }
-
-  /** overwrite for all reasonable contexts */
-  def joinContext(a: TypeContext, b: TypeContext): TypeContext = a
+                case s@Success(out, in1) =>
+                    if (in1.atEnd)
+                        s
+                    else if (lastNoSuccess == null || lastNoSuccess.next.pos < in1.pos)
+                        Failure("end of input expected", in1, List())
+                    else
+                        lastNoSuccess
+                case x: NoSuccess =>
+                    if (lastNoSuccess != null)
+                        lastNoSuccess
+                    else
+                        result
+                case x: SplittedParseResult[_] =>
+                    //cannot used lastNoSuccess on split results
+                    result.mapfr(fs, (feature, result) =>
+                        result match {
+                            case s@Success(out, in1) =>
+                                if (in1.atEnd)
+                                    s
+                                else
+                                    Failure("end of input expected", in1, List())
+                            case x: NoSuccess =>
+                                result
+                        }
+                    )
+            }
+        }
+    }
+
+    /** overwrite for all reasonable contexts */
+    def joinContext(a: TypeContext, b: TypeContext): TypeContext = a
 }
 
 case class ~[+a, +b](_1: a, _2: b) {
-  override def toString = "(" + _1 + "~" + _2 + ")"
+    override def toString = "(" + _1 + "~" + _2 + ")"
 }