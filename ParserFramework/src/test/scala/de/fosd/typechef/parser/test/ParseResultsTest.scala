--- conflicted
+++ resolved
@@ -15,59 +15,55 @@
  * To change this template use File | Settings | File Templates.
  */
 class ParseResultsTest {
-  val fa = createDefinedExternal("A")
-  val fb = createDefinedExternal("B")
-  val p = new CharDigitParser()
-  val s1 = new p.Success[Int](1, null)
-  val s2 = new p.Success[Int](2, null)
-  val s3 = new p.Success[Int](3, null)
-  val s4 = new p.Success[Int](4, null)
-  val f = new p.Failure("e", null, Nil)
+    val fa = createDefinedExternal("A")
+    val fb = createDefinedExternal("B")
+    val p = new CharDigitParser()
+    val s1 = new p.Success[Int](1, null)
+    val s2 = new p.Success[Int](2, null)
+    val s3 = new p.Success[Int](3, null)
+    val s4 = new p.Success[Int](4, null)
+    val f = new p.Failure("e", null, Nil)
 
-  @Test
-  def testParseResults() {
-    val s12 = s1.seq(True, s2)
+    @Test
+    def testParseResults() {
+        val s12 = s1.seq(True, s2)
 
-    println(s12)
-    assertEquals(new p.Success[Int ~ Int](new ~(1, 2), null), s12)
-  }
+        println(s12)
+        assertEquals(new p.Success[Int ~ Int](new ~(1, 2), null), s12)
+    }
 
-  @Test
-  def testParseResultsSplit() {
-    val sp = new p.SplittedParseResult(fa, s1, f) // SPLIT(A, 1, ERR)
-    assertEquals("SplittedParseResult(def(A),Success(1,null),Failure(e,null,List()))", sp.toString)
+    @Test
+    def testParseResultsSplit() {
+        val sp = new p.SplittedParseResult(fa, s1, f) // SPLIT(A, 1, ERR)
+        assertEquals("SplittedParseResult(def(A),Success(1,null),Failure(e,null,List()))", sp.toString)
 
-    val sp2 = s2.seq(True, sp) // expecting SPLIT(A, 1~2, ERR)
+        val sp2 = s2.seq(True, sp) // expecting SPLIT(A, 1~2, ERR)
 
-    assertEquals("SplittedParseResult(def(A),Success((2~1),null),Failure(e,null,List()))", sp2.toString)
-  }
+        assertEquals("SplittedParseResult(def(A),Success((2~1),null),Failure(e,null,List()))", sp2.toString)
+    }
 
 
-  @Test
-  def testParseResultsSplit2() {
-    val sp = new p.SplittedParseResult(fa, s1, s2) // SPLIT(A, 1, 2)
-    val sp2 = s3.seq(True, sp) // expecting SPLIT(A, 3~1, 3~2)
+    @Test
+    def testParseResultsSplit2() {
+        val sp = new p.SplittedParseResult(fa, s1, s2) // SPLIT(A, 1, 2)
+        val sp2 = s3.seq(True, sp) // expecting SPLIT(A, 3~1, 3~2)
 
-    assertEquals("SplittedParseResult(def(A),Success((3~1),null),Success((3~2),null))", sp2.toString)
-  }
+        assertEquals("SplittedParseResult(def(A),Success((3~1),null),Success((3~2),null))", sp2.toString)
+    }
 
-  @Test
-  def testParseResultsSplit3() {
-    val sp12 = new p.SplittedParseResult(fa, s1, s2) // SPLIT(A, 1, 2)
+    @Test
+    def testParseResultsSplit3() {
+        val sp12 = new p.SplittedParseResult(fa, s1, s2) // SPLIT(A, 1, 2)
 
-<<<<<<< HEAD
         val r = sp12.seqAllSuccessful(True, (f: FeatureExpr, suc: p.Success[Int]) => new p.Success(new ~(suc.result, 0), null))
-=======
-    val r = sp12.seqAllSuccessful(True, (f: FeatureExpr, suc: p.Success[Int]) => new p.Success(new ~(suc.result, 0), null))
->>>>>>> 09875fc4
 
-    assertEquals("SplittedParseResult(def(A),Success((1~0),null),Success((2~0),null))", r.toString)
+        assertEquals("SplittedParseResult(def(A),Success((1~0),null),Success((2~0),null))", r.toString)
 
-<<<<<<< HEAD
         //        val r2=sp12.seqAllSuccessful(fa, (f:FeatureExpr,suc:p.Success[Int])=> new p.Success(new ~(suc.result,0),null))
         //
         //        assertEquals("SplittedParseResult(def(A),Success((1~0),null),Success(2,null))", r.toString)
     }
+
     //    @Test
     //    def testParseResultsSplit4() {
     //        //this is poor API design, giving to much power to the seqAllSuc parameter allowing stupid concatenations
@@ -80,53 +76,24 @@
     @Test
     def testParseResultsSeq2() {
         val r1 = s1.seq2(True, (next: Any, f: FeatureExpr) => new p.SplittedParseResult(fb, s3, s4))
-=======
-    //        val r2=sp12.seqAllSuccessful(fa, (f:FeatureExpr,suc:p.Success[Int])=> new p.Success(new ~(suc.result,0),null))
-    //
-    //        assertEquals("SplittedParseResult(def(A),Success((1~0),null),Success(2,null))", r.toString)
-  }
 
-  //    @Test
-  //    def testParseResultsSplit4() {
-  //        //this is poor API design, giving to much power to the seqAllSuc parameter allowing stupid concatenations
-  //        val sp12 = new p.SplittedParseResult(fa, s1, s2) // SPLIT(A, 1, 2)
-  //        val r2=sp12.seqAllSuccessful(True, (f:FeatureExpr,suc:p.Success[Int])=> new p.SplittedParseResult(fb, s3, s4))
-  //
-  //        assertEquals("SplittedParseResult(def(A),Success((1~0),null),Success((2~0),null))", r2.toString)
-  //    }
->>>>>>> 09875fc4
+        assertEquals("SplittedParseResult(def(B),Success((1~3),null),Success((1~4),null))", r1.toString)
 
-  @Test
-  def testParseResultsSeq2() {
-    val r1 = s1.seq2(True, (next: Any, f: FeatureExpr) => new p.SplittedParseResult(fb, s3, s4))
-
-<<<<<<< HEAD
         val sp12 = new p.SplittedParseResult(fa, s1, s2) // SPLIT(A, 1, 2)
         val r3 = sp12.seq2(True, (next: Any, f: FeatureExpr) => s3)
         assertEquals("SplittedParseResult(def(A),Success((1~3),null),Success((2~3),null))", r3.toString)
-=======
-    assertEquals("SplittedParseResult(def(B),Success((1~3),null),Success((1~4),null))", r1.toString)
->>>>>>> 09875fc4
 
-    val sp12 = new p.SplittedParseResult(fa, s1, s2) // SPLIT(A, 1, 2)
-    val r3 = sp12.seq2(True, (next: Any, f: FeatureExpr) => s3)
-    assertEquals("SplittedParseResult(def(A),Success((1~3),null),Success((2~3),null))", r3.toString)
 
-<<<<<<< HEAD
         val r2 = sp12.seq2(True, (next: Any, f: FeatureExpr) => new p.SplittedParseResult(fb, s3, s4))
         assertEquals("SplittedParseResult(def(A),SplittedParseResult(def(B),Success((1~3),null),Success((1~4),null)),SplittedParseResult(def(B),Success((2~3),null),Success((2~4),null)))", r2.toString)
     }
+
     @Test
     def testParseResultsSeq2Fails() {
         var r: p.MultiParseResult[Any] = f.seq2(True, (next: Any, f: FeatureExpr) => new p.SplittedParseResult(fb, s3, s4))
-=======
->>>>>>> 09875fc4
 
-    val r2 = sp12.seq2(True, (next: Any, f: FeatureExpr) => new p.SplittedParseResult(fb, s3, s4))
-    assertEquals("SplittedParseResult(def(A),SplittedParseResult(def(B),Success((1~3),null),Success((1~4),null)),SplittedParseResult(def(B),Success((2~3),null),Success((2~4),null)))", r2.toString)
-  }
+        assertEquals("Failure(e,null,List())", r.toString)
 
-<<<<<<< HEAD
         val sp = new p.SplittedParseResult(fa, s1, f)
         r = sp.seq2(True, (next: Any, f: FeatureExpr) => s3)
         assertEquals("SplittedParseResult(def(A),Success((1~3),null),Failure(e,null,List()))", r.toString)
@@ -139,28 +106,8 @@
 
         r = r.joinTree(True)
         assert(r.toString.startsWith("Failure(joined error,"))
-=======
-  @Test
-  def testParseResultsSeq2Fails() {
-    var r: p.MultiParseResult[Any] = f.seq2(True, (next: Any, f: FeatureExpr) => new p.SplittedParseResult(fb, s3, s4))
 
-    assertEquals("Failure(e,null,List())", r.toString)
-
-    val sp = new p.SplittedParseResult(fa, s1, f)
-    r = sp.seq2(True, (next: Any, f: FeatureExpr) => s3)
-    assertEquals("SplittedParseResult(def(A),Success((1~3),null),Failure(e,null,List()))", r.toString)
-
-    r = sp.seq2(True, (next: Any, f: FeatureExpr) => new p.SplittedParseResult(fb, s3, s4))
-    assertEquals("SplittedParseResult(def(A),SplittedParseResult(def(B),Success((1~3),null),Success((1~4),null)),Failure(e,null,List()))", r.toString)
->>>>>>> 09875fc4
-
-    r = sp.seq2(True, (next: Any, _: FeatureExpr) => f)
-    assertEquals("SplittedParseResult(def(A),Failure(e,null,List()),Failure(e,null,List()))", r.toString)
-
-    r = r.joinTree(True)
-    assert(r.toString.startsWith("Failure(joined error,"))
-
-  }
+    }
 
 
 }