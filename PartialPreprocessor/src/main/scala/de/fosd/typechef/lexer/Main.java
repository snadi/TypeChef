--- conflicted
+++ resolved
@@ -23,12 +23,10 @@
 
 package de.fosd.typechef.lexer;
 
-import de.fosd.typechef.LexerToken;
-import de.fosd.typechef.VALexer;
 import de.fosd.typechef.featureexpr.FeatureModel;
+import de.fosd.typechef.lexer.macrotable.MacroContext$;
 import de.fosd.typechef.lexer.options.ILexerOptions;
 import de.fosd.typechef.lexer.options.LexerOptions;
-import de.fosd.typechef.xtclexer.XtcPreprocessor;
 
 import java.io.*;
 import java.util.ArrayList;
@@ -70,17 +68,8 @@
             return new ArrayList<LexerToken>();
         }
 
-        //create file to dump conditions from #error directives in it
-        PrintWriter   errorDirWriter = new PrintWriter( new FileWriter("output/Errors/errorDirectives.txt",true));
 
-<<<<<<< HEAD
-        //create file to dump implications from nested ifdefs in
-        PrintWriter   nestedIfDefWriter = new PrintWriter( new FileWriter("output/NestedIfdefs/nestedIfDefImpls.txt",true));
-
-        Preprocessor pp = new Preprocessor(options.getFeatureModel(), errorDirWriter, nestedIfDefWriter);
-=======
         VALexer pp = lexerFactory.create(options.getFeatureModel());
->>>>>>> 7a0697af
 
         for (Warning w : options.getWarnings())
             pp.addWarning(w);
@@ -113,6 +102,21 @@
         for (String quoInclPath : options.getQuoteIncludePath())
             pp.addQuoteIncludePath(quoInclPath);
 
+        for (String filter : options.getMacroFilter())
+            switch (filter.charAt(0)) {
+                case 'p':
+                    MacroContext$.MODULE$.setPrefixFilter(filter.substring(2));
+                    break;
+                case 'P':
+                    MacroContext$.MODULE$.setPostfixFilter(filter.substring(2));
+                    break;
+                case 'x':
+                    MacroContext$.MODULE$.setPrefixOnlyFilter(filter.substring(2));
+                    break;
+                case '4':
+                    MacroContext$.MODULE$.setListFilter(filter.substring(2));
+                    break;
+            }
 
         for (String include : options.getIncludedHeaders())
             pp.addInput(new VALexer.FileSource(new File(include)));
@@ -173,9 +177,6 @@
             if (output != null && !options.isLexPrintToStdout())
                 output.close();
         }
-
-        errorDirWriter.close();
-        nestedIfDefWriter.close();
         return resultTokenList;
     }
 
