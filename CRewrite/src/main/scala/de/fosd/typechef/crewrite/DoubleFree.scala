package de.fosd.typechef.crewrite

import org.kiama.rewriting.Rewriter._

import de.fosd.typechef.parser.c._
import de.fosd.typechef.typesystem.{DeclUseMap, UseDeclMap}
import de.fosd.typechef.featureexpr.FeatureModel

// implements a simple analysis of double-free
// freeing memory multiple times
// https://www.securecoding.cert.org/confluence/display/seccode/MEM31-C.+Free+dynamically+allocated+memory+exactly+once
// MEM31-C
//
// major limitations:
//   - without an alias analysis we are not capable of
//     detecting double frees called on different pointers
//     directing to the same memory location
//   - we use intraprocedural control flow (IntraCFG) which
//     is a conservative analysis for program flow
//     so the analysis will likely produce a lot
//     of false positives
//   - the analysis has several limitations regarding pointer arithmetic
//     and produces a false positives for example for:
//     free(a[0]) vs. free(a[1]) and so on.

// in different projects developers use different implementations for
// the function free, e.g.:
// linux: kfree for kernel memory deallocation
// openssl: OPENSSL_free (actually CRYPTO_free; OPENSSL_free is a CPP macro)
//
// instance of the monotone framework
// similar to reaching definition computation: we check whether the variable passed to free is
// a "reach in" from another free call.
// L  = P(Var* x Lab*)
// ⊑  = ⊆             // see MonotoneFW
// ∐  = ⋃             // combinationOperator
// ⊥  = ∅             // b
// i  = ∅             // is empty because we are only interested in free/realloc and assignments
// E  = {FunctionDef} // see MonotoneFW
// F  = flow
class DoubleFree(env: ASTEnv, dum: DeclUseMap, udm: UseDeclMap, fm: FeatureModel, f: FunctionDef, casestudy: String) extends MonotoneFWIdLab(env, dum, udm, fm, f) with IntraCFG with CFGHelper with ASTNavigation {

    val freecalls = {
        if (casestudy == "linux") List("free", "kfree")
        else if (casestudy == "openssl") List("free", "CRYPTO_free")
        else List("free")
    }

    def kill(a: AST): L = {
        var res = l
        val assignments = manytd(query {
            case AssignExpr(target: Id, "=", _) => res ++= fromCache(target, true)
        })

        assignments(a)
        res
    }

    def gen(a: AST): L = {
        var res = l

        // add a free target independent of & and *
        def addFreeTarget(e: Expr) {
            // free(_->b)
            val sp = filterAllASTElems[PointerPostfixSuffix](e)
            if (!sp.isEmpty) {
                for (spe <- filterAllASTElems[Id](sp.reverse.head)) res ++= fromCache(spe)

                return
            }

            // free(a[_])
            val ap = filterAllASTElems[ArrayAccess](e)
            if (!ap.isEmpty) {
                for (ape <- filterAllASTElems[PostfixExpr](e)) {
                    ape match {
                        case PostfixExpr(i: Id, ArrayAccess(_)) => res ++= fromCache(i)
                        case _ =>
                    }
                }

                return
            }

            // free(a)
            val fp = filterAllASTElems[Id](e)

            for (ni <- fp) res ++= fromCache(ni)
        }


        val freedpointers = manytd(query {
            // realloc(*ptr, size) is used for reallocation of memory
            case PostfixExpr(Id("realloc"), FunctionCall(l)) => {
                // realloc has two arguments but more than two elements may be passed to
                // the function. this is the case when elements form alternative groups, such as,
                // realloc(#ifdef A aptr #else naptr endif, ...)
                // so we check from the start whether parameter list elements
                // form alternative groups. if so we look for Ids in each
                // of the alternative elements. if not we stop, because then we encounter
                // a size element.
                var actx = List(l.exprs.head.feature)
                var finished = false

                for (ni <- filterAllASTElems[Id](l.exprs.head.entry)) res ++= fromCache(ni)

                for (ce <- l.exprs.tail) {
<<<<<<< HEAD
                    if (actx.reduce(_ or _) isTautology (fm))
                        finished = true

                    if (!finished && actx.forall(_ and ce.feature isContradiction (fm))) {
                        for (ni <- filterAllASTElems[Id](ce.entry))
                            res += ni
=======
                    if (actx.reduce(_ or _) isTautology fm)
                        finished = true

                    if (!finished && actx.forall(_ and ce.feature isContradiction fm)) {
                        for (ni <- filterAllASTElems[Id](ce.entry)) res ++= fromCache(ni)
>>>>>>> de2c6c87
                        actx ::= ce.feature
                    } else {
                        finished = true
                    }

                }

            }
            // calls to free or to derivatives of free
            case PostfixExpr(Id(n), FunctionCall(l)) => {

                if (freecalls.contains(n)) {
                    for (e <- l.exprs) {
                        addFreeTarget(e.entry)
                    }
                }
            }

        })

        freedpointers(a)
        res
    }

    protected def F(e: AST) = flow(e)

    protected val i = l
    protected def b = l
    protected def combinationOperator(l1: L, l2: L) = union(l1, l2)

    protected def incached(a: AST): L = combinatorcached(a)
    protected def outcached(a: AST): L = f_lcached(a)
}<|MERGE_RESOLUTION|>--- conflicted
+++ resolved
@@ -105,20 +105,11 @@
                 for (ni <- filterAllASTElems[Id](l.exprs.head.entry)) res ++= fromCache(ni)
 
                 for (ce <- l.exprs.tail) {
-<<<<<<< HEAD
-                    if (actx.reduce(_ or _) isTautology (fm))
-                        finished = true
-
-                    if (!finished && actx.forall(_ and ce.feature isContradiction (fm))) {
-                        for (ni <- filterAllASTElems[Id](ce.entry))
-                            res += ni
-=======
                     if (actx.reduce(_ or _) isTautology fm)
                         finished = true
 
                     if (!finished && actx.forall(_ and ce.feature isContradiction fm)) {
                         for (ni <- filterAllASTElems[Id](ce.entry)) res ++= fromCache(ni)
->>>>>>> de2c6c87
                         actx ::= ce.feature
                     } else {
                         finished = true
