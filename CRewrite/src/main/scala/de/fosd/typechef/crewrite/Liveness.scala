--- conflicted
+++ resolved
@@ -6,370 +6,6 @@
 
 import de.fosd.typechef.conditional.Opt
 
-<<<<<<< HEAD
-
-  // add annotation to elements of a Set[Id]
-  // used for uses, defines, and declares
-  private def addAnnotation2ResultSet(in: Set[Id], env: ASTEnv): Map[FeatureExpr, Set[Id]] = {
-    var res = Map[FeatureExpr, Set[Id]]()
-
-    for (r <- in) {
-      val rfexp = env.featureExpr(r)
-
-      val key = res.find(_._1 equivalentTo rfexp)
-      key match {
-        case None => res = res.+((rfexp, Set(r)))
-        case Some((k, v)) => res = res.+((k, v ++ Set(r)))
-      }
-    }
-
-    res
-  }
-
-  // returns all used variables with their annotation
-  val usesVar: PartialFunction[(Any, ASTEnv), Map[FeatureExpr, Set[Id]]] = {
-    case (a, env) => addAnnotation2ResultSet(uses(a, dataflowUses = false), env)
-  }
-
-  // returns all used variables (apart from declarations) with their annotation
-  val dataflowUsesVar: PartialFunction[(Any, ASTEnv), Map[FeatureExpr, Set[Id]]] = {
-    case (a, env) => addAnnotation2ResultSet(uses(a, dataflowUses = true), env)
-  }
-
-  // returns all defined variables with their annotation
-  val definesVar: PartialFunction[(Any, ASTEnv), Map[FeatureExpr, Set[Id]]] = {
-    case (a, env) => addAnnotation2ResultSet(defines(a), env)
-  }
-
-  // returns all declared variables with their annotation
-  val declaresVar: PartialFunction[(Any, ASTEnv), Map[FeatureExpr, Set[Id]]] = {
-    case (a, env) => addAnnotation2ResultSet(declares(a), env)
-  }
-
-  // returns all used Ids independent of their annotation
-  def uses(a: Any, dataflowUses: Boolean): Set[Id] = {
-    a match {
-      case ForStatement(expr1, expr2, expr3, _) => uses(expr1, dataflowUses) ++ uses(expr2, dataflowUses) ++ uses(expr3, dataflowUses)
-      case ReturnStatement(Some(x)) => uses(x, dataflowUses)
-      case WhileStatement(expr, _) => uses(expr, dataflowUses)
-      case DeclarationStatement(d) => uses(d, dataflowUses)
-      case Declaration(_, init) => init.flatMap(uses(_, dataflowUses)).toSet
-      case InitDeclaratorI(_, _, Some(i)) => uses(i, dataflowUses)
-      case AtomicNamedDeclarator(_, id, _) => Set(id)
-      case NestedNamedDeclarator(_, nestedDecl, _) => uses(nestedDecl, dataflowUses)
-      case Initializer(_, expr) => uses(expr, dataflowUses)
-      case i@Id(name) => Set(i)
-      case FunctionCall(params) => params.exprs.map(_.entry).flatMap(uses(_, dataflowUses)).toSet
-      case ArrayAccess(expr) => uses(expr, dataflowUses)
-      case PostfixExpr(Id(_), f@FunctionCall(_)) => uses(f, dataflowUses)
-      case PostfixExpr(p, s) => uses(p, dataflowUses) ++ uses(s, dataflowUses)
-      case UnaryExpr(_, ex) => uses(ex, dataflowUses)
-      case SizeOfExprU(expr) => uses(expr, dataflowUses)
-      case CastExpr(_, expr) => uses(expr, dataflowUses)
-      case PointerDerefExpr(castExpr) => uses(castExpr, dataflowUses)
-      case PointerCreationExpr(castExpr) => uses(castExpr, dataflowUses)
-      case UnaryOpExpr(kind, castExpr) => uses(castExpr, dataflowUses)
-      case NAryExpr(ex, others) => uses(ex, dataflowUses) ++ others.flatMap(uses(_, dataflowUses)).toSet
-      case NArySubExpr(_, ex) => uses(ex, dataflowUses)
-      case ConditionalExpr(condition, _, _) => uses(condition, dataflowUses)
-      case ExprStatement(expr) => uses(expr, dataflowUses)
-      case AssignExpr(target, op, source) => uses(source, dataflowUses) ++ ({
-        op match {
-          case "=" if (!dataflowUses) => Set()
-          case _ => uses(target, dataflowUses)
-        }
-      })
-      case Opt(_, entry) => uses(entry, dataflowUses)
-      case _ => Set()
-    }
-  }
-
-  // returns all defined Ids independent of their annotation
-  val defines: PartialFunction[Any, Set[Id]] = {
-    case i@Id(_) => Set(i)
-    case AssignExpr(target, _, source) => defines(target)
-    case DeclarationStatement(d) => defines(d)
-    case Declaration(_, init) => init.flatMap(defines).toSet
-    case InitDeclaratorI(a, _, _) => defines(a)
-    case AtomicNamedDeclarator(_, i, _) => Set(i)
-    case ExprStatement(_: Id) => Set()
-    case ExprStatement(expr) => defines(expr)
-    case PostfixExpr(i@Id(_), SimplePostfixSuffix(_)) => Set(i) // a++; or a--;
-    case UnaryExpr(_, i@Id(_)) => Set(i) // ++a; or --a;
-    case Opt(_, entry) => defines(entry)
-    case _ => Set()
-  }
-
-  // returns all declared Ids independent of their annotation
-  val declares: PartialFunction[Any, Set[Id]] = {
-    case DeclarationStatement(decl) => declares(decl)
-    case Declaration(_, init) => init.flatMap(declares).toSet
-    case InitDeclaratorI(declarator, _, _) => declares(declarator)
-    case AtomicNamedDeclarator(_, id, _) => Set(id)
-    case Opt(_, entry) => declares(entry)
-    case _ => Set()
-  }
-}
-
-class IdentityHashMapCache[A] {
-  private val cache: java.util.IdentityHashMap[Any, A] = new util.IdentityHashMap[Any, A]()
-  def update(k: Any, v: A) { cache.put(k, v) }
-  def lookup(k: Any): Option[A] = {
-    val v = cache.get(k)
-    if (v != null) Some(v)
-    else None
-  }
-}
-
-trait Liveness extends AttributionBase with Variables with IntraCFG {
-
-  type UsesDeclaresRel = java.util.IdentityHashMap[Id, Option[Conditional[Option[Id]]]]
-
-  private val incache = new IdentityHashMapCache[Map[Id, FeatureExpr]]()
-  private val outcache = new IdentityHashMapCache[Map[Id, FeatureExpr]]()
-  private var env: ASTEnv = null
-  private var udr: UsesDeclaresRel = null
-  private var fm: FeatureModel = null
-
-  def setEnv(newenv: ASTEnv) { env = newenv }
-  def setUdr(newudr: UsesDeclaresRel) { udr = newudr }
-  def setFm(newfm: FeatureModel) { fm = newfm }
-
-  private def updateMap(map: Map[Id, FeatureExpr],
-                        fexp: FeatureExpr,
-                        difun: Set[Id],
-                        diff: Boolean): Map[Id, FeatureExpr] = {
-    var curmap = map
-
-    if (diff) {
-      for (v <- difun) curmap = curmap.-(v)
-    } else {
-      for (v <- difun) {
-        curmap.get(v) match {
-          case None => curmap = curmap.+((v, fexp))
-          case Some(x) => curmap = curmap.+((v, fexp or x))
-        }
-      }
-    }
-
-    curmap
-  }
-
-  // TypeChef does not enforce us to be type-uniform,
-  // so a variable use may belong to different variable declarations
-  // e.g.:
-  // void foo() {
-  //   int a = 0; // 3
-  //   int b = a;
-  //   if (b) {
-  //     #if A
-  //     int a = b; // 2
-  //     #endif
-  //     a;  // 1
-  //   }
-  // }
-  // a (// 1) has two different declarations: Choice(A, One(// 3), One(// 2))
-  // in presence of A (// 2) shadows declaration (// 3)
-  // we compute the relation between variable uses and declarations per function
-  def determineUseDeclareRelation(func: FunctionDef): UsesDeclaresRel = {
-    // we use a working stack to maintain scoping of nested compound statements
-    // each element of the list refers to a block; if we enter a compound statement then we
-    // add a Map to the stack; if we leave a compound statement we return the tail of wstack
-    // current block is head
-    // Map[Id, Conditional[Option[Id]]] maintains all variable declarations in the block that are visible
-    type BlockDecls = Map[Id, Conditional[Option[Id]]]
-    val res: java.util.IdentityHashMap[Id, Option[Conditional[Option[Id]]]] =
-      new java.util.IdentityHashMap[Id, Option[Conditional[Option[Id]]]]()
-    var curIdSuffix = 1
-
-    def handleElement(e: Any, curws: List[BlockDecls]): List[BlockDecls] = {
-      def handleCFGInstruction(i: AST) = {
-        var curblock = curws.head
-        val declares = declaresVar(i, env)
-        val uses = dataflowUsesVar(i, env)
-
-        // first check uses then update curws using declares (and update defines accordingly)
-        for ((k, v) <- uses) {
-          for (id <- v) {
-            val prevblockswithid = curws.flatMap(_.get(id))
-            if (prevblockswithid.isEmpty) res.put(id, None)
-            else res.put(id, Some(ConditionalLib.findSubtree(k, prevblockswithid.head)))
-          }
-        }
-
-        for ((k, v) <- declares) {
-          for (id <- v) {
-            // adding the declaration itself
-            res.put(id, Some(One(Some(Id(id.name + curIdSuffix.toString)))))
-
-            // look for alternative types
-            if (curblock.get(id).isDefined) {
-              curblock = curblock.+((id, ConditionalLib.insert[Option[Id]](curblock.get(id).get,
-                FeatureExprFactory.True, k, Some(Id(id.name + curIdSuffix.toString)))))
-              curIdSuffix += 1
-            } else {
-              // get previous block with declaring id and embed that block in a choice
-              val prevblockswithid = curws.tail.flatMap(_.get(id))
-              if (prevblockswithid.isEmpty) {
-                curblock = curblock.+((id, Choice(k, One(Some(Id(id.name + curIdSuffix.toString))), One(None))))
-                curIdSuffix += 1
-              } else {
-                curblock = curblock.+((id, Choice(k, One(Some(Id(id.name + curIdSuffix.toString))), prevblockswithid.head).simplify))
-                curIdSuffix += 1
-              }
-            }
-          }
-        }
-
-        curblock :: curws.tail
-      }
-
-      e match {
-        // add map to ws when entering a {}; remove when leaving {}
-        case CompoundStatement(innerStatements) => handleElement(innerStatements, Map[Id, Conditional[Option[Id]]]() :: curws); curws
-        case l: List[_] => {
-          var newws = curws
-          for (s <- l)
-            newws = handleElement(s, newws)
-          newws
-        }
-
-        // statements with special treatment of statements with compound statements in it
-        case s: IfStatement => s.productIterator.toList.map(x => handleElement(x, Map[Id, Conditional[Option[Id]]]() :: curws)); curws
-        case s: ForStatement => s.productIterator.toList.map(x => handleElement(x, Map[Id, Conditional[Option[Id]]]() :: curws)); curws
-        case s: ElifStatement => s.productIterator.toList.map(x => handleElement(x, Map[Id, Conditional[Option[Id]]]() :: curws)); curws
-        case s: WhileStatement => s.productIterator.toList.map(x => handleElement(x, Map[Id, Conditional[Option[Id]]]() :: curws)); curws
-        case s: DoStatement => s.productIterator.toList.map(x => handleElement(x, Map[Id, Conditional[Option[Id]]]() :: curws)); curws
-        case s: SwitchStatement => s.productIterator.toList.map(x => handleElement(x, Map[Id, Conditional[Option[Id]]]() :: curws)); curws
-
-        case s: Statement => handleCFGInstruction(s)
-        case e: Expr => handleCFGInstruction(e)
-
-        case Opt(_, entry) => handleElement(entry, curws)
-        case Choice(_, thenBranch, elseBranch) => handleElement(thenBranch, curws); handleElement(elseBranch, curws)
-        case One(value) => handleElement(value, curws)
-        case Some(x) => handleElement(x, curws)
-        case None => curws
-
-        case _: FeatureExpr => curws
-        case x => println("not handling: " + x); curws
-      }
-    }
-    handleElement(func.stmt, List())
-    res
-  }
-
-
-  // cf. http://www.cs.colostate.edu/~mstrout/CS553/slides/lecture03.pdf
-  // page 5
-  //  in(n) = uses(n) + (out(n) - defines(n))
-  // out(n) = for s in succ(n) r = r + in(s); r
-  // insimple and outsimple are the non variability-aware in and out versiosn
-  // of liveness determination
-  val insimple: AST => Set[Id] = {
-    circular[AST, Set[Id]](Set[Id]()) {
-      case FunctionDef(_, _, _, _) => Set()
-      case e => {
-        val u = uses(e, dataflowUses = false)
-        val d = defines(e)
-        var res = outsimple(e)
-
-        res = u.union(res.diff(d))
-        res
-      }
-    }
-  }
-
-  val outsimple: AST => Set[Id] = {
-    circular[AST, Set[Id]](Set[Id]()) {
-      case e => {
-        val ss = succ(e, fm, env).filterNot(x => x.entry.isInstanceOf[FunctionDef])
-        var res: Set[Id] = Set()
-        for (s <- ss.map(_.entry)) res = res.union(insimple(s))
-        res
-      }
-    }
-  }
-
-  // this method internally explodes the use of a variable in case it has multiple declarations
-  // e.g.:
-  // int a = 0;
-  // {
-  //   #if A    int a = 1;
-  //   a;
-  // }
-  // the use of a either has "int a = 0;" or "int a = 1;" as declaration
-  // udr holds rename versions of both variables and runs the analysis with it (e.g., int a = 0; -> a1
-  // and int a = 1; -> a2)
-  private def explodeIdUse(s: Set[Id], sfexp: FeatureExpr, udr: UsesDeclaresRel, res: Map[Id, FeatureExpr], diff: Boolean) = {
-    var curres = res
-    for (i <- s) {
-      val newname = udr.get(i)
-      newname match {
-        case null => curres = updateMap(curres, sfexp, Set(i), diff)
-        case None => curres = updateMap(curres, sfexp, Set(i), diff)
-        case Some(c) => {
-          val leaves = ConditionalLib.items(c)
-          for ((nfexp, nid) <- leaves)
-            if (nid.isDefined) curres = updateMap(curres, sfexp and nfexp, Set(nid.get), diff)
-            else curres = updateMap(curres, sfexp, Set(i), diff)
-        }
-      }
-    }
-    curres
-  }
-
-  // in and out variability-aware versions
-  val inrec: AST => Map[Id, FeatureExpr] = {
-    circular[AST, Map[Id, FeatureExpr]](Map[Id, FeatureExpr]()) {
-      case FunctionDef(_, _, _, _) => Map()
-      case t => {
-        val uses = usesVar(t, env)
-        val defines = definesVar(t, env)
-
-        var res = out(t)
-        for ((k, v) <- defines) res = explodeIdUse(v, k, udr, res, diff = true)
-        for ((k, v) <- uses) res = explodeIdUse(v, k, udr, res, diff = false)
-        res
-      }
-    }
-  }
-
-  val outrec: AST => Map[Id, FeatureExpr] =
-    circular[AST, Map[Id, FeatureExpr]](Map[Id, FeatureExpr]()) {
-      case e => {
-        val ss = succ(e, fm, env).filterNot(x => x.entry.isInstanceOf[FunctionDef])
-        var res = Map[Id, FeatureExpr]()
-        for (s <- ss) {
-          for ((r, f) <- in(s.entry))
-            res = updateMap(res, f and s.feature, Set(r), diff = false)
-        }
-        res
-      }
-    }
-
-  def out(a: AST) = {
-    outcache.lookup(a) match {
-      case Some(v) => v
-      case None => {
-        val r = outrec(a)
-        outcache.update(a, r)
-        r
-      }
-    }
-  }
-
-  def in(a: AST) = {
-    incache.lookup(a) match {
-      case Some(v) => v
-      case None => {
-        val r = inrec(a)
-        incache.update(a, r)
-        r
-      }
-    }
-  }
-=======
 // liveness analysis based on monotone framework
 // liveness computes all variables that are used before their next write
 //
@@ -412,5 +48,4 @@
     }
 
     override def F(e: AST) = flow(e)
->>>>>>> 27d5c8db
 }