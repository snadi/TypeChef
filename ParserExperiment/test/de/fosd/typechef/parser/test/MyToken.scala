<<<<<<< HEAD
package de.fosd.typechef.parser
import de.fosd.typechef.featureexpr.FeatureExpr

class MyToken(val text: String, val feature: FeatureExpr) extends AbstractToken {
    def t() = text
    def getFeature = feature

    override def toString = "\"" + text + "\"" + (if (!feature.isBase) feature else "")
}
object EofToken extends MyToken("EOF", FeatureExpr.base)
=======
package de.fosd.typechef.parser.test
import de.fosd.typechef.parser._

import de.fosd.typechef.featureexpr.FeatureExpr

class MyToken(val text: String, val feature: FeatureExpr) extends AbstractToken {
    def t() = text
    def getFeature = feature

    override def toString = "\"" + text + "\"" + (if (!feature.isBase) feature else "")
}
object EofToken extends MyToken("EOF", FeatureExpr.base)
>>>>>>> b8a4d8bd
<|MERGE_RESOLUTION|>--- conflicted
+++ resolved
@@ -1,5 +1,5 @@
-<<<<<<< HEAD
-package de.fosd.typechef.parser
+package de.fosd.typechef.parser.test
+import de.fosd.typechef.parser._
 import de.fosd.typechef.featureexpr.FeatureExpr
 
 class MyToken(val text: String, val feature: FeatureExpr) extends AbstractToken {
@@ -8,18 +8,4 @@
 
     override def toString = "\"" + text + "\"" + (if (!feature.isBase) feature else "")
 }
-object EofToken extends MyToken("EOF", FeatureExpr.base)
-=======
-package de.fosd.typechef.parser.test
-import de.fosd.typechef.parser._
-
-import de.fosd.typechef.featureexpr.FeatureExpr
-
-class MyToken(val text: String, val feature: FeatureExpr) extends AbstractToken {
-    def t() = text
-    def getFeature = feature
-
-    override def toString = "\"" + text + "\"" + (if (!feature.isBase) feature else "")
-}
-object EofToken extends MyToken("EOF", FeatureExpr.base)
->>>>>>> b8a4d8bd
+object EofToken extends MyToken("EOF", FeatureExpr.base)