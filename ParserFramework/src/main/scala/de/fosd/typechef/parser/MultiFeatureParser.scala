package de.fosd.typechef.parser

import scala.math._
import annotation.tailrec
import de.fosd.typechef.conditional._
import de.fosd.typechef.featureexpr.{FeatureExprFactory, FeatureModel, FeatureExpr}
import FeatureExprFactory.True
import de.fosd.typechef.error.WithPosition

/**
 * adopted parser combinator framework with support for multi-feature parsing
 *
 * @author kaestner
 */
abstract class MultiFeatureParser(val featureModel: FeatureModel = null, debugOutput: Boolean = false) {
    type Elem <: AbstractToken
    type TypeContext
    type Input = TokenReader[Elem, TypeContext]
    type ParserState = FeatureExpr

    val featureSolverCache = new FeatureSolverCache(featureModel)

    class SeqParser[T, U](thisParser: => MultiParser[T], thatParser: => MultiParser[U]) extends MultiParser[~[T, U]] {
        name = "~"

        def apply(in: Input, parserState: ParserState): MultiParseResult[~[T, U]] = {
            val firstResult = thisParser(in, parserState)
            firstResult.seq2(parserState, thatParser)
        }

        def a = thisParser

        def b = thatParser
    }

    class SeqCommitParser[T, U](thisParser: => MultiParser[T], thatParser: => MultiParser[U]) extends SeqParser[T, U](thisParser, thatParser) {
        name = "~!"

        override def apply(in: Input, parserState: ParserState): MultiParseResult[~[T, U]] =
            thisParser(in, parserState).seq2(parserState, (next: Input, fs: FeatureExpr) => thatParser(next, fs).commit)
    }

    class AltParser[T, U >: T](thisParser: => MultiParser[T], alternativeParser: => MultiParser[U]) extends MultiParser[U] {
        name = "|"

        def a = thisParser

        def b = alternativeParser

        def apply(in: Input, parserState: ParserState): MultiParseResult[U] = {
            thisParser(in, parserState).replaceAllFailure(parserState, (fs: FeatureExpr) => alternativeParser(in, fs))
        }
    }

    class MapParser[T, U](thisParser: => MultiParser[T], f: T => U) extends MultiParser[U] {
        name = "map"

        def a = thisParser

        def apply(in: Input, feature: FeatureExpr): MultiParseResult[U] =
            thisParser(in, feature).map(f)
    }

    class MapWithPositionParser[T, U](thisParser: => MultiParser[T], f: T => U) extends MultiParser[U] {
        name = "map"

        def a = thisParser

        def apply(in: Input, feature: FeatureExpr): MultiParseResult[U] = {
            val startPos = in.pos
            val result = thisParser(in, feature).map(f)
            result.mapfr(FeatureExprFactory.True, (_, r) => r match {
                case Success(t, restIn) =>
                    if (t.isInstanceOf[WithPosition])
                        t.asInstanceOf[WithPosition].setPositionRange(startPos, restIn.pos)
                    null
                case _ => null
            })
            result
        }
    }

    abstract class RepParser[T](thisParser: => MultiParser[T]) extends MultiParser[List[Opt[T]]] {
        def a = thisParser

        name = "*"
    }

    class JoinParser[T](thisParser: => MultiParser[T]) extends MultiParser[Conditional[T]] {
        name = "!"

        def a = thisParser

        def apply(in: Input, feature: FeatureExpr): MultiParseResult[Conditional[T]] =
            thisParser(in, feature).join(feature)
    }

    abstract class AtomicParser[T](val kind: String) extends MultiParser[T] {
        name = kind
    }

    abstract class OtherParser[T](thisParser: => MultiParser[T]) extends MultiParser[T] {
        def a = thisParser
    }

    class OptParser[+T](thisParser: => MultiParser[T]) extends MultiParser[Option[T]] {
        name = "opt"

        def a = thisParser

        def apply(in: Input, feature: FeatureExpr): MultiParseResult[Option[T]] =
            (thisParser ^^ (x => Some(x)) | success(None))(in, feature)
    }

    //parser
    abstract class MultiParser[+T] extends ((Input, ParserState) => MultiParseResult[T]) {
        thisParser =>
        protected var name: String = ""

        def named(n: String): this.type = {
            name = n;
            this
        }

        override def toString() = "Parser (" + name + ")"

        /**
         * sequencing is difficult when each element can have multiple results for different features
         * tries to join split parsers as early as possible
         */
        def ~[U](thatParser: => MultiParser[U]): MultiParser[~[T, U]] = new SeqParser(this, thatParser)

        /**
         * non-backtracking sequencing (replace failures by errors)
         */
        def ~![U](thatParser: => MultiParser[U]): MultiParser[~[T, U]] = new SeqCommitParser(this, thatParser)

        /** allows backtracking */
        def ~~[U](thatParser: => MultiParser[U]): MultiParser[~[T, U]] = new SeqParser(this, thatParser)


        /**
         * alternatives in the presence of multi-parsing
         * (no attempt to join yet)
         */
        def |[U >: T](alternativeParser: => MultiParser[U]): MultiParser[U] = new AltParser(this, alternativeParser)

        /**
         * ^^ as in the original combinator parser framework
         */
        def ^^[U](f: T => U): MultiParser[U] = mapWithPosition(f)

        def map[U](f: T => U): MultiParser[U] = new MapParser(this, f)

        def mapWithPosition[U](f: T => U): MultiParser[U] = new MapWithPositionParser(this, f)

        //replace on success
        def ^^^[U](repl: U): MultiParser[U] = mapWithPosition(x => repl)

        /**
         * map and join ASTs (when possible)
         */
        def ^^![U](f: T => U): MultiParser[Conditional[U]] =
            this.mapWithPosition(f).join

        //        def ^^!![U](f: Conditional[T] => Conditional[U]): MultiParser[Conditional[U]] =
        //            this.map(f).join.map(Conditional.combine(_))

        /**
         * join parse results when possible
         */
        def !(): MultiParser[Conditional[T]] = join.named("!")

        def join: MultiParser[Conditional[T]] = new JoinParser(this)

        def changeContext(contextModification: (T, FeatureExpr, TypeContext) => TypeContext): MultiParser[T] =
            new MultiParser[T] {
                def apply(in: Input, feature: FeatureExpr): MultiParseResult[T] =
                    thisParser(in, feature).changeContext(feature, contextModification)
            }.named("__context")

        /**
         * from original framework, sequence parsers, but drop first result
         */
        def ~>[U](thatParser: => MultiParser[U]): MultiParser[U] = {
            thisParser ~ thatParser ^^ {
                (x: T ~ U) => x match {
                    case ~(a, b) => b
                }
            }
        }.named("~>")

        /**
         * combines ~> and ~! (non backtracking and dropping first result)
         */
        def ~!>[U](thatParser: => MultiParser[U]): MultiParser[U] = this ~! thatParser ^^ {
            case a ~ b => b
        }

        def ~~>[U](thatParser: => MultiParser[U]): MultiParser[U] = this ~~ thatParser ^^ {
            case a ~ b => b
        }

        /**
         * from original framework, sequence parsers, but drop last result
         */
        def <~[U](thatParser: => MultiParser[U]): MultiParser[T] = {
            thisParser ~ thatParser ^^ {
                (x: T ~ U) => x match {
                    case ~(a, b) => a
                }
            }
        }.named("<~")

        def <~~[U](thatParser: => MultiParser[U]): MultiParser[T] = {
            thisParser ~~ thatParser ^^ {
                (x: T ~ U) => x match {
                    case ~(a, b) => a
                }
            }
        }.named("<~~")

        /** Returns a parser that repeatedly parses what this parser parses
          *
          * @return rep(this)
          */
        def * = repOpt(this)

        /** Returns a parser that repeatedly parses what this parser parses, interleaved with the `sep' parser.
          * The `sep' parser specifies how the results parsed by this parser should be combined.
          *
          * @return chainl1(this, sep)
          */
        def *[U >: T](sep: => MultiParser[(U, U) => U]) = repSep(this, sep)

        // TODO: improve precedence? a ~ b*(",") = a ~ (b*(","))  should be true

        /** Returns a parser that repeatedly (at least once) parses what this parser parses.
          *
          * @return rep1(this)
          */
        def + = rep1(this)

        /** Returns a parser that optionally parses what this parser parses.
          *
          * @return opt(this)
          */
        def ? = opt(this)

    }

    /**
     * opt (and helper functions) as in the original combinator parser framework
     * (x)?
     */
    def opt[T](p: => MultiParser[T]) = new OptParser[T](p)


    /**
     * straightforward implementation but computationally expensive without tail-call optimization,
     * therefore use iterative implementation repPlain instead
     * @param p
     * @return
     */
    def repRecursive[T](p: => MultiParser[T]): MultiParser[List[T]] =
        opt(p ~ repRecursive(p)) ^^ {
            case Some(~(x, list: List[_])) => List(x) ++ list
            case None => List()
        }

    /**
     * normal repetition, 0..n times (x)*
     *
     * may return alternative lists. a list is sealed if parser p cannot
     * parse an additional entry. parsing continues on unsealed lists
     * until all lists are sealed
     *
     * @param p
     * @return
     */
    def repPlain[T](p: => MultiParser[T]): MultiParser[List[T]] = new MultiParser[List[T]] {

        private case class Sealable[T](val isSealed: Boolean, val list: List[T])

        private def seal(list: List[T]) = Sealable(true, list)

        private def unsealed(list: List[T]) = Sealable(false, list)

        private def anyUnsealed(parseResult: MultiParseResult[Sealable[T]]) =
            parseResult.exists(!_.isSealed)

        def apply(in: Input, parserState: ParserState): MultiParseResult[List[T]] = {
            val p_ = opt(p) ^^ {
                case Some(x) =>
                    unsealed(List(x))
                case None =>
                    seal(Nil)
            }
            var res: MultiParseResult[Sealable[T]] = p_(in, parserState)
            while (anyUnsealed(res)) {
                res = res.seqAllSuccessful(parserState,
                    (fs, x) =>
                        if (x.result.isSealed)
                            x // do not do anything on sealed lists
                        else
                        // extend unsealed lists with the next result (if there is no next result, seal the list)
                            x.seq(fs, opt(p)(x.next, fs)).map({
                                case slist ~ Some(x) =>
                                    /* Appending to the tail would take linear time, and building a list that way
<<<<<<< HEAD
                * would take quadratic time; therefore, add x to the head and remember to reverse the list at the end. */
=======
                  * would take quadratic time; therefore, add x to the head and remember to reverse the list at the end. */
>>>>>>> de2c6c87
                                    unsealed(x +: slist.list)
                                case slist ~ None =>
                                    seal(slist.list)
                            }))
            }
            //return all sealed lists
            res.map(_.list.reverse)
        }
    }


    /** joins two optList with two special features:
      *
      * common elements at the end of the list (eq) are joined (they originated from replication in ~)
      *
      * if the first element of both lists is the same (==) they are joined as well. this originates
      * from parsing elements after optional elements twice (e.g., 2 in "1_A 2")
      *
      * this is a heuristic to reduce the size of the produced AST. it does not affect correctness
      *
      * feature may be used and is conjuncted to all elements on list inA and (inA.each.and(feature))
      * and negated to inB (inB.each.and(feature.note))
      *
      * Note the checks for satisfiability are necessary as long as we allow crosstree joins, because:
      * During a split we simply replicate all previous entries, which may include entires that
      * are actually not allowed in that branch. We do not filter right away, because it is probably
      * faster to join the entire list again, and there it does not matter that it was temporarily invalid.
      * However, wenn we perform crosstree joins, invalid entries suddenly can matter and should be filtered.
      * (This indicates potential inefficienties where we actually perform replication in the AST)
      *
      *
      * Not a problem!: check whether there can be problems due to comparing two AST nodes. if a list produces
      * several equal AST nodes, can joinLists swallow some of them?
      *
      * nonprivate only for test cases
      */
    protected def joinOptLists[T](al: List[Opt[T]], bl: List[Opt[T]], feature: FeatureExpr): List[Opt[T]] = {
        var a: List[Opt[T]] = al
        var b: List[Opt[T]] = bl
        var result: List[Opt[T]] = Nil

        while (!(a.isEmpty && b.isEmpty)) {
            if (a eq b) {
                return result.reverse ++ a
            }

            //check for identity first, because its faster
            if (!a.isEmpty && !b.isEmpty &&
                ((a.head.entry.asInstanceOf[AnyRef] eq b.head.entry.asInstanceOf[AnyRef]) || (a.head.entry == b.head.entry))) {

                //                assert((a.head.feature and feature).isSatisfiable(featureModel))
                //                assert((b.head.feature andNot feature).isSatisfiable(featureModel))

                val newCondition = (a.head.feature and feature) or (b.head.feature andNot feature)
                if (newCondition.isSatisfiable(featureModel))
                    result = Opt(newCondition, a.head.entry) :: result
                a = a.tail
                b = b.tail
            } else if (a.size > b.size) {
                //                assert((a.head.feature and feature).isSatisfiable(featureModel))
                if ((a.head.feature and feature).isSatisfiable(featureModel))
                    result = a.head.and(feature) :: result
                a = a.tail
            } else {
                //                assert((b.head.feature andNot feature).isSatisfiable(featureModel))
                if ((b.head.feature andNot feature).isSatisfiable(featureModel))
                    result = b.head.andNot(feature) :: result
                b = b.tail
            }

        }

        return result.reverse
    }

    /**
     * second attempt to implement repOpt
     *
     * it uses the following mechanism: it parses a single subexpression (p) at a time
     * if there are multiple results, it only resumes the result which has consumed fewest tokens
     * so far. after each step it tries to join parser branches.
     * the intuition is that after splitting, we parse branches in a regular fashion to
     * increase the chances for joins.
     *
     * drawback: currently the first expression after an optional expression is parsed twice:
     * 1_A, 2 3 will be parsed as [Opt(A, 1), Opt(!A, 2), Opt(A, 2), 3]
     *
     *
     * @param p
     * @return
     */
    def repOpt[T](p: => MultiParser[T], productionName: String = ""): MultiParser[List[Opt[T]]] = new RepParser[T](p) {

        //sealable is only used to enforce correct propagation of token positions in joins (which might not be ensured with fails)
        private case class Sealable(isSealed: Boolean, resultList: List[Opt[T]])

        //join anything, data does not matter, only position in tokenstream
        private def join(ctx: FeatureExpr, res: MultiParseResult[Sealable]): MultiParseResult[Sealable] = {
            val joinedRes: MultiParseResult[Conditional[Sealable]] = res.join(ctx)

            joinedRes.map(_.flatten(flattenConditionalSealable))
        }

        private def flattenConditionalSealable(f: FeatureExpr, a: Sealable, b: Sealable): Sealable =
            Sealable(a.isSealed && b.isSealed, joinOptLists(a.resultList, b.resultList, f))


        private def anyUnsealed(parseResult: MultiParseResult[Sealable]) =
            parseResult.exists(!_.isSealed)

        def apply(in: Input, ctx: ParserState): MultiParseResult[List[Opt[T]]] = {
            //parse token
            // convert alternative results into optList
            //but keep next entries
            var res: MultiParseResult[Sealable] = Success(Sealable(false, List()), in)

            //while not all result failed
            while (anyUnsealed(res)) {
                //parse token (in shortest not-failed result)
                //convert to optList
                var nextTokenOffset: Int =
                    res.toList(ctx).foldLeft(Integer.MAX_VALUE)((_, _) match {
                        case (x, (f, Success(t, next))) => if (t.isSealed) x else min(x, next.offset)
                        case (x, _) => x
                    })

                val res0 = res;
                res = res.seqAllSuccessful(ctx,
                    (ctx, lastSuccess) =>
                    //only extend the firstmost unsealed result
                        if (lastSuccess.result.isSealed || lastSuccess.next.offset != nextTokenOffset)
                            lastSuccess
                        else {
                            //try performance heuristic A first
                            applyStrategyA(lastSuccess.nextInput, ctx) match {
                                case Some((result, next)) =>
                                    Success(Sealable(false, result :: lastSuccess.result.resultList), next)
                                case None =>
                                    //default case, use normal mechanism
                                    // extend unsealed lists with the next result (if there is no next result, seal the list)
                                    val newResult = lastSuccess.seq2(ctx, opt(p))
                                    newResult map {
                                        case Sealable(_, resultList) ~ Some(t) => {
                                            if (debugOutput && productionName == "externalDef")
                                                println("next externalDef @ " + lastSuccess.next.first.getPosition) //+"   "+t+"/"+f)
                                            Sealable(false, Opt(True, t) :: resultList) //opt true, because it will be qualified anywhen when joining
                                        }
                                        case Sealable(_, resultList) ~ None => Sealable(true, resultList)
                                    }
                            }
                        })
                //aggressive joins
                val res2 = join(ctx, res)

                //                if (!check(res2)){
                //                    println(res0)
                //                    res=join(ctx,res);
                //                    assert(false)
                //                }
                res = res2
                //                if (productionName == "externalDef")
                //                    println("after join\n" + debug_printResult(res, 0))
            }
            //return all sealed lists
            res.map(_.resultList.reverse)
        }

        private def check(r: MultiParseResult[Sealable]) = r match {
            case Success(seal, next) =>
                check2(seal.resultList)
            case _ => true
        }

        private def check2(l: List[Opt[T]]): Boolean = {
            val knownExternals = new java.util.IdentityHashMap[T, FeatureExpr]();

            for (Opt(f, ext) <- l) {

                if (!knownExternals.containsKey(ext)) {
                    knownExternals.put(ext, f);
                } else {
                    val priorFexpr = knownExternals.get(ext)

                    if (!(f mex priorFexpr).isTautology(featureModel))
                        return false
                    //assert(false,"!"+priorFexpr + " mex "+f+" in "+ext )

                    knownExternals.put(ext, f or priorFexpr)
                }
            }
            true
        }

        private def debug_printResult(res: MultiParseResult[Sealable], indent: Int): String =
            (" " * indent * 2) + "- " + (res match {
                case SplittedParseResult(f, a, b) =>
                    "V " + f + "\n" + debug_printResult(a, indent + 1) + debug_printResult(b, indent + 1)
                case Success(t, in) => "S " + t.isSealed + " " + in.pos + "\n"
                case NoSuccess(msg, in, _) => "F " + in.pos + " - " + msg + "\n"
            })

        /**
         * performance heuristic 1: parse the next statement with the annotation of the next token.
         * if it yields a unique result before the next token that would be parsed
         * with the alternative (split) parser, then this is the only result we need
         * to care about
         *
         * will work in the common case that the entire entry is annotated and
         * is not interleaved with other annotations
         *
         * XXX this probably conflicts with the greedy approach of skipping tokens already in next
         * therefore this strategy might apply in significantly less cases than it could
         */
        def applyStrategyA(in0: Input, ctx: ParserState): Option[(Opt[T], Input)] = {
            val firstFeature = in0.first.getFeature
            if (!featureSolverCache.implies(ctx, firstFeature) && !featureSolverCache.mutuallyExclusive(ctx, firstFeature)) {
                val parseResult = p(in0, ctx.and(firstFeature))
                parseResult match {
                    case Success(result, next) =>
                        if (next.offset <= in0.skipHidden(ctx.and(firstFeature.not), featureSolverCache).offst)
                            Some(Opt(ctx.and(firstFeature), result): Opt[T], next)
                        else
                            None
                    case _ => None
                }
            } else
                None
        }

    }.named("repOpt-" + productionName)


    /**
     * repeated parsing, at least once (result may not be the empty list)
     * (x)+
     */
    def rep1[T](p: => MultiParser[T]): MultiParser[List[Opt[T]]] =
        p ~ repOpt(p) ^^ {
            case x ~ list => Opt(FeatureExprFactory.True, x) :: list
        }

    /**
     * returns failure when list is empty
     */
    def nonEmpty[T](p: => MultiParser[List[T]]): MultiParser[List[T]] = new OtherParser[List[T]](p) {
        def apply(in: Input, feature: FeatureExpr): MultiParseResult[List[T]] = {
            p(in, feature).seqAllSuccessful(feature,
                (fs: FeatureExpr, x: Success[List[T]]) =>
                    if (x.result.isEmpty)
                        Failure("empty list", x.nextInput, List())
                    else
                        x)
        }
    }.named("nonEmpty")

    /**
     * returns failure when list is empty
     * considers all elements of an optList and returns failure for all conditions where the optList is empty
     *
     * filter can be used to ignore certain kinds of elements. only elements that pass the filter are counted.
     */
    def alwaysNonEmpty[T](p: => MultiParser[List[Opt[T]]], filterE: T => Boolean = (x: T) => true): MultiParser[List[Opt[T]]] = new OtherParser[List[Opt[T]]](p) {
        def apply(in: Input, feature: FeatureExpr): MultiParseResult[List[Opt[T]]] = {
            val t = p(in, feature)
            t.seqAllSuccessful(feature,
                (fs: FeatureExpr, x: Success[List[Opt[T]]]) => {
                    val nonEmptyCondition = x.result.filter(x => filterE(x.entry)).map(_.feature).foldLeft(FeatureExprFactory.False)(_ or _)
                    def error = Failure("empty list", x.nextInput, List())
                    if ((fs implies nonEmptyCondition).isTautology())
                        x
                    else if ((fs and nonEmptyCondition).isContradiction())
                        error
                    else
                        SplittedParseResult(nonEmptyCondition, x, error)
                })
        }
    }.named("nonEmpty")

    /**
     * repetitions 1..n with separator
     *
     * for the pattern
     * p ~ (separator ~ p)*
     */
    def rep1Sep[T, U](p: => MultiParser[T], separator: => MultiParser[U]): MultiParser[List[Opt[T]]] =
        p ~ repOpt(separator ~> p) ^^ {
            case r ~ l => Opt(FeatureExprFactory.True, r) :: l
        }

    /**
     * repetitions 0..n with separator
     *
     * for the pattern
     * [p ~ (separator ~ p)*]
     */
    def repSep[T, U](p: => MultiParser[T], separator: => MultiParser[U]): MultiParser[List[Opt[T]]] = {
        val r: MultiParser[List[Opt[T]]] = opt(rep1Sep(p, separator)) ^^ {
            case Some(l) => l;
            case None => List()
        }
        val jr: MultiParser[Conditional[List[Opt[T]]]] = r.join
        jr ^^ {
            _.flatten[List[Opt[T]]]((f, a, b) => joinOptLists(a, b, f))
        }
    }

    /** see repSepOptIntern, consumes tailing separator(!) **/
    def repSepOpt[T](p: => MultiParser[T], separator: => MultiParser[Elem], productionName: String = ""): MultiParser[List[Opt[T]]] =
        repSepOptIntern(true, p, separator, productionName) ^^ (_._1)

    /** see repSepOptIntern, consumes tailing separator(!) **/
    def rep1SepOpt[T](p: => MultiParser[T], separator: => MultiParser[Elem], productionName: String = ""): MultiParser[List[Opt[T]]] =
        repSepOptIntern(false, p, separator, productionName) ^^ (_._1)


    /**
     * this is a performance optimization of repSep that avoids the exponential complexity
     * of repSep in case of misaligned (undisciplined) annotations, which are quite common
     * in certain lists of some language
     *
     * this parser has a number of serious restrictions, check if they apply:
     * - may only use a single token as a separator
     * - separators are not part of the output of this parser
     * - and most importantly: consumes all tailing separators
     *
     * It returns a list of parsed elements and a feature expression that describes
     * in which variants a tailing separator was found and consumed. In case
     * the separator can match different kinds of tokens, it is not stored what
     * kind of tailing token was consumed under which condition. If this is a problem
     * do not use repSepOpt!
     *
     */
    def repSepOptIntern[T](firstOptional: Boolean, p: => MultiParser[T], separator: => MultiParser[Elem], productionName: String = "") = new MultiParser[(List[Opt[T]], FeatureExpr)] {
        thisParser =>

        //sealable is only used to enforce correct propagation of token positions in joins (which might not be ensured with fails)
        private case class Sealable(isSealed: Boolean, resultList: List[Opt[T]], freeSeparator: FeatureExpr)

        //join anything, data does not matter, only position in tokenstream
        private def join(ctx: FeatureExpr, res: MultiParseResult[Sealable]) =
            res.join(ctx).map(_.flatten(joinSealable))

        private def joinSealable(f: FeatureExpr, a: Sealable, b: Sealable) =
            Sealable(a.isSealed && b.isSealed, joinOptLists(a.resultList, b.resultList, f), (a.freeSeparator) and (b.freeSeparator))

        //        private def flattenConditionalSealable(r:Co)
        //XXX a.freesep OR a.freesep is incorrect. is AND sufficient?

        private def anyUnsealed(parseResult: MultiParseResult[Sealable]) =
            parseResult.exists(!_.isSealed)

        def apply(in: Input, ctx: ParserState): MultiParseResult[(List[Opt[T]], FeatureExpr)] = {
            var res: MultiParseResult[Sealable] = Success(Sealable(false, List(), ctx), in)

            //while not all result failed
            while (anyUnsealed(res)) {
                //parse token (in shortest not-failed result)
                //convert to optList
                val nextTokenOffset: Int =
                    res.toList(ctx).foldLeft(Integer.MAX_VALUE)((_, _) match {
                        case (x, (f, Success(t, next))) => if (t.isSealed) x else min(x, next.offset)
                        case (x, _) => x
                    })

                //try to parse separator first
                res = res.seqAllSuccessful(ctx,
                    (fs, x) =>
                    //only extend the firstmost unsealed result
                        if (x.result.isSealed || x.next.offset != nextTokenOffset)
                            x
                        else {
                            //no split parsing for separators, just look at the next token
                            val nextToken = x.next.skipHidden(fs, featureSolverCache)
                            //checking the implication is not necessary technically, but used
                            //for optimization to avoid growing formula when all tokens have the same condition
                            val parsingCtx =
                                if (featureSolverCache.implies(fs, nextToken.first.getFeature))
                                    fs
                                else fs and (nextToken.first.getFeature)
                            val nextSep = separator(nextToken, parsingCtx)
                            if (nextSep.isInstanceOf[Success[_]]) {
                                val freeSepBefore = x.result.freeSeparator
                                //consume token only if not two subsequent separators, otherwise seal list
                                if (featureSolverCache.mutuallyExclusive(freeSepBefore, parsingCtx))
                                    Success(Sealable(x.result.isSealed, x.result.resultList, freeSepBefore or parsingCtx), nextToken.rest)
                                else
                                    Success(Sealable(true, x.result.resultList, freeSepBefore), nextToken)
                            } else
                                x
                        }
                )

                res = res.seqAllSuccessful(ctx,
                    (fs, x) =>
                    //only extend the firstmost unsealed result
                        if (x.result.isSealed || x.next.offset != nextTokenOffset)
                            x
                        else {
                            //try performance heuristic A first
                            applyStrategyA(x.nextInput, fs) match {
                                case Some((result, next)) =>
                                    Success(Sealable(false, result :: x.result.resultList, x.result.freeSeparator andNot (result.feature)), next)
                                case None =>
                                    //default case, use normal mechanism
                                    // extend unsealed lists with the next result (if there is no next result, seal the list)
                                    x.seq(fs, opt(p)(x.next, fs)).mapfr(fs, (f, r) => r match {
                                        case Success(Sealable(_, resultList, openSep) ~ Some(t), in) => {
                                            //requires separator first
                                            // XXX (might be more efficient to check before actually parsing, but unclear whether this works for split parse results)
                                            if (featureSolverCache.implies(f, openSep))
                                                Success(Sealable(false, Opt(f, t) :: resultList, openSep andNot f), in)
                                            else
                                                Success(Sealable(true, resultList, openSep), x.nextInput)
                                        }
                                        case Success(Sealable(_, resultList, openSep) ~ None, in) => Success(Sealable(true, resultList, openSep), in)
                                        case e: NoSuccess => e
                                    })
                            }
                        })
                //aggressive joins
                res = join(ctx, res)
            }
            //return all sealed lists
            val result: MultiParseResult[(List[Opt[T]], FeatureExpr)] = res.map(sealable => (sealable.resultList.reverse, sealable.freeSeparator))
            if (!firstOptional)
                result.mapfr(ctx, (f, r) => r match {
                    //XXX ChK: the following is an incorrect approximation and the lower code should be used, but reduces performance significantly
                    case Success((l, f), next) if (l.isEmpty) => Failure("empty list (" + productionName + ")", next, List())
                    //		    case e@Success((l, f), next) => {
                    //                       val nonEmptyCondition = l.foldRight(FeatureExprFactory.False)(_.feature or _)
                    //                       lazy val failure = Failure("empty list (" + productionName + ")", next, List())
                    //                       if (nonEmptyCondition.isTautology(featureModel)) e
                    //                       else if (nonEmptyCondition.isContradiction(featureModel)) failure
                    //                       else SplittedParseResult(nonEmptyCondition, e, failure)
                    //                   }
                    case e => e
                })
            else
                result
        }

        /**
         * performance heuristic 1: parse the next statement with the annotation of the next token.
         * if it yields a unique result before the next token that would be parsed
         * with the alternative (split) parser, then this is the only result we need
         * to care about
         *
         * will work in the common case that the entire entry is annotated and
         * is not interleaved with other annotations
         *
         * XXX this probably conflicts with the greedy approach of skipping tokens already in next
         * therefore this strategy might apply in significantly less cases than it could
         */
        def applyStrategyA(in0: Input, ctx: ParserState): Option[(Opt[T], TokenReader[Elem, TypeContext])] = {
            val firstFeature = in0.first.getFeature
            if (!featureSolverCache.implies(ctx, firstFeature) && !featureSolverCache.mutuallyExclusive(ctx, firstFeature)) {
                val parseResult = p(in0, ctx.and(firstFeature))
                parseResult match {
                    case Success(result, next) =>
                        if (next.offset <= in0.skipHidden(ctx.and(firstFeature.not), featureSolverCache).offst)
                            Some(Opt(ctx.and(firstFeature), result): Opt[T], next)
                        else None
                    case _ => None
                }
            } else
                None
        }

        //        /**turns a parse result with a conditional tailing separators into two parse results, indicating whther
        //         * there is a trailing separator */
        //        def hasTrailingSeparator(result: MultiParseResult[(List[Opt[T]], FeatureExpr)]): MultiParseResult[(List[Opt[T]], Boolean)] = {
        //            result.mapfr(FeatureExprFactory.True,
        //                //(FeatureExpr, ParseResult[T]) => ParseResult[U]
        //                (f, result) => result match {
        //                    case Success((r, f), in) =>
        //                        if (f.isBase) Success((r, true), in)
        //                        else if (f.isDead) Success((r, false), in)
        //                        else SplittedParseResult(f, Success((r, true), in), Success((r, false), in))
        //                    case e: Failure => e
        //                }
        //            )
        //        }
        //
        //        def sep_~[U](thatParser: => MultiParser[Option[U]]): MultiParser[~[List[Opt[T]], Option[U]]] = new MultiParser[~[List[Opt[T]], Option[U]]] {
        //            override def apply(in: Input, parserState: ParserState): MultiParseResult[~[List[Opt[T]], Option[U]]] = {
        //                val firstResult = hasTrailingSeparator(thisParser(in, parserState))
        //                firstResult.seqAllSuccessful(parserState, (fs, x) => {
        //                    val secondResult = if (x.result._2) thatParser(x.next, fs)
        //                    else Success(None, x.nextInput)
        //                    x.seq(fs, secondResult).map({case a ~ b => new ~(a._1, b)})
        //                })
        //            }
        //        }

    }.named("repSepOpt-" + productionName)


    /**
     * replace optional list by (possibly empty) list
     */
    def optList[T](p: => MultiParser[List[T]]): MultiParser[List[T]] =
        opt(p) ^^ {
            case Some(l) => l;
            case None => List()
        }

    /**
     * represent optional element either by singleton list or by empty list
     */
    def opt2List[T](p: => MultiParser[T]): MultiParser[List[T]] =
        opt(p) ^^ {
            _.toList
        }

    /**
     * parses using p, but only returns either success or no-success and(!)
     * does not proceed the input stream (for successful entries)
     */
    def lookahead[T](p: => MultiParser[T]): MultiParser[Any] = new MultiParser[Any] {
        def apply(in: Input, parserState: ParserState): MultiParseResult[Any] = {
            p(in, parserState).seqAllSuccessful(parserState,
                (fs: FeatureExpr, x: Success[T]) => Success("lookahead", in))
        }
    }

    def fail[T](msg: String): MultiParser[T] =
        new MultiParser[T] {
            def apply(in: Input, fs: FeatureExpr) = Failure(msg, in, List())
        }

    def failc[T](msg: String): MultiParser[Conditional[T]] =
        new MultiParser[Conditional[T]] {
            def apply(in: Input, fs: FeatureExpr) = Failure(msg, in, List())
        }

    def success[T](v: T) =
        MultiParser {
            (in: Input, fs: FeatureExpr) => Success(v, in)
        }

    def MultiParser[T](f: (Input, FeatureExpr) => MultiParseResult[T]): MultiParser[T] =
        new MultiParser[T] {
            def apply(in: Input, fs: FeatureExpr) = f(in, fs)
        }

    def matchInput(p: (Elem, FeatureExpr, TypeContext) => Boolean, kind: String) = new AtomicParser[Elem](kind) {
        private def err(e: Option[Elem], ctx: TypeContext) = errorMsg(kind, e, ctx)

        //        @tailrec
        def apply(in: Input, context: FeatureExpr): MultiParseResult[Elem] = {
            val parseResult: MultiParseResult[(Input, Elem)] = next(in, context)
            parseResult.mapfr(context, {
                case (feature, Success(resultPair, inNext)) =>
                    if (p(resultPair._2, feature, in.context)) {
                        //consumed one token
                        resultPair._2.countSuccess(feature)
                        Success(resultPair._2, inNext)
                    }
                    else {
                        resultPair._2.countFailure
                        Failure(err(Some(resultPair._2), in.context), resultPair._1, List())
                    }
                case (_, f: NoSuccess) => f
            }).joinNoSuccess
        }
    }.named("matchInput " + kind)

    private val next: MultiParser[(Input, Elem)] = new MultiParser[(Input, Elem)] {

        var cache_in: Input = null
        var cache_ctx: FeatureExpr = null
        var cache_value: MultiParseResult[(Input, Elem)] = null

        def apply(in: Input, context: FeatureExpr): MultiParseResult[(Input, Elem)] = {
            if (!((in eq cache_in) && (context eq cache_ctx))) {
                cache_in = in
                cache_ctx = context
                cache_value = getNext(in, context)
            }
            cache_value
        }

        @tailrec
        def getNext(in: Input, context: FeatureExpr): MultiParseResult[(Input, Elem)] = {
            if (in.atEnd)
                Failure(errorMsg("EOF", None, in.context), in, List())
            else {
                val tokenPresenceCondition = in.first.getFeature
                if (featureSolverCache.implies(context, tokenPresenceCondition))
                //always parsed in this context (and greedily skip subsequent ignored tokens)
                    Success((in, in.first), in.rest.skipHidden(context, featureSolverCache))
                else if (featureSolverCache.mutuallyExclusive(context, tokenPresenceCondition))
                //never parsed in this context
                    getNext(in.rest.skipHidden(context, featureSolverCache), context)
                else {
                    //token sometimes parsed in this context -> split parser
                    in.first.countSplit
                    splitParser(in, context)
                }
            }
        }

        private def splitParser(in: Input, context: FeatureExpr): MultiParseResult[(Input, Elem)] = {
            val feature = in.first.getFeature
            val ctxAndFeat = context.and(feature)
            assert(featureSolverCache.implies(ctxAndFeat, feature))
            val r1 = getNext(in, ctxAndFeat)

            val ctxAndNotFeat = context.and(feature.not)
            assert(featureSolverCache.mutuallyExclusive(ctxAndNotFeat, feature))
            val r2 = getNext(in, ctxAndNotFeat)

            DebugSplitting("split at \"" + in.first.getText + "\" at " + in.first.getPosition + " from " + context + " with " + feature)
            SplittedParseResult(feature, r1, r2)
        }
    }.named("next")


    def token(kind: String, p: Elem => Boolean) = tokenWithContext(kind, (e, _, _) => p(e))

    def tokenWithContext(kind: String, p: (Elem, FeatureExpr, TypeContext) => Boolean) = matchInput(p, kind)

    private
    def errorMsg(kind: String, inEl: Option[Elem], ctx: TypeContext): String =
        (if (!inEl.isDefined) "reached EOF, " else "found \"" + inEl.get.getText + "\", ") + "but expected \"" + kind + "\""

    // +" -- "+ctx

    /**
     *
     * Note:
     * TypeContext is an object that can be passed during parsing
     * it is not the feature expression of the current parser/result (which is only encoded
     * as feature in SplitParseResult)
     *
     * It is currently used for C to pass an object that contains all defined Types
     */
    sealed abstract class MultiParseResult[+T] {
        def seqAllSuccessful[U](context: FeatureExpr, f: (FeatureExpr, Success[T]) => MultiParseResult[U]): MultiParseResult[U]

        def seq2[U](context: FeatureExpr, p: (Input, FeatureExpr) => MultiParseResult[U]): MultiParseResult[~[T, U]]

        def replaceAllFailure[U >: T](context: FeatureExpr, f: FeatureExpr => MultiParseResult[U]): MultiParseResult[U]

        def map[U](f: T => U): MultiParseResult[U]

        def mapf[U](feature: FeatureExpr, f: (FeatureExpr, T) => U): MultiParseResult[U]

        def mapfr[U](feature: FeatureExpr, f: (FeatureExpr, ParseResult[T]) => MultiParseResult[U]): MultiParseResult[U]

        /**
         * joins as far as possible. joins all successful ones but maintains partially successful results.
         * keeping partially unsucessful results is necessary to consider multiple branches for an alternative on ASTs
         **/
        def join(parserContext: FeatureExpr): MultiParseResult[Conditional[T]]

        def joinTree(parserContext: FeatureExpr): MultiParseResult[Conditional[T]]

        def joinCrosstree(parserContext: FeatureExpr): MultiParseResult[Conditional[T]]

        def expectOneResult: ParseResult[T] =
            this match {
                case s@Success(_, _) => s
                case s@NoSuccess(_, _, _) => s
                case SplittedParseResult(f, a, b) => Error("Unsuccessful join " + f + ": " + a + " / " + b, null, List())
            }

        def joinNoSuccess(): MultiParseResult[T]

        def allFailed: Boolean

        def exists(predicate: T => Boolean): Boolean

        /**
         * toList recursively flattens the tree structure and creates resulting feature expressions
         */
        def toList(baseFeatureExpr: FeatureExpr): List[(FeatureExpr, ParseResult[T])]

        def toErrorList: List[Error]

        def changeContext(ctx: FeatureExpr, contextModification: (T, FeatureExpr, TypeContext) => TypeContext): MultiParseResult[T]

        //replace all failures by errors (non-backtracking!)
        def commit: MultiParseResult[T]
    }

    /**
     * split into two parse results (all calls are propagated to the individual results)
     * @author kaestner
     */
    case class SplittedParseResult[+T](feature: FeatureExpr, resultA: MultiParseResult[T], resultB: MultiParseResult[T]) extends MultiParseResult[T] {
        def seqAllSuccessful[U](context: FeatureExpr, f: (FeatureExpr, Success[T]) => MultiParseResult[U]): MultiParseResult[U] = {
            SplittedParseResult(feature, resultA.seqAllSuccessful(context.and(feature), f), resultB.seqAllSuccessful(context.and(feature.not), f))
        }

        def seq2[U](context: FeatureExpr, thatParser: (Input, FeatureExpr) => MultiParseResult[U]): MultiParseResult[~[T, U]] =
            SplittedParseResult[~[T, U]](feature, resultA.seq2(context and feature, thatParser), resultB.seq2(context andNot feature, thatParser))

        def replaceAllFailure[U >: T](context: FeatureExpr, f: FeatureExpr => MultiParseResult[U]): MultiParseResult[U] = {
            SplittedParseResult(feature, resultA.replaceAllFailure(context.and(feature), f), resultB.replaceAllFailure(context.and(feature.not), f))
        }

        def map[U](f: T => U): MultiParseResult[U] =
            SplittedParseResult(feature, resultA.map(f), resultB.map(f))

        def mapf[U](inFeature: FeatureExpr, f: (FeatureExpr, T) => U): MultiParseResult[U] =
            SplittedParseResult(feature, resultA.mapf(inFeature and feature, f), resultB.mapf(inFeature and (feature.not), f))

        def mapfr[U](inFeature: FeatureExpr, f: (FeatureExpr, ParseResult[T]) => MultiParseResult[U]): MultiParseResult[U] = {
            val newResultA = resultA.mapfr(inFeature and feature, f)
            val newResultB = resultB.mapfr(inFeature and (feature.not), f)
            if ((newResultA eq resultA) && (newResultB eq resultB))
                this.asInstanceOf[MultiParseResult[U]]
            else
                SplittedParseResult(feature, newResultA, newResultB)
        }

        def join(parserContext: FeatureExpr): MultiParseResult[Conditional[T]] = joinCrosstree(parserContext)

        /**
         * joinCrosstree is an aggressive join algorithm that joins any joinable elements in the tree
         *
         * the algorithm works at follows: it starts bottom up, so that at any point during joining
         * there are no join opportunaties left within only the left or right branch of a split. joining
         * is only performed between pairs of elements, one from the left branch and and one from the right branch
         *
         * for each element in the left branch, we search whether there is a joinable element in the right
         * branch. if there is, we create a new parent SplittedParseResult with the joined result, and subsequently
         * prune both original entries from the tree (each removing the direct parent SplittedParseResult node)
         */
        def joinCrosstree(parserContext: FeatureExpr): MultiParseResult[Conditional[T]] = {
            def performJoin(featureA: FeatureExpr, a: ParseResult[Conditional[T]], b: ParseResult[Conditional[T]]): Option[ParseResult[Conditional[T]]] = (a, b) match {
                case (sA@Success(rA: Conditional[_], inA), sB@Success(rB: Conditional[_], inB)) => {
                    if (isSamePosition(parserContext, inA, inB)) {
                        val r = createChoiceC(featureA, rA.asInstanceOf[Conditional[T]], rB.asInstanceOf[Conditional[T]])
                        val pos = firstOf(inA, inB)
                        Some(Success(r, pos))
                    } else
                        None
                }
                //                //both not sucessful
                //                case (nA@NoSuccess(mA, inA, iA), nB@NoSuccess(mB, inB, iB)) => {
                //                    Some(Failure("joined error", inA, List(nA, nB)))
                //                }
                //partially successful
                case (a, b) => None
            }



            val left = resultA.joinCrosstree(parserContext and feature)
            val right = resultB.joinCrosstree(parserContext and (feature.not))
            var result = SplittedParseResult(feature, left, right)

            //implementation note: features local from here. does not make a difference for local rewrites, but keeps rewritten formulas shorter
            val leftResults: List[(FeatureExpr, ParseResult[Conditional[T]])] = left.toList(feature)
            val rightResults: List[(FeatureExpr, ParseResult[Conditional[T]])] = right.toList(feature.not)

            //compare every entry from the left with every entry from the right to find join candidates
            var toPruneList: List[ParseResult[Conditional[T]]] = List()
            for (lr <- leftResults; rr <- rightResults) {
                val joined: Option[ParseResult[Conditional[T]]] = performJoin(lr._1, lr._2, rr._2)
                if (joined.isDefined) {
                    result = SplittedParseResult(lr._1 or (rr._1), joined.get, result)
                    toPruneList = lr._2 :: rr._2 :: toPruneList
                }
            }
            prune(result, toPruneList)
        }

        private def isSamePosition(parserContext: FeatureExpr, inA: TokenReader[Elem, TypeContext], inB: TokenReader[Elem, TypeContext]): Boolean = {
            if (inA.offset == inB.offset) return true;
            val nextA = inA.skipHidden(parserContext and feature, featureSolverCache)
            val nextB = inB.skipHidden(parserContext and (feature.not), featureSolverCache)
            return nextA.offset == nextB.offset
        }

        private def firstOf(inA: TokenReader[Elem, TypeContext], inB: TokenReader[Elem, TypeContext]) =
            (if (inA.offst < inB.offst) inB else inA).setContext(joinContext(inA.context, inB.context))

        //don't create a choice when both branches are the same
        private def createChoice[T](f: FeatureExpr, a: T, b: T): Conditional[T] = createChoiceC(f, One(a), One(b))

        private def createChoiceC[T](f: FeatureExpr, a: Conditional[T], b: Conditional[T]): Conditional[T] = if (a == b) a else Choice(f, a, b)

        //removes entries from the tree
        private def prune[U >: T](tree: MultiParseResult[Conditional[U]], pruneList: List[ParseResult[Conditional[U]]]): MultiParseResult[Conditional[U]] =
            if (pruneList.isEmpty) tree
            else tree match {
                case SplittedParseResult(f, a, b) => {
                    val pa = prune(a, pruneList)
                    val pb = prune(b, pruneList)
                    if (pruneList exists (_ eq pa)) pb
                    else if (pruneList exists (_ eq pb)) pa
                    else SplittedParseResult(f, pa, pb)
                }
                case p => p
            }

        /**
         * joinTree is a non-aggressive join algorithm that only joins siblings in the tree, but does
         * not perform cross-tree joins. the advantage is that the algorithm is simple and quick,
         * the disadvantage is that it misses opportunaties for joins
         */
        def joinTree(parserContext: FeatureExpr): MultiParseResult[Conditional[T]] = {
            //do not skip ahead, important for repOpt
            (resultA.joinTree(parserContext and feature), resultB.joinTree(parserContext and (feature.not))) match {
                //both successful
                case (sA@Success(rA, inA), sB@Success(rB, inB)) => {
                    if (isSamePosition(parserContext, inA, inB)) {
                        Success(createChoiceC(feature, rA, rB), firstOf(inA, inB))
                    } else
                        SplittedParseResult(feature, sA, sB)
                }

                /**
                 * foldtree (heuristic for earlier joins, when treelike joins not possible)
                 * used for input such as <_{A&B} <_{A&!B} >_{A} x_{!A}
                 * which creates a parse tree SPLIT(A&B, <>, SPLIT(A&!B, <>, x))
                 * of which the former two can be merged. (occurs in expanded Linux headers...)
                 */
                case (sA@Success(rA, inA), sB@SplittedParseResult(innerFeature, Success(rB, inB), otherParseResult@_)) => {
                    if (isSamePosition(parserContext, inA, inB)) {
                        DebugSplitting("joinT at \"" + inA.first.getText + "\" at " + inA.first.getPosition + " from " + feature)
                        SplittedParseResult(
                            parserContext and (feature or innerFeature),
                            Success(Choice(feature or innerFeature, rA, rB),
                                if (inA.offst < inB.offst) inB else inA),
                            otherParseResult)
                    } else
                        SplittedParseResult(feature, sA, sB)
                }
                //both not sucessful
                case (nA@NoSuccess(mA, inA, iA), nB@NoSuccess(mB, inB, iB)) => {
                    Failure("joined error", inA, List(nA, nB))
                }
                //partially successful
                case (a, b) => SplittedParseResult(feature, a, b)
            }
        }

        def joinNoSuccess(): MultiParseResult[T] =
            (resultA.joinNoSuccess, resultB.joinNoSuccess) match {
                case (f1@Failure(msg1, next1, inner1), f2@Failure(msg2, next2, inner2)) =>
                    Failure(msg1, next1, List(f1, f2) ++ inner1 ++ inner2)
                case (f1@Error(msg1, next1, inner1), f2@Error(msg2, next2, inner2)) =>
                    Error(msg1, next1, List(f1, f2) ++ inner1 ++ inner2)
                case (a, b) => SplittedParseResult(feature, a, b)
            }

        def allFailed = resultA.allFailed && resultB.allFailed

        def exists(p: T => Boolean) = resultA.exists(p) || resultB.exists(p)

        def toList(context: FeatureExpr) = resultA.toList(context and feature) ++ resultB.toList(context and (feature.not))

        def toErrorList = resultA.toErrorList ++ resultB.toErrorList

        def changeContext(ctx: FeatureExpr, contextModification: (T, FeatureExpr, TypeContext) => TypeContext) =
            SplittedParseResult(feature, resultA.changeContext(ctx and feature, contextModification), resultB.changeContext(ctx andNot feature, contextModification))

        def commit: MultiParseResult[T] =
            SplittedParseResult(feature, resultA.commit, resultB.commit)
    }

    /**
     * stores a list of results of which individual entries can belong to a specific feature
     * @author kaestner
     *
     */
    //case class OptListParseResult[+T](entries:List[MultiParseResult[T,Token,TypeContext]]) extends MultiParseResult[T,Token,TypeContext]

    /**
     * contains the recognized parser result (including recognized alternatives?)
     * @author kaestner
     */
    sealed abstract class ParseResult[+T](nextInput: TokenReader[Elem, TypeContext]) extends MultiParseResult[T] {
        def map[U](f: T => U): ParseResult[U]

        def mapfr[U](feature: FeatureExpr, f: (FeatureExpr, ParseResult[T]) => MultiParseResult[U]): MultiParseResult[U] = f(feature, this)

        def next = nextInput

        def isSuccess: Boolean

        def join(parserContext: FeatureExpr): MultiParseResult[Conditional[T]] = this.map(One(_))

        def joinTree(parserContext: FeatureExpr): MultiParseResult[Conditional[T]] = join(parserContext)

        def joinCrosstree(parserContext: FeatureExpr): MultiParseResult[Conditional[T]] = join(parserContext)

        def joinNoSuccess() = this

        def toList(context: FeatureExpr) = List((context, this))
    }

    abstract class NoSuccess(val msg: String, val nextInput: TokenReader[Elem, TypeContext], val innerErrors: List[NoSuccess]) extends ParseResult[Nothing](nextInput) {
        if (!(lastNoSuccess != null && nextInput != null && nextInput.pos < lastNoSuccess.next.pos))
            lastNoSuccess = this

        def map[U](f: Nothing => U) = this

        def mapf[U](inFeature: FeatureExpr, f: (FeatureExpr, Nothing) => U): MultiParseResult[U] = this

        def isSuccess: Boolean = false

        def seqAllSuccessful[U](context: FeatureExpr, f: (FeatureExpr, Success[Nothing]) => MultiParseResult[U]): MultiParseResult[U] = this

        def seq2[U](context: FeatureExpr, p: (Input, FeatureExpr) => MultiParseResult[U]): MultiParseResult[Nothing] = this

        def allFailed = true

        def exists(predicate: Nothing => Boolean) = false

        def changeContext(ctx: FeatureExpr, contextModification: (Nothing, FeatureExpr, TypeContext) => TypeContext) = this
    }

    /** An extractor so NoSuccess(msg, next) can be used in matches.
      */
    object NoSuccess {
        def unapply(x: NoSuccess) = x match {
            case Failure(msg, next, inner) => Some(msg, next, inner)
            case Error(msg, next, inner) => Some(msg, next, inner)
            case _ => None
        }
    }

    /**
     * see original parser comb. framework. noncritical error, caught in alternatives
     */
    case class Failure(override val msg: String, override val nextInput: TokenReader[Elem, TypeContext], override val innerErrors: List[NoSuccess]) extends NoSuccess(msg, nextInput, innerErrors) {
        def replaceAllFailure[U >: Nothing](context: FeatureExpr, f: FeatureExpr => MultiParseResult[U]) = f(context)

        def commit = Error(msg, nextInput, innerErrors)

        def toErrorList = List()
    }

    /**
     * see original parser comb. framework. non-backtracking error
     */
    case class Error(override val msg: String, override val nextInput: TokenReader[Elem, TypeContext], override val innerErrors: List[NoSuccess]) extends NoSuccess(msg, nextInput, innerErrors) {
        def replaceAllFailure[U >: Nothing](context: FeatureExpr, f: FeatureExpr => MultiParseResult[U]) = this

        def commit = this

        def toErrorList = List(this)
    }

    case class Success[+T](val result: T, nextInput: TokenReader[Elem, TypeContext]) extends ParseResult[T](nextInput) {
        def map[U](f: T => U): ParseResult[U] = Success(f(result), next)

        def mapf[U](inFeature: FeatureExpr, f: (FeatureExpr, T) => U): MultiParseResult[U] = Success(f(inFeature, result), next)

        def isSuccess: Boolean = true

        def seqAllSuccessful[U](context: FeatureExpr, f: (FeatureExpr, Success[T]) => MultiParseResult[U]): MultiParseResult[U] = f(context, this)

        def seq2[U](context: FeatureExpr, p: (Input, FeatureExpr) => MultiParseResult[U]): MultiParseResult[~[T, U]] = {
            val pResult = p(nextInput, context)
            concat(pResult)
        }

        private def concat[U](pResult: MultiParseResult[U]): MultiParseResult[~[T, U]] = pResult match {
            case s: Success[_] => Success(new ~(result, s.result.asInstanceOf[U]), s.next)
            case n: NoSuccess => n
            case s: SplittedParseResult[_] => SplittedParseResult(s.feature, concat(s.resultA.asInstanceOf[MultiParseResult[U]]), concat(s.resultB.asInstanceOf[MultiParseResult[U]]))
        }

        def seq[U](context: FeatureExpr, thatResult: MultiParseResult[U]): MultiParseResult[~[T, U]] =
            thatResult.seqAllSuccessful[~[T, U]](context, (fs: FeatureExpr, x: Success[U]) => Success(new ~(result, x.result), x.next))

        def replaceAllFailure[U >: T](context: FeatureExpr, f: FeatureExpr => MultiParseResult[U]): MultiParseResult[U] = this

        def allFailed = false

        def exists(predicate: T => Boolean) = predicate(result)

        def toErrorList = List()

        def changeContext(ctx: FeatureExpr, contextModification: (T, FeatureExpr, TypeContext) => TypeContext): MultiParseResult[T] = Success(result, nextInput.setContext(contextModification(result, ctx, nextInput.context)))

        def commit: MultiParseResult[T] = this
    }

    /**
     * LastNoSuccess remebers the last object of
     * Failure or Error and can be used for error
     * reporting (reporting the last-most error) in
     * combinator phrase
     *
     * This is a hack using a singleton global variable.
     * will not work correctly with multithreading,
     * no guarantees given.
     */
    var lastNoSuccess: NoSuccess = null

    /** <p>
      * A parser generator delimiting whole phrases (i.e. programs).
      * </p>
      * <p>
      * <code>phrase(p)</code> succeeds if <code>p</code> succeeds and
      * no input is left over after <code>p</code>.
      * </p>
      *
      * @param p the parser that must consume all input for the resulting parser
      *          to succeed.
      * @return a parser that has the same result as `p', but that only succeeds
      *         if <code>p</code> consumed all the input.
      */
    def phrase[T](p: MultiParser[T]) = new MultiParser[T] {
        lastNoSuccess = null

        def apply(in: Input, fs: FeatureExpr) = {
            val result = p(in, fs)

            result match {
                case s@Success(out, in1) =>
                    if (in1.atEnd)
                        s
                    else if (lastNoSuccess == null || lastNoSuccess.next.pos < in1.pos)
                        Failure("end of input expected", in1, List())
                    else
                        lastNoSuccess
                case x: NoSuccess =>
                    if (lastNoSuccess != null)
                        lastNoSuccess
                    else
                        result
                case x: SplittedParseResult[_] =>
                    //cannot used lastNoSuccess on split results
                    result.mapfr(fs, (feature, result) =>
                        result match {
                            case s@Success(out, in1) =>
                                if (in1.atEnd)
                                    s
                                else
                                    Failure("end of input expected", in1, List())
                            case x: NoSuccess =>
                                result
                        }
                    )
            }
        }
    }

    /** overwrite for all reasonable contexts */
    def joinContext(a: TypeContext, b: TypeContext): TypeContext = a
}

case class ~[+a, +b](_1: a, _2: b) {
    override def toString = "(" + _1 + "~" + _2 + ")"
}<|MERGE_RESOLUTION|>--- conflicted
+++ resolved
@@ -307,11 +307,7 @@
                             x.seq(fs, opt(p)(x.next, fs)).map({
                                 case slist ~ Some(x) =>
                                     /* Appending to the tail would take linear time, and building a list that way
-<<<<<<< HEAD
-                * would take quadratic time; therefore, add x to the head and remember to reverse the list at the end. */
-=======
                   * would take quadratic time; therefore, add x to the head and remember to reverse the list at the end. */
->>>>>>> de2c6c87
                                     unsealed(x +: slist.list)
                                 case slist ~ None =>
                                     seal(slist.list)
