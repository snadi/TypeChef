--- conflicted
+++ resolved
@@ -14,13 +14,11 @@
         freshFeatureNameCounter = freshFeatureNameCounter + 1;
         "__fresh" + freshFeatureNameCounter;
     }
-
     /** map for caching of already solved SAT checks
      * Different objects A and B of class BDDFeatureExpr may refer to the same internal BDD and have the same hashcode and have equal-equality.
      * If a result was stored for A, this result will also be returned for B, because A.equals(B) .
      */
     val cacheIsSatisfiable: WeakHashMap[(BDDFeatureExpr, FeatureModel), Boolean] = WeakHashMap()
-
 }
 
 
@@ -223,23 +221,9 @@
         //combination with a small FeatureExpr feature model
         else if (fm.clauses.isEmpty) (bdd and fm.extraConstraints.bdd and fm.assumptions.bdd).satOne() != FExprBuilder.FALSE
         //combination with SAT
-<<<<<<< HEAD
-        else {
-            if (!cacheIsSatisfiable.isDefinedAt(fm))
-                FeatureExpr.incSatCalls
-            else {
-                FeatureExpr.incCachedSatCalls
-                FeatureExpr.incSatCalls
-            }
-            cacheIsSatisfiable.getOrElseUpdate(fm,
-                SatSolver.isSatisfiable(fm, toDnfClauses(toScalaAllSat((bdd and fm.extraConstraints.bdd).not().allsat())), FExprBuilder.lookupFeatureName)
-            )
-        }
-=======
         else FeatureExprHelper.cacheIsSatisfiable.getOrElseUpdate((this,fm),
             SatSolver.isSatisfiable(fm, toDnfClauses(toScalaAllSat((bdd and fm.extraConstraints.bdd).not().allsat())), FExprBuilder.lookupFeatureName)
         )
->>>>>>> 3404bb7b
     }
 
     /**
@@ -334,13 +318,10 @@
         allsat.map(clause(_))
     }
 
-<<<<<<< HEAD
-
-    private val cacheIsSatisfiable: WeakHashMap[BDDFeatureModel, Boolean] = WeakHashMap()
-
-
-=======
->>>>>>> 3404bb7b
+
+
+
+
     /**
      * helper function for statistics and such that determines which
      * features are involved in this feature expression
