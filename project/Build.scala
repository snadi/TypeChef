// https://github.com/harrah/xsbt/wiki/Full-Configuration-Example

import java.text.SimpleDateFormat
import java.util.Date
import sbt._
import Keys._

object BuildSettings {

    import Dependencies._

    val buildOrganization = "de.fosd.typechef"
    val buildVersion = "0.3.5"
    val buildScalaVersion = "2.10.1"

    val testEnvironment = Seq(junit, junitInterface, scalatest, scalacheck)

    val buildSettings = Defaults.defaultSettings ++ Seq(
        organization := buildOrganization,
        version := buildVersion,
        scalaVersion := buildScalaVersion,
        shellPrompt := ShellPrompt.buildShellPrompt,

        testListeners <<= target.map(t => Seq(new eu.henkelmann.sbt.JUnitXmlTestsListener(t.getAbsolutePath))),

        javacOptions ++= Seq("-Xlint:unchecked"),
        scalacOptions ++= Seq("-deprecation", "-unchecked", "-optimise", "-explaintypes"),

        crossScalaVersions := Seq("2.9.1", "2.9.2", "2.10.1"),

        libraryDependencies ++= testEnvironment,

        parallelExecution := false, //run into memory problems on hudson otherwise

        homepage := Some(url("https://github.com/ckaestne/TypeChef")),
        licenses := Seq("GNU General Public License v3.0" -> url("http://www.gnu.org/licenses/gpl.txt")),

        //maven
        publishTo <<= version {
            (v: String) =>
                val nexus = "https://oss.sonatype.org/"
                if (v.trim.endsWith("SNAPSHOT"))
                    Some("snapshots" at nexus + "content/repositories/snapshots")
                else
                    Some("releases" at nexus + "service/local/staging/deploy/maven2")
        },
        publishMavenStyle := true,
        publishArtifact in Test := false,
        pomIncludeRepository := {
            _ => false
        },
        pomExtra :=
                <parent>
                    <groupId>org.sonatype.oss</groupId>
                    <artifactId>oss-parent</artifactId>
                    <version>7</version>
                </parent> ++
                        <scm>
                            <connection>scm:git:git@github.com:ckaestne/TypeChef.git</connection>
                            <url>git@github.com:ckaestne/TypeChef.git</url>
                        </scm> ++
                        <developers>
                            <developer>
                                <id>ckaestne</id> <name>Christian Kaestner</name> <url>http://www.cs.cmu.edu/~ckaestne/</url>
                            </developer>
                        </developers>,

        credentials += Credentials(Path.userHome / ".ivy2" / ".credentials")
    )
}

object ShellPrompt {

    object devnull extends ProcessLogger {
        def info(s: => String) {}

        def error(s: => String) {}

        def buffer[T](f: => T): T = f
    }

    val current = """\*\s+(\w+)""".r

    def gitBranches = ("git branch --no-color" lines_! devnull mkString)

    val buildShellPrompt = {
        (state: State) => {
            val currBranch =
                current findFirstMatchIn gitBranches map (_ group (1)) getOrElse "-"
            val currProject = Project.extract(state).currentProject.id
            "%s:%s:%s> ".format(
                currProject, currBranch, BuildSettings.buildVersion
            )
        }
    }

}

object Dependencies {

    val junit = "junit" % "junit" % "4.8.2" % "test"
    val junitInterface = "com.novocode" % "junit-interface" % "0.6" % "test"
    val scalacheck = "org.scalacheck" %% "scalacheck" % "1.10.0" % "test"
    val scalatest = "org.scalatest" %% "scalatest" % "1.8" % "test" cross CrossVersion.binaryMapped {
        case "2.10" => "2.10.0" // useful if a%b was released with the old style
        case "2.10.1" => "2.10.0" // useful if a%b was released with the old style
        case x => x
    }
}

object VersionGen {

    object VersionGenKeys {
        val versionGen = TaskKey[Seq[File]]("version-gen")
        val versionGenPackage = SettingKey[String]("version-gen-package")
        val versionGenClass = SettingKey[String]("version-gen-class")
    }

    import VersionGenKeys._

    lazy val settings = Seq(
        versionGenPackage <<= Keys.organization {
            (org) => org
        },
        versionGenClass := "Version",
        versionGen <<= (sourceManaged in Compile, name, version, versionGenPackage, versionGenClass) map {
            (sourceManaged: File, name: String, version: String, vgp: String, vgc: String) =>
                val file = sourceManaged / vgp.replace(".", "/") / ("%s.scala" format vgc)
                val code =
                    (
                            if (vgp != null && vgp.nonEmpty) "package " + vgp + "\n"
                            else ""
                            ) +
                            "class " + vgc + " extends VersionInfo {\n" +
                            "  def getVersion:String = \"" + version + "_" + new SimpleDateFormat("yyyyMMddHHmmss").format(new Date()) + "\"\n" +
                            "}\n"
                IO write(file, code)
                Seq(file)
        },
        sourceGenerators in Compile <+= versionGen map identity
    )
}

object TypeChef extends Build {

    import BuildSettings._

    lazy val typechef = Project(
        "TypeChef",
        file("."),
        settings = buildSettings
    ) aggregate(
<<<<<<< HEAD
        featureexpr,
        conditionallib,
        parserexp,
        jcpp,
        cparser,
        ctypechecker,
        javaparser,
        crewrite,
        frontend,
        sampling
        )
=======
            featureexpr,
            conditionallib,
            parserexp,
            jcpp,
            cparser,
            ctypechecker,
            javaparser,
            crewrite,
            crefactor,
            frontend
            )
>>>>>>> 096fcd2a

    lazy val featureexpr = Project(
        "FeatureExprLib",
        file("FeatureExprLib"),
        settings = buildSettings
    )


    lazy val conditionallib = Project(
        "ConditionalLib",
        file("ConditionalLib"),
        settings = buildSettings
    ) dependsOn (featureexpr)

    lazy val parserexp = Project(
        "ParserFramework",
        file("ParserFramework"),
        settings = buildSettings
    ) dependsOn(featureexpr, conditionallib)

    lazy val jcpp = Project(
        "PartialPreprocessor",
        file("PartialPreprocessor"),
        settings = buildSettings
    ) dependsOn (featureexpr)

    lazy val cparser = Project(
        "CParser",
        file("CParser"),
        settings = buildSettings ++
                Seq(parallelExecution in Test := false,
                    libraryDependencies <+= scalaVersion(kiamaDependency(_, true)))
    ) dependsOn(featureexpr, jcpp, parserexp, conditionallib)


    lazy val frontend = Project(
        "Frontend",
        file("Frontend"),
        settings = buildSettings ++ VersionGen.settings
    ) dependsOn(featureexpr, jcpp, cparser % "test->test;compile->compile", ctypechecker, conditionallib, crewrite, javaparser)

    lazy val ctypechecker = Project(
        "CTypeChecker",
        file("CTypeChecker"),
        settings = buildSettings ++
                Seq(libraryDependencies <+= scalaVersion(kiamaDependency(_)))
    ) dependsOn(cparser % "test->test;compile->compile", conditionallib)

    lazy val javaparser = Project(
        "JavaParser",
        file("JavaParser"),
        settings = buildSettings
    ) dependsOn(featureexpr, parserexp, conditionallib)

    lazy val crewrite = Project(
        "CRewrite",
        file("CRewrite"),
        settings = buildSettings ++
                Seq(libraryDependencies <+= scalaVersion(kiamaDependency(_)))
    ) dependsOn(cparser % "test->test;compile->compile", ctypechecker, conditionallib)

<<<<<<< HEAD
    lazy val sampling = Project(
        "Sampling",
        file("Sampling"),
        settings = buildSettings ++
            Seq(libraryDependencies <+= scalaVersion(kiamaDependency(_)))
    ) dependsOn(cparser % "test->test;compile->compile", ctypechecker, crewrite, conditionallib, frontend)

    def kiamaDependency(scalaVersion: String, testOnly:Boolean=false) = {
      val x=scalaVersion match {
        case "2.9.1" => "com.googlecode.kiama" %% "kiama" % "1.2.0"
        case _ => "com.googlecode.kiama" %% "kiama" % "1.4.0"
      }
      if (testOnly) x % "test" else x
=======
    lazy val crefactor = Project(
        "CRefactor",
        file("CRefactor"),
        settings = buildSettings
    ) dependsOn(cparser % "test->test;compile->compile", ctypechecker, conditionallib, crewrite, frontend)

    def kiamaDependency(scalaVersion: String, testOnly: Boolean = false) = {
        val x = scalaVersion match {
            case "2.9.1" => "com.googlecode.kiama" %% "kiama" % "1.2.0"
            case _ => "com.googlecode.kiama" %% "kiama" % "1.4.0"
        }
        if (testOnly) x % "test" else x
>>>>>>> 096fcd2a
    }
}
<|MERGE_RESOLUTION|>--- conflicted
+++ resolved
@@ -46,24 +46,22 @@
         },
         publishMavenStyle := true,
         publishArtifact in Test := false,
-        pomIncludeRepository := {
-            _ => false
-        },
+        pomIncludeRepository := { _ => false },
         pomExtra :=
-                <parent>
-                    <groupId>org.sonatype.oss</groupId>
-                    <artifactId>oss-parent</artifactId>
-                    <version>7</version>
-                </parent> ++
-                        <scm>
-                            <connection>scm:git:git@github.com:ckaestne/TypeChef.git</connection>
-                            <url>git@github.com:ckaestne/TypeChef.git</url>
-                        </scm> ++
-                        <developers>
-                            <developer>
-                                <id>ckaestne</id> <name>Christian Kaestner</name> <url>http://www.cs.cmu.edu/~ckaestne/</url>
-                            </developer>
-                        </developers>,
+            <parent>
+                <groupId>org.sonatype.oss</groupId>
+                <artifactId>oss-parent</artifactId>
+                <version>7</version>
+            </parent> ++
+                <scm>
+                    <connection>scm:git:git@github.com:ckaestne/TypeChef.git</connection>
+                    <url>git@github.com:ckaestne/TypeChef.git</url>
+                </scm> ++
+                <developers>
+                    <developer>
+                        <id>ckaestne</id> <name>Christian Kaestner</name> <url>http://www.cs.cmu.edu/~ckaestne/</url>
+                    </developer>
+                </developers>,
 
         credentials += Credentials(Path.userHome / ".ivy2" / ".credentials")
     )
@@ -73,9 +71,7 @@
 
     object devnull extends ProcessLogger {
         def info(s: => String) {}
-
         def error(s: => String) {}
-
         def buffer[T](f: => T): T = f
     }
 
@@ -97,7 +93,6 @@
 }
 
 object Dependencies {
-
     val junit = "junit" % "junit" % "4.8.2" % "test"
     val junitInterface = "com.novocode" % "junit-interface" % "0.6" % "test"
     val scalacheck = "org.scalacheck" %% "scalacheck" % "1.10.0" % "test"
@@ -128,12 +123,12 @@
                 val file = sourceManaged / vgp.replace(".", "/") / ("%s.scala" format vgc)
                 val code =
                     (
-                            if (vgp != null && vgp.nonEmpty) "package " + vgp + "\n"
-                            else ""
-                            ) +
-                            "class " + vgc + " extends VersionInfo {\n" +
-                            "  def getVersion:String = \"" + version + "_" + new SimpleDateFormat("yyyyMMddHHmmss").format(new Date()) + "\"\n" +
-                            "}\n"
+                        if (vgp != null && vgp.nonEmpty) "package " + vgp + "\n"
+                        else ""
+                        ) +
+                        "class " + vgc + " extends VersionInfo {\n" +
+                        "  def getVersion:String = \"" + version + "_" + new SimpleDateFormat("yyyyMMddHHmmss").format(new Date()) + "\"\n" +
+                        "}\n"
                 IO write(file, code)
                 Seq(file)
         },
@@ -150,7 +145,6 @@
         file("."),
         settings = buildSettings
     ) aggregate(
-<<<<<<< HEAD
         featureexpr,
         conditionallib,
         parserexp,
@@ -159,22 +153,9 @@
         ctypechecker,
         javaparser,
         crewrite,
-        frontend,
-        sampling
+        crefactor,
+        frontend
         )
-=======
-            featureexpr,
-            conditionallib,
-            parserexp,
-            jcpp,
-            cparser,
-            ctypechecker,
-            javaparser,
-            crewrite,
-            crefactor,
-            frontend
-            )
->>>>>>> 096fcd2a
 
     lazy val featureexpr = Project(
         "FeatureExprLib",
@@ -182,7 +163,6 @@
         settings = buildSettings
     )
 
-
     lazy val conditionallib = Project(
         "ConditionalLib",
         file("ConditionalLib"),
@@ -204,9 +184,9 @@
     lazy val cparser = Project(
         "CParser",
         file("CParser"),
-        settings = buildSettings ++
-                Seq(parallelExecution in Test := false,
-                    libraryDependencies <+= scalaVersion(kiamaDependency(_, true)))
+        settings = buildSettings ++ 
+          Seq(parallelExecution in Test := false,
+            libraryDependencies <+= scalaVersion(kiamaDependency(_,true)))
     ) dependsOn(featureexpr, jcpp, parserexp, conditionallib)
 
 
@@ -233,10 +213,15 @@
         "CRewrite",
         file("CRewrite"),
         settings = buildSettings ++
-                Seq(libraryDependencies <+= scalaVersion(kiamaDependency(_)))
+            Seq(libraryDependencies <+= scalaVersion(kiamaDependency(_)))
     ) dependsOn(cparser % "test->test;compile->compile", ctypechecker, conditionallib)
 
-<<<<<<< HEAD
+    lazy val crefactor = Project(
+        "CRefactor",
+        file("CRefactor"),
+        settings = buildSettings
+    ) dependsOn(cparser % "test->test;compile->compile", ctypechecker, conditionallib, crewrite, frontend)
+
     lazy val sampling = Project(
         "Sampling",
         file("Sampling"),
@@ -250,19 +235,5 @@
         case _ => "com.googlecode.kiama" %% "kiama" % "1.4.0"
       }
       if (testOnly) x % "test" else x
-=======
-    lazy val crefactor = Project(
-        "CRefactor",
-        file("CRefactor"),
-        settings = buildSettings
-    ) dependsOn(cparser % "test->test;compile->compile", ctypechecker, conditionallib, crewrite, frontend)
-
-    def kiamaDependency(scalaVersion: String, testOnly: Boolean = false) = {
-        val x = scalaVersion match {
-            case "2.9.1" => "com.googlecode.kiama" %% "kiama" % "1.2.0"
-            case _ => "com.googlecode.kiama" %% "kiama" % "1.4.0"
-        }
-        if (testOnly) x % "test" else x
->>>>>>> 096fcd2a
-    }
-}
+    }
+}
