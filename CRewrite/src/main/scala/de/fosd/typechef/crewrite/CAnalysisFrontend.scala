package de.fosd.typechef.crewrite

import de.fosd.typechef.featureexpr._
import org.kiama.rewriting.Rewriter._
<<<<<<< HEAD
import de.fosd.typechef.conditional._
import de.fosd.typechef.parser.c._


class CAnalysisFrontend(tunit: AST, fm: FeatureModel = NoFeatureModel) extends CASTEnv with ConditionalNavigation with ConditionalControlFlow with IOUtilities with Liveness with EnforceTreeHelper {
=======
import de.fosd.typechef.conditional.{Opt, Choice, ConditionalLib}
import de.fosd.typechef.parser.c.{PrettyPrinter, TranslationUnit, FunctionDef, AST}


class CAnalysisFrontend(tunit: AST, fm: FeatureModel = NoFeatureModel) extends ConditionalNavigation with ConditionalControlFlow with IOUtilities with Liveness with EnforceTreeHelper {
>>>>>>> 81690c7e

  // derive a specific product from a given configuration
  def deriveProductFromConfiguration[T <: Product](a: T, c: Configuration, env: ASTEnv): T = {
    // manytd is crucial here; consider the following example
    // Product1( c1, c2, c3, c4, c5)
    // all changes the elements top down, so the parent is changed before the children and this
    // way the lookup env.featureExpr(x) will not fail. Using topdown or everywherebu changes the children and so also the
    // parent before the parent is processed so we get a NullPointerExceptions calling env.featureExpr(x). Reason is
    // changed children lead to changed parent and a new hashcode so a call to env fails.
    val pconfig = manytd(rule {
      case Choice(f, x, y) => if (c.config implies (if (env.containsASTElem(x)) env.featureExpr(x) else FeatureExpr.base) isTautology()) x else y
      case l: List[Opt[_]] => {
        var res: List[Opt[_]] = List()
        // use l.reverse here to omit later reverse on res or use += or ++= in the thenBranch
        for (o <- l.reverse)
          if (o.feature == FeatureExpr.base)
            res ::= o
          else if (c.config implies (if (env.containsASTElem(o.entry.asInstanceOf[Product])) env.featureExpr(o.entry.asInstanceOf[Product]) else FeatureExpr.base) isTautology()) {
            res ::= o.copy(feature = FeatureExpr.base)
          }
        res
      }
      case x => x
    })

    val x = pconfig(a).get.asInstanceOf[T]
<<<<<<< HEAD
    val env2 = createASTEnv(x)
    /*filterAllOptElems(x).map(_.entry).map(
      (e:Any) => if (!env2.containsASTElem(e)){println("NOT in Env: " + e.toString()); e}
      else if (env2.featureExpr(e)!= FeatureExpr.base) {"Fexp != base: " + println(e.toString() + "\tFexp: " + env2.featureExpr(e).toTextExpr); e}
    )
    println("Opt Elements left: " + filterAllOptElems(x).size)
    */
    //assert(filterAllOptElems(x).map(_.entry).map(isVariable(_, env2)).fold(false)(_ || _) == false, "Fehler")
    x
  }

  /**
   * Generates a second AST that has only the AST nodes belonging to the given configuration.
   * It is a projection of the original AST.
   * This method might work incorrectly if the given configuration still allows variability for features
   * used in the expanded file.
   * @param a The root node of the AST
   * @param c A configuration
   * @param env ASTEnv
   * @tparam T Return variable is of the same type as the root node.
   * @return
   */
  def deriveProd[T <: Product](a: T, c: Configuration, env: ASTEnv): T = {
    val returnValue : Any = a match {
      case Choice(f, x, y) => {
        //if (c.config.implies(env.featureExpr(x)).isTautology()) { //!! this does not work??
          if (c.config.implies(f).isTautology()) { // this probably only works for complete configurations
          val res = new Choice(FeatureExpr.base, deriveProd(x,c,env), One(new EmptyStatement()))
          //val res = new One(deriveProd(x,c,env))
          res
        //} else if (c.config.implies(env.featureExpr(y)).isTautology()) {
      } else if (c.config.implies(f.not()).isTautology()) {
          val res = new Choice(FeatureExpr.base, deriveProd(y,c,env), One(new EmptyStatement()))
          //val res = new One(deriveProd(y,c,env))
          res
        } else {
          //println("failure!!!!")
          assert(false,"variability in this configuration!")
          Choice(f,x,y)
        }
      }
      case One(One(value:Product)) => new One(deriveProd(value,c,env))
      case One(value:Product) => new One(deriveProd(value,c,env))
      case l: List[Opt[_]] => {
        var res: List[Opt[_]] = List()
        for (o <- l.reverse) {
          //if (c.config.implies(env.featureExpr(o.entry)).isTautology()) {
          if (c.config.implies(o.feature).isTautology()) {// this probably only works for complete configurations
            val derived = deriveProd(o.copy(feature = FeatureExpr.base), c, env)
            res ::= derived
          } else {
            //println("----omitting opt("+thisId+") " + o)
          }
        }
        res
      }
      case Opt(fex, entry : Product) =>
        //assert(c.config.implies(env.featureExpr(entry)).isTautology());
        assert(c.config.implies(fex).isTautology());
        new Opt(FeatureExpr.base,deriveProd(entry,c,env)) // the variability should be handled be the List[Opt[_]] - code
      case l : List[Product] => l.map(deriveProd(_,c,env))
      case Some(x : Product) => new Some(deriveProd(x,c,env))

      case None => None

      case Id(s) => new Id(s);
      case Constant(s) => new Constant(s);
      case StringLit(s) => new StringLit(s);
      case BuiltinOffsetof(typeName,od) => new BuiltinOffsetof(deriveProd(typeName,c, env), deriveProd(od,c,env))
      case BuiltinTypesCompatible(t1,t2) => new BuiltinTypesCompatible(deriveProd(t1,c, env), deriveProd(t2,c,env))
      case BuiltinVaArgs(ex,tn) => new BuiltinVaArgs(deriveProd(ex,c,env),deriveProd(tn,c,env))
      case CompoundStatementExpr(ent) => new CompoundStatementExpr(deriveProd(ent,c, env))
      case PostfixExpr(p, s) => new PostfixExpr(deriveProd(p,c,env),deriveProd(s,c,env))
      case UnaryExpr(kind,e) => new UnaryExpr(kind, deriveProd(e, c, env))
      case SizeOfExprT(tn) => new SizeOfExprT(deriveProd(tn, c, env))
      case SizeOfExprU(tn) => new SizeOfExprU(deriveProd(tn, c, env))
      case CastExpr(tn, expr) => new CastExpr(deriveProd(tn,c, env), deriveProd(expr, c,env))
      case PointerDerefExpr(expr) => new PointerDerefExpr(deriveProd(expr, c,env))
      case PointerCreationExpr(ex) => new PointerCreationExpr(deriveProd(ex,c,env))
      case UnaryOpExpr(kind,ex) => new UnaryOpExpr(kind,deriveProd(ex,c,env))
      case NAryExpr(e,others) => new NAryExpr(deriveProd(e,c,env), deriveProd(others,c,env))
      case ConditionalExpr(cond,then,elseEx) => new ConditionalExpr(deriveProd(cond,c,env),deriveProd(then,c,env),deriveProd(elseEx,c,env))
      case AssignExpr(tgt,op,src) => new AssignExpr(deriveProd(tgt,c,env),op, deriveProd(src,c,env))
      case ExprList(exs) => new ExprList(deriveProd(exs,c,env))
      case LcurlyInitializer(inits) => new LcurlyInitializer(deriveProd(inits,c,env))
      case AlignOfExprT(tn) => new AlignOfExprT(deriveProd(tn,c,env))
      case AlignOfExprU(tn) => new AlignOfExprU(deriveProd(tn,c,env))
      case GnuAsmExpr(iv,ig,expr,stuff) => new GnuAsmExpr(iv,ig,deriveProd(expr,c,env), stuff)
      case RangeExpr(from, to) => new RangeExpr(deriveProd(from,c,env),deriveProd(to,c,env))
      case x : SimplePostfixSuffix => x
      case PointerPostfixSuffix(kind, id) => new PointerPostfixSuffix(kind,deriveProd(id,c,env))
      case FunctionCall(params) => new FunctionCall(deriveProd(params,c,env))
      case ArrayAccess(expr) => new ArrayAccess(deriveProd(expr,c,env))
      case NArySubExpr(op, ex) => new NArySubExpr(op, deriveProd(ex,c,env))
      case CompoundStatement(inner) => new CompoundStatement(deriveProd(inner,c,env))
      case x:EmptyStatement => x
      case ExprStatement(ex) => new ExprStatement(deriveProd(ex,c,env))
      case WhileStatement(ex, s) => new WhileStatement(deriveProd(ex,c,env), deriveProd(s,c,env))
      case DoStatement(ex, s) => new DoStatement(deriveProd(ex,c,env),deriveProd(s,c,env))
      case ForStatement(ex1,ex2,ex3,s) => new ForStatement(deriveProd(ex1,c,env),deriveProd(ex2,c,env),deriveProd(ex3,c,env),deriveProd(s,c,env))
      case GotoStatement(ex) => new GotoStatement(deriveProd(ex,c,env))
      case x:ContinueStatement => x
      case x:BreakStatement => x
      case ReturnStatement(ex)=> new ReturnStatement(deriveProd(ex,c,env))
      case LabelStatement(id,attr) => new LabelStatement(deriveProd(id,c,env),deriveProd(attr,c,env))
      case CaseStatement(cs,s) => new CaseStatement(deriveProd(cs,c,env), deriveProd(s,c,env))
      case DefaultStatement(s) => new DefaultStatement(deriveProd(s,c,env))
      case IfStatement(cond,then,elifs,elseBr) => new IfStatement(deriveProd(cond,c,env),deriveProd(then,c,env),deriveProd(elifs,c,env),deriveProd(elseBr,c,env))
      case SwitchStatement(ex,s) => new SwitchStatement(deriveProd(ex,c,env),deriveProd(s,c,env))
      case DeclarationStatement(dec) => new DeclarationStatement(deriveProd(dec,c,env))
      case LocalLabelDeclaration(ids) => new LocalLabelDeclaration(deriveProd(ids,c,env))
      case NestedFunctionDef(isAuto,specs,dec,par,stmt) => new NestedFunctionDef(isAuto,deriveProd(specs,c,env),deriveProd(dec,c,env),deriveProd(par,c,env),deriveProd(stmt,c,env))
      case ElifStatement(cond,branch) => new ElifStatement(deriveProd(cond,c,env),deriveProd(branch,c,env))
      // all primitiveTypeSpecifier - subclasses do not have individual properties or sub-elements. So we can reuse them directly.
      case x : PrimitiveTypeSpecifier => x
      case OtherPrimitiveTypeSpecifier(tn) => new OtherPrimitiveTypeSpecifier(tn)
      case TypeDefTypeSpecifier(name) => new TypeDefTypeSpecifier(deriveProd(name,c,env))
      case x : SignedSpecifier => x
      case x : UnsignedSpecifier => x
      case EnumSpecifier(id,enums) => new EnumSpecifier(deriveProd(id,c,env),deriveProd(enums,c,env))
      case StructOrUnionSpecifier(isu,id,enums) => new StructOrUnionSpecifier(isu,deriveProd(id,c,env),deriveProd(enums,c,env))
      case TypeOfSpecifierT(tn) => new TypeOfSpecifierT(deriveProd(tn,c,env))
      case TypeOfSpecifierU(tn) => new TypeOfSpecifierU(deriveProd(tn,c,env))
      // all OtherSpecifier - subclasses do not have individual properties or sub-elements. So we can reuse them directly.
      case x : OtherSpecifier => x
      case x : TypedefSpecifier => x
      case GnuAttributeSpecifier(attrList) => new GnuAttributeSpecifier(deriveProd(attrList,c,env))
      case AsmAttributeSpecifier(strconst) => new AsmAttributeSpecifier(deriveProd(strconst,c,env))
      case AtomicAttribute(n) => new AtomicAttribute(n)
      case CompoundAttribute(inner) => new CompoundAttribute(deriveProd(inner,c,env))
      case AttributeSequence(attrs) => new AttributeSequence(deriveProd(attrs,c,env))
      case InitDeclaratorI(dec,attrs,i) => new InitDeclaratorI(deriveProd(dec,c,env),deriveProd(attrs,c,env),deriveProd(i,c,env))
      case InitDeclaratorE(dec,attrs,ex) => new InitDeclaratorE(deriveProd(dec,c,env),deriveProd(attrs,c,env),deriveProd(ex,c,env))
      case AtomicAbstractDeclarator(pointers, exts) => new AtomicAbstractDeclarator(deriveProd(pointers,c,env),deriveProd(exts,c,env))
      case NestedAbstractDeclarator(pointers,nest,exts) => new NestedAbstractDeclarator(deriveProd(pointers,c,env),deriveProd(nest,c,env),deriveProd(exts,c,env))
      case AtomicNamedDeclarator(po,id,exts) => new AtomicNamedDeclarator(deriveProd(po,c,env),deriveProd(id,c,env),deriveProd(exts,c,env))
      case NestedNamedDeclarator(po,nest,exts) => new NestedNamedDeclarator(deriveProd(po,c,env),deriveProd(nest,c,env),deriveProd(exts,c,env))
      case DeclParameterDeclList(decls) => new DeclParameterDeclList(deriveProd(decls,c,env))
      case DeclArrayAccess(ex) => new DeclArrayAccess(deriveProd(ex,c,env))
      case DeclIdentifierList(idList) => new DeclIdentifierList(deriveProd(idList,c,env))
      case Initializer(iel,ex) => new Initializer(deriveProd(iel,c,env), deriveProd(ex,c,env))
      case Pointer(spec) => new Pointer(deriveProd(spec,c,env))
      case PlainParameterDeclaration(specs) => new PlainParameterDeclaration(deriveProd(specs,c,env))
      case ParameterDeclarationD(specs,decl) => new ParameterDeclarationD(deriveProd(specs,c,env), deriveProd(decl,c,env))
      case ParameterDeclarationAD(specs,decl) => new ParameterDeclarationAD(deriveProd(specs,c,env), deriveProd(decl,c,env))
      case x : VarArgs => x
      case Enumerator(id,ass) => new Enumerator(deriveProd(id,c,env),deriveProd(ass,c,env))
      case StructDeclaration(qlist,declist) => new StructDeclaration(deriveProd(qlist,c,env),deriveProd(declist,c,env))
      case StructDeclarator(decl,init,attrs) => new StructDeclarator(deriveProd(decl,c,env),deriveProd(init,c,env),deriveProd(attrs,c,env))
      case StructInitializer(ex,attrs) => new StructInitializer(deriveProd(ex,c,env),deriveProd(attrs,c,env))
      case AsmExpr(isv,ex) => new AsmExpr(isv,deriveProd(ex,c,env))
      case FunctionDef(specs,dec,osp,stmt) => new FunctionDef(deriveProd(specs,c,env),deriveProd(dec,c,env),deriveProd(osp,c,env),deriveProd(stmt,c,env))
      case Declaration(decSpecs,init) => new Declaration(deriveProd(decSpecs,c,env),deriveProd(init,c,env))
      // AsmExpr already handled above
      //case AsmExpr(isv,ex) => new AsmExpr(isv,deriveProd(ex,c,env))
      // omit FunctionDef, i already handled that (four lines above)
      case x : EmptyExternalDef => x
      case TypelessDeclaration(declList) => new TypelessDeclaration(deriveProd(declList,c,env))
      case Pragma(cmd) => new Pragma(deriveProd(cmd,c,env))
      case TypeName(specs,decl) => new TypeName(deriveProd(specs,c,env),deriveProd(decl,c,env))
      case TranslationUnit(defs) => new TranslationUnit(deriveProd(defs,c,env))
      case InitializerArrayDesignator(ex) => new InitializerArrayDesignator(deriveProd(ex,c,env))
      case InitializerDesignatorC(id) => new InitializerDesignatorC(deriveProd(id,c,env))
      case InitializerDesignatorD(id) => new InitializerDesignatorD(deriveProd(id,c,env))
      case InitializerAssigment(des) => new InitializerAssigment(deriveProd(des,c,env))
      case OffsetofMemberDesignatorID(id) => new OffsetofMemberDesignatorID(deriveProd(id,c,env))
      case OffsetofMemberDesignatorExpr(ex) => new OffsetofMemberDesignatorExpr(deriveProd(ex,c,env))
      case y  => {assert(false, "unhandled type: " + y.getClass.getSimpleName); y}
    }
    returnValue.asInstanceOf[T]
=======
    appendToFile("output.c", PrettyPrinter.print(x.asInstanceOf[AST]))
    assert(isVariable(x) == true, "product still contains variability")
    x
>>>>>>> 81690c7e
  }

  class CCFGError(msg: String, s: AST, sfexp: FeatureExpr, t: AST, tfexp: FeatureExpr) {
    override def toString =
      "[" + sfexp + "]" + s.getClass() + "(" + s.getPositionFrom + "--" + s.getPositionTo + ")" + // print source
        "--> " +
        "[" + tfexp + "]" + t.getClass() + "(" + t.getPositionFrom + "--" + t.getPositionTo + ")" + // print target
        "\n" + msg + "\n\n\n"
  }

  // given an ast element x and its successors lx: x should be in pred(lx)
  private def compareSuccWithPred(lsuccs: List[(AST, List[AST])], lpreds: List[(AST, List[AST])], env: ASTEnv): Boolean = {
    // check that number of nodes match
    if (lsuccs.size != lpreds.size) {
      println("number of nodes in ccfg does not match")
      return false
    }

    // check that number of edges match
    var res = true
    var succ_edges: List[(AST, AST)] = List()
    for ((ast_elem, succs) <- lsuccs) {
      for (succ <- succs) {
        succ_edges = (ast_elem, succ) :: succ_edges
      }
    }

    var pred_edges: List[(AST, AST)] = List()
    for ((ast_elem, preds) <- lpreds) {
      for (pred <- preds) {
        pred_edges = (ast_elem, pred) :: pred_edges
      }
    }

    // check succ/pred connection and print out missing connections
    // given two ast elems:
    //   a
    //   b
    // we check (a1, b1) successor
    // against  (b2, a2) predecessor
    for ((a1, b1) <- succ_edges) {
      var isin = false
      for ((b2, a2) <- pred_edges) {
        if (a1.eq(a2) && b1.eq(b2))
          isin = true
      }
      if (!isin) {
        errors = new CCFGError("is missing in preds", b1, env.featureExpr(b1), a1, env.featureExpr(a1)) :: errors
        res = false
      }
    }

    // check pred/succ connection and print out missing connections
    // given two ast elems:
    //  a
    //  b
    // we check (b1, a1) predecessor
    // against  (a2, b2) successor
    for ((b1, a1) <- pred_edges) {
      var isin = false
      for ((a2, b2) <- succ_edges) {
        if (a1.eq(a2) && b1.eq(b2))
          isin = true
      }
      if (!isin) {
        errors = new CCFGError("is missing in succs", a1, env.featureExpr(a1), b1, env.featureExpr(b1)) :: errors
        res = false
      }
    }

    res
  }

  var errors = List[CCFGError]()
  val liveness = "liveness.csv"

  def checkCfG(fileName: String) = {

    // file-output
    appendToFile(liveness, "filename;family-based;full-coverage;full-coverage-configs")

    // family-based
    println("checking family-based")
    val family_ast = prepareAST[TranslationUnit](tunit.asInstanceOf[TranslationUnit])
    val family_env = CASTEnv.createASTEnv(family_ast)
    val family_function_defs = filterASTElems[FunctionDef](family_ast)

    val tfams = System.currentTimeMillis()
    family_function_defs.map(intraCfGFunctionDef(_, family_env))
    val tfame = System.currentTimeMillis()

    val tfam = tfame - tfams

    // base variant
    println("checking base variant")
    val base_ast = deriveProductFromConfiguration[TranslationUnit](family_ast.asInstanceOf[TranslationUnit], new Configuration(FeatureExpr.base, fm), family_env)
    val base_env = CASTEnv.createASTEnv(base_ast)
    val base_function_defs = filterASTElems[FunctionDef](base_ast)

    val tbases = System.currentTimeMillis()
    base_function_defs.map(intraCfGFunctionDef(_, base_env))
    val tbasee = System.currentTimeMillis()

    val tbase = tbasee - tbases

    // full coverage
    println("checking full coverage")
    val configs = ConfigurationCoverage.naiveCoverageAny(family_ast, fm, family_env)
    var current_config = 1
    var tfullcoverage: Long = 0

    for (config <- configs) {
      println("checking configuration " + current_config + " of " + configs.size)
      current_config += 1
      val product_ast = deriveProductFromConfiguration[TranslationUnit](family_ast, new Configuration(config, fm), family_env)
      val product_env = CASTEnv.createASTEnv(product_ast)
      val product_function_defs = filterASTElems[FunctionDef](product_ast)
      appendToFile("test.c", PrettyPrinter.print(product_ast))

      val tfullcoverages = System.currentTimeMillis()
      product_function_defs.map(intraCfGFunctionDef(_, product_env))
      val tfullcoveragee = System.currentTimeMillis()

      tfullcoverage += (tfullcoveragee - tfullcoverages)
    }

    println("family-based: " + tfam + "ms")
    println("base variant: " + tbase + "ms")
    println("full coverage: " + tfullcoverage + "ms")

    appendToFile(liveness, fileName + ";" + tfam + ";" + tbase + ";" + tfullcoverage + ";" + configs.size + "\n")
  }

  private def intraCfGFunctionDef(f: FunctionDef, env: ASTEnv) = {
    val myenv = CASTEnv.createASTEnv(f)

    val ss = if (f.stmt.innerStatements.isEmpty) List() else getAllSucc(f.stmt.innerStatements.head.entry, myenv).map(_._1).filterNot(_.isInstanceOf[FunctionDef])
    for (s <- ss.reverse) {
      in(s, myenv)
      out(s, myenv)
    }

    true
  }
}<|MERGE_RESOLUTION|>--- conflicted
+++ resolved
@@ -2,19 +2,11 @@
 
 import de.fosd.typechef.featureexpr._
 import org.kiama.rewriting.Rewriter._
-<<<<<<< HEAD
-import de.fosd.typechef.conditional._
-import de.fosd.typechef.parser.c._
-
-
-class CAnalysisFrontend(tunit: AST, fm: FeatureModel = NoFeatureModel) extends CASTEnv with ConditionalNavigation with ConditionalControlFlow with IOUtilities with Liveness with EnforceTreeHelper {
-=======
 import de.fosd.typechef.conditional.{Opt, Choice, ConditionalLib}
 import de.fosd.typechef.parser.c.{PrettyPrinter, TranslationUnit, FunctionDef, AST}
 
 
 class CAnalysisFrontend(tunit: AST, fm: FeatureModel = NoFeatureModel) extends ConditionalNavigation with ConditionalControlFlow with IOUtilities with Liveness with EnforceTreeHelper {
->>>>>>> 81690c7e
 
   // derive a specific product from a given configuration
   def deriveProductFromConfiguration[T <: Product](a: T, c: Configuration, env: ASTEnv): T = {
@@ -41,15 +33,8 @@
     })
 
     val x = pconfig(a).get.asInstanceOf[T]
-<<<<<<< HEAD
-    val env2 = createASTEnv(x)
-    /*filterAllOptElems(x).map(_.entry).map(
-      (e:Any) => if (!env2.containsASTElem(e)){println("NOT in Env: " + e.toString()); e}
-      else if (env2.featureExpr(e)!= FeatureExpr.base) {"Fexp != base: " + println(e.toString() + "\tFexp: " + env2.featureExpr(e).toTextExpr); e}
-    )
-    println("Opt Elements left: " + filterAllOptElems(x).size)
-    */
-    //assert(filterAllOptElems(x).map(_.entry).map(isVariable(_, env2)).fold(false)(_ || _) == false, "Fehler")
+    appendToFile("output.c", PrettyPrinter.print(x.asInstanceOf[AST]))
+    assert(isVariable(x) == true, "product still contains variability")
     x
   }
 
@@ -212,11 +197,6 @@
       case y  => {assert(false, "unhandled type: " + y.getClass.getSimpleName); y}
     }
     returnValue.asInstanceOf[T]
-=======
-    appendToFile("output.c", PrettyPrinter.print(x.asInstanceOf[AST]))
-    assert(isVariable(x) == true, "product still contains variability")
-    x
->>>>>>> 81690c7e
   }
 
   class CCFGError(msg: String, s: AST, sfexp: FeatureExpr, t: AST, tfexp: FeatureExpr) {
