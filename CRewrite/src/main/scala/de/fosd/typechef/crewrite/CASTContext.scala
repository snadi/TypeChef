--- conflicted
+++ resolved
@@ -21,36 +21,10 @@
   def get(elem: Any) = astc.get(elem)
   def elems() = astc.keySet().toArray.toList.map(System.identityHashCode(_)).sortWith((x, y) => x > y)
 
-<<<<<<< HEAD
-    def lfeature(elem: Any) = {
-      val element =astc.get(elem)
-      if (element != null) {
-          element._1
-      } else if (elem.isInstanceOf[Object]) {
-          throw new IllegalArgumentException("Key not found in environment: " + elem + " : "
-            + elem.asInstanceOf[Object].getClass)
-      } else {
-          throw new IllegalArgumentException("Key not found in environment: " + elem)
-      }
-    }
-    def featureExpr(elem: Any) = {
-      assert (!elem.isInstanceOf[FeatureExpr], "Should not ask for a FeatureExpr for a FeatureExpr");
-      lfeature(elem).foldLeft(FeatureExpr.base)(_ and _)
-    }
-    def containsASTElem(elem: Any) = astc.containsKey(elem)
-    def parent(elem: Any) = astc.get(elem)._2
-    def previous(elem: Any) = astc.get(elem)._3
-    def next(elem: Any) = astc.get(elem)._4
-    def children(elem: Any) = astc.get(elem)._5
-    def keys() = astc.keySet().toArray
-    def get(elem: Any) = astc.get(elem)
-    def elems() = astc.keySet().toArray.toList.map(System.identityHashCode(_)).sortWith((x, y) => x > y)
-=======
   def add(elem: Any, newelemc: ASTContext) = {
     var curelemc: ASTContext = null
     if (astc.containsKey(elem)) curelemc = astc.get(elem)
     else curelemc = (null, null, null, null, null)
->>>>>>> 81690c7e
 
     // lfexp; parent; prev; next; children
     if (curelemc._1 != newelemc._1 && newelemc._1 != null) { curelemc = curelemc.copy(_1 = newelemc._1)}
@@ -78,26 +52,12 @@
   private def handleASTElem[T, U <: Product](e: T, parent: U, lfexp: List[FeatureExpr], env: ASTEnv): ASTEnv = {
     e match {
       case l:List[Opt[_]] => handleOptList(l, parent, lfexp, env)
-<<<<<<< HEAD
-      case Some(o) =>  {
-        handleASTElem(o, parent, lfexp, env)
-      }
-      case x : Choice[_] => {
-        val trueExp:List[FeatureExpr] = lfexp ++ List(x.feature)
-        val falseExp:List[FeatureExpr] = lfexp ++ List(x.feature.not())
-        var x1 = new ASTContext(trueExp, x, null, x.elseBranch, x.thenBranch.asInstanceOf[Product].productIterator.toList)
-        var x2 = new ASTContext(falseExp, x, x.thenBranch, null, x.elseBranch.asInstanceOf[Product].productIterator.toList)
-        var curenv = env.add(x.thenBranch,x1).add(x.elseBranch,x2)
-        curenv = handleASTElem(x.thenBranch, x, trueExp, curenv)
-        curenv = handleASTElem(x.elseBranch, x, falseExp, curenv)
-=======
       case Some(o) => handleASTElem(o.asInstanceOf[Product], parent, lfexp, env)
       case c@Choice(feature, thenBranch, elseBranch) => {
         var curenv = env.add(e, (lfexp, parent, null, null, c.productIterator.toList))
         curenv = handleASTElem(feature, c, lfexp, curenv)
         curenv = handleASTElem(thenBranch, c, feature::lfexp, curenv)
         curenv = handleASTElem(elseBranch, c, feature.not::lfexp, curenv)
->>>>>>> 81690c7e
         curenv
       }
       case x:Product => {
@@ -108,9 +68,7 @@
         }
         curenv
       }
-      case x => {
-        env
-      }
+      case _ => env
     }
   }
 
