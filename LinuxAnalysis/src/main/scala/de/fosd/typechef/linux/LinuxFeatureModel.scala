/*
  * Created by IntelliJ IDEA.
 * User: kaestner
 * Date: 17.03.11
 * Time: 16:06
 */
package de.fosd.typechef.linux

import de.fosd.typechef.featureexpr.{FeatureExpr, FeatureModel}
import io.Source

/**
 * three feature models are available
 *
 * featureModel) the normal feature model (from dimacs)
 *
 * featureModelApprox) a small approximated feature model for parsing (contains only few dependencies). not accurate but fast
 *
 * featureModelFull) the normal feature model restricted by the partial configuration (i.e. certain features are already
 *    defined or excluded due to the partial configuration)
 *
 *
 * the approximated feature model is hardcoded in this file. the dimacs feature model and the partial configuration
 * are loaded according to the settings in LinuxSettings
 *
 */
object LinuxFeatureModel {
    /**
     * full feature model, used for analysis and preparation
     */
    lazy val featureModel: FeatureModel = {
        println("loading feature model...");
        val start = System.currentTimeMillis
        val featureModel = FeatureModel.createFromDimacsFile_2Var(LinuxSettings.featureModelFile)
        println("done. [" + (System.currentTimeMillis - start) + " ms]")
        featureModel
    }

    lazy val featureModelExcludingDead: FeatureModel = {
        val fm = featureModel
        fm and getDeadFeatures(fm) and partialConfiguration
    }


    /**
     * small feature model, used during parsing
     */
    val featureModelApprox = {
        import FeatureExpr._
        def d(f: String) = createDefinedExternal(f)

        FeatureModel.create(
            (d("CONFIG_SYMBOL_PREFIX").not)
                    and (d("CONFIG_FLATMEM") mex d("CONFIG_DISCONTIGMEM")) //from FM
                    and (d("CONFIG_FLATMEM") mex d("CONFIG_SPARSEMEM")) //not in FM!
                    and (d("CONFIG_DISCONTIGMEM") mex d("CONFIG_SPARSEMEM")) //not in FM!
                    and (d("CONFIG_DISCONTIGMEM") implies d("CONFIG_NEED_MULTIPLE_NODES")) //from FM
                    and (d("CONFIG_DISCONTIGMEM") implies d("CONFIG_SMP")) //from FM
                    and (d("CONFIG_DISCONTIGMEM") implies d("CONFIG_X86_PAE")) //from FM
                    and (d("CONFIG_MEMORY_HOTPLUG") implies d("CONFIG_SPARSEMEM")) //from FM
                    and (d("CONFIG_NEED_MULTIPLE_NODES") implies d("CONFIG_SMP")) //from FM
                    and (d("CONFIG_BLK_DEV_DRBD") implies d("CONFIG_BLOCK")) //from FM
                    and (d("CONFIG_BLK_DEV_INTEGRITY") implies d("CONFIG_BLOCK")) //from FM
                    and (d("CONFIG_BLK_DEV_LOOP") implies d("CONFIG_BLOCK")) //from FM
                    and (d("CONFIG_BLK_DEV_RAM") implies d("CONFIG_BLOCK")) //from FM
                    and (d("CONFIG_EXT3_FS") implies d("CONFIG_BLOCK")) //from FM
                    and (d("CONFIG_EXT4_FS") implies d("CONFIG_BLOCK")) //from FM
                    and (d("CONFIG_JBD") implies d("CONFIG_BLOCK")) //from FM
                    and (d("CONFIG_JBD2") implies d("CONFIG_BLOCK")) //from FM
<<<<<<< HEAD
                    and (d("CONFIG_DM_LOG_USERSPACE") implies d("CONFIG_BLOCK")) //from FM
                    and (d("CONFIG_DM_MULTIPATH_ST") implies d("CONFIG_BLOCK")) //from FM
                    and (d("CONFIG_MD_FAULTY") implies d("CONFIG_BLOCK")) //from FM
                    and (d("CONFIG_MD_LINEAR") implies d("CONFIG_BLOCK")) //from FM
                    and (d("CONFIG_BLK_DEV_MD") implies d("CONFIG_BLOCK")) //from FM
                    and (d("CONFIG_MD_MULTIPATH") implies d("CONFIG_BLOCK")) //from FM
                    and (d("CONFIG_MD_RAID0") implies d("CONFIG_BLOCK")) //from FM
                    and (d("CONFIG_MD_RAID10") implies d("CONFIG_BLOCK")) //from FM
                    and (d("CONFIG_MD_RAID1") implies d("CONFIG_BLOCK")) //from FM
                    and (d("CONFIG_MD_RAID456") implies d("CONFIG_BLOCK")) //from FM
                    and (d("CONFIG_NFTL") implies d("CONFIG_BLOCK")) //from FM
                    and (d("CONFIG_") implies d("CONFIG_BLOCK")) //from FM
                    and (d("CONFIG_") implies d("CONFIG_BLOCK")) //from FM
                    and (d("CONFIG_") implies d("CONFIG_BLOCK")) //from FM
                    and (d("CONFIG_I2C_SCMI") implies d("CONFIG_ACPI")) //from FM
                    and (d("CONFIG_TOUCHSCREEN_AD7879_I2C") or d("CONFIG_TOUCHSCREEN_AD7879_SPI") implies d("CONFIG_TOUCHSCREEN_AD7879")) //from FM

=======
                    and (d("CONFIG_MD") implies d("CONFIG_BLOCK")) //from FM
                    and (d("CONFIG_GFS2_FS") implies d("CONFIG_BLOCK")) //from FM
>>>>>>> 0199dfe4
            //                    and (d("CONFIG_BUG") and (d("CONFIG_SMP") or d("CONFIG_DEBUG_SPINLOCK"))).not //parsing error
            //                    and (d("CONFIG_MEMORY_HOTPLUG") implies d("CONFIG_DEBUG_SPINLOCK")) //parsing error

        )
    }


    lazy val partialConfiguration: FeatureExpr = readPartialConfiguration

    lazy val featureModelFull = LinuxFeatureModel.featureModel and partialConfiguration


    private def readPartialConfiguration = {
        import FeatureExpr._
        val DEF = "#define"
        val UNDEF = "#undef"

        val directives = Source.fromFile(LinuxSettings.partialConfFile).getLines.filter(_.startsWith("#"))

        def findMacroName(directive: String) = directive.split(' ')(1)

        val booleanDefs = directives.filter(directive => directive.startsWith(DEF) && directive.endsWith(" 1")).map(findMacroName)
        val undefs = directives.filter(_.startsWith(UNDEF)).map(findMacroName)

        (booleanDefs.map(createDefinedExternal(_)) ++
                undefs.map(createDefinedExternal(_).not)).
                foldRight(base)(_ and _)
    }

    /**
     * reads the list of open features (LinuxSettings) and makes every
     * feature dead that is not in that list
     */
    private def getDeadFeatures(fm: FeatureModel): FeatureExpr = {
        import FeatureExpr._
        var result: FeatureExpr = base
        val openFeatures = Source.fromFile(LinuxSettings.openFeatureList).getLines.toList
        for (feature <- fm.variables.keys if (feature.startsWith("CONFIG_") && !feature.startsWith("CONFIG__X") && !feature.endsWith("_2")))
            if (!openFeatures.contains(feature))
                result = result andNot createDefinedExternal(feature)
        result
    }

}
<|MERGE_RESOLUTION|>--- conflicted
+++ resolved
@@ -1,135 +1,125 @@
-/*
-  * Created by IntelliJ IDEA.
- * User: kaestner
- * Date: 17.03.11
- * Time: 16:06
- */
-package de.fosd.typechef.linux
-
-import de.fosd.typechef.featureexpr.{FeatureExpr, FeatureModel}
-import io.Source
-
-/**
- * three feature models are available
- *
- * featureModel) the normal feature model (from dimacs)
- *
- * featureModelApprox) a small approximated feature model for parsing (contains only few dependencies). not accurate but fast
- *
- * featureModelFull) the normal feature model restricted by the partial configuration (i.e. certain features are already
- *    defined or excluded due to the partial configuration)
- *
- *
- * the approximated feature model is hardcoded in this file. the dimacs feature model and the partial configuration
- * are loaded according to the settings in LinuxSettings
- *
- */
-object LinuxFeatureModel {
-    /**
-     * full feature model, used for analysis and preparation
-     */
-    lazy val featureModel: FeatureModel = {
-        println("loading feature model...");
-        val start = System.currentTimeMillis
-        val featureModel = FeatureModel.createFromDimacsFile_2Var(LinuxSettings.featureModelFile)
-        println("done. [" + (System.currentTimeMillis - start) + " ms]")
-        featureModel
-    }
-
-    lazy val featureModelExcludingDead: FeatureModel = {
-        val fm = featureModel
-        fm and getDeadFeatures(fm) and partialConfiguration
-    }
-
-
-    /**
-     * small feature model, used during parsing
-     */
-    val featureModelApprox = {
-        import FeatureExpr._
-        def d(f: String) = createDefinedExternal(f)
-
-        FeatureModel.create(
-            (d("CONFIG_SYMBOL_PREFIX").not)
-                    and (d("CONFIG_FLATMEM") mex d("CONFIG_DISCONTIGMEM")) //from FM
-                    and (d("CONFIG_FLATMEM") mex d("CONFIG_SPARSEMEM")) //not in FM!
-                    and (d("CONFIG_DISCONTIGMEM") mex d("CONFIG_SPARSEMEM")) //not in FM!
-                    and (d("CONFIG_DISCONTIGMEM") implies d("CONFIG_NEED_MULTIPLE_NODES")) //from FM
-                    and (d("CONFIG_DISCONTIGMEM") implies d("CONFIG_SMP")) //from FM
-                    and (d("CONFIG_DISCONTIGMEM") implies d("CONFIG_X86_PAE")) //from FM
-                    and (d("CONFIG_MEMORY_HOTPLUG") implies d("CONFIG_SPARSEMEM")) //from FM
-                    and (d("CONFIG_NEED_MULTIPLE_NODES") implies d("CONFIG_SMP")) //from FM
-                    and (d("CONFIG_BLK_DEV_DRBD") implies d("CONFIG_BLOCK")) //from FM
-                    and (d("CONFIG_BLK_DEV_INTEGRITY") implies d("CONFIG_BLOCK")) //from FM
-                    and (d("CONFIG_BLK_DEV_LOOP") implies d("CONFIG_BLOCK")) //from FM
-                    and (d("CONFIG_BLK_DEV_RAM") implies d("CONFIG_BLOCK")) //from FM
-                    and (d("CONFIG_EXT3_FS") implies d("CONFIG_BLOCK")) //from FM
-                    and (d("CONFIG_EXT4_FS") implies d("CONFIG_BLOCK")) //from FM
-                    and (d("CONFIG_JBD") implies d("CONFIG_BLOCK")) //from FM
-                    and (d("CONFIG_JBD2") implies d("CONFIG_BLOCK")) //from FM
-<<<<<<< HEAD
-                    and (d("CONFIG_DM_LOG_USERSPACE") implies d("CONFIG_BLOCK")) //from FM
-                    and (d("CONFIG_DM_MULTIPATH_ST") implies d("CONFIG_BLOCK")) //from FM
-                    and (d("CONFIG_MD_FAULTY") implies d("CONFIG_BLOCK")) //from FM
-                    and (d("CONFIG_MD_LINEAR") implies d("CONFIG_BLOCK")) //from FM
-                    and (d("CONFIG_BLK_DEV_MD") implies d("CONFIG_BLOCK")) //from FM
-                    and (d("CONFIG_MD_MULTIPATH") implies d("CONFIG_BLOCK")) //from FM
-                    and (d("CONFIG_MD_RAID0") implies d("CONFIG_BLOCK")) //from FM
-                    and (d("CONFIG_MD_RAID10") implies d("CONFIG_BLOCK")) //from FM
-                    and (d("CONFIG_MD_RAID1") implies d("CONFIG_BLOCK")) //from FM
-                    and (d("CONFIG_MD_RAID456") implies d("CONFIG_BLOCK")) //from FM
-                    and (d("CONFIG_NFTL") implies d("CONFIG_BLOCK")) //from FM
-                    and (d("CONFIG_") implies d("CONFIG_BLOCK")) //from FM
-                    and (d("CONFIG_") implies d("CONFIG_BLOCK")) //from FM
-                    and (d("CONFIG_") implies d("CONFIG_BLOCK")) //from FM
-                    and (d("CONFIG_I2C_SCMI") implies d("CONFIG_ACPI")) //from FM
-                    and (d("CONFIG_TOUCHSCREEN_AD7879_I2C") or d("CONFIG_TOUCHSCREEN_AD7879_SPI") implies d("CONFIG_TOUCHSCREEN_AD7879")) //from FM
-
-=======
-                    and (d("CONFIG_MD") implies d("CONFIG_BLOCK")) //from FM
-                    and (d("CONFIG_GFS2_FS") implies d("CONFIG_BLOCK")) //from FM
->>>>>>> 0199dfe4
-            //                    and (d("CONFIG_BUG") and (d("CONFIG_SMP") or d("CONFIG_DEBUG_SPINLOCK"))).not //parsing error
-            //                    and (d("CONFIG_MEMORY_HOTPLUG") implies d("CONFIG_DEBUG_SPINLOCK")) //parsing error
-
-        )
-    }
-
-
-    lazy val partialConfiguration: FeatureExpr = readPartialConfiguration
-
-    lazy val featureModelFull = LinuxFeatureModel.featureModel and partialConfiguration
-
-
-    private def readPartialConfiguration = {
-        import FeatureExpr._
-        val DEF = "#define"
-        val UNDEF = "#undef"
-
-        val directives = Source.fromFile(LinuxSettings.partialConfFile).getLines.filter(_.startsWith("#"))
-
-        def findMacroName(directive: String) = directive.split(' ')(1)
-
-        val booleanDefs = directives.filter(directive => directive.startsWith(DEF) && directive.endsWith(" 1")).map(findMacroName)
-        val undefs = directives.filter(_.startsWith(UNDEF)).map(findMacroName)
-
-        (booleanDefs.map(createDefinedExternal(_)) ++
-                undefs.map(createDefinedExternal(_).not)).
-                foldRight(base)(_ and _)
-    }
-
-    /**
-     * reads the list of open features (LinuxSettings) and makes every
-     * feature dead that is not in that list
-     */
-    private def getDeadFeatures(fm: FeatureModel): FeatureExpr = {
-        import FeatureExpr._
-        var result: FeatureExpr = base
-        val openFeatures = Source.fromFile(LinuxSettings.openFeatureList).getLines.toList
-        for (feature <- fm.variables.keys if (feature.startsWith("CONFIG_") && !feature.startsWith("CONFIG__X") && !feature.endsWith("_2")))
-            if (!openFeatures.contains(feature))
-                result = result andNot createDefinedExternal(feature)
-        result
-    }
-
-}
+/*
+  * Created by IntelliJ IDEA.
+ * User: kaestner
+ * Date: 17.03.11
+ * Time: 16:06
+ */
+package de.fosd.typechef.linux
+
+import de.fosd.typechef.featureexpr.{FeatureExpr, FeatureModel}
+import io.Source
+
+/**
+ * three feature models are available
+ *
+ * featureModel) the normal feature model (from dimacs)
+ *
+ * featureModelApprox) a small approximated feature model for parsing (contains only few dependencies). not accurate but fast
+ *
+ * featureModelFull) the normal feature model restricted by the partial configuration (i.e. certain features are already
+ *    defined or excluded due to the partial configuration)
+ *
+ *
+ * the approximated feature model is hardcoded in this file. the dimacs feature model and the partial configuration
+ * are loaded according to the settings in LinuxSettings
+ *
+ */
+object LinuxFeatureModel {
+    /**
+     * full feature model, used for analysis and preparation
+     */
+    lazy val featureModel: FeatureModel = {
+        println("loading feature model...");
+        val start = System.currentTimeMillis
+        val featureModel = FeatureModel.createFromDimacsFile_2Var(LinuxSettings.featureModelFile)
+        println("done. [" + (System.currentTimeMillis - start) + " ms]")
+        featureModel
+    }
+
+    lazy val featureModelExcludingDead: FeatureModel = {
+        val fm = featureModel
+        fm and getDeadFeatures(fm) and partialConfiguration
+    }
+
+
+    /**
+     * small feature model, used during parsing
+     */
+    val featureModelApprox = {
+        import FeatureExpr._
+        def d(f: String) = createDefinedExternal(f)
+
+        FeatureModel.create(
+            (d("CONFIG_SYMBOL_PREFIX").not)
+                    and (d("CONFIG_FLATMEM") mex d("CONFIG_DISCONTIGMEM")) //from FM
+                    and (d("CONFIG_FLATMEM") mex d("CONFIG_SPARSEMEM")) //not in FM!
+                    and (d("CONFIG_DISCONTIGMEM") mex d("CONFIG_SPARSEMEM")) //not in FM!
+                    and (d("CONFIG_DISCONTIGMEM") implies d("CONFIG_NEED_MULTIPLE_NODES")) //from FM
+                    and (d("CONFIG_DISCONTIGMEM") implies d("CONFIG_SMP")) //from FM
+                    and (d("CONFIG_DISCONTIGMEM") implies d("CONFIG_X86_PAE")) //from FM
+                    and (d("CONFIG_MEMORY_HOTPLUG") implies d("CONFIG_SPARSEMEM")) //from FM
+                    and (d("CONFIG_NEED_MULTIPLE_NODES") implies d("CONFIG_SMP")) //from FM
+                    and (d("CONFIG_BLK_DEV_DRBD") implies d("CONFIG_BLOCK")) //from FM
+                    and (d("CONFIG_BLK_DEV_INTEGRITY") implies d("CONFIG_BLOCK")) //from FM
+                    and (d("CONFIG_BLK_DEV_LOOP") implies d("CONFIG_BLOCK")) //from FM
+                    and (d("CONFIG_BLK_DEV_RAM") implies d("CONFIG_BLOCK")) //from FM
+                    and (d("CONFIG_EXT3_FS") implies d("CONFIG_BLOCK")) //from FM
+                    and (d("CONFIG_EXT4_FS") implies d("CONFIG_BLOCK")) //from FM
+                    and (d("CONFIG_JBD") implies d("CONFIG_BLOCK")) //from FM
+                    and (d("CONFIG_JBD2") implies d("CONFIG_BLOCK")) //from FM
+                    and (d("CONFIG_DM_LOG_USERSPACE") implies d("CONFIG_BLOCK")) //from FM
+                    and (d("CONFIG_DM_MULTIPATH_ST") implies d("CONFIG_BLOCK")) //from FM
+                    and (d("CONFIG_MD_FAULTY") implies d("CONFIG_BLOCK")) //from FM
+                    and (d("CONFIG_MD_LINEAR") implies d("CONFIG_BLOCK")) //from FM
+                    and (d("CONFIG_BLK_DEV_MD") implies d("CONFIG_BLOCK")) //from FM
+                    and (d("CONFIG_MD_MULTIPATH") implies d("CONFIG_BLOCK")) //from FM
+                    and (d("CONFIG_MD_RAID0") implies d("CONFIG_BLOCK")) //from FM
+                    and (d("CONFIG_MD_RAID10") implies d("CONFIG_BLOCK")) //from FM
+                    and (d("CONFIG_MD_RAID1") implies d("CONFIG_BLOCK")) //from FM
+                    and (d("CONFIG_MD_RAID456") implies d("CONFIG_BLOCK")) //from FM
+                    and (d("CONFIG_NFTL") implies d("CONFIG_BLOCK")) //from FM
+                    and (d("CONFIG_I2C_SCMI") implies d("CONFIG_ACPI")) //from FM
+                    and (d("CONFIG_TOUCHSCREEN_AD7879_I2C") or d("CONFIG_TOUCHSCREEN_AD7879_SPI") implies d("CONFIG_TOUCHSCREEN_AD7879")) //from FM
+                    and (d("CONFIG_MD") implies d("CONFIG_BLOCK")) //from FM
+                    and (d("CONFIG_GFS2_FS") implies d("CONFIG_BLOCK")) //from FM
+        )
+    }
+
+
+    lazy val partialConfiguration: FeatureExpr = readPartialConfiguration
+
+    lazy val featureModelFull = LinuxFeatureModel.featureModel and partialConfiguration
+
+
+    private def readPartialConfiguration = {
+        import FeatureExpr._
+        val DEF = "#define"
+        val UNDEF = "#undef"
+
+        val directives = Source.fromFile(LinuxSettings.partialConfFile).getLines.filter(_.startsWith("#"))
+
+        def findMacroName(directive: String) = directive.split(' ')(1)
+
+        val booleanDefs = directives.filter(directive => directive.startsWith(DEF) && directive.endsWith(" 1")).map(findMacroName)
+        val undefs = directives.filter(_.startsWith(UNDEF)).map(findMacroName)
+
+        (booleanDefs.map(createDefinedExternal(_)) ++
+                undefs.map(createDefinedExternal(_).not)).
+                foldRight(base)(_ and _)
+    }
+
+    /**
+     * reads the list of open features (LinuxSettings) and makes every
+     * feature dead that is not in that list
+     */
+    private def getDeadFeatures(fm: FeatureModel): FeatureExpr = {
+        import FeatureExpr._
+        var result: FeatureExpr = base
+        val openFeatures = Source.fromFile(LinuxSettings.openFeatureList).getLines.toList
+        for (feature <- fm.variables.keys if (feature.startsWith("CONFIG_") && !feature.startsWith("CONFIG__X") && !feature.endsWith("_2")))
+            if (!openFeatures.contains(feature))
+                result = result andNot createDefinedExternal(feature)
+        result
+    }
+
+}