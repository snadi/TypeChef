package de.fosd.typechef.typesystem

import de.fosd.typechef.parser.c._
import de.fosd.typechef.featureexpr._
import de.fosd.typechef.conditional._
import linker.CInferInterface
import statistics.CStatistics

/**
 * checks an AST (from CParser) for type errors (especially dangling references)
 *
 * performs type checking in a single tree-walk, uses lookup functions from various traits
 *
 * @author kaestner
 *
 */

<<<<<<< HEAD
class CTypeSystemFrontend(iast: TranslationUnit, featureModel: FeatureModel = NoFeatureModel) extends CTypeSystem with CInferInterface with CStatistics {
=======
class CTypeSystemFrontend(iast: TranslationUnit, featureModel: FeatureModel = FeatureExprFactory.default.featureModelFactory.empty) extends CTypeSystem with CInferInterface {
>>>>>>> e35a097f

    class TypeError(severity: Severity.Severity, condition: FeatureExpr, msg: String, where: AST) {
        override def toString =
            severity.toString.take(1) + " [" + condition + "] " +
                (if (where == null) "" else where.getPositionFrom + "--" + where.getPositionTo) + "\n\t" + msg
    }


    def prettyPrintType(ctype: Conditional[CType]): String =
        Conditional.toOptList(ctype).map(o => o.feature.toString + ": \t" + o.entry).mkString("\n")

    private def indentAllLines(s: String): String =
        s.lines.map("\t\t" + _).foldLeft("")(_ + "\n" + _)

    var errors: List[TypeError] = List()


    val DEBUG_PRINT = false

    def dbgPrint(o: Any) = if (DEBUG_PRINT) print(o)

    def dbgPrintln(o: Any) = if (DEBUG_PRINT) println(o)

    val verbose = false


    var externalDefCounter: Int = 0
    override def checkingExternal(externalDef: ExternalDef) = {
        externalDefCounter = externalDefCounter + 1
        if (verbose)
            println("check " + externalDefCounter + "/" + iast.defs.size + ". line " + externalDef.getPositionFrom.getLine + ". err " + errors.size)
    }
    override def issueTypeError(severity: Severity.Severity, condition: FeatureExpr, msg: String, where: AST) =
    //first check without feature model for performance reasons
        if (condition.isSatisfiable() && condition.isSatisfiable(featureModel)) {
            val e = new TypeError(severity, condition, msg, where)
            errors = e :: errors
            println("  - " + e)
        }


    def checkAST: Boolean = {

        typecheckTranslationUnit(iast)


        if (errors.isEmpty)
            println("No type errors found.")
        else {
            println("Found " + errors.size + " type errors: ");
        }
        println("\n")
        return errors.isEmpty
    }
}



<|MERGE_RESOLUTION|>--- conflicted
+++ resolved
@@ -15,11 +15,7 @@
  *
  */
 
-<<<<<<< HEAD
-class CTypeSystemFrontend(iast: TranslationUnit, featureModel: FeatureModel = NoFeatureModel) extends CTypeSystem with CInferInterface with CStatistics {
-=======
-class CTypeSystemFrontend(iast: TranslationUnit, featureModel: FeatureModel = FeatureExprFactory.default.featureModelFactory.empty) extends CTypeSystem with CInferInterface {
->>>>>>> e35a097f
+class CTypeSystemFrontend(iast: TranslationUnit, featureModel: FeatureModel = FeatureExprFactory.default.featureModelFactory.empty) extends CTypeSystem with CInferInterface with CStatistics {
 
     class TypeError(severity: Severity.Severity, condition: FeatureExpr, msg: String, where: AST) {
         override def toString =
