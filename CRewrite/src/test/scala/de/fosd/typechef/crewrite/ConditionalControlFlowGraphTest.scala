package de.fosd.typechef.crewrite

import org.scalatest.matchers.ShouldMatchers
import de.fosd.typechef.parser.c._
<<<<<<< HEAD

class ConditionalControlFlowGraphTest extends EnforceTreeHelper with TestHelper with ShouldMatchers with ConditionalControlFlow with Liveness with Variables {

//  @Test def test_if_the_else() {
//    val a = parseCompoundStmt("""
//    {
//      #ifdef A
//      int a;
//      #elif defined(B)
//      int b;
//      #else
//      int c;
//      #endif
//    }
//    """)
//
//    val env = CASTEnv.createASTEnv(a)
//    println("succs: " + DotGraph.map2file(getAllSucc(a, env), env))
//  }
//
//  @Test def test_simple_ifdef() {
//    val a = parseCompoundStmt("""
//    {
//      int a0;
//      #ifdef A1
//      int a1;
//      #endif
//      int a2;
//    }
//    """)
//
//    val env = CASTEnv.createASTEnv(a)
//    println("succs: " + DotGraph.map2file(getAllSucc(a, env), env))
//  }
//
//  @Test def test_for_loop() {
//    val a = parseCompoundStmt("""
//    {
//      for (;;) { }
//    }
//    """)
//
//    val newa = rewriteInfiniteForLoops(a)
//    val env = CASTEnv.createASTEnv(newa)
//    println("succs: " + DotGraph.map2file(getAllSucc(newa, env), env))
//    println("preds: " + DotGraph.map2file(getAllPred(newa, env), env))
//  }
//
//  @Test def test_nested_loop() {
//    val a = parseCompoundStmt("""
//    {
//      for(;;) {
//        for(;;) {
//          for(;;) {
//          }
//        }
//      }
//    }
//    """)
//
//    val newa = rewriteInfiniteForLoops[CompoundStatement](a)
//    val env = CASTEnv.createASTEnv(newa)
//    println("succs: " + DotGraph.map2file(getAllSucc(newa, env), env))
//    println("preds: " + DotGraph.map2file(getAllPred(newa, env), env))
//  }
//
//  @Test def test_infinite_while_loop() {
//    val a = parseCompoundStmt("""
//    {
//      while (1) { }
//    }
//    """)
//
//    val env = CASTEnv.createASTEnv(a)
//    println("succs: " + DotGraph.map2file(getAllSucc(a, env), env))
//    println("preds: " + DotGraph.map2file(getAllPred(a, env), env))
//  }
//
//  @Test def test_infinite_while_loop_2() {
//    val a = parseCompoundStmt("""
//    {
//      while (1)
//        ;
//    }
//    """)
//
//    val env = CASTEnv.createASTEnv(a)
//    println("succs: " + DotGraph.map2file(getAllSucc(a, env), env))
//    println("preds: " + DotGraph.map2file(getAllPred(a, env), env))
//  }
//
//  @Test def test_infinite_do_while_loop() {
//    val a = parseCompoundStmt("""
//    {
//      do {
//      } while (1);
//    }
//    """)
//
//    val env = CASTEnv.createASTEnv(a)
//    println("succs: " + DotGraph.map2file(getAllSucc(a, env), env))
//    println("preds: " + DotGraph.map2file(getAllPred(a, env), env))
//  }
//
//  @Test def test_infinite_do_while_loop2() {
//    val a = parseCompoundStmt("""
//    {
//      do
//        ;
//      while (1);
//    }
//    """)
//
//    val env = CASTEnv.createASTEnv(a)
//    println("succs: " + DotGraph.map2file(getAllSucc(a, env), env))
//    println("preds: " + DotGraph.map2file(getAllPred(a, env), env))
//  }
//
//  @Test def test_switch_case() {
//    val a = parseCompoundStmt("""
//    {
//      switch(x) {
//      case 1: break;
//      case 2: break;
//      case 3: break;
//      default: break;
//      }
//    }
//    """)
//
//    val env = CASTEnv.createASTEnv(a)
//    println("succs: " + DotGraph.map2file(getAllSucc(a, env), env))
//  }
//
//  @Test def test_do_while_loop() {
//    val a = parseCompoundStmt("""
//    {
//      do {
//      } while (k);
//    }
//    """)
//
//    val env = CASTEnv.createASTEnv(a)
//    println("succs: " + DotGraph.map2file(getAllSucc(a, env), env))
//  }
//
//  @Test def test_while_loop() {
//    val a = parseCompoundStmt("""
//    {
//      while (k) {
//        k--;
//      }
//    }
//    """)
//
//    val env = CASTEnv.createASTEnv(a)
//    println("succs: " + DotGraph.map2file(getAllSucc(a, env), env))
//  }
//
//  @Test def test_if_the_else_chain() {
//    val a = parseCompoundStmt("""
//    {
//      int k = 3;
//      if (k < 3) {
//        k = -1;
//      }
//      #ifdef A
//      else if (k = 3) {
//        k = 0;
//      }
//      #endif
//      else {
//        k = 1;
//      }
//    }
//    """)
//
//    val env = CASTEnv.createASTEnv(a)
//    println("succs: " + DotGraph.map2file(getAllSucc(a, env), env))
//  }
//
//  @Test def test_simple_conditional_label_statements() {
//    val e1 = Opt(True, LabelStatement(Id("e1"), None))
//    val e2 = Opt(True, LabelStatement(Id("e2"), None))
//    val e3 = Opt(True, LabelStatement(Id("e3"), None))
//    val e4 = Opt(True, LabelStatement(Id("e4"), None))
//    val e5 = Opt(True, LabelStatement(Id("e5"), None))
//    val c = One(CompoundStatement(List(e1, e2, e3, e4, e5)))
//
//    val env = CASTEnv.createASTEnv(c.value)
//    succ(e1, env) should be (List(e2.entry))
//    succ(e2, env) should be (List(e3.entry))
//    succ(e3, env) should be (List(e4.entry))
//    succ(e4, env) should be (List(e5.entry))
//  }
//
//  @Ignore def test_conditional_labelstatements_if_elif_else() {
//    val e1 = Opt(True, LabelStatement(Id("e1"), None))
//    val e2 = Opt(fx, LabelStatement(Id("e2"), None))
//    val e3 = Opt(fy.and(fx.not()), LabelStatement(Id("e3"), None))
//    val e4 = Opt(fy.not().and(fx.not()), LabelStatement(Id("e4"), None))
//    val e5 = Opt(True, LabelStatement(Id("e5"), None))
//    val c = One(CompoundStatement(List(e1, e2, e3, e4, e5)))
//
//    val env = CASTEnv.createASTEnv(c.value)
//    succ(e1, env) should be (List(e2.entry, e3.entry, e4.entry))
//    succ(e2, env) should be (List(e5.entry))
//    succ(e3, env) should be (List(e5.entry))
//    succ(e4, env) should be (List(e5.entry))
//    println("succs: " + DotGraph.map2file(getAllSucc(e1.entry, env), env))
//  }
//
//  @Ignore def test_conditional_labelstatements_with_sequence_of_annotated_elements() {
//    val e1 = Opt(True, LabelStatement(Id("e1"), None))
//    val e2 = Opt(fx, LabelStatement(Id("e2"), None))
//    val e3 = Opt(fx, LabelStatement(Id("e3"), None))
//    val e4 = Opt(fx.not(), LabelStatement(Id("e4"), None))
//    val e5 = Opt(True, LabelStatement(Id("e5"), None))
//    val c = One(CompoundStatement(List(e1, e2, e3, e4, e5)))
//
//    val env = CASTEnv.createASTEnv(c.value)
//    succ(e1, env) should be(List(e2.entry, e4.entry))
//    succ(e2, env) should be(List(e3.entry))
//    succ(e3, env) should be(List(e5.entry))
//    succ(e4, env) should be(List(e5.entry))
//    println("succs: " + DotGraph.map2file(getAllSucc(e1.entry, env), env))
//  }
//
//  @Ignore def test_conditional_labelstatements_if_if_else() {
//    val e0 = Opt(fx, LabelStatement(Id("e0"), None))
//    val e1 = Opt(True, LabelStatement(Id("e1"), None))
//    val e2 = Opt(True, LabelStatement(Id("e2"), None))
//    val e3 = Opt(fx, LabelStatement(Id("e3"), None))
//    val e4 = Opt(fx.not().and(fy), LabelStatement(Id("e4"), None))
//    val e5 = Opt(fx.not().and(fy.not()), LabelStatement(Id("e5"), None))
//    val e6 = Opt(fa, LabelStatement(Id("e6"), None))
//    val e7 = Opt(fa.not(), LabelStatement(Id("e7"), None))
//    val e8 = Opt(fb.not(), LabelStatement(Id("e8"), None))
//    val e9 = Opt(True, LabelStatement(Id("e9"), None))
//    val c = One(CompoundStatement(List(e0, e1, e2, e3, e4, e5, e6, e7, e8, e9)))
//
//    val env = CASTEnv.createASTEnv(c.value)
//    succ(e0, env) should be(List(e1.entry))
//    succ(e1, env) should be(List(e2.entry))
//    succ(e2, env) should be(List(e3.entry, e4.entry, e5.entry))
//    succ(e3, env) should be(List(e6.entry, e7.entry))
//    succ(e4, env) should be(List(e6.entry, e7.entry))
//    succ(e5, env) should be(List(e6.entry, e7.entry))
//    succ(e6, env) should be(List(e8.entry, e9.entry))
//    succ(e7, env) should be(List(e8.entry, e9.entry))
//    succ(e8, env) should be(List(e9.entry))
//    println("succs: " + DotGraph.map2file(getAllSucc(e0.entry, env), env))
//  }
//
//  @Ignore def test_conditional_declaration_statement_pred() {
//    val e1 = Opt(True,
//      DeclarationStatement(
//        Declaration(
//          List(Opt(True,IntSpecifier())),
//          List(Opt(True,InitDeclaratorI(AtomicNamedDeclarator(List(),Id("e1"),List()),List(),None))))))
//    val e2 = Opt(True,
//      DeclarationStatement(
//        Declaration(
//          List(Opt(True,IntSpecifier())),
//          List(Opt(True,InitDeclaratorI(AtomicNamedDeclarator(List(),Id("e2"),List()),List(),None))))))
//    val e3 = Opt(True,
//      DeclarationStatement(
//        Declaration(
//          List(Opt(True,IntSpecifier())),
//          List(Opt(True,InitDeclaratorI(AtomicNamedDeclarator(List(),Id("e3"),List()),List(),None))))))
//    val e4 = Opt(True,
//      DeclarationStatement(
//        Declaration(
//          List(Opt(True,IntSpecifier())),
//          List(Opt(True,InitDeclaratorI(AtomicNamedDeclarator(List(),Id("e4"),List()),List(),None))))))
//    val e5 = Opt(True,
//      DeclarationStatement(
//        Declaration(
//          List(Opt(True,IntSpecifier())),
//          List(Opt(True,InitDeclaratorI(AtomicNamedDeclarator(List(),Id("e5"),List()),List(),None))))))
//
//    val c = One(CompoundStatement(List(e1, e2, e3, e4, e5)))
//
//    val env = CASTEnv.createASTEnv(c.value)
//    succ(e1, env) should be (List(e2.entry))
//    succ(e2, env) should be (List(e3.entry))
//    succ(e3, env) should be (List(e4.entry))
//    succ(e4, env) should be (List(e5.entry))
//
//    pred(e5, env) should be (List(e4.entry))
//    pred(e4, env) should be (List(e3.entry))
//    pred(e3, env) should be (List(e2.entry))
//    pred(e2, env) should be (List(e1.entry))
//  }
//
//  @Ignore def test_conditional_declaration_statement_pred2() {
//    val e1 = Opt(True,
//      DeclarationStatement(
//        Declaration(
//          List(Opt(True,IntSpecifier())),
//          List(Opt(True,InitDeclaratorI(AtomicNamedDeclarator(List(),Id("e1"),List()),List(),None))))))
//    val e2 = Opt(True,
//      DeclarationStatement(
//        Declaration(
//          List(Opt(True,IntSpecifier())),
//          List(Opt(True,InitDeclaratorI(AtomicNamedDeclarator(List(),Id("e2"),List()),List(),None))))))
//    val e3 = Opt(fx,
//      DeclarationStatement(
//        Declaration(
//          List(Opt(True,IntSpecifier())),
//          List(Opt(True,InitDeclaratorI(AtomicNamedDeclarator(List(),Id("e3"),List()),List(),None))))))
//    val e4 = Opt(fx.not(),
//      DeclarationStatement(
//        Declaration(
//          List(Opt(True,IntSpecifier())),
//          List(Opt(True,InitDeclaratorI(AtomicNamedDeclarator(List(),Id("e4"),List()),List(),None))))))
//    val e5 = Opt(True,
//      DeclarationStatement(
//        Declaration(
//          List(Opt(True,IntSpecifier())),
//          List(Opt(True,InitDeclaratorI(AtomicNamedDeclarator(List(),Id("e5"),List()),List(),None))))))
//
//    val c = One(CompoundStatement(List(e1, e2, e3, e4, e5)))
//
//    val env = CASTEnv.createASTEnv(c.value)
//    succ(e1, env) should be (List(e2.entry))
//    succ(e2, env) should be (List(e3.entry, e4.entry))
//    succ(e3, env) should be (List(e5.entry))
//    succ(e4, env) should be (List(e5.entry))
//
//    pred(e5, env) should be (List(e4.entry, e3.entry))
//    pred(e4, env) should be (List(e2.entry))
//    pred(e3, env) should be (List(e2.entry))
//    pred(e2, env) should be (List(e1.entry))
//  }
//
//  @Ignore def test_conditional_declaration_statement() {
//    val e0 = Opt(True, LabelStatement(Id("e0"), None))
//    val e1 = Opt(fx,
//      DeclarationStatement(
//        Declaration(
//          List(Opt(True,IntSpecifier())),
//          List(Opt(True,InitDeclaratorI(AtomicNamedDeclarator(List(),Id("k"),List()),List(),None))))))
//    val e2 = Opt(fx.not(),
//      DeclarationStatement(
//        Declaration(
//          List(Opt(True,DoubleSpecifier())),
//          List(Opt(True,InitDeclaratorI(AtomicNamedDeclarator(List(),Id("k"),List()),List(),None))))))
//    val e3 = Opt(True, LabelStatement(Id("e3"), None))
//    val c = One(CompoundStatement(List(e0, e1, e2, e3)))
//
//    val env = CASTEnv.createASTEnv(c.value)
//    succ(e0, env) should be(List(e1.entry, e2.entry))
//    succ(e1, env) should be(List(e3.entry))
//    succ(e2, env) should be(List(e3.entry))
//    println("succs: " + DotGraph.map2file(getAllSucc(e0.entry, env), env))
//  }
//
//  @Test def test_conditional_while_statement() {
//    val e0 = Opt(True, LabelStatement(Id("e0"), None))
//    val e11 = Opt(True, LabelStatement(Id("e11"), None))
//    val e12 = Opt(fy, LabelStatement(Id("e12"), None))
//    val e1c = Id("k")
//    val e1 = Opt(fx, WhileStatement(e1c, One(CompoundStatement(List(e11, e12)))))
//    val e2 = Opt(True, LabelStatement(Id("e2"), None))
//    val c = One(CompoundStatement(List(e0, e1, e2)))
//
//    val env = CASTEnv.createASTEnv(c.value)
//    succ(e0, env) should be(List(e1c, e2.entry))
//    succ(e1, env) should be(List(e1c))
//    succ(e1c, env) should be(List(e11.entry, e2.entry))
//    println("succs: " + DotGraph.map2file(getAllSucc(e0.entry, env), env))
//  }
//
//  @Test def test_conditional_for_loop() {
//    val a = parseCompoundStmt("""
//    {
//      int k = 2;
//      int i;
//      for(i=0;
//      #ifdef A
//      i<10
//      #endif
//      ;i++) j++;
//      int j;
//    }
//    """)
//
//    val env = CASTEnv.createASTEnv(a)
//    println("succs: " + DotGraph.map2file(getAllSucc(a, env), env))
//  }
//
//  @Test def test_conditional_if_statement() {
//    val a = parseCompoundStmt("""
//    {
//      int k = 3;
//      if (k < 2) { k = 2; }
//      #ifdef A
//      else if (k < 5) { k = 5; }
//      #endif
//      #ifdef B
//      else if (k < 7) { k = 7; }
//      #endif
//      else { k = 10; }
//      int l = 3;
//    }
//    """)
//
//    val env = CASTEnv.createASTEnv(a)
//    println("succs: " + DotGraph.map2file(getAllSucc(a, env), env))
//  }
//
//  @Test def test_conditional_switch_statement() {
//    val a = parseCompoundStmt("""
//    {
//      int k = 3;
//      switch (k) {
//      case 1: break;
//      #ifdef A
//      case 2: break;
//      #endif
//      case 3: break;
//      default: break;
//      }
//      int l = 2;
//    }
//    """)
//
//    val env = CASTEnv.createASTEnv(a)
//    println("succs: " + DotGraph.map2file(getAllSucc(a, env), env))
//  }
//
//  @Test def test_conditional_for_loop_elems() {
//    val e0 = Opt(True, LabelStatement(Id("e0"), None))
//    val e1 = Opt(fx, ForStatement(
//      Some(AssignExpr(Id("i"),"=",Constant("0"))),
//      Some(AssignExpr(Id("i"),"=",Constant("2"))),
//      Some(PostfixExpr(Id("i"),SimplePostfixSuffix("++"))),
//      One(CompoundStatement(List(Opt(fx,ExprStatement(PostfixExpr(Id("j"),SimplePostfixSuffix("++")))))))))
//    val e2 = Opt(True, LabelStatement(Id("e2"), None))
//    val c = One(CompoundStatement(List(e0, e1, e2)))
//
//    val env = CASTEnv.createASTEnv(c)
//    println("succs: " + DotGraph.map2file(getAllSucc(e0.entry, env), env))
//  }
//
//  @Test def test_conditional_for_loop_alternative() {
//    val a = parseCompoundStmt("""
//    {
//      int i;
//      for(;;) {
//      #ifdef A
//      int a;
//      #else
//      double a;
//      #endif
//      }
//      int j;
//    }
//    """)
//
//    val env = CASTEnv.createASTEnv(a)
//    println("succs: " + DotGraph.map2file(getAllSucc(a, env), env))
//  }
//
//  @Test def test_conditional_for_loop_infinite() {
//    val a = parseCompoundStmt("""
//    {
//      int i;
//      for(;;) {
//      }
//      int j;
//    }
//    """)
//
//    val newa = rewriteInfiniteForLoops(a)
//    val env = CASTEnv.createASTEnv(newa)
//    println("succs: " + DotGraph.map2file(getAllSucc(newa, env), env))
//  }
//
//  @Test def test_conditional_for_loop_infinite_single_statement() {
//    val a = parseCompoundStmt("""
//    {
//      int i = 0;
//      for(;;) {
//        i++;
//      }
//      int j;
//    }
//    """)
//
//    val env = CASTEnv.createASTEnv(a)
//    println("succs: " + DotGraph.map2file(getAllSucc(a, env), env))
//  }
//
//  @Test def test_statements_increment() {
//    val a = parseCompoundStmt("""
//    {
//      int k = 0;
//      k++;
//      k++;
//      k++;
//    }
//    """)
//
//    val env = CASTEnv.createASTEnv(a)
//    println("succs: " + DotGraph.map2file(getAllSucc(a, env), env))
//  }
//
//  @Test def test_conditional_statements() {
//    val a = parseCompoundStmt("""
//    {
//      int a = 2;
//      int b = 200;
//      while (
//      #ifdef A
//      a < b
//      #else
//      true
//      #endif
//      )
//      {
//        a++;
//        #ifdef B
//        b--;
//        #endif
//      }
//      #ifdef C
//      b = 20;
//      a = 30;
//      #endif
//      while (a > b) {
//        a++;
//      }
//      int c;
//    }
//    """)
//
//    val env = CASTEnv.createASTEnv(a)
//    println("succs: " + DotGraph.map2file(getAllSucc(a, env), env))
//  }
//
//  @Ignore def test_conditional_label_and_goto_statements_constructed() {
//    val e0 = Opt(True, GotoStatement(Id("label1")))
//    val e1 = Opt(fx, LabelStatement(Id("label1"), None))
//    val e2 = Opt(fx, DeclarationStatement(Declaration(List(Opt(fx, IntSpecifier())), List(Opt(fx, InitDeclaratorI(AtomicNamedDeclarator(List(), Id("a"), List()), List(), None))))))
//    val e3 = Opt(fx.not(), LabelStatement(Id("label1"), None))
//    val e4 = Opt(fx.not(), DeclarationStatement(Declaration(List(Opt(fx.not(), IntSpecifier())), List(Opt(fx.not(), InitDeclaratorI(AtomicNamedDeclarator(List(), Id("b"), List()), List(), None))))))
//    val e5 = Opt(True, LabelStatement(Id("label2"), None))
//    val f = FunctionDef(List(Opt(True, VoidSpecifier())), AtomicNamedDeclarator(List(),Id("foo"),List(Opt(True,DeclIdentifierList(List())))), List(), CompoundStatement(List(e0, e1, e2, e3, e4, e5)))
//
//    val env = CASTEnv.createASTEnv(f)
//    succ(e0, env) should be (List(e1.entry, e3.entry))
//    succ(e1, env) should be (List(e2.entry))
//    succ(e2, env) should be (List(e5.entry))
//    succ(e3, env) should be (List(e4.entry))
//    succ(e4, env) should be (List(e5.entry))
//    println("succs: " + DotGraph.map2file(getAllSucc(f, env), env))
//  }
//
//  @Test def test_liveness_std() {
//    val a = parseFunctionDef("""
//    void foo() {
//      a = 0;
//      l1: b = a + 1;
//      c = c + b;
//      a = b + 2;
//      if (a < 10) goto l1;
//      return c;
//    }
//    """)
//
//    val env = CASTEnv.createASTEnv(a)
//    val ss = getAllSucc(a.stmt.innerStatements.head.entry, env).map(_._1).filterNot(_.isInstanceOf[FunctionDef])
//
//    for (s <- ss)
//      println(PrettyPrinter.print(s) + "  out: " + outsimple(s, env) + "   in: " + insimple(s, env))
//
//    println("#################################################")
//
//    for (s <- ss)
//      println(PrettyPrinter.print(s) + "  out: " + out(s, env) + "   in: " + in(s, env))
//  }
//
//  @Test def test_simpel_function() {
//    val a = parseFunctionDef("""
//    void foo() {
//      #ifdef A
//      int a;
//      #else
//      int anot;
//      #endif
//    }
//    """)
//
//    val env = CASTEnv.createASTEnv(a)
//    println("succs: " + DotGraph.map2file(getAllSucc(a, env), env))
//  }
//
//  @Test def test_liveness_simple() {
//    val a = parseCompoundStmt("""
//    {
//      int a = 1;
//      int b = c;
//    }
//    """)
//
//    println("defines: " + defines(a))
//    println("uses: " + uses(a))
//  }
//
//  @Test def test_liveness_simple_constructed() {
//    val s1 = Opt(True, DeclarationStatement(Declaration(List(Opt(True, IntSpecifier())), List(Opt(True, InitDeclaratorI(AtomicNamedDeclarator(List(), Id("a"), List()), List(), Some(Initializer(None, Id("b")))))))))
//    val s2 = Opt(True, DeclarationStatement(Declaration(List(Opt(True, IntSpecifier())), List(Opt(True, InitDeclaratorI(AtomicNamedDeclarator(List(), Id("c"), List()), List(), Some(Initializer(None, Id("d")))))))))
//    val c = One(CompoundStatement(List(s1, s2)))
//
//    val env = CASTEnv.createASTEnv(c)
//    println("in   (s1): " + in((s1, env)))
//    println("out  (s1): " + out((s1, env)))
//    println("in   (s2): " + in((s2, env)))
//    println("out  (s2): " + out((s2, env)))
//  }
//
//  // stack overflow
//  @Ignore def test_liveness_constructed() {
//    val s1 = Opt(True, DeclarationStatement(Declaration(List(Opt(True, IntSpecifier())), List(Opt(True, InitDeclaratorI(AtomicNamedDeclarator(List(), Id("y"), List()), List(), Some(Initializer(None, Id("v")))))))))
//    val s2 = Opt(fx, DeclarationStatement(Declaration(List(Opt(True, IntSpecifier())), List(Opt(True, InitDeclaratorI(AtomicNamedDeclarator(List(), Id("z"), List()), List(), Some(Initializer(None, Id("y")))))))))
//    val s3 = Opt(True, DeclarationStatement(Declaration(List(Opt(True, IntSpecifier())), List(Opt(True, InitDeclaratorI(AtomicNamedDeclarator(List(), Id("x"), List()), List(), Some(Initializer(None, Id("v")))))))))
//    val s41 = Opt(fy, ExprStatement(AssignExpr(Id("x"), "=", Id("w"))))
//    val s42 = Opt(True, ExprStatement(AssignExpr(Id("x"), "=", Id("v"))))
//    val s4 = Opt(True, WhileStatement(Id("x"), One(CompoundStatement(List(s41, s42)))))
//    val s5 = Opt(True, ReturnStatement(Some(Id("x"))))
//    val c = CompoundStatement(List(s1, s2, s3, s4, s5))
//
//    val env = CASTEnv.createASTEnv(c)
//    println("in      (s1): " + in((s1, env)))
//    println("out     (s1): " + out((s1, env)))
//    println("defines (s1): " + defines(s1))
//    println("uses    (s1): " + uses(s1))
//    println("#"*80)
//    println("in      (s2): " + in((s2, env)))
//    println("out     (s2): " + out((s2, env)))
//    println("defines (s2): " + defines(s2))
//    println("uses    (s2): " + uses(s2))
//    println("#"*80)
//    println("in      (s3): " + in((s3, env)))
//    println("out     (s3): " + out((s3, env)))
//    println("defines (s3): " + defines(s3))
//    println("uses    (s3): " + uses(s3))
//    println("#"*80)
//    println("in      (s4): " + in((s4, env)))
//    println("out     (s4): " + out((s4, env)))
//    println("defines (s4): " + defines(s4))
//    println("uses    (s4): " + uses(s4))
//    println("#"*80)
//    println("in      (s41): " + in((s41, env)))
//    println("out     (s41): " + out((s41, env)))
//    println("defines (s41): " + defines(s41))
//    println("uses    (s41): " + uses(s41))
//    println("#"*80)
//    println("in      (s42): " + in((s42, env)))
//    println("out     (s42): " + out((s42, env)))
//    println("defines (s42): " + defines(s42))
//    println("uses    (s42): " + uses(s42))
//    println("#"*80)
//    println("in      (s5): " + in((s5, env)))
//    println("out     (s5): " + out((s5, env)))
//    println("defines (s5): " + defines(s5))
//    println("uses    (s5): " + uses(s5))
//  }
//
//  @Test def test_binary_search() {
//    val a = parseFunctionDef("""
//     int binarySearch(int sortedArray[], int first, int last, int key) {
//       // function:
//       //   Searches sortedArray[first]..sortedArray[last] for key.
//       // returns: index of the matching element if it finds key,
//       //         otherwise  -(index where it could be inserted)-1.
//       // parameters:
//       //   sortedArray in  array of sorted (ascending) values.
//       //   first, last in  lower and upper subscript bounds
//       //   key         in  value to search for.
//       // returns:
//       //   index of key, or -insertion_position -1 if key is not
//       //                 in the array. This value can easily be
//       //                 transformed into the position to insert it.
//       int a;
//       while (first <= last) {
//         int mid = (first + last) / 2;  // compute mid point.
//         if (key > sortedArray[mid])
//           first = mid + 1;  // repeat search in top half.
//         else if (key < sortedArray[mid])
//           last = mid - 1; // repeat search in bottom half.
//         else
//           return mid;     // found it. return position /////
//       }
//       return -(first + 1);    // failed to find key
//     }
//    """)
//
//    val env = CASTEnv.createASTEnv(a)
//    val succs = getAllSucc(a, env)
//    val preds = getAllPred(a, env)
//
//    val errors = compareSuccWithPred(succs, preds, env)
//    CCFGErrorOutput.printCCFGErrors(succs, preds, errors, env)
//    assert(errors.isEmpty)
//  }
//
//  @Ignore def test_goto_pred_succ() {
//    val a = parseFunctionDef("""
//    int foo(void) {
//      goto l;
//    }
//    """)
//    val env = CASTEnv.createASTEnv(a)
//    val succs = getAllSucc(a, env)
//    val preds = getAllPred(a, env)
//
//    val errors = compareSuccWithPred(succs, preds, env)
//    CCFGErrorOutput.printCCFGErrors(succs, preds, errors, env)
//    assert(errors.isEmpty)
//  }
//
//  @Test def test_goto_pred_succ2() {
//    val a = parseFunctionDef("""
//    int foo(void) {
//      int k;
//      if (k) {
//        goto l;
//      }
//      l:;
//    }
//    """)
//    val env = CASTEnv.createASTEnv(a)
//    val succs = getAllSucc(a, env)
//    val preds = getAllPred(a, env)
//
//    val errors = compareSuccWithPred(succs, preds, env)
//    CCFGErrorOutput.printCCFGErrors(succs, preds, errors, env)
//    assert(errors.isEmpty)
//  }
//
//  @Test def test_bug01() {
//    val a = parseFunctionDef("""
//      int
//      unlzma_main (int argc, char **argv) {
//        #if definedEx(CONFIG_LZMA)
//        int opts = getopt32(argv , "cfvdt");
//        #endif
//        #if (!definedEx(CONFIG_LZMA) && (!definedEx(CONFIG_UNLZMA) || !definedEx(CONFIG_LZMA)))
//        getopt32(argv , "cfvdt");
//        #endif
//        #if definedEx(CONFIG_LZMA)
//        if (((applet_name[2] == 'm') && (! (opts & (OPT_DECOMPRESS | OPT_TEST))))) bb_show_usage();
//        #endif
//        if ((applet_name[2] == 'c')) (option_mask32 |= OPT_STDOUT);
//        (argv += optind);
//        return bbunpack(argv , unpack_unlzma , make_new_name_generic , "lzma");
//      }
//    """)
//    val env = CASTEnv.createASTEnv(a)
//    val succs = getAllSucc(a, env)
//    val preds = getAllPred(a, env)
//
//    val errors = compareSuccWithPred(succs, preds, env)
//    CCFGErrorOutput.printCCFGErrors(succs, preds, errors, env)
//    assert(errors.isEmpty)
//  }
//
//  @Test def test_bug01_simplified() {
//    val a = parseFunctionDef("""
//      void foo () {
//        #if definedEx(A)
//        k:
//        #else
//        l:
//        #endif
//        #if definedEx(A)
//        m:
//        #endif
//        n:
//      }
//    """)
//    val env = CASTEnv.createASTEnv(a)
//    val succs = getAllSucc(a, env)
//    val preds = getAllPred(a, env)
//
//    val errors = compareSuccWithPred(succs, preds, env)
//    CCFGErrorOutput.printCCFGErrors(succs, preds, errors, env)
//    assert(errors.isEmpty)
//  }
//
//  @Test def test_bug02() {
//    val a = parseFunctionDef("""
//    static void handle_compress(void) {
//      EState *s = strm->state;
//      while (1) {
//        if (s->state == 1) {
//          copy_output_until_stop(s);
//          if (s->state_out_pos < s->numZ) break;
//          if (((s->mode == 4) && (s->strm->avail_in == 0) && isempty_RL(s))) break;
//          prepare_new_block(s);
//          s->state = 2;
//        }
//        if ((s->state == 2)) {
//          copy_input_until_stop(s);
//          if (((s->mode != 2) && (s->strm->avail_in == 0))) {
//            flush_RL(s);
//            BZ2_compressBlock(s , (s->mode == 4));
//            (s->state = 1);
//          } else if ((s->nblock >= s->nblockMAX)) {
//            BZ2_compressBlock(s , 0);
//            (s->state = 1);
//          } else if ((s->strm->avail_in == 0)) {
//            break;
//          }
//        }
//      }
//    }
//    """)
//    val env = CASTEnv.createASTEnv(a)
//    val succs = getAllSucc(a, env)
//    val preds = getAllPred(a, env)
//
//    val errors = compareSuccWithPred(succs, preds, env)
//    CCFGErrorOutput.printCCFGErrors(succs, preds, errors, env)
//    assert(errors.isEmpty)
//  }
//
//  @Test def test_bug02_simplified() {
//    val a = parseFunctionDef("""
//    static void handle_compress(void) {
//      while (1) {
//        if (s) {
//          if (s1) break;
//          if (s2) break;
//          s = 1;
//        }
//        if (s3) {
//          s = 2;
//          if (s4) {
//            s = 3;
//          } else if (s5) {
//            s = 4;
//          } else if (s6) {
//            break;
//          }
//        }
//      }
//    }
//    """)
//    val env = CASTEnv.createASTEnv(a)
//    val succs = getAllSucc(a, env)
//    val preds = getAllPred(a, env)
//
//    val errors = compareSuccWithPred(succs, preds, env)
//    CCFGErrorOutput.printCCFGErrors(succs, preds, errors, env)
//    assert(errors.isEmpty)
//  }
//
//  @Test def test_label_in_switch() {
//    val a = parseFunctionDef("""
//    int foo(int param) {
//      int exp = 0;
//      int res = -1;
//      switch (exp) {
//        case 0: if (param > 0) {
//          res = 0;
//          break;
//        } else {
//          goto l;
//        }
//        l:
//        default: res = 2;
//      }
//      return res;
//    }
//    """)
//    val env = CASTEnv.createASTEnv(a)
//    val succs = getAllSucc(a, env)
//    val preds = getAllPred(a, env)
//
//    val errors = compareSuccWithPred(succs, preds, env)
//    CCFGErrorOutput.printCCFGErrors(succs, preds, errors, env)
//    assert(errors.isEmpty)
//  }
//
//  @Test def test_fosd_liveness() {
//    val a = parseFunctionDef("""
//    int foo(void) {
//      int a = 24;
//      int b = 25;
//      int c;
//      c = a << 2;
//      #ifdef A
//      return c;
//      #endif
//      b = 24;
//      return b;
//    }
//    """)
//
//   val env = CASTEnv.createASTEnv(a)
//   val ins = getAllSucc(a.stmt.innerStatements.head.entry, env).map(_._1).filterNot(_.isInstanceOf[FunctionDef])
//
//  for (s <- ins)
//    println(PrettyPrinter.print(s) + "  def: " + defines(s) + "   use: " + uses(s))
//
//
//   for (i <- ins)
//     println("ins: " + PrettyPrinter.print(i) + "  out: " + out(i, env) + "   in: " + in(i, env))
//  }
//
//  @Test def test_fosd_liveness2() {
//    val a = parseFunctionDef("""
//    int foo(void) {
//      a = 0;
//      l1: b = a + 1;
//      c = c + b;
//      a = b + 2;
//      if (a < N) goto l1;
//      return c;
//    }
//    """)
//
//    val env = CASTEnv.createASTEnv(a)
//    val ins = getAllSucc(a.stmt.innerStatements.head.entry, env).map(_._1).filterNot(_.isInstanceOf[FunctionDef])
//
//    for (s <- ins)
//      println(PrettyPrinter.print(s) + "  def: " + defines(s) + "   use: " + uses(s))
//
//    for (i <- ins)
//      println("ins: " + PrettyPrinter.print(i) + "  out: " + out(i, env) + "   in: " + in(i, env))
//  }
//
//  @Test def test_boa_hash() {
//    val a = parseFunctionDef("""
//    void test()
//    {
//          int i;
//          hash_struct *temp;
//          int total = 0;
//          int count;
//
//          for (i = 0; i < MIME_HASHTABLE_SIZE; ++i) { /* these limits OK? */
//              if (mime_hashtable[i]) {
//                  count = 0;
//                  temp = mime_hashtable[i];
//                  while (temp) {
//                      temp = temp->next;
//                      ++count;
//                  }
//      #ifdef NOISY_SIGALRM
//                  log_error_time();
//                  fprintf(stderr, "mime_hashtable[%d] has %d entries\n",
//                          i, count);
//      #endif
//                  total += count;
//              }
//          }
//          log_error_time();
//          fprintf(stderr, "mime_hashtable has %d total entries\n",
//                  total);
//
//          total = 0;
//          for (i = 0; i < PASSWD_HASHTABLE_SIZE; ++i) { /* these limits OK? */
//              if (passwd_hashtable[i]) {
//                  temp = passwd_hashtable[i];
//                  count = 0;
//                  while (temp) {
//                      temp = temp->next;
//                      ++count;
//                  }
//      #ifdef NOISY_SIGALRM
//                  log_error_time();
//                  fprintf(stderr, "passwd_hashtable[%d] has %d entries\n",
//                          i, count);
//      #endif
//                  total += count;
//              }
//          }
//
//          log_error_time();
//          fprintf(stderr, "passwd_hashtable has %d total entries\n",
//                  total);
//
//      }
//
//    """)
//
//    val env = CASTEnv.createASTEnv(a)
//    val succs = getAllSucc(a, env)
//    val preds = getAllPred(a, env)
//
//    val errors = compareSuccWithPred(succs, preds, env)
//    CCFGErrorOutput.printCCFGErrors(succs, preds, errors, env)
//    assert(errors.isEmpty)
//  }
//
//  @Test def test_choice() {
//    val a = parseFunctionDef("""
//int hello() {
//// copied from coreutils/ls.pi:80305 - 80320
//	if (
//#if definedEx(CONFIG_FEATURE_CLEAN_UP)
//	1
//#endif
//#if !definedEx(CONFIG_FEATURE_CLEAN_UP)
//	0
//#endif
//	)
//
//#if !definedEx(CONFIG_FEATURE_LS_RECURSIVE)
//	((void)0)
//#endif
//#if definedEx(CONFIG_FEATURE_LS_RECURSIVE)
//	bar()
//#endif
//	;
//
//	return 1;
//}
//    """)
//
//    val env = CASTEnv.createASTEnv(a)
//    val succs = getAllSucc(a, env)
//    val preds = getAllPred(a, env)
//
//    val errors = compareSuccWithPred(succs, preds, env)
//    CCFGErrorOutput.printCCFGErrors(succs, preds, errors, env)
//    assert(errors.isEmpty)
//  }
=======
import de.fosd.typechef.conditional.{Opt, One}
import de.fosd.typechef.featureexpr.FeatureExprFactory.True
import org.junit.{Ignore, Test}
import de.fosd.typechef.featureexpr.FeatureExprFactory

class ConditionalControlFlowGraphTest extends EnforceTreeHelper with TestHelper with ShouldMatchers with ConditionalControlFlow with Liveness with Variables {

  @Test def test_if_the_else() {
    val a = parseCompoundStmt("""
    {
      #ifdef A
      int a;
      #elif defined(B)
      int b;
      #else
      int c;
      #endif
    }
    """)

    val env = CASTEnv.createASTEnv(a)
    println("succs: " + DotGraph.map2file(getAllSucc(a, FeatureExprFactory.empty, env), env))
  }

  @Test def test_simple_ifdef() {
    val a = parseCompoundStmt("""
    {
      int a0;
      #ifdef A1
      int a1;
      #endif
      int a2;
    }
    """)

    val env = CASTEnv.createASTEnv(a)
    println("succs: " + DotGraph.map2file(getAllSucc(a,  FeatureExprFactory.empty, env), env))
  }

  @Test def test_for_loop() {
    val a = parseCompoundStmt("""
    {
      for (;;) { }
    }
    """)

    val newa = rewriteInfiniteForLoops(a)
    val env = CASTEnv.createASTEnv(newa)
    println("succs: " + DotGraph.map2file(getAllSucc(newa, FeatureExprFactory.empty, env), env))
    println("preds: " + DotGraph.map2file(getAllSucc(newa, FeatureExprFactory.empty, env), env))
  }

  @Test def test_nested_loop() {
    val a = parseCompoundStmt("""
    {
      for(;;) {
        for(;;) {
          for(;;) {
          }
        }
      }
    }
    """)

    val newa = rewriteInfiniteForLoops[CompoundStatement](a)
    val env = CASTEnv.createASTEnv(newa)
    println("succs: " + DotGraph.map2file(getAllSucc(newa, FeatureExprFactory.empty, env), env))
    println("preds: " + DotGraph.map2file(getAllSucc(newa, FeatureExprFactory.empty, env), env))
  }

  @Test def test_infinite_while_loop() {
    val a = parseCompoundStmt("""
    {
      while (1) { }
    }
    """)

    val env = CASTEnv.createASTEnv(a)
    println("succs: " + DotGraph.map2file(getAllSucc(a,  FeatureExprFactory.empty, env), env))
    println("preds: " + DotGraph.map2file(getAllPred(a, FeatureExprFactory.empty, env), env))
  }

  @Test def test_infinite_while_loop_2() {
    val a = parseCompoundStmt("""
    {
      while (1)
        ;
    }
    """)

    val env = CASTEnv.createASTEnv(a)
    println("succs: " + DotGraph.map2file(getAllSucc(a,  FeatureExprFactory.empty, env), env))
    println("preds: " + DotGraph.map2file(getAllPred(a, FeatureExprFactory.empty, env), env))
  }

  @Test def test_infinite_do_while_loop() {
    val a = parseCompoundStmt("""
    {
      do {
      } while (1);
    }
    """)

    val env = CASTEnv.createASTEnv(a)
    println("succs: " + DotGraph.map2file(getAllSucc(a,  FeatureExprFactory.empty, env), env))
    println("preds: " + DotGraph.map2file(getAllPred(a, FeatureExprFactory.empty, env), env))
  }

  @Test def test_infinite_do_while_loop2() {
    val a = parseCompoundStmt("""
    {
      do
        ;
      while (1);
    }
    """)

    val env = CASTEnv.createASTEnv(a)
    println("succs: " + DotGraph.map2file(getAllSucc(a,  FeatureExprFactory.empty, env), env))
    println("preds: " + DotGraph.map2file(getAllPred(a, FeatureExprFactory.empty, env), env))
  }

  @Test def test_switch_case() {
    val a = parseCompoundStmt("""
    {
      switch(x) {
      case 1: break;
      case 2: break;
      case 3: break;
      default: break;
      }
    }
    """)

    val env = CASTEnv.createASTEnv(a)
    println("succs: " + DotGraph.map2file(getAllSucc(a,  FeatureExprFactory.empty, env), env))
  }

  @Test def test_do_while_loop() {
    val a = parseCompoundStmt("""
    {
      do {
      } while (k);
    }
    """)

    val env = CASTEnv.createASTEnv(a)
    println("succs: " + DotGraph.map2file(getAllSucc(a,  FeatureExprFactory.empty, env), env))
  }

  @Test def test_while_loop() {
    val a = parseCompoundStmt("""
    {
      while (k) {
        k--;
      }
    }
    """)

    val env = CASTEnv.createASTEnv(a)
    println("succs: " + DotGraph.map2file(getAllSucc(a,  FeatureExprFactory.empty, env), env))
  }

  @Test def test_if_the_else_chain() {
    val a = parseCompoundStmt("""
    {
      int k = 3;
      if (k < 3) {
        k = -1;
      }
      #ifdef A
      else if (k = 3) {
        k = 0;
      }
      #endif
      else {
        k = 1;
      }
    }
    """)

    val env = CASTEnv.createASTEnv(a)
    println("succs: " + DotGraph.map2file(getAllSucc(a,  FeatureExprFactory.empty, env), env))
  }

  @Test def test_simple_conditional_label_statements() {
    val e1 = Opt(True, LabelStatement(Id("e1"), None))
    val e2 = Opt(True, LabelStatement(Id("e2"), None))
    val e3 = Opt(True, LabelStatement(Id("e3"), None))
    val e4 = Opt(True, LabelStatement(Id("e4"), None))
    val e5 = Opt(True, LabelStatement(Id("e5"), None))
    val c = One(CompoundStatement(List(e1, e2, e3, e4, e5)))

    val env = CASTEnv.createASTEnv(c.value)
    succ(e1, FeatureExprFactory.empty, env) should be (List(e2.entry))
    succ(e2, FeatureExprFactory.empty, env) should be (List(e3.entry))
    succ(e3, FeatureExprFactory.empty, env) should be (List(e4.entry))
    succ(e4, FeatureExprFactory.empty, env) should be (List(e5.entry))
  }

  @Ignore def test_conditional_labelstatements_if_elif_else() {
    val e1 = Opt(True, LabelStatement(Id("e1"), None))
    val e2 = Opt(fx, LabelStatement(Id("e2"), None))
    val e3 = Opt(fy.and(fx.not()), LabelStatement(Id("e3"), None))
    val e4 = Opt(fy.not().and(fx.not()), LabelStatement(Id("e4"), None))
    val e5 = Opt(True, LabelStatement(Id("e5"), None))
    val c = One(CompoundStatement(List(e1, e2, e3, e4, e5)))

    val env = CASTEnv.createASTEnv(c.value)
    succ(e1, FeatureExprFactory.empty, env) should be (List(e2.entry, e3.entry, e4.entry))
    succ(e2, FeatureExprFactory.empty, env) should be (List(e5.entry))
    succ(e3, FeatureExprFactory.empty, env) should be (List(e5.entry))
    succ(e4, FeatureExprFactory.empty, env) should be (List(e5.entry))
    println("succs: " + DotGraph.map2file(getAllSucc(e1.entry, FeatureExprFactory.empty, env), env))
  }

  @Ignore def test_conditional_labelstatements_with_sequence_of_annotated_elements() {
    val e1 = Opt(True, LabelStatement(Id("e1"), None))
    val e2 = Opt(fx, LabelStatement(Id("e2"), None))
    val e3 = Opt(fx, LabelStatement(Id("e3"), None))
    val e4 = Opt(fx.not(), LabelStatement(Id("e4"), None))
    val e5 = Opt(True, LabelStatement(Id("e5"), None))
    val c = One(CompoundStatement(List(e1, e2, e3, e4, e5)))

    val env = CASTEnv.createASTEnv(c.value)
    succ(e1, FeatureExprFactory.empty, env) should be(List(e2.entry, e4.entry))
    succ(e2, FeatureExprFactory.empty, env) should be(List(e3.entry))
    succ(e3, FeatureExprFactory.empty, env) should be(List(e5.entry))
    succ(e4, FeatureExprFactory.empty, env) should be(List(e5.entry))
    println("succs: " + DotGraph.map2file(getAllSucc(e1.entry, FeatureExprFactory.empty, env), env))
  }

  @Ignore def test_conditional_labelstatements_if_if_else() {
    val e0 = Opt(fx, LabelStatement(Id("e0"), None))
    val e1 = Opt(True, LabelStatement(Id("e1"), None))
    val e2 = Opt(True, LabelStatement(Id("e2"), None))
    val e3 = Opt(fx, LabelStatement(Id("e3"), None))
    val e4 = Opt(fx.not().and(fy), LabelStatement(Id("e4"), None))
    val e5 = Opt(fx.not().and(fy.not()), LabelStatement(Id("e5"), None))
    val e6 = Opt(fa, LabelStatement(Id("e6"), None))
    val e7 = Opt(fa.not(), LabelStatement(Id("e7"), None))
    val e8 = Opt(fb.not(), LabelStatement(Id("e8"), None))
    val e9 = Opt(True, LabelStatement(Id("e9"), None))
    val c = One(CompoundStatement(List(e0, e1, e2, e3, e4, e5, e6, e7, e8, e9)))

    val env = CASTEnv.createASTEnv(c.value)
    succ(e0, FeatureExprFactory.empty, env) should be(List(e1.entry))
    succ(e1, FeatureExprFactory.empty, env) should be(List(e2.entry))
    succ(e2, FeatureExprFactory.empty, env) should be(List(e3.entry, e4.entry, e5.entry))
    succ(e3, FeatureExprFactory.empty, env) should be(List(e6.entry, e7.entry))
    succ(e4, FeatureExprFactory.empty, env) should be(List(e6.entry, e7.entry))
    succ(e5, FeatureExprFactory.empty, env) should be(List(e6.entry, e7.entry))
    succ(e6, FeatureExprFactory.empty, env) should be(List(e8.entry, e9.entry))
    succ(e7, FeatureExprFactory.empty, env) should be(List(e8.entry, e9.entry))
    succ(e8, FeatureExprFactory.empty, env) should be(List(e9.entry))
    println("succs: " + DotGraph.map2file(getAllSucc(e0.entry, FeatureExprFactory.empty, env), env))
  }

  @Ignore def test_conditional_declaration_statement_pred() {
    val e1 = Opt(True,
      DeclarationStatement(
        Declaration(
          List(Opt(True,IntSpecifier())),
          List(Opt(True,InitDeclaratorI(AtomicNamedDeclarator(List(),Id("e1"),List()),List(),None))))))
    val e2 = Opt(True,
      DeclarationStatement(
        Declaration(
          List(Opt(True,IntSpecifier())),
          List(Opt(True,InitDeclaratorI(AtomicNamedDeclarator(List(),Id("e2"),List()),List(),None))))))
    val e3 = Opt(True,
      DeclarationStatement(
        Declaration(
          List(Opt(True,IntSpecifier())),
          List(Opt(True,InitDeclaratorI(AtomicNamedDeclarator(List(),Id("e3"),List()),List(),None))))))
    val e4 = Opt(True,
      DeclarationStatement(
        Declaration(
          List(Opt(True,IntSpecifier())),
          List(Opt(True,InitDeclaratorI(AtomicNamedDeclarator(List(),Id("e4"),List()),List(),None))))))
    val e5 = Opt(True,
      DeclarationStatement(
        Declaration(
          List(Opt(True,IntSpecifier())),
          List(Opt(True,InitDeclaratorI(AtomicNamedDeclarator(List(),Id("e5"),List()),List(),None))))))

    val c = One(CompoundStatement(List(e1, e2, e3, e4, e5)))

    val env = CASTEnv.createASTEnv(c.value)
    succ(e1, FeatureExprFactory.empty, env) should be (List(e2.entry))
    succ(e2, FeatureExprFactory.empty, env) should be (List(e3.entry))
    succ(e3, FeatureExprFactory.empty, env) should be (List(e4.entry))
    succ(e4, FeatureExprFactory.empty, env) should be (List(e5.entry))

    pred(e5, FeatureExprFactory.empty, env) should be (List(e4.entry))
    pred(e4, FeatureExprFactory.empty, env) should be (List(e3.entry))
    pred(e3, FeatureExprFactory.empty, env) should be (List(e2.entry))
    pred(e2, FeatureExprFactory.empty, env) should be (List(e1.entry))
  }

  @Ignore def test_conditional_declaration_statement_pred2() {
    val e1 = Opt(True,
      DeclarationStatement(
        Declaration(
          List(Opt(True,IntSpecifier())),
          List(Opt(True,InitDeclaratorI(AtomicNamedDeclarator(List(),Id("e1"),List()),List(),None))))))
    val e2 = Opt(True,
      DeclarationStatement(
        Declaration(
          List(Opt(True,IntSpecifier())),
          List(Opt(True,InitDeclaratorI(AtomicNamedDeclarator(List(),Id("e2"),List()),List(),None))))))
    val e3 = Opt(fx,
      DeclarationStatement(
        Declaration(
          List(Opt(True,IntSpecifier())),
          List(Opt(True,InitDeclaratorI(AtomicNamedDeclarator(List(),Id("e3"),List()),List(),None))))))
    val e4 = Opt(fx.not(),
      DeclarationStatement(
        Declaration(
          List(Opt(True,IntSpecifier())),
          List(Opt(True,InitDeclaratorI(AtomicNamedDeclarator(List(),Id("e4"),List()),List(),None))))))
    val e5 = Opt(True,
      DeclarationStatement(
        Declaration(
          List(Opt(True,IntSpecifier())),
          List(Opt(True,InitDeclaratorI(AtomicNamedDeclarator(List(),Id("e5"),List()),List(),None))))))

    val c = One(CompoundStatement(List(e1, e2, e3, e4, e5)))

    val env = CASTEnv.createASTEnv(c.value)
    succ(e1, FeatureExprFactory.empty, env) should be (List(e2.entry))
    succ(e2, FeatureExprFactory.empty, env) should be (List(e3.entry, e4.entry))
    succ(e3, FeatureExprFactory.empty, env) should be (List(e5.entry))
    succ(e4, FeatureExprFactory.empty, env) should be (List(e5.entry))

    pred(e5, FeatureExprFactory.empty, env) should be (List(e4.entry, e3.entry))
    pred(e4, FeatureExprFactory.empty, env) should be (List(e2.entry))
    pred(e3, FeatureExprFactory.empty, env) should be (List(e2.entry))
    pred(e2, FeatureExprFactory.empty, env) should be (List(e1.entry))
  }

  @Ignore def test_conditional_declaration_statement() {
    val e0 = Opt(True, LabelStatement(Id("e0"), None))
    val e1 = Opt(fx,
      DeclarationStatement(
        Declaration(
          List(Opt(True,IntSpecifier())),
          List(Opt(True,InitDeclaratorI(AtomicNamedDeclarator(List(),Id("k"),List()),List(),None))))))
    val e2 = Opt(fx.not(),
      DeclarationStatement(
        Declaration(
          List(Opt(True,DoubleSpecifier())),
          List(Opt(True,InitDeclaratorI(AtomicNamedDeclarator(List(),Id("k"),List()),List(),None))))))
    val e3 = Opt(True, LabelStatement(Id("e3"), None))
    val c = One(CompoundStatement(List(e0, e1, e2, e3)))

    val env = CASTEnv.createASTEnv(c.value)
    succ(e0, FeatureExprFactory.empty, env) should be(List(e1.entry, e2.entry))
    succ(e1, FeatureExprFactory.empty, env) should be(List(e3.entry))
    succ(e2, FeatureExprFactory.empty, env) should be(List(e3.entry))
    println("succs: " + DotGraph.map2file(getAllSucc(e0.entry, FeatureExprFactory.empty, env), env))
  }

  @Test def test_conditional_while_statement() {
    val e0 = Opt(True, LabelStatement(Id("e0"), None))
    val e11 = Opt(True, LabelStatement(Id("e11"), None))
    val e12 = Opt(fy, LabelStatement(Id("e12"), None))
    val e1c = Id("k")
    val e1 = Opt(fx, WhileStatement(e1c, One(CompoundStatement(List(e11, e12)))))
    val e2 = Opt(True, LabelStatement(Id("e2"), None))
    val c = One(CompoundStatement(List(e0, e1, e2)))

    val env = CASTEnv.createASTEnv(c.value)
    succ(e0, FeatureExprFactory.empty, env) should be(List(e1c, e2.entry))
    succ(e1, FeatureExprFactory.empty, env) should be(List(e1c))
    succ(e1c, FeatureExprFactory.empty, env) should be(List(e11.entry, e2.entry))
    println("succs: " + DotGraph.map2file(getAllSucc(e0.entry, FeatureExprFactory.empty, env), env))
  }

  @Test def test_conditional_for_loop() {
    val a = parseCompoundStmt("""
    {
      int k = 2;
      int i;
      for(i=0;
      #ifdef A
      i<10
      #endif
      ;i++) j++;
      int j;
    }
    """)

    val env = CASTEnv.createASTEnv(a)
    println("succs: " + DotGraph.map2file(getAllSucc(a,  FeatureExprFactory.empty, env), env))
  }

  @Test def test_conditional_if_statement() {
    val a = parseCompoundStmt("""
    {
      int k = 3;
      if (k < 2) { k = 2; }
      #ifdef A
      else if (k < 5) { k = 5; }
      #endif
      #ifdef B
      else if (k < 7) { k = 7; }
      #endif
      else { k = 10; }
      int l = 3;
    }
    """)

    val env = CASTEnv.createASTEnv(a)
    println("succs: " + DotGraph.map2file(getAllSucc(a,  FeatureExprFactory.empty, env), env))
  }

  @Test def test_conditional_switch_statement() {
    val a = parseCompoundStmt("""
    {
      int k = 3;
      switch (k) {
      case 1: break;
      #ifdef A
      case 2: break;
      #endif
      case 3: break;
      default: break;
      }
      int l = 2;
    }
    """)

    val env = CASTEnv.createASTEnv(a)
    println("succs: " + DotGraph.map2file(getAllSucc(a,  FeatureExprFactory.empty, env), env))
  }

  @Test def test_conditional_for_loop_elems() {
    val e0 = Opt(True, LabelStatement(Id("e0"), None))
    val e1 = Opt(fx, ForStatement(
      Some(AssignExpr(Id("i"),"=",Constant("0"))),
      Some(AssignExpr(Id("i"),"=",Constant("2"))),
      Some(PostfixExpr(Id("i"),SimplePostfixSuffix("++"))),
      One(CompoundStatement(List(Opt(fx,ExprStatement(PostfixExpr(Id("j"),SimplePostfixSuffix("++")))))))))
    val e2 = Opt(True, LabelStatement(Id("e2"), None))
    val c = One(CompoundStatement(List(e0, e1, e2)))

    val env = CASTEnv.createASTEnv(c)
    println("succs: " + DotGraph.map2file(getAllSucc(e0.entry, FeatureExprFactory.empty, env), env))
  }

  @Test def test_conditional_for_loop_alternative() {
    val a = parseCompoundStmt("""
    {
      int i;
      for(;;) {
      #ifdef A
      int a;
      #else
      double a;
      #endif
      }
      int j;
    }
    """)

    val env = CASTEnv.createASTEnv(a)
    println("succs: " + DotGraph.map2file(getAllSucc(a,  FeatureExprFactory.empty, env), env))
  }

  @Test def test_conditional_for_loop_infinite() {
    val a = parseCompoundStmt("""
    {
      int i;
      for(;;) {
      }
      int j;
    }
    """)

    val newa = rewriteInfiniteForLoops(a)
    val env = CASTEnv.createASTEnv(newa)
    println("succs: " + DotGraph.map2file(getAllSucc(newa, FeatureExprFactory.empty, env), env))
  }

  @Test def test_conditional_for_loop_infinite_single_statement() {
    val a = parseCompoundStmt("""
    {
      int i = 0;
      for(;;) {
        i++;
      }
      int j;
    }
    """)

    val env = CASTEnv.createASTEnv(a)
    println("succs: " + DotGraph.map2file(getAllSucc(a,  FeatureExprFactory.empty, env), env))
  }

  @Test def test_statements_increment() {
    val a = parseCompoundStmt("""
    {
      int k = 0;
      k++;
      k++;
      k++;
    }
    """)

    val env = CASTEnv.createASTEnv(a)
    println("succs: " + DotGraph.map2file(getAllSucc(a,  FeatureExprFactory.empty, env), env))
  }

  @Test def test_conditional_statements() {
    val a = parseCompoundStmt("""
    {
      int a = 2;
      int b = 200;
      while (
      #ifdef A
      a < b
      #else
      true
      #endif
      )
      {
        a++;
        #ifdef B
        b--;
        #endif
      }
      #ifdef C
      b = 20;
      a = 30;
      #endif
      while (a > b) {
        a++;
      }
      int c;
    }
    """)

    val env = CASTEnv.createASTEnv(a)
    println("succs: " + DotGraph.map2file(getAllSucc(a,  FeatureExprFactory.empty, env), env))
  }

  @Ignore def test_conditional_label_and_goto_statements_constructed() {
    val e0 = Opt(True, GotoStatement(Id("label1")))
    val e1 = Opt(fx, LabelStatement(Id("label1"), None))
    val e2 = Opt(fx, DeclarationStatement(Declaration(List(Opt(fx, IntSpecifier())), List(Opt(fx, InitDeclaratorI(AtomicNamedDeclarator(List(), Id("a"), List()), List(), None))))))
    val e3 = Opt(fx.not(), LabelStatement(Id("label1"), None))
    val e4 = Opt(fx.not(), DeclarationStatement(Declaration(List(Opt(fx.not(), IntSpecifier())), List(Opt(fx.not(), InitDeclaratorI(AtomicNamedDeclarator(List(), Id("b"), List()), List(), None))))))
    val e5 = Opt(True, LabelStatement(Id("label2"), None))
    val f = FunctionDef(List(Opt(True, VoidSpecifier())), AtomicNamedDeclarator(List(),Id("foo"),List(Opt(True,DeclIdentifierList(List())))), List(), CompoundStatement(List(e0, e1, e2, e3, e4, e5)))

    val env = CASTEnv.createASTEnv(f)
    succ(e0, FeatureExprFactory.empty, env) should be (List(e1.entry, e3.entry))
    succ(e1, FeatureExprFactory.empty, env) should be (List(e2.entry))
    succ(e2, FeatureExprFactory.empty, env) should be (List(e5.entry))
    succ(e3, FeatureExprFactory.empty, env) should be (List(e4.entry))
    succ(e4, FeatureExprFactory.empty, env) should be (List(e5.entry))
    println("succs: " + DotGraph.map2file(getAllSucc(f, FeatureExprFactory.empty, env), env))
  }

  @Test def test_liveness_std() {
    val a = parseFunctionDef("""
    void foo() {
      a = 0;
      l1: b = a + 1;
      c = c + b;
      a = b + 2;
      if (a < 10) goto l1;
      return c;
    }
    """)

    val env = CASTEnv.createASTEnv(a)
    val ss = getAllSucc(a.stmt.innerStatements.head.entry, FeatureExprFactory.empty, env).map(_._1).filterNot(_.isInstanceOf[FunctionDef])

    for (s <- ss)
      println(PrettyPrinter.print(s) + "  out: " + outsimple(s, env) + "   in: " + insimple(s, env))

    println("#################################################")

    for (s <- ss)
      println(PrettyPrinter.print(s) + "  out: " + out(s, FeatureExprFactory.empty, env) + "   in: " + in(s, FeatureExprFactory.empty, env))
  }

  @Test def test_simpel_function() {
    val a = parseFunctionDef("""
    void foo() {
      #ifdef A
      int a;
      #else
      int anot;
      #endif
    }
    """)

    val env = CASTEnv.createASTEnv(a)
    println("succs: " + DotGraph.map2file(getAllSucc(a,  FeatureExprFactory.empty, env), env))
  }

  @Test def test_liveness_simple() {
    val a = parseCompoundStmt("""
    {
      int a = 1;
      int b = c;
    }
    """)

    println("defines: " + defines(a))
    println("uses: " + uses(a))
  }

  @Test def test_liveness_simple_constructed() {
    val s1 = Opt(True, DeclarationStatement(Declaration(List(Opt(True, IntSpecifier())), List(Opt(True, InitDeclaratorI(AtomicNamedDeclarator(List(), Id("a"), List()), List(), Some(Initializer(None, Id("b")))))))))
    val s2 = Opt(True, DeclarationStatement(Declaration(List(Opt(True, IntSpecifier())), List(Opt(True, InitDeclaratorI(AtomicNamedDeclarator(List(), Id("c"), List()), List(), Some(Initializer(None, Id("d")))))))))
    val c = One(CompoundStatement(List(s1, s2)))

    val env = CASTEnv.createASTEnv(c)
    println("in   (s1): " + in((s1, FeatureExprFactory.empty, env)))
    println("out  (s1): " + out((s1, FeatureExprFactory.empty, env)))
    println("in   (s2): " + in((s2, FeatureExprFactory.empty, env)))
    println("out  (s2): " + out((s2, FeatureExprFactory.empty, env)))
  }

  // stack overflow
  @Ignore def test_liveness_constructed() {
    val s1 = Opt(True, DeclarationStatement(Declaration(List(Opt(True, IntSpecifier())), List(Opt(True, InitDeclaratorI(AtomicNamedDeclarator(List(), Id("y"), List()), List(), Some(Initializer(None, Id("v")))))))))
    val s2 = Opt(fx, DeclarationStatement(Declaration(List(Opt(True, IntSpecifier())), List(Opt(True, InitDeclaratorI(AtomicNamedDeclarator(List(), Id("z"), List()), List(), Some(Initializer(None, Id("y")))))))))
    val s3 = Opt(True, DeclarationStatement(Declaration(List(Opt(True, IntSpecifier())), List(Opt(True, InitDeclaratorI(AtomicNamedDeclarator(List(), Id("x"), List()), List(), Some(Initializer(None, Id("v")))))))))
    val s41 = Opt(fy, ExprStatement(AssignExpr(Id("x"), "=", Id("w"))))
    val s42 = Opt(True, ExprStatement(AssignExpr(Id("x"), "=", Id("v"))))
    val s4 = Opt(True, WhileStatement(Id("x"), One(CompoundStatement(List(s41, s42)))))
    val s5 = Opt(True, ReturnStatement(Some(Id("x"))))
    val c = CompoundStatement(List(s1, s2, s3, s4, s5))

    val env = CASTEnv.createASTEnv(c)
    println("in      (s1): " + in((s1, FeatureExprFactory.empty, env)))
    println("out     (s1): " + out((s1, FeatureExprFactory.empty, env)))
    println("defines (s1): " + defines(s1))
    println("uses    (s1): " + uses(s1))
    println("#"*80)
    println("in      (s2): " + in((s2, FeatureExprFactory.empty, env)))
    println("out     (s2): " + out((s2, FeatureExprFactory.empty, env)))
    println("defines (s2): " + defines(s2))
    println("uses    (s2): " + uses(s2))
    println("#"*80)
    println("in      (s3): " + in((s3, FeatureExprFactory.empty, env)))
    println("out     (s3): " + out((s3, FeatureExprFactory.empty, env)))
    println("defines (s3): " + defines(s3))
    println("uses    (s3): " + uses(s3))
    println("#"*80)
    println("in      (s4): " + in((s4, FeatureExprFactory.empty, env)))
    println("out     (s4): " + out((s4, FeatureExprFactory.empty, env)))
    println("defines (s4): " + defines(s4))
    println("uses    (s4): " + uses(s4))
    println("#"*80)
    println("in      (s41): " + in((s41, FeatureExprFactory.empty, env)))
    println("out     (s41): " + out((s41, FeatureExprFactory.empty, env)))
    println("defines (s41): " + defines(s41))
    println("uses    (s41): " + uses(s41))
    println("#"*80)
    println("in      (s42): " + in((s42, FeatureExprFactory.empty, env)))
    println("out     (s42): " + out((s42, FeatureExprFactory.empty, env)))
    println("defines (s42): " + defines(s42))
    println("uses    (s42): " + uses(s42))
    println("#"*80)
    println("in      (s5): " + in((s5, FeatureExprFactory.empty, env)))
    println("out     (s5): " + out((s5, FeatureExprFactory.empty, env)))
    println("defines (s5): " + defines(s5))
    println("uses    (s5): " + uses(s5))
  }

  @Test def test_binary_search() {
    val a = parseFunctionDef("""
     int binarySearch(int sortedArray[], int first, int last, int key) {
       // function:
       //   Searches sortedArray[first]..sortedArray[last] for key.
       // returns: index of the matching element if it finds key,
       //         otherwise  -(index where it could be inserted)-1.
       // parameters:
       //   sortedArray in  array of sorted (ascending) values.
       //   first, last in  lower and upper subscript bounds
       //   key         in  value to search for.
       // returns:
       //   index of key, or -insertion_position -1 if key is not
       //                 in the array. This value can easily be
       //                 transformed into the position to insert it.
       int a;
       while (first <= last) {
         int mid = (first + last) / 2;  // compute mid point.
         if (key > sortedArray[mid])
           first = mid + 1;  // repeat search in top half.
         else if (key < sortedArray[mid])
           last = mid - 1; // repeat search in bottom half.
         else
           return mid;     // found it. return position /////
       }
       return -(first + 1);    // failed to find key
     }
    """)

    val env = CASTEnv.createASTEnv(a)
    val succs = getAllSucc(a,  FeatureExprFactory.empty, env)
    val preds = getAllPred(a, FeatureExprFactory.empty, env)

    val errors = compareSuccWithPred(succs, preds, env)
    CCFGErrorOutput.printCCFGErrors(succs, preds, errors, env)
    assert(errors.isEmpty)
  }

  @Ignore def test_goto_pred_succ() {
    val a = parseFunctionDef("""
    int foo(void) {
      goto l;
    }
    """)
    val env = CASTEnv.createASTEnv(a)
    val succs = getAllSucc(a,  FeatureExprFactory.empty, env)
    val preds = getAllPred(a, FeatureExprFactory.empty, env)

    val errors = compareSuccWithPred(succs, preds, env)
    CCFGErrorOutput.printCCFGErrors(succs, preds, errors, env)
    assert(errors.isEmpty)
  }

  @Test def test_goto_pred_succ2() {
    val a = parseFunctionDef("""
    int foo(void) {
      int k;
      if (k) {
        goto l;
      }
      l:;
    }
    """)
    val env = CASTEnv.createASTEnv(a)
    val succs = getAllSucc(a,  FeatureExprFactory.empty, env)
    val preds = getAllPred(a, FeatureExprFactory.empty, env)

    val errors = compareSuccWithPred(succs, preds, env)
    CCFGErrorOutput.printCCFGErrors(succs, preds, errors, env)
    assert(errors.isEmpty)
  }

  @Test def test_bug01() {
    val a = parseFunctionDef("""
      int
      unlzma_main (int argc, char **argv) {
        #if definedEx(CONFIG_LZMA)
        int opts = getopt32(argv , "cfvdt");
        #endif
        #if (!definedEx(CONFIG_LZMA) && (!definedEx(CONFIG_UNLZMA) || !definedEx(CONFIG_LZMA)))
        getopt32(argv , "cfvdt");
        #endif
        #if definedEx(CONFIG_LZMA)
        if (((applet_name[2] == 'm') && (! (opts & (OPT_DECOMPRESS | OPT_TEST))))) bb_show_usage();
        #endif
        if ((applet_name[2] == 'c')) (option_mask32 |= OPT_STDOUT);
        (argv += optind);
        return bbunpack(argv , unpack_unlzma , make_new_name_generic , "lzma");
      }
    """)
    val env = CASTEnv.createASTEnv(a)
    val succs = getAllSucc(a,  FeatureExprFactory.empty, env)
    val preds = getAllPred(a, FeatureExprFactory.empty, env)

    val errors = compareSuccWithPred(succs, preds, env)
    CCFGErrorOutput.printCCFGErrors(succs, preds, errors, env)
    assert(errors.isEmpty)
  }

  @Test def test_bug01_simplified() {
    val a = parseFunctionDef("""
      void foo () {
        #if definedEx(A)
        k:
        #else
        l:
        #endif
        #if definedEx(A)
        m:
        #endif
        n:
      }
    """)
    val env = CASTEnv.createASTEnv(a)
    val succs = getAllSucc(a,  FeatureExprFactory.empty, env)
    val preds = getAllPred(a, FeatureExprFactory.empty, env)

    val errors = compareSuccWithPred(succs, preds, env)
    CCFGErrorOutput.printCCFGErrors(succs, preds, errors, env)
    assert(errors.isEmpty)
  }

  @Test def test_bug02() {
    val a = parseFunctionDef("""
    static void handle_compress(void) {
      EState *s = strm->state;
      while (1) {
        if (s->state == 1) {
          copy_output_until_stop(s);
          if (s->state_out_pos < s->numZ) break;
          if (((s->mode == 4) && (s->strm->avail_in == 0) && isempty_RL(s))) break;
          prepare_new_block(s);
          s->state = 2;
        }
        if ((s->state == 2)) {
          copy_input_until_stop(s);
          if (((s->mode != 2) && (s->strm->avail_in == 0))) {
            flush_RL(s);
            BZ2_compressBlock(s , (s->mode == 4));
            (s->state = 1);
          } else if ((s->nblock >= s->nblockMAX)) {
            BZ2_compressBlock(s , 0);
            (s->state = 1);
          } else if ((s->strm->avail_in == 0)) {
            break;
          }
        }
      }
    }
    """)
    val env = CASTEnv.createASTEnv(a)
    val succs = getAllSucc(a,  FeatureExprFactory.empty, env)
    val preds = getAllPred(a, FeatureExprFactory.empty, env)

    val errors = compareSuccWithPred(succs, preds, env)
    CCFGErrorOutput.printCCFGErrors(succs, preds, errors, env)
    assert(errors.isEmpty)
  }

  @Test def test_bug02_simplified() {
    val a = parseFunctionDef("""
    static void handle_compress(void) {
      while (1) {
        if (s) {
          if (s1) break;
          if (s2) break;
          s = 1;
        }
        if (s3) {
          s = 2;
          if (s4) {
            s = 3;
          } else if (s5) {
            s = 4;
          } else if (s6) {
            break;
          }
        }
      }
    }
    """)
    val env = CASTEnv.createASTEnv(a)
    val succs = getAllSucc(a,  FeatureExprFactory.empty, env)
    val preds = getAllPred(a, FeatureExprFactory.empty, env)

    val errors = compareSuccWithPred(succs, preds, env)
    CCFGErrorOutput.printCCFGErrors(succs, preds, errors, env)
    assert(errors.isEmpty)
  }

  @Test def test_label_in_switch() {
    val a = parseFunctionDef("""
    int foo(int param) {
      int exp = 0;
      int res = -1;
      switch (exp) {
        case 0: if (param > 0) {
          res = 0;
          break;
        } else {
          goto l;
        }
        l:
        default: res = 2;
      }
      return res;
    }
    """)
    val env = CASTEnv.createASTEnv(a)
    val succs = getAllSucc(a,  FeatureExprFactory.empty, env)
    val preds = getAllPred(a, FeatureExprFactory.empty, env)

    val errors = compareSuccWithPred(succs, preds, env)
    CCFGErrorOutput.printCCFGErrors(succs, preds, errors, env)
    assert(errors.isEmpty)
  }

  @Test def test_fosd_liveness() {
    val a = parseFunctionDef("""
    int foo(void) {
      int a = 24;
      int b = 25;
      int c;
      c = a << 2;
      #ifdef A
      return c;
      #endif
      b = 24;
      return b;
    }
    """)

   val env = CASTEnv.createASTEnv(a)
   val ins = getAllSucc(a.stmt.innerStatements.head.entry, FeatureExprFactory.empty, env).map(_._1).filterNot(_.isInstanceOf[FunctionDef])

  for (s <- ins)
    println(PrettyPrinter.print(s) + "  def: " + defines(s) + "   use: " + uses(s))


   for (i <- ins)
     println("ins: " + PrettyPrinter.print(i) + "  out: " + out(i, FeatureExprFactory.empty, env) + "   in: " + in(i, FeatureExprFactory.empty, env))
  }

  @Test def test_fosd_liveness2() {
    val a = parseFunctionDef("""
    int foo(void) {
      a = 0;
      l1: b = a + 1;
      c = c + b;
      a = b + 2;
      if (a < N) goto l1;
      return c;
    }
    """)

    val env = CASTEnv.createASTEnv(a)
    val ins = getAllSucc(a.stmt.innerStatements.head.entry, FeatureExprFactory.empty, env).map(_._1).filterNot(_.isInstanceOf[FunctionDef])

    for (s <- ins)
      println(PrettyPrinter.print(s) + "  def: " + defines(s) + "   use: " + uses(s))

    for (i <- ins)
      println("ins: " + PrettyPrinter.print(i) + "  out: " + out(i, FeatureExprFactory.empty, env) + "   in: " + in(i, FeatureExprFactory.empty, env))
  }

  @Test def test_boa_hash() {
    val a = parseFunctionDef("""
    void test()
    {
          int i;
          hash_struct *temp;
          int total = 0;
          int count;

          for (i = 0; i < MIME_HASHTABLE_SIZE; ++i) { /* these limits OK? */
              if (mime_hashtable[i]) {
                  count = 0;
                  temp = mime_hashtable[i];
                  while (temp) {
                      temp = temp->next;
                      ++count;
                  }
      #ifdef NOISY_SIGALRM
                  log_error_time();
                  fprintf(stderr, "mime_hashtable[%d] has %d entries\n",
                          i, count);
      #endif
                  total += count;
              }
          }
          log_error_time();
          fprintf(stderr, "mime_hashtable has %d total entries\n",
                  total);

          total = 0;
          for (i = 0; i < PASSWD_HASHTABLE_SIZE; ++i) { /* these limits OK? */
              if (passwd_hashtable[i]) {
                  temp = passwd_hashtable[i];
                  count = 0;
                  while (temp) {
                      temp = temp->next;
                      ++count;
                  }
      #ifdef NOISY_SIGALRM
                  log_error_time();
                  fprintf(stderr, "passwd_hashtable[%d] has %d entries\n",
                          i, count);
      #endif
                  total += count;
              }
          }

          log_error_time();
          fprintf(stderr, "passwd_hashtable has %d total entries\n",
                  total);

      }

    """)

    val env = CASTEnv.createASTEnv(a)
    val succs = getAllSucc(a,  FeatureExprFactory.empty, env)
    val preds = getAllPred(a, FeatureExprFactory.empty, env)

    val errors = compareSuccWithPred(succs, preds, env)
    CCFGErrorOutput.printCCFGErrors(succs, preds, errors, env)
    assert(errors.isEmpty)
  }

  @Test def test_choice() {
    val a = parseFunctionDef("""
int hello() {
// copied from coreutils/ls.pi:80305 - 80320
	if (
#if definedEx(CONFIG_FEATURE_CLEAN_UP)
	1
#endif
#if !definedEx(CONFIG_FEATURE_CLEAN_UP)
	0
#endif
	)

#if !definedEx(CONFIG_FEATURE_LS_RECURSIVE)
	((void)0)
#endif
#if definedEx(CONFIG_FEATURE_LS_RECURSIVE)
	bar()
#endif
	;

	return 1;
}
    """)

    val env = CASTEnv.createASTEnv(a)
    val succs = getAllSucc(a,  FeatureExprFactory.empty, env)
    val preds = getAllPred(a, FeatureExprFactory.empty, env)

    val errors = compareSuccWithPred(succs, preds, env)
    CCFGErrorOutput.printCCFGErrors(succs, preds, errors, env)
    assert(errors.isEmpty)
  }
>>>>>>> edb906a5
}<|MERGE_RESOLUTION|>--- conflicted
+++ resolved
@@ -2,7 +2,10 @@
 
 import org.scalatest.matchers.ShouldMatchers
 import de.fosd.typechef.parser.c._
-<<<<<<< HEAD
+import de.fosd.typechef.conditional.{Opt, One}
+import de.fosd.typechef.featureexpr.FeatureExprFactory.True
+import org.junit.{Ignore, Test}
+import de.fosd.typechef.featureexpr.FeatureExprFactory
 
 class ConditionalControlFlowGraphTest extends EnforceTreeHelper with TestHelper with ShouldMatchers with ConditionalControlFlow with Liveness with Variables {
 
@@ -1036,1043 +1039,4 @@
 //    CCFGErrorOutput.printCCFGErrors(succs, preds, errors, env)
 //    assert(errors.isEmpty)
 //  }
-=======
-import de.fosd.typechef.conditional.{Opt, One}
-import de.fosd.typechef.featureexpr.FeatureExprFactory.True
-import org.junit.{Ignore, Test}
-import de.fosd.typechef.featureexpr.FeatureExprFactory
-
-class ConditionalControlFlowGraphTest extends EnforceTreeHelper with TestHelper with ShouldMatchers with ConditionalControlFlow with Liveness with Variables {
-
-  @Test def test_if_the_else() {
-    val a = parseCompoundStmt("""
-    {
-      #ifdef A
-      int a;
-      #elif defined(B)
-      int b;
-      #else
-      int c;
-      #endif
-    }
-    """)
-
-    val env = CASTEnv.createASTEnv(a)
-    println("succs: " + DotGraph.map2file(getAllSucc(a, FeatureExprFactory.empty, env), env))
-  }
-
-  @Test def test_simple_ifdef() {
-    val a = parseCompoundStmt("""
-    {
-      int a0;
-      #ifdef A1
-      int a1;
-      #endif
-      int a2;
-    }
-    """)
-
-    val env = CASTEnv.createASTEnv(a)
-    println("succs: " + DotGraph.map2file(getAllSucc(a,  FeatureExprFactory.empty, env), env))
-  }
-
-  @Test def test_for_loop() {
-    val a = parseCompoundStmt("""
-    {
-      for (;;) { }
-    }
-    """)
-
-    val newa = rewriteInfiniteForLoops(a)
-    val env = CASTEnv.createASTEnv(newa)
-    println("succs: " + DotGraph.map2file(getAllSucc(newa, FeatureExprFactory.empty, env), env))
-    println("preds: " + DotGraph.map2file(getAllSucc(newa, FeatureExprFactory.empty, env), env))
-  }
-
-  @Test def test_nested_loop() {
-    val a = parseCompoundStmt("""
-    {
-      for(;;) {
-        for(;;) {
-          for(;;) {
-          }
-        }
-      }
-    }
-    """)
-
-    val newa = rewriteInfiniteForLoops[CompoundStatement](a)
-    val env = CASTEnv.createASTEnv(newa)
-    println("succs: " + DotGraph.map2file(getAllSucc(newa, FeatureExprFactory.empty, env), env))
-    println("preds: " + DotGraph.map2file(getAllSucc(newa, FeatureExprFactory.empty, env), env))
-  }
-
-  @Test def test_infinite_while_loop() {
-    val a = parseCompoundStmt("""
-    {
-      while (1) { }
-    }
-    """)
-
-    val env = CASTEnv.createASTEnv(a)
-    println("succs: " + DotGraph.map2file(getAllSucc(a,  FeatureExprFactory.empty, env), env))
-    println("preds: " + DotGraph.map2file(getAllPred(a, FeatureExprFactory.empty, env), env))
-  }
-
-  @Test def test_infinite_while_loop_2() {
-    val a = parseCompoundStmt("""
-    {
-      while (1)
-        ;
-    }
-    """)
-
-    val env = CASTEnv.createASTEnv(a)
-    println("succs: " + DotGraph.map2file(getAllSucc(a,  FeatureExprFactory.empty, env), env))
-    println("preds: " + DotGraph.map2file(getAllPred(a, FeatureExprFactory.empty, env), env))
-  }
-
-  @Test def test_infinite_do_while_loop() {
-    val a = parseCompoundStmt("""
-    {
-      do {
-      } while (1);
-    }
-    """)
-
-    val env = CASTEnv.createASTEnv(a)
-    println("succs: " + DotGraph.map2file(getAllSucc(a,  FeatureExprFactory.empty, env), env))
-    println("preds: " + DotGraph.map2file(getAllPred(a, FeatureExprFactory.empty, env), env))
-  }
-
-  @Test def test_infinite_do_while_loop2() {
-    val a = parseCompoundStmt("""
-    {
-      do
-        ;
-      while (1);
-    }
-    """)
-
-    val env = CASTEnv.createASTEnv(a)
-    println("succs: " + DotGraph.map2file(getAllSucc(a,  FeatureExprFactory.empty, env), env))
-    println("preds: " + DotGraph.map2file(getAllPred(a, FeatureExprFactory.empty, env), env))
-  }
-
-  @Test def test_switch_case() {
-    val a = parseCompoundStmt("""
-    {
-      switch(x) {
-      case 1: break;
-      case 2: break;
-      case 3: break;
-      default: break;
-      }
-    }
-    """)
-
-    val env = CASTEnv.createASTEnv(a)
-    println("succs: " + DotGraph.map2file(getAllSucc(a,  FeatureExprFactory.empty, env), env))
-  }
-
-  @Test def test_do_while_loop() {
-    val a = parseCompoundStmt("""
-    {
-      do {
-      } while (k);
-    }
-    """)
-
-    val env = CASTEnv.createASTEnv(a)
-    println("succs: " + DotGraph.map2file(getAllSucc(a,  FeatureExprFactory.empty, env), env))
-  }
-
-  @Test def test_while_loop() {
-    val a = parseCompoundStmt("""
-    {
-      while (k) {
-        k--;
-      }
-    }
-    """)
-
-    val env = CASTEnv.createASTEnv(a)
-    println("succs: " + DotGraph.map2file(getAllSucc(a,  FeatureExprFactory.empty, env), env))
-  }
-
-  @Test def test_if_the_else_chain() {
-    val a = parseCompoundStmt("""
-    {
-      int k = 3;
-      if (k < 3) {
-        k = -1;
-      }
-      #ifdef A
-      else if (k = 3) {
-        k = 0;
-      }
-      #endif
-      else {
-        k = 1;
-      }
-    }
-    """)
-
-    val env = CASTEnv.createASTEnv(a)
-    println("succs: " + DotGraph.map2file(getAllSucc(a,  FeatureExprFactory.empty, env), env))
-  }
-
-  @Test def test_simple_conditional_label_statements() {
-    val e1 = Opt(True, LabelStatement(Id("e1"), None))
-    val e2 = Opt(True, LabelStatement(Id("e2"), None))
-    val e3 = Opt(True, LabelStatement(Id("e3"), None))
-    val e4 = Opt(True, LabelStatement(Id("e4"), None))
-    val e5 = Opt(True, LabelStatement(Id("e5"), None))
-    val c = One(CompoundStatement(List(e1, e2, e3, e4, e5)))
-
-    val env = CASTEnv.createASTEnv(c.value)
-    succ(e1, FeatureExprFactory.empty, env) should be (List(e2.entry))
-    succ(e2, FeatureExprFactory.empty, env) should be (List(e3.entry))
-    succ(e3, FeatureExprFactory.empty, env) should be (List(e4.entry))
-    succ(e4, FeatureExprFactory.empty, env) should be (List(e5.entry))
-  }
-
-  @Ignore def test_conditional_labelstatements_if_elif_else() {
-    val e1 = Opt(True, LabelStatement(Id("e1"), None))
-    val e2 = Opt(fx, LabelStatement(Id("e2"), None))
-    val e3 = Opt(fy.and(fx.not()), LabelStatement(Id("e3"), None))
-    val e4 = Opt(fy.not().and(fx.not()), LabelStatement(Id("e4"), None))
-    val e5 = Opt(True, LabelStatement(Id("e5"), None))
-    val c = One(CompoundStatement(List(e1, e2, e3, e4, e5)))
-
-    val env = CASTEnv.createASTEnv(c.value)
-    succ(e1, FeatureExprFactory.empty, env) should be (List(e2.entry, e3.entry, e4.entry))
-    succ(e2, FeatureExprFactory.empty, env) should be (List(e5.entry))
-    succ(e3, FeatureExprFactory.empty, env) should be (List(e5.entry))
-    succ(e4, FeatureExprFactory.empty, env) should be (List(e5.entry))
-    println("succs: " + DotGraph.map2file(getAllSucc(e1.entry, FeatureExprFactory.empty, env), env))
-  }
-
-  @Ignore def test_conditional_labelstatements_with_sequence_of_annotated_elements() {
-    val e1 = Opt(True, LabelStatement(Id("e1"), None))
-    val e2 = Opt(fx, LabelStatement(Id("e2"), None))
-    val e3 = Opt(fx, LabelStatement(Id("e3"), None))
-    val e4 = Opt(fx.not(), LabelStatement(Id("e4"), None))
-    val e5 = Opt(True, LabelStatement(Id("e5"), None))
-    val c = One(CompoundStatement(List(e1, e2, e3, e4, e5)))
-
-    val env = CASTEnv.createASTEnv(c.value)
-    succ(e1, FeatureExprFactory.empty, env) should be(List(e2.entry, e4.entry))
-    succ(e2, FeatureExprFactory.empty, env) should be(List(e3.entry))
-    succ(e3, FeatureExprFactory.empty, env) should be(List(e5.entry))
-    succ(e4, FeatureExprFactory.empty, env) should be(List(e5.entry))
-    println("succs: " + DotGraph.map2file(getAllSucc(e1.entry, FeatureExprFactory.empty, env), env))
-  }
-
-  @Ignore def test_conditional_labelstatements_if_if_else() {
-    val e0 = Opt(fx, LabelStatement(Id("e0"), None))
-    val e1 = Opt(True, LabelStatement(Id("e1"), None))
-    val e2 = Opt(True, LabelStatement(Id("e2"), None))
-    val e3 = Opt(fx, LabelStatement(Id("e3"), None))
-    val e4 = Opt(fx.not().and(fy), LabelStatement(Id("e4"), None))
-    val e5 = Opt(fx.not().and(fy.not()), LabelStatement(Id("e5"), None))
-    val e6 = Opt(fa, LabelStatement(Id("e6"), None))
-    val e7 = Opt(fa.not(), LabelStatement(Id("e7"), None))
-    val e8 = Opt(fb.not(), LabelStatement(Id("e8"), None))
-    val e9 = Opt(True, LabelStatement(Id("e9"), None))
-    val c = One(CompoundStatement(List(e0, e1, e2, e3, e4, e5, e6, e7, e8, e9)))
-
-    val env = CASTEnv.createASTEnv(c.value)
-    succ(e0, FeatureExprFactory.empty, env) should be(List(e1.entry))
-    succ(e1, FeatureExprFactory.empty, env) should be(List(e2.entry))
-    succ(e2, FeatureExprFactory.empty, env) should be(List(e3.entry, e4.entry, e5.entry))
-    succ(e3, FeatureExprFactory.empty, env) should be(List(e6.entry, e7.entry))
-    succ(e4, FeatureExprFactory.empty, env) should be(List(e6.entry, e7.entry))
-    succ(e5, FeatureExprFactory.empty, env) should be(List(e6.entry, e7.entry))
-    succ(e6, FeatureExprFactory.empty, env) should be(List(e8.entry, e9.entry))
-    succ(e7, FeatureExprFactory.empty, env) should be(List(e8.entry, e9.entry))
-    succ(e8, FeatureExprFactory.empty, env) should be(List(e9.entry))
-    println("succs: " + DotGraph.map2file(getAllSucc(e0.entry, FeatureExprFactory.empty, env), env))
-  }
-
-  @Ignore def test_conditional_declaration_statement_pred() {
-    val e1 = Opt(True,
-      DeclarationStatement(
-        Declaration(
-          List(Opt(True,IntSpecifier())),
-          List(Opt(True,InitDeclaratorI(AtomicNamedDeclarator(List(),Id("e1"),List()),List(),None))))))
-    val e2 = Opt(True,
-      DeclarationStatement(
-        Declaration(
-          List(Opt(True,IntSpecifier())),
-          List(Opt(True,InitDeclaratorI(AtomicNamedDeclarator(List(),Id("e2"),List()),List(),None))))))
-    val e3 = Opt(True,
-      DeclarationStatement(
-        Declaration(
-          List(Opt(True,IntSpecifier())),
-          List(Opt(True,InitDeclaratorI(AtomicNamedDeclarator(List(),Id("e3"),List()),List(),None))))))
-    val e4 = Opt(True,
-      DeclarationStatement(
-        Declaration(
-          List(Opt(True,IntSpecifier())),
-          List(Opt(True,InitDeclaratorI(AtomicNamedDeclarator(List(),Id("e4"),List()),List(),None))))))
-    val e5 = Opt(True,
-      DeclarationStatement(
-        Declaration(
-          List(Opt(True,IntSpecifier())),
-          List(Opt(True,InitDeclaratorI(AtomicNamedDeclarator(List(),Id("e5"),List()),List(),None))))))
-
-    val c = One(CompoundStatement(List(e1, e2, e3, e4, e5)))
-
-    val env = CASTEnv.createASTEnv(c.value)
-    succ(e1, FeatureExprFactory.empty, env) should be (List(e2.entry))
-    succ(e2, FeatureExprFactory.empty, env) should be (List(e3.entry))
-    succ(e3, FeatureExprFactory.empty, env) should be (List(e4.entry))
-    succ(e4, FeatureExprFactory.empty, env) should be (List(e5.entry))
-
-    pred(e5, FeatureExprFactory.empty, env) should be (List(e4.entry))
-    pred(e4, FeatureExprFactory.empty, env) should be (List(e3.entry))
-    pred(e3, FeatureExprFactory.empty, env) should be (List(e2.entry))
-    pred(e2, FeatureExprFactory.empty, env) should be (List(e1.entry))
-  }
-
-  @Ignore def test_conditional_declaration_statement_pred2() {
-    val e1 = Opt(True,
-      DeclarationStatement(
-        Declaration(
-          List(Opt(True,IntSpecifier())),
-          List(Opt(True,InitDeclaratorI(AtomicNamedDeclarator(List(),Id("e1"),List()),List(),None))))))
-    val e2 = Opt(True,
-      DeclarationStatement(
-        Declaration(
-          List(Opt(True,IntSpecifier())),
-          List(Opt(True,InitDeclaratorI(AtomicNamedDeclarator(List(),Id("e2"),List()),List(),None))))))
-    val e3 = Opt(fx,
-      DeclarationStatement(
-        Declaration(
-          List(Opt(True,IntSpecifier())),
-          List(Opt(True,InitDeclaratorI(AtomicNamedDeclarator(List(),Id("e3"),List()),List(),None))))))
-    val e4 = Opt(fx.not(),
-      DeclarationStatement(
-        Declaration(
-          List(Opt(True,IntSpecifier())),
-          List(Opt(True,InitDeclaratorI(AtomicNamedDeclarator(List(),Id("e4"),List()),List(),None))))))
-    val e5 = Opt(True,
-      DeclarationStatement(
-        Declaration(
-          List(Opt(True,IntSpecifier())),
-          List(Opt(True,InitDeclaratorI(AtomicNamedDeclarator(List(),Id("e5"),List()),List(),None))))))
-
-    val c = One(CompoundStatement(List(e1, e2, e3, e4, e5)))
-
-    val env = CASTEnv.createASTEnv(c.value)
-    succ(e1, FeatureExprFactory.empty, env) should be (List(e2.entry))
-    succ(e2, FeatureExprFactory.empty, env) should be (List(e3.entry, e4.entry))
-    succ(e3, FeatureExprFactory.empty, env) should be (List(e5.entry))
-    succ(e4, FeatureExprFactory.empty, env) should be (List(e5.entry))
-
-    pred(e5, FeatureExprFactory.empty, env) should be (List(e4.entry, e3.entry))
-    pred(e4, FeatureExprFactory.empty, env) should be (List(e2.entry))
-    pred(e3, FeatureExprFactory.empty, env) should be (List(e2.entry))
-    pred(e2, FeatureExprFactory.empty, env) should be (List(e1.entry))
-  }
-
-  @Ignore def test_conditional_declaration_statement() {
-    val e0 = Opt(True, LabelStatement(Id("e0"), None))
-    val e1 = Opt(fx,
-      DeclarationStatement(
-        Declaration(
-          List(Opt(True,IntSpecifier())),
-          List(Opt(True,InitDeclaratorI(AtomicNamedDeclarator(List(),Id("k"),List()),List(),None))))))
-    val e2 = Opt(fx.not(),
-      DeclarationStatement(
-        Declaration(
-          List(Opt(True,DoubleSpecifier())),
-          List(Opt(True,InitDeclaratorI(AtomicNamedDeclarator(List(),Id("k"),List()),List(),None))))))
-    val e3 = Opt(True, LabelStatement(Id("e3"), None))
-    val c = One(CompoundStatement(List(e0, e1, e2, e3)))
-
-    val env = CASTEnv.createASTEnv(c.value)
-    succ(e0, FeatureExprFactory.empty, env) should be(List(e1.entry, e2.entry))
-    succ(e1, FeatureExprFactory.empty, env) should be(List(e3.entry))
-    succ(e2, FeatureExprFactory.empty, env) should be(List(e3.entry))
-    println("succs: " + DotGraph.map2file(getAllSucc(e0.entry, FeatureExprFactory.empty, env), env))
-  }
-
-  @Test def test_conditional_while_statement() {
-    val e0 = Opt(True, LabelStatement(Id("e0"), None))
-    val e11 = Opt(True, LabelStatement(Id("e11"), None))
-    val e12 = Opt(fy, LabelStatement(Id("e12"), None))
-    val e1c = Id("k")
-    val e1 = Opt(fx, WhileStatement(e1c, One(CompoundStatement(List(e11, e12)))))
-    val e2 = Opt(True, LabelStatement(Id("e2"), None))
-    val c = One(CompoundStatement(List(e0, e1, e2)))
-
-    val env = CASTEnv.createASTEnv(c.value)
-    succ(e0, FeatureExprFactory.empty, env) should be(List(e1c, e2.entry))
-    succ(e1, FeatureExprFactory.empty, env) should be(List(e1c))
-    succ(e1c, FeatureExprFactory.empty, env) should be(List(e11.entry, e2.entry))
-    println("succs: " + DotGraph.map2file(getAllSucc(e0.entry, FeatureExprFactory.empty, env), env))
-  }
-
-  @Test def test_conditional_for_loop() {
-    val a = parseCompoundStmt("""
-    {
-      int k = 2;
-      int i;
-      for(i=0;
-      #ifdef A
-      i<10
-      #endif
-      ;i++) j++;
-      int j;
-    }
-    """)
-
-    val env = CASTEnv.createASTEnv(a)
-    println("succs: " + DotGraph.map2file(getAllSucc(a,  FeatureExprFactory.empty, env), env))
-  }
-
-  @Test def test_conditional_if_statement() {
-    val a = parseCompoundStmt("""
-    {
-      int k = 3;
-      if (k < 2) { k = 2; }
-      #ifdef A
-      else if (k < 5) { k = 5; }
-      #endif
-      #ifdef B
-      else if (k < 7) { k = 7; }
-      #endif
-      else { k = 10; }
-      int l = 3;
-    }
-    """)
-
-    val env = CASTEnv.createASTEnv(a)
-    println("succs: " + DotGraph.map2file(getAllSucc(a,  FeatureExprFactory.empty, env), env))
-  }
-
-  @Test def test_conditional_switch_statement() {
-    val a = parseCompoundStmt("""
-    {
-      int k = 3;
-      switch (k) {
-      case 1: break;
-      #ifdef A
-      case 2: break;
-      #endif
-      case 3: break;
-      default: break;
-      }
-      int l = 2;
-    }
-    """)
-
-    val env = CASTEnv.createASTEnv(a)
-    println("succs: " + DotGraph.map2file(getAllSucc(a,  FeatureExprFactory.empty, env), env))
-  }
-
-  @Test def test_conditional_for_loop_elems() {
-    val e0 = Opt(True, LabelStatement(Id("e0"), None))
-    val e1 = Opt(fx, ForStatement(
-      Some(AssignExpr(Id("i"),"=",Constant("0"))),
-      Some(AssignExpr(Id("i"),"=",Constant("2"))),
-      Some(PostfixExpr(Id("i"),SimplePostfixSuffix("++"))),
-      One(CompoundStatement(List(Opt(fx,ExprStatement(PostfixExpr(Id("j"),SimplePostfixSuffix("++")))))))))
-    val e2 = Opt(True, LabelStatement(Id("e2"), None))
-    val c = One(CompoundStatement(List(e0, e1, e2)))
-
-    val env = CASTEnv.createASTEnv(c)
-    println("succs: " + DotGraph.map2file(getAllSucc(e0.entry, FeatureExprFactory.empty, env), env))
-  }
-
-  @Test def test_conditional_for_loop_alternative() {
-    val a = parseCompoundStmt("""
-    {
-      int i;
-      for(;;) {
-      #ifdef A
-      int a;
-      #else
-      double a;
-      #endif
-      }
-      int j;
-    }
-    """)
-
-    val env = CASTEnv.createASTEnv(a)
-    println("succs: " + DotGraph.map2file(getAllSucc(a,  FeatureExprFactory.empty, env), env))
-  }
-
-  @Test def test_conditional_for_loop_infinite() {
-    val a = parseCompoundStmt("""
-    {
-      int i;
-      for(;;) {
-      }
-      int j;
-    }
-    """)
-
-    val newa = rewriteInfiniteForLoops(a)
-    val env = CASTEnv.createASTEnv(newa)
-    println("succs: " + DotGraph.map2file(getAllSucc(newa, FeatureExprFactory.empty, env), env))
-  }
-
-  @Test def test_conditional_for_loop_infinite_single_statement() {
-    val a = parseCompoundStmt("""
-    {
-      int i = 0;
-      for(;;) {
-        i++;
-      }
-      int j;
-    }
-    """)
-
-    val env = CASTEnv.createASTEnv(a)
-    println("succs: " + DotGraph.map2file(getAllSucc(a,  FeatureExprFactory.empty, env), env))
-  }
-
-  @Test def test_statements_increment() {
-    val a = parseCompoundStmt("""
-    {
-      int k = 0;
-      k++;
-      k++;
-      k++;
-    }
-    """)
-
-    val env = CASTEnv.createASTEnv(a)
-    println("succs: " + DotGraph.map2file(getAllSucc(a,  FeatureExprFactory.empty, env), env))
-  }
-
-  @Test def test_conditional_statements() {
-    val a = parseCompoundStmt("""
-    {
-      int a = 2;
-      int b = 200;
-      while (
-      #ifdef A
-      a < b
-      #else
-      true
-      #endif
-      )
-      {
-        a++;
-        #ifdef B
-        b--;
-        #endif
-      }
-      #ifdef C
-      b = 20;
-      a = 30;
-      #endif
-      while (a > b) {
-        a++;
-      }
-      int c;
-    }
-    """)
-
-    val env = CASTEnv.createASTEnv(a)
-    println("succs: " + DotGraph.map2file(getAllSucc(a,  FeatureExprFactory.empty, env), env))
-  }
-
-  @Ignore def test_conditional_label_and_goto_statements_constructed() {
-    val e0 = Opt(True, GotoStatement(Id("label1")))
-    val e1 = Opt(fx, LabelStatement(Id("label1"), None))
-    val e2 = Opt(fx, DeclarationStatement(Declaration(List(Opt(fx, IntSpecifier())), List(Opt(fx, InitDeclaratorI(AtomicNamedDeclarator(List(), Id("a"), List()), List(), None))))))
-    val e3 = Opt(fx.not(), LabelStatement(Id("label1"), None))
-    val e4 = Opt(fx.not(), DeclarationStatement(Declaration(List(Opt(fx.not(), IntSpecifier())), List(Opt(fx.not(), InitDeclaratorI(AtomicNamedDeclarator(List(), Id("b"), List()), List(), None))))))
-    val e5 = Opt(True, LabelStatement(Id("label2"), None))
-    val f = FunctionDef(List(Opt(True, VoidSpecifier())), AtomicNamedDeclarator(List(),Id("foo"),List(Opt(True,DeclIdentifierList(List())))), List(), CompoundStatement(List(e0, e1, e2, e3, e4, e5)))
-
-    val env = CASTEnv.createASTEnv(f)
-    succ(e0, FeatureExprFactory.empty, env) should be (List(e1.entry, e3.entry))
-    succ(e1, FeatureExprFactory.empty, env) should be (List(e2.entry))
-    succ(e2, FeatureExprFactory.empty, env) should be (List(e5.entry))
-    succ(e3, FeatureExprFactory.empty, env) should be (List(e4.entry))
-    succ(e4, FeatureExprFactory.empty, env) should be (List(e5.entry))
-    println("succs: " + DotGraph.map2file(getAllSucc(f, FeatureExprFactory.empty, env), env))
-  }
-
-  @Test def test_liveness_std() {
-    val a = parseFunctionDef("""
-    void foo() {
-      a = 0;
-      l1: b = a + 1;
-      c = c + b;
-      a = b + 2;
-      if (a < 10) goto l1;
-      return c;
-    }
-    """)
-
-    val env = CASTEnv.createASTEnv(a)
-    val ss = getAllSucc(a.stmt.innerStatements.head.entry, FeatureExprFactory.empty, env).map(_._1).filterNot(_.isInstanceOf[FunctionDef])
-
-    for (s <- ss)
-      println(PrettyPrinter.print(s) + "  out: " + outsimple(s, env) + "   in: " + insimple(s, env))
-
-    println("#################################################")
-
-    for (s <- ss)
-      println(PrettyPrinter.print(s) + "  out: " + out(s, FeatureExprFactory.empty, env) + "   in: " + in(s, FeatureExprFactory.empty, env))
-  }
-
-  @Test def test_simpel_function() {
-    val a = parseFunctionDef("""
-    void foo() {
-      #ifdef A
-      int a;
-      #else
-      int anot;
-      #endif
-    }
-    """)
-
-    val env = CASTEnv.createASTEnv(a)
-    println("succs: " + DotGraph.map2file(getAllSucc(a,  FeatureExprFactory.empty, env), env))
-  }
-
-  @Test def test_liveness_simple() {
-    val a = parseCompoundStmt("""
-    {
-      int a = 1;
-      int b = c;
-    }
-    """)
-
-    println("defines: " + defines(a))
-    println("uses: " + uses(a))
-  }
-
-  @Test def test_liveness_simple_constructed() {
-    val s1 = Opt(True, DeclarationStatement(Declaration(List(Opt(True, IntSpecifier())), List(Opt(True, InitDeclaratorI(AtomicNamedDeclarator(List(), Id("a"), List()), List(), Some(Initializer(None, Id("b")))))))))
-    val s2 = Opt(True, DeclarationStatement(Declaration(List(Opt(True, IntSpecifier())), List(Opt(True, InitDeclaratorI(AtomicNamedDeclarator(List(), Id("c"), List()), List(), Some(Initializer(None, Id("d")))))))))
-    val c = One(CompoundStatement(List(s1, s2)))
-
-    val env = CASTEnv.createASTEnv(c)
-    println("in   (s1): " + in((s1, FeatureExprFactory.empty, env)))
-    println("out  (s1): " + out((s1, FeatureExprFactory.empty, env)))
-    println("in   (s2): " + in((s2, FeatureExprFactory.empty, env)))
-    println("out  (s2): " + out((s2, FeatureExprFactory.empty, env)))
-  }
-
-  // stack overflow
-  @Ignore def test_liveness_constructed() {
-    val s1 = Opt(True, DeclarationStatement(Declaration(List(Opt(True, IntSpecifier())), List(Opt(True, InitDeclaratorI(AtomicNamedDeclarator(List(), Id("y"), List()), List(), Some(Initializer(None, Id("v")))))))))
-    val s2 = Opt(fx, DeclarationStatement(Declaration(List(Opt(True, IntSpecifier())), List(Opt(True, InitDeclaratorI(AtomicNamedDeclarator(List(), Id("z"), List()), List(), Some(Initializer(None, Id("y")))))))))
-    val s3 = Opt(True, DeclarationStatement(Declaration(List(Opt(True, IntSpecifier())), List(Opt(True, InitDeclaratorI(AtomicNamedDeclarator(List(), Id("x"), List()), List(), Some(Initializer(None, Id("v")))))))))
-    val s41 = Opt(fy, ExprStatement(AssignExpr(Id("x"), "=", Id("w"))))
-    val s42 = Opt(True, ExprStatement(AssignExpr(Id("x"), "=", Id("v"))))
-    val s4 = Opt(True, WhileStatement(Id("x"), One(CompoundStatement(List(s41, s42)))))
-    val s5 = Opt(True, ReturnStatement(Some(Id("x"))))
-    val c = CompoundStatement(List(s1, s2, s3, s4, s5))
-
-    val env = CASTEnv.createASTEnv(c)
-    println("in      (s1): " + in((s1, FeatureExprFactory.empty, env)))
-    println("out     (s1): " + out((s1, FeatureExprFactory.empty, env)))
-    println("defines (s1): " + defines(s1))
-    println("uses    (s1): " + uses(s1))
-    println("#"*80)
-    println("in      (s2): " + in((s2, FeatureExprFactory.empty, env)))
-    println("out     (s2): " + out((s2, FeatureExprFactory.empty, env)))
-    println("defines (s2): " + defines(s2))
-    println("uses    (s2): " + uses(s2))
-    println("#"*80)
-    println("in      (s3): " + in((s3, FeatureExprFactory.empty, env)))
-    println("out     (s3): " + out((s3, FeatureExprFactory.empty, env)))
-    println("defines (s3): " + defines(s3))
-    println("uses    (s3): " + uses(s3))
-    println("#"*80)
-    println("in      (s4): " + in((s4, FeatureExprFactory.empty, env)))
-    println("out     (s4): " + out((s4, FeatureExprFactory.empty, env)))
-    println("defines (s4): " + defines(s4))
-    println("uses    (s4): " + uses(s4))
-    println("#"*80)
-    println("in      (s41): " + in((s41, FeatureExprFactory.empty, env)))
-    println("out     (s41): " + out((s41, FeatureExprFactory.empty, env)))
-    println("defines (s41): " + defines(s41))
-    println("uses    (s41): " + uses(s41))
-    println("#"*80)
-    println("in      (s42): " + in((s42, FeatureExprFactory.empty, env)))
-    println("out     (s42): " + out((s42, FeatureExprFactory.empty, env)))
-    println("defines (s42): " + defines(s42))
-    println("uses    (s42): " + uses(s42))
-    println("#"*80)
-    println("in      (s5): " + in((s5, FeatureExprFactory.empty, env)))
-    println("out     (s5): " + out((s5, FeatureExprFactory.empty, env)))
-    println("defines (s5): " + defines(s5))
-    println("uses    (s5): " + uses(s5))
-  }
-
-  @Test def test_binary_search() {
-    val a = parseFunctionDef("""
-     int binarySearch(int sortedArray[], int first, int last, int key) {
-       // function:
-       //   Searches sortedArray[first]..sortedArray[last] for key.
-       // returns: index of the matching element if it finds key,
-       //         otherwise  -(index where it could be inserted)-1.
-       // parameters:
-       //   sortedArray in  array of sorted (ascending) values.
-       //   first, last in  lower and upper subscript bounds
-       //   key         in  value to search for.
-       // returns:
-       //   index of key, or -insertion_position -1 if key is not
-       //                 in the array. This value can easily be
-       //                 transformed into the position to insert it.
-       int a;
-       while (first <= last) {
-         int mid = (first + last) / 2;  // compute mid point.
-         if (key > sortedArray[mid])
-           first = mid + 1;  // repeat search in top half.
-         else if (key < sortedArray[mid])
-           last = mid - 1; // repeat search in bottom half.
-         else
-           return mid;     // found it. return position /////
-       }
-       return -(first + 1);    // failed to find key
-     }
-    """)
-
-    val env = CASTEnv.createASTEnv(a)
-    val succs = getAllSucc(a,  FeatureExprFactory.empty, env)
-    val preds = getAllPred(a, FeatureExprFactory.empty, env)
-
-    val errors = compareSuccWithPred(succs, preds, env)
-    CCFGErrorOutput.printCCFGErrors(succs, preds, errors, env)
-    assert(errors.isEmpty)
-  }
-
-  @Ignore def test_goto_pred_succ() {
-    val a = parseFunctionDef("""
-    int foo(void) {
-      goto l;
-    }
-    """)
-    val env = CASTEnv.createASTEnv(a)
-    val succs = getAllSucc(a,  FeatureExprFactory.empty, env)
-    val preds = getAllPred(a, FeatureExprFactory.empty, env)
-
-    val errors = compareSuccWithPred(succs, preds, env)
-    CCFGErrorOutput.printCCFGErrors(succs, preds, errors, env)
-    assert(errors.isEmpty)
-  }
-
-  @Test def test_goto_pred_succ2() {
-    val a = parseFunctionDef("""
-    int foo(void) {
-      int k;
-      if (k) {
-        goto l;
-      }
-      l:;
-    }
-    """)
-    val env = CASTEnv.createASTEnv(a)
-    val succs = getAllSucc(a,  FeatureExprFactory.empty, env)
-    val preds = getAllPred(a, FeatureExprFactory.empty, env)
-
-    val errors = compareSuccWithPred(succs, preds, env)
-    CCFGErrorOutput.printCCFGErrors(succs, preds, errors, env)
-    assert(errors.isEmpty)
-  }
-
-  @Test def test_bug01() {
-    val a = parseFunctionDef("""
-      int
-      unlzma_main (int argc, char **argv) {
-        #if definedEx(CONFIG_LZMA)
-        int opts = getopt32(argv , "cfvdt");
-        #endif
-        #if (!definedEx(CONFIG_LZMA) && (!definedEx(CONFIG_UNLZMA) || !definedEx(CONFIG_LZMA)))
-        getopt32(argv , "cfvdt");
-        #endif
-        #if definedEx(CONFIG_LZMA)
-        if (((applet_name[2] == 'm') && (! (opts & (OPT_DECOMPRESS | OPT_TEST))))) bb_show_usage();
-        #endif
-        if ((applet_name[2] == 'c')) (option_mask32 |= OPT_STDOUT);
-        (argv += optind);
-        return bbunpack(argv , unpack_unlzma , make_new_name_generic , "lzma");
-      }
-    """)
-    val env = CASTEnv.createASTEnv(a)
-    val succs = getAllSucc(a,  FeatureExprFactory.empty, env)
-    val preds = getAllPred(a, FeatureExprFactory.empty, env)
-
-    val errors = compareSuccWithPred(succs, preds, env)
-    CCFGErrorOutput.printCCFGErrors(succs, preds, errors, env)
-    assert(errors.isEmpty)
-  }
-
-  @Test def test_bug01_simplified() {
-    val a = parseFunctionDef("""
-      void foo () {
-        #if definedEx(A)
-        k:
-        #else
-        l:
-        #endif
-        #if definedEx(A)
-        m:
-        #endif
-        n:
-      }
-    """)
-    val env = CASTEnv.createASTEnv(a)
-    val succs = getAllSucc(a,  FeatureExprFactory.empty, env)
-    val preds = getAllPred(a, FeatureExprFactory.empty, env)
-
-    val errors = compareSuccWithPred(succs, preds, env)
-    CCFGErrorOutput.printCCFGErrors(succs, preds, errors, env)
-    assert(errors.isEmpty)
-  }
-
-  @Test def test_bug02() {
-    val a = parseFunctionDef("""
-    static void handle_compress(void) {
-      EState *s = strm->state;
-      while (1) {
-        if (s->state == 1) {
-          copy_output_until_stop(s);
-          if (s->state_out_pos < s->numZ) break;
-          if (((s->mode == 4) && (s->strm->avail_in == 0) && isempty_RL(s))) break;
-          prepare_new_block(s);
-          s->state = 2;
-        }
-        if ((s->state == 2)) {
-          copy_input_until_stop(s);
-          if (((s->mode != 2) && (s->strm->avail_in == 0))) {
-            flush_RL(s);
-            BZ2_compressBlock(s , (s->mode == 4));
-            (s->state = 1);
-          } else if ((s->nblock >= s->nblockMAX)) {
-            BZ2_compressBlock(s , 0);
-            (s->state = 1);
-          } else if ((s->strm->avail_in == 0)) {
-            break;
-          }
-        }
-      }
-    }
-    """)
-    val env = CASTEnv.createASTEnv(a)
-    val succs = getAllSucc(a,  FeatureExprFactory.empty, env)
-    val preds = getAllPred(a, FeatureExprFactory.empty, env)
-
-    val errors = compareSuccWithPred(succs, preds, env)
-    CCFGErrorOutput.printCCFGErrors(succs, preds, errors, env)
-    assert(errors.isEmpty)
-  }
-
-  @Test def test_bug02_simplified() {
-    val a = parseFunctionDef("""
-    static void handle_compress(void) {
-      while (1) {
-        if (s) {
-          if (s1) break;
-          if (s2) break;
-          s = 1;
-        }
-        if (s3) {
-          s = 2;
-          if (s4) {
-            s = 3;
-          } else if (s5) {
-            s = 4;
-          } else if (s6) {
-            break;
-          }
-        }
-      }
-    }
-    """)
-    val env = CASTEnv.createASTEnv(a)
-    val succs = getAllSucc(a,  FeatureExprFactory.empty, env)
-    val preds = getAllPred(a, FeatureExprFactory.empty, env)
-
-    val errors = compareSuccWithPred(succs, preds, env)
-    CCFGErrorOutput.printCCFGErrors(succs, preds, errors, env)
-    assert(errors.isEmpty)
-  }
-
-  @Test def test_label_in_switch() {
-    val a = parseFunctionDef("""
-    int foo(int param) {
-      int exp = 0;
-      int res = -1;
-      switch (exp) {
-        case 0: if (param > 0) {
-          res = 0;
-          break;
-        } else {
-          goto l;
-        }
-        l:
-        default: res = 2;
-      }
-      return res;
-    }
-    """)
-    val env = CASTEnv.createASTEnv(a)
-    val succs = getAllSucc(a,  FeatureExprFactory.empty, env)
-    val preds = getAllPred(a, FeatureExprFactory.empty, env)
-
-    val errors = compareSuccWithPred(succs, preds, env)
-    CCFGErrorOutput.printCCFGErrors(succs, preds, errors, env)
-    assert(errors.isEmpty)
-  }
-
-  @Test def test_fosd_liveness() {
-    val a = parseFunctionDef("""
-    int foo(void) {
-      int a = 24;
-      int b = 25;
-      int c;
-      c = a << 2;
-      #ifdef A
-      return c;
-      #endif
-      b = 24;
-      return b;
-    }
-    """)
-
-   val env = CASTEnv.createASTEnv(a)
-   val ins = getAllSucc(a.stmt.innerStatements.head.entry, FeatureExprFactory.empty, env).map(_._1).filterNot(_.isInstanceOf[FunctionDef])
-
-  for (s <- ins)
-    println(PrettyPrinter.print(s) + "  def: " + defines(s) + "   use: " + uses(s))
-
-
-   for (i <- ins)
-     println("ins: " + PrettyPrinter.print(i) + "  out: " + out(i, FeatureExprFactory.empty, env) + "   in: " + in(i, FeatureExprFactory.empty, env))
-  }
-
-  @Test def test_fosd_liveness2() {
-    val a = parseFunctionDef("""
-    int foo(void) {
-      a = 0;
-      l1: b = a + 1;
-      c = c + b;
-      a = b + 2;
-      if (a < N) goto l1;
-      return c;
-    }
-    """)
-
-    val env = CASTEnv.createASTEnv(a)
-    val ins = getAllSucc(a.stmt.innerStatements.head.entry, FeatureExprFactory.empty, env).map(_._1).filterNot(_.isInstanceOf[FunctionDef])
-
-    for (s <- ins)
-      println(PrettyPrinter.print(s) + "  def: " + defines(s) + "   use: " + uses(s))
-
-    for (i <- ins)
-      println("ins: " + PrettyPrinter.print(i) + "  out: " + out(i, FeatureExprFactory.empty, env) + "   in: " + in(i, FeatureExprFactory.empty, env))
-  }
-
-  @Test def test_boa_hash() {
-    val a = parseFunctionDef("""
-    void test()
-    {
-          int i;
-          hash_struct *temp;
-          int total = 0;
-          int count;
-
-          for (i = 0; i < MIME_HASHTABLE_SIZE; ++i) { /* these limits OK? */
-              if (mime_hashtable[i]) {
-                  count = 0;
-                  temp = mime_hashtable[i];
-                  while (temp) {
-                      temp = temp->next;
-                      ++count;
-                  }
-      #ifdef NOISY_SIGALRM
-                  log_error_time();
-                  fprintf(stderr, "mime_hashtable[%d] has %d entries\n",
-                          i, count);
-      #endif
-                  total += count;
-              }
-          }
-          log_error_time();
-          fprintf(stderr, "mime_hashtable has %d total entries\n",
-                  total);
-
-          total = 0;
-          for (i = 0; i < PASSWD_HASHTABLE_SIZE; ++i) { /* these limits OK? */
-              if (passwd_hashtable[i]) {
-                  temp = passwd_hashtable[i];
-                  count = 0;
-                  while (temp) {
-                      temp = temp->next;
-                      ++count;
-                  }
-      #ifdef NOISY_SIGALRM
-                  log_error_time();
-                  fprintf(stderr, "passwd_hashtable[%d] has %d entries\n",
-                          i, count);
-      #endif
-                  total += count;
-              }
-          }
-
-          log_error_time();
-          fprintf(stderr, "passwd_hashtable has %d total entries\n",
-                  total);
-
-      }
-
-    """)
-
-    val env = CASTEnv.createASTEnv(a)
-    val succs = getAllSucc(a,  FeatureExprFactory.empty, env)
-    val preds = getAllPred(a, FeatureExprFactory.empty, env)
-
-    val errors = compareSuccWithPred(succs, preds, env)
-    CCFGErrorOutput.printCCFGErrors(succs, preds, errors, env)
-    assert(errors.isEmpty)
-  }
-
-  @Test def test_choice() {
-    val a = parseFunctionDef("""
-int hello() {
-// copied from coreutils/ls.pi:80305 - 80320
-	if (
-#if definedEx(CONFIG_FEATURE_CLEAN_UP)
-	1
-#endif
-#if !definedEx(CONFIG_FEATURE_CLEAN_UP)
-	0
-#endif
-	)
-
-#if !definedEx(CONFIG_FEATURE_LS_RECURSIVE)
-	((void)0)
-#endif
-#if definedEx(CONFIG_FEATURE_LS_RECURSIVE)
-	bar()
-#endif
-	;
-
-	return 1;
-}
-    """)
-
-    val env = CASTEnv.createASTEnv(a)
-    val succs = getAllSucc(a,  FeatureExprFactory.empty, env)
-    val preds = getAllPred(a, FeatureExprFactory.empty, env)
-
-    val errors = compareSuccWithPred(succs, preds, env)
-    CCFGErrorOutput.printCCFGErrors(succs, preds, errors, env)
-    assert(errors.isEmpty)
-  }
->>>>>>> edb906a5
 }