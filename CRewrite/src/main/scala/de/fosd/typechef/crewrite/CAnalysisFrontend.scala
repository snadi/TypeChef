package de.fosd.typechef.crewrite

import de.fosd.typechef.featureexpr._
import java.io.StringWriter
import de.fosd.typechef.parser.c._
import de.fosd.typechef.typesystem._
import de.fosd.typechef.error.{Severity, TypeChefError}
import de.fosd.typechef.parser.c.SwitchStatement
import scala.Some
import de.fosd.typechef.parser.c.FunctionDef
import de.fosd.typechef.parser.c.TranslationUnit
import de.fosd.typechef.conditional.Opt


sealed abstract class CAnalysisFrontend(tunit: TranslationUnit) extends CFGHelper {

    protected val env = CASTEnv.createASTEnv(tunit)
    protected val fdefs = filterAllASTElems[FunctionDef](tunit)
}

class CInterAnalysisFrontend(tunit: TranslationUnit, fm: FeatureModel = FeatureExprFactory.empty) extends CAnalysisFrontend(tunit) with InterCFG {

    def getTranslationUnit(): TranslationUnit = tunit

    def writeCFG(title: String, writer: CFGWriter) {
        val env = CASTEnv.createASTEnv(tunit)
        writer.writeHeader(title)

        def lookupFExpr(e: AST): FeatureExpr = e match {
            case o if env.isKnown(o) => env.featureExpr(o)
            case e: ExternalDef => externalDefFExprs.get(e).getOrElse(FeatureExprFactory.True)
            case _ => FeatureExprFactory.True
        }


        for (f <- fdefs) {
            writer.writeMethodGraph(getAllSucc(f, FeatureExprFactory.empty, env).map {
                x => (x._1, x._2.distinct.filter { y => y.feature.isSatisfiable(fm)}) // filter duplicates and wrong succs
            }, lookupFExpr, f.declarator.getName)
        }
        writer.writeFooter()
        writer.close()

        if (writer.isInstanceOf[StringWriter])
            println(writer.toString)
    }
}

// TODO: refactoring different dataflow analyses into a composite will reduce code: handling of invalid paths, error printing ...
class CIntraAnalysisFrontend(tunit: TranslationUnit, ts: CTypeSystemFrontend, fm: FeatureModel = FeatureExprFactory.empty) extends CAnalysisFrontend(tunit) with IntraCFG {

    private lazy val udm = ts.getUseDeclMap
    private lazy val dum = ts.getDeclUseMap

    private val fanalyze = fdefs.map {
        x => (x, getAllSucc(x, FeatureExprFactory.empty, env))
    }

    var errors: List[TypeChefError] = List()

    def deadStore(): Boolean = {
        val err = fanalyze.flatMap(deadStore)

        if (err.isEmpty) {
            println("No dead stores found!")
        } else {
            println(err.map(_.toString + "\n").reduce(_ + _))
        }
        errors ++= err
        err.isEmpty
    }

    private def deadStore(fa: (FunctionDef, List[(AST, List[Opt[AST]])])): List[TypeChefError] = {
        var res: List[TypeChefError] = List()

        val df = new Liveness(env, udm, FeatureExprFactory.empty)

        val nss = fa._2.map(_._1).filterNot(x => x.isInstanceOf[FunctionDef])

        for (s <- nss) {
            val k = df.kill(s)

            if (k.size > 0) {
                val out = df.out(s)

                for ((i, fi) <- k) {
                    out.find { case (t, _) => t == i } match {
                        case None => {
                            var idecls = udm.get(i)
                            if (idecls == null)
                                idecls = List(i)
                            if (idecls.exists(isPartOf(_, fa._1)))
                                res ::= new TypeChefError(Severity.Warning, fi, "warning: Variable " + i.name + " is a dead store!", i, "")
                        }
                        case Some((x, z)) => {
                            if (! z.isTautology(fm)) {
                                val xdecls = udm.get(x)
                                var idecls = udm.get(i)
                                if (idecls == null)
                                    idecls = List(i)
                                for (ei <- idecls) {
                                    // with isPartOf we reduce the number of false positives, since we only check local variables and function parameters.
                                    // an assignment to a global variable might be used in another function
                                    if (isPartOf(ei, fa._1) && xdecls.exists(_.eq(ei)))
                                        res ::= new TypeChefError(Severity.Warning, z.not(), "warning: Variable " + i.name + " is a dead store!", i, "")
                                }

                            }
                        }
                    }
                }
            }
        }

        res
    }

    def doubleFree(): Boolean = {
        val casestudy = {
            tunit.getFile match {
                case None => ""
                case Some(x) => {
                    if (x.contains("linux")) "linux"
                    else if (x.contains("openssl")) "openssl"
                    else ""
                }
            }
        }

        val err = fanalyze.flatMap(doubleFree(_, casestudy))

        if (err.isEmpty) {
            println("No double frees found!")
        } else {
            println(err.map(_.toString + "\n").reduce(_ + _))
        }

        errors ++= err
        err.isEmpty
    }


    private def doubleFree(fa: (FunctionDef, List[(AST, List[Opt[AST]])]), casestudy: String): List[TypeChefError] = {
        var res: List[TypeChefError] = List()

        val df = new DoubleFree(env, dum, udm, FeatureExprFactory.empty, fa._1, casestudy)

        val nss = fa._2.map(_._1).filterNot(x => x.isInstanceOf[FunctionDef])

        for (s <- nss) {
            val g = df.gen(s)
            if (g.size > 0) {
            val in = df.in(s)

            for (((i, _), h) <- in)
                g.find { case ((t, _), _) => t == i } match {
                    case None =>
                    case Some(((x, _), _)) => {
                            if (h.isSatisfiable(fm)) {
                        val xdecls = udm.get(x)
                        var idecls = udm.get(i)
                        if (idecls == null)
                            idecls = List(i)
                        for (ei <- idecls)
                            if (xdecls.exists(_.eq(ei)))
                                res ::= new TypeChefError(Severity.Warning, h, "warning: Variable " + x.name + " is freed multiple times!", x, "")
                    }
                }
        }

            }
        }
        res
    }

    def uninitializedMemory(): Boolean = {
        val err = fanalyze.flatMap(uninitializedMemory)

        if (err.isEmpty) {
            println("No usages of uninitialized memory found!")
        } else {
            println(err.map(_.toString + "\n").reduce(_ + _))
        }

        errors ++= err
        err.isEmpty
    }


    private def uninitializedMemory(fa: (FunctionDef, List[(AST, List[Opt[AST]])])): List[TypeChefError] = {
        var res: List[TypeChefError] = List()

        val um = new UninitializedMemory(env, dum, udm, FeatureExprFactory.empty, fa._1)
        val nss = fa._2.map(_._1).filterNot(x => x.isInstanceOf[FunctionDef])

        for (s <- nss) {
            val g = um.getFunctionCallArguments(s)
            if (g.size > 0) {
            val in = um.in(s)

            for (((i, _), h) <- in)
                g.find { case ((t, _), _) => t == i } match {
                    case None =>
                    case Some(((x, _), _)) => {
                            if (h.isSatisfiable(fm)) {
                                var xdecls = udm.get(x)
                                if (xdecls == null)
                                    xdecls = List(x)
                        var idecls = udm.get(i)
                        if (idecls == null)
                            idecls = List(i)
                        for (ei <- idecls)
                            if (xdecls.exists(_.eq(ei)))
                                res ::= new TypeChefError(Severity.Warning, h, "warning: Variable " + x.name + " is used uninitialized!", x, "")
                    }
                        }
                    }
                }
        }

        res
    }

    def xfree(): Boolean = {
        val err = fanalyze.flatMap(xfree)

        if (err.isEmpty) {
            println("No static allocated memory is freed!")
        } else {
            println(err.map(_.toString + "\n").reduce(_ + _))
        }

        errors ++= err
        err.isEmpty
    }


    private def xfree(fa: (FunctionDef, List[(AST, List[Opt[AST]])])): List[TypeChefError] = {
        var res: List[TypeChefError] = List()

        val xf = new XFree(env, dum, udm, FeatureExprFactory.empty, fa._1, "")
        val nss = fa._2.map(_._1).filterNot(x => x.isInstanceOf[FunctionDef])

        for (s <- nss) {
            val g = xf.freedVariables(s)
            if (g.size > 0) {
            val in = xf.in(s)

            for (((i,_), h) <- in)
                g.find(_ == i) match {
                    case None =>
                    case Some(x) => {
                            if (h.isSatisfiable(fm)) {
                        val xdecls = udm.get(x)
                        var idecls = udm.get(i)
                        if (idecls == null)
                            idecls = List(i)
                        for (ei <- idecls)
                            if (xdecls.exists(_.eq(ei)))
                                res ::= new TypeChefError(Severity.Warning, h, "warning: Variable " + x.name + " is freed although not dynamically allocted!", x, "")
                    }
                        }
                    }
                }
        }

        res
    }

    def danglingSwitchCode(): Boolean = {
        val err = fanalyze.flatMap { x => danglingSwitchCode(x._1) }

        if (err.isEmpty) {
            println("No dangling code in switch statements found!")
        } else {
            println(err.map(_.toString + "\n").reduce(_ + _))
        }

        errors ++= err
        err.isEmpty
    }


    private def danglingSwitchCode(f: FunctionDef): List[TypeChefError] = {
        val ss = filterAllASTElems[SwitchStatement](f)
        val ds = new DanglingSwitchCode(env, FeatureExprFactory.empty)

        ss.flatMap(s => {
            ds.danglingSwitchCode(s).map(e => {
                new TypeChefError(Severity.Warning, e.feature, "warning: switch statement has dangling code ", e.entry, "")
            })

        })
    }

    def cfgInNonVoidFunc(): Boolean = {
        val err = fanalyze.flatMap(cfgInNonVoidFunc)

<<<<<<< HEAD
            if (!ds.isEmpty) {
                for (e <- ds)
                    res ::= new AnalysisError(e.feature, "warning: switch statement has dangling code ", e.entry)
=======
        if (err.isEmpty) {
            println("Control flow in non-void functions always ends in return statements!")
        } else {
            println(err.map(_.toString + "\n").reduce(_ + _))
        }

        errors ++= err
        err.isEmpty
    }

    private def cfgInNonVoidFunc(fa: (FunctionDef, List[(AST, List[Opt[AST]])])): List[TypeChefError] = {
        val cf = new CFGInNonVoidFunc(env, fm, ts)

        cf.cfgInNonVoidFunc(fa._1).map(
            e => new TypeChefError(Severity.Warning, e.feature, "Control flow of non-void function ends here!", e.entry, "")
        )
    }

    def stdLibFuncReturn(): Boolean = {
        val err = fanalyze.flatMap(stdLibFuncReturn)

        if (err.isEmpty) {
            println("Return values of stdlib functions are properly checked for errors!")
        } else {
            println(err.map(_.toString + "\n").reduce(_ + _))
        }

        errors ++= err
        err.isEmpty
    }

    private def stdLibFuncReturn(fa: (FunctionDef, List[(AST, List[Opt[AST]])])): List[TypeChefError] = {
        var err: List[TypeChefError] = List()
        val cl: List[StdLibFuncReturn] = List(
            //new StdLibFuncReturn_EOF(env, udm, fm),

            new StdLibFuncReturn_Null(env, dum, udm, FeatureExprFactory.empty, fa._1)
        )

        for ((s, _) <- fa._2) {
            for (cle <- cl) {
                lazy val errorvalues = cle.errorreturn.map(PrettyPrinter.print).mkString(" 'or' ")

                // check CFG element directly; without dataflow analysis
                for (e <- cle.checkForPotentialCalls(s)) {
                    err ::= new TypeChefError(Severity.SecurityWarning, env.featureExpr(e), "Return value of " +
                        PrettyPrinter.print(e) + " is not properly checked for (" + errorvalues + ")!", e)
                }


                // stdlib call is assigned to a variable that we track with our dataflow analysis
                // we check whether used variables that hold the value of a stdlib function are killed in s,
                // if not we report an error
                val g = cle.getUsedVariables(s)
                for (((e, _), fi) <- cle.out(s))
                    g.find(_ == e) match {
                        case None =>
                        case Some(x) => {
                            if (fi.isSatisfiable(fm)) {
                            val xdecls = udm.get(x)
                            var edecls = udm.get(e)
                            if (edecls == null) edecls = List(e)

                            for (ee <- edecls) {
                                val kills = cle.kill(s)
                                if (xdecls.exists(_.eq(ee)) && !kills.contains(x._1)) {
                                        err ::= new TypeChefError(Severity.SecurityWarning, fi, "The value of " +
                                        PrettyPrinter.print(e) + " is not properly checked for (" + errorvalues + ")!", e)
                                }
                            }
                        }
                    }
>>>>>>> de2c6c87
            }
        }

        }
        errors ++= err
        err
    }
}<|MERGE_RESOLUTION|>--- conflicted
+++ resolved
@@ -35,7 +35,7 @@
 
         for (f <- fdefs) {
             writer.writeMethodGraph(getAllSucc(f, FeatureExprFactory.empty, env).map {
-                x => (x._1, x._2.distinct.filter { y => y.feature.isSatisfiable(fm)}) // filter duplicates and wrong succs
+                x => (x._1, x._2.distinct.filter {y => y.feature.isSatisfiable(fm)}) // filter duplicates and wrong succs
             }, lookupFExpr, f.declarator.getName)
         }
         writer.writeFooter()
@@ -84,7 +84,7 @@
                 val out = df.out(s)
 
                 for ((i, fi) <- k) {
-                    out.find { case (t, _) => t == i } match {
+                    out.find {case (t, _) => t == i} match {
                         case None => {
                             var idecls = udm.get(i)
                             if (idecls == null)
@@ -93,7 +93,7 @@
                                 res ::= new TypeChefError(Severity.Warning, fi, "warning: Variable " + i.name + " is a dead store!", i, "")
                         }
                         case Some((x, z)) => {
-                            if (! z.isTautology(fm)) {
+                            if (!z.isTautology(fm)) {
                                 val xdecls = udm.get(x)
                                 var idecls = udm.get(i)
                                 if (idecls == null)
@@ -150,23 +150,23 @@
         for (s <- nss) {
             val g = df.gen(s)
             if (g.size > 0) {
-            val in = df.in(s)
-
-            for (((i, _), h) <- in)
-                g.find { case ((t, _), _) => t == i } match {
-                    case None =>
-                    case Some(((x, _), _)) => {
+                val in = df.in(s)
+
+                for (((i, _), h) <- in)
+                    g.find {case ((t, _), _) => t == i} match {
+                        case None =>
+                        case Some(((x, _), _)) => {
                             if (h.isSatisfiable(fm)) {
-                        val xdecls = udm.get(x)
-                        var idecls = udm.get(i)
-                        if (idecls == null)
-                            idecls = List(i)
-                        for (ei <- idecls)
-                            if (xdecls.exists(_.eq(ei)))
-                                res ::= new TypeChefError(Severity.Warning, h, "warning: Variable " + x.name + " is freed multiple times!", x, "")
-                    }
-                }
-        }
+                                val xdecls = udm.get(x)
+                                var idecls = udm.get(i)
+                                if (idecls == null)
+                                    idecls = List(i)
+                                for (ei <- idecls)
+                                    if (xdecls.exists(_.eq(ei)))
+                                        res ::= new TypeChefError(Severity.Warning, h, "warning: Variable " + x.name + " is freed multiple times!", x, "")
+                            }
+                        }
+                    }
 
             }
         }
@@ -196,26 +196,26 @@
         for (s <- nss) {
             val g = um.getFunctionCallArguments(s)
             if (g.size > 0) {
-            val in = um.in(s)
-
-            for (((i, _), h) <- in)
-                g.find { case ((t, _), _) => t == i } match {
-                    case None =>
-                    case Some(((x, _), _)) => {
+                val in = um.in(s)
+
+                for (((i, _), h) <- in)
+                    g.find {case ((t, _), _) => t == i} match {
+                        case None =>
+                        case Some(((x, _), _)) => {
                             if (h.isSatisfiable(fm)) {
                                 var xdecls = udm.get(x)
                                 if (xdecls == null)
                                     xdecls = List(x)
-                        var idecls = udm.get(i)
-                        if (idecls == null)
-                            idecls = List(i)
-                        for (ei <- idecls)
-                            if (xdecls.exists(_.eq(ei)))
-                                res ::= new TypeChefError(Severity.Warning, h, "warning: Variable " + x.name + " is used uninitialized!", x, "")
-                    }
-                        }
-                    }
-                }
+                                var idecls = udm.get(i)
+                                if (idecls == null)
+                                    idecls = List(i)
+                                for (ei <- idecls)
+                                    if (xdecls.exists(_.eq(ei)))
+                                        res ::= new TypeChefError(Severity.Warning, h, "warning: Variable " + x.name + " is used uninitialized!", x, "")
+                            }
+                        }
+                    }
+            }
         }
 
         res
@@ -244,31 +244,31 @@
         for (s <- nss) {
             val g = xf.freedVariables(s)
             if (g.size > 0) {
-            val in = xf.in(s)
-
-            for (((i,_), h) <- in)
-                g.find(_ == i) match {
-                    case None =>
-                    case Some(x) => {
+                val in = xf.in(s)
+
+                for (((i, _), h) <- in)
+                    g.find(_ == i) match {
+                        case None =>
+                        case Some(x) => {
                             if (h.isSatisfiable(fm)) {
-                        val xdecls = udm.get(x)
-                        var idecls = udm.get(i)
-                        if (idecls == null)
-                            idecls = List(i)
-                        for (ei <- idecls)
-                            if (xdecls.exists(_.eq(ei)))
-                                res ::= new TypeChefError(Severity.Warning, h, "warning: Variable " + x.name + " is freed although not dynamically allocted!", x, "")
-                    }
-                        }
-                    }
-                }
+                                val xdecls = udm.get(x)
+                                var idecls = udm.get(i)
+                                if (idecls == null)
+                                    idecls = List(i)
+                                for (ei <- idecls)
+                                    if (xdecls.exists(_.eq(ei)))
+                                        res ::= new TypeChefError(Severity.Warning, h, "warning: Variable " + x.name + " is freed although not dynamically allocted!", x, "")
+                            }
+                        }
+                    }
+            }
         }
 
         res
     }
 
     def danglingSwitchCode(): Boolean = {
-        val err = fanalyze.flatMap { x => danglingSwitchCode(x._1) }
+        val err = fanalyze.flatMap {x => danglingSwitchCode(x._1)}
 
         if (err.isEmpty) {
             println("No dangling code in switch statements found!")
@@ -296,11 +296,6 @@
     def cfgInNonVoidFunc(): Boolean = {
         val err = fanalyze.flatMap(cfgInNonVoidFunc)
 
-<<<<<<< HEAD
-            if (!ds.isEmpty) {
-                for (e <- ds)
-                    res ::= new AnalysisError(e.feature, "warning: switch statement has dangling code ", e.entry)
-=======
         if (err.isEmpty) {
             println("Control flow in non-void functions always ends in return statements!")
         } else {
@@ -360,22 +355,21 @@
                         case None =>
                         case Some(x) => {
                             if (fi.isSatisfiable(fm)) {
-                            val xdecls = udm.get(x)
-                            var edecls = udm.get(e)
-                            if (edecls == null) edecls = List(e)
-
-                            for (ee <- edecls) {
-                                val kills = cle.kill(s)
-                                if (xdecls.exists(_.eq(ee)) && !kills.contains(x._1)) {
+                                val xdecls = udm.get(x)
+                                var edecls = udm.get(e)
+                                if (edecls == null) edecls = List(e)
+
+                                for (ee <- edecls) {
+                                    val kills = cle.kill(s)
+                                    if (xdecls.exists(_.eq(ee)) && !kills.contains(x._1)) {
                                         err ::= new TypeChefError(Severity.SecurityWarning, fi, "The value of " +
-                                        PrettyPrinter.print(e) + " is not properly checked for (" + errorvalues + ")!", e)
+                                            PrettyPrinter.print(e) + " is not properly checked for (" + errorvalues + ")!", e)
+                                    }
                                 }
                             }
                         }
                     }
->>>>>>> de2c6c87
-            }
-        }
+            }
 
         }
         errors ++= err
