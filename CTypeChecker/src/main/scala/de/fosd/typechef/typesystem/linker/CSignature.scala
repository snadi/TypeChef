--- conflicted
+++ resolved
@@ -1,34 +1,3 @@
-<<<<<<< HEAD
-package de.fosd.typechef.typesystem.linker
-
-import de.fosd.typechef.typesystem.CType
-import de.fosd.typechef.featureexpr.FeatureExpr
-import de.fosd.typechef.parser.Position
-
-
-/**
- * signature with name type and condition. the position is only stored for debugging purposes and has no further
- * relevance.
- * its also not necessarily de/serialized
- *
- * TODO types should be selfcontained (i.e. not reference to structures or type names defined elsewhere,
- * but resolved to anonymous structs, etc.)
- */
-case class CSignature(name: String, ctype: CType, fexpr: FeatureExpr, pos: Seq[Position]) {
-    override def toString =
-        name + ": " + ctype.toText + "\t\tif " + fexpr + "\t\tat " + pos.mkString(", ")
-
-    def toSimpleString = name + ":" + ctype.toText
-
-    override def hashCode = name.hashCode + ctype.hashCode()
-    override def equals(that: Any) = that match {
-        case CSignature(thatName, thatCType, thatFexpr, thatPos) => name == thatName && ctype == thatCType && fexpr.equivalentTo(thatFexpr) && pos == thatPos
-        case _ => false
-    }
-
-    def and(f: FeatureExpr) = CSignature(name, ctype, fexpr and f, pos)
-}
-=======
 package de.fosd.typechef.typesystem.linker
 
 import de.fosd.typechef.typesystem.CType
@@ -48,6 +17,8 @@
     override def toString =
         name + ": " + ctype.toText + " " + extraFlags.mkString("+") + "\t\tif " + fexpr + "\t\tat " + pos.mkString(", ")
 
+    def toSimpleString = name + ":" + ctype.toText
+
     override def hashCode = name.hashCode + ctype.hashCode()
     override def equals(that: Any) = that match {
         case CSignature(thatName, thatCType, thatFexpr, thatPos, thatExtraFlags) => name == thatName && ctype == thatCType && fexpr.equivalentTo(thatFexpr) && pos == thatPos && extraFlags == thatExtraFlags
@@ -55,7 +26,4 @@
     }
 
     def and(f: FeatureExpr) = CSignature(name, ctype, fexpr and f, pos, extraFlags)
-
-}
-
->>>>>>> 53e8885e
+}