--- conflicted
+++ resolved
@@ -98,17 +98,12 @@
         //        println("done.")
 
         val l = result.toList(FeatureExprFactory.True).filter(_._2.isSuccess)
-<<<<<<< HEAD
-        //        if (l.isEmpty || !result.toErrorList.isEmpty) {
-        //            println(printParseResult(result, FeatureExprFactory.True))
-        //            renderParseResult(result, True, parserOptions.renderParserError)
-        //        }
-=======
+
         if (l.isEmpty || !result.toErrorList.isEmpty) {
             println(printParseResult(result, FeatureExprFactory.True))
             renderParseResult(result, True, parserOptions.renderParserError)
         }
->>>>>>> f68bf0b3
+
         if (l.isEmpty) null
         else mergeResultsIntoSingleAST(l)
     }
