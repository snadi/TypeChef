package de.fosd.typechef.parser.c

import de.fosd.typechef.conditional._
import de.fosd.typechef.parser.{WithPosition, Position}

/**
 * AST for C
 */


/**
Variability is supported in the following locations


Core variability
----------------
AltExternalDe..
AltStatement
CompoundStatement
IfStatement -elifs
TranslationUnit
EnumSpecifier - enumerators
StructOrUnionSpecifier - structdeclaration

Variability in types
--------------------
FunctionDef -> specifiers and parameters
Declaration -> specifiers and declarators
Declarator -> pointers and extensions
ParameterDeclaration (various) - specifiers
DeclIdentifierList (untyped parameter list in declarators)  -> ids
DeclParameterDeclList (typed parameter list in declarators) ->  params
Pointer -> specifier (each pointer can have type qualifiers (const, volatile) and attributes)

StructDeclaration - speciiers and declarators

TypelessDeclaration -> declarators
TypeName -> specifiers

Futher variability
------------------

String literals (irrelevant for typing, ugly for rewrites)

NAryExpr (easy to handle for typing and rewrites?)

Function-Call-Parameters (ExprList)

AttributeSequence, gnuattributes, etc -- don't care now

LcurlyInitializer - initializers
InitializerAssigment - designators

LocalLabelDeclaration -- label names

 *
 */

//Expressions
trait AST extends Product with Cloneable with WithPosition {
    override def clone(): AST.this.type = super.clone().asInstanceOf[AST.this.type]
}

sealed abstract class Expr extends AST

sealed abstract class PrimaryExpr extends Expr

trait CDef extends AST

case class Id(name: String) extends PrimaryExpr

case class Constant(value: String) extends PrimaryExpr

case class StringLit(name: List[Opt[String]]) extends PrimaryExpr

abstract class PostfixSuffix extends AST

case class SimplePostfixSuffix(t: String) extends PostfixSuffix

case class PointerPostfixSuffix(kind: String, id: Id) extends PostfixSuffix

case class FunctionCall(params: ExprList) extends PostfixSuffix {
    //hack to propagate position information
    override def setPositionRange(from: Position, to: Position) = {
        if (!params.hasPosition) params.setPositionRange(from, to)
        super.setPositionRange(from, to)
    }
}

case class ArrayAccess(expr: Expr) extends PostfixSuffix

case class PostfixExpr(p: Expr, s: PostfixSuffix) extends Expr {
    //hack to propagate position information
    override def setPositionRange(from: Position, to: Position) = {
        if (!p.hasPosition) p.setPositionRange(from, to)
        super.setPositionRange(from, to)
    }
}

case class UnaryExpr(kind: String, e: Expr) extends Expr

case class SizeOfExprT(typeName: TypeName) extends Expr

case class SizeOfExprU(expr: Expr) extends Expr

case class CastExpr(typeName: TypeName, expr: Expr) extends Expr

case class PointerDerefExpr(castExpr: Expr) extends Expr

case class PointerCreationExpr(castExpr: Expr) extends Expr

case class UnaryOpExpr(kind: String, castExpr: Expr) extends Expr

case class NAryExpr(e: Expr, others: List[Opt[NArySubExpr]]) extends Expr

case class NArySubExpr(op: String, e: Expr) extends AST

case class ConditionalExpr(condition: Expr, thenExpr: Option[Expr], elseExpr: Expr) extends Expr

case class AssignExpr(target: Expr, operation: String, source: Expr) extends Expr

case class ExprList(exprs: List[Opt[Expr]]) extends Expr

//Statements
abstract sealed class Statement extends AST

case class CompoundStatement(innerStatements: List[Opt[Statement]]) extends Statement

case class EmptyStatement() extends Statement

case class ExprStatement(expr: Expr) extends Statement

case class WhileStatement(expr: Expr, s: Conditional[Statement]) extends Statement

case class DoStatement(expr: Expr, s: Conditional[Statement]) extends Statement

case class ForStatement(expr1: Option[Expr], expr2: Option[Expr], expr3: Option[Expr], s: Conditional[Statement]) extends Statement

case class GotoStatement(target: Expr) extends Statement

case class ContinueStatement() extends Statement

case class BreakStatement() extends Statement

case class ReturnStatement(expr: Option[Expr]) extends Statement

case class LabelStatement(id: Id, attribute: Option[AttributeSpecifier]) extends Statement

case class CaseStatement(c: Expr) extends Statement

case class DefaultStatement() extends Statement

case class IfStatement(condition: Conditional[Expr], thenBranch: Conditional[Statement], elifs: List[Opt[ElifStatement]], elseBranch: Option[Conditional[Statement]]) extends Statement

case class ElifStatement(condition: Conditional[Expr], thenBranch: Conditional[Statement]) extends AST

case class SwitchStatement(expr: Expr, s: Conditional[Statement]) extends Statement

abstract sealed class CompoundDeclaration extends Statement

case class DeclarationStatement(decl: Declaration) extends CompoundDeclaration

case class LocalLabelDeclaration(ids: List[Opt[Id]]) extends CompoundDeclaration

abstract class Specifier() extends AST

abstract sealed class TypeSpecifier() extends Specifier()

abstract sealed class PrimitiveTypeSpecifier() extends TypeSpecifier()

abstract sealed class OtherSpecifier() extends Specifier()


case class OtherPrimitiveTypeSpecifier(typeName: String) extends TypeSpecifier()

case class VoidSpecifier() extends PrimitiveTypeSpecifier()

case class ShortSpecifier() extends PrimitiveTypeSpecifier()

case class IntSpecifier() extends PrimitiveTypeSpecifier()

case class FloatSpecifier() extends PrimitiveTypeSpecifier()

case class DoubleSpecifier() extends PrimitiveTypeSpecifier()

case class LongSpecifier() extends PrimitiveTypeSpecifier()

case class CharSpecifier() extends PrimitiveTypeSpecifier()

case class TypedefSpecifier() extends Specifier()

case class TypeDefTypeSpecifier(name: Id) extends TypeSpecifier()

case class SignedSpecifier() extends TypeSpecifier()

case class UnsignedSpecifier() extends TypeSpecifier()


case class InlineSpecifier() extends OtherSpecifier()

case class AutoSpecifier() extends OtherSpecifier()

case class RegisterSpecifier() extends OtherSpecifier()

case class VolatileSpecifier() extends OtherSpecifier()

case class ExternSpecifier() extends OtherSpecifier()

case class ConstSpecifier() extends OtherSpecifier()

case class RestrictSpecifier() extends OtherSpecifier()

case class StaticSpecifier() extends OtherSpecifier()


abstract class Attribute() extends AST

case class AtomicAttribute(n: String) extends Attribute

case class AttributeSequence(attributes: List[Opt[Attribute]]) extends AST

case class CompoundAttribute(inner: List[Opt[AttributeSequence]]) extends Attribute

case class Declaration(declSpecs: List[Opt[Specifier]], init: List[Opt[InitDeclarator]]) extends ExternalDef with OldParameterDeclaration


<<<<<<< HEAD
abstract class InitDeclarator(val declarator: Declarator, val attributes: List[Opt[AttributeSpecifier]]) extends AST {
=======
abstract class InitDeclarator(val declarator: Declarator, val attributes: List[Opt[AttributeSpecifier]]) extends AST with CDef {
    def getId = declarator.getId
>>>>>>> 27dffc64
    def getName = declarator.getName
    def getExpr: Option[Expr]
    def hasInitializer: Boolean = getExpr.isDefined
}

case class InitDeclaratorI(override val declarator: Declarator, override val attributes: List[Opt[AttributeSpecifier]], i: Option[Initializer]) extends InitDeclarator(declarator, attributes) {
    def getExpr = i map {
        _.expr
    }
}

case class InitDeclaratorE(override val declarator: Declarator, override val attributes: List[Opt[AttributeSpecifier]], e: Expr) extends InitDeclarator(declarator, attributes) {
    def getExpr = Some(e)
}


/**
 * A declaration has two parts
 * specifier+ declarator+
 * The specifier describes the basic type (which is modified by information in the declarator)
 *
 * A declarator is either an atomic declarator with a name, pointers and extensions or
 * a nested declarator.
 *
 * All declarators are available also as AbstractDeclarators, which do not have a name and
 * do not support the DeclIdentifierList extension
 *
 */


sealed abstract class AbstractDeclarator(val pointers: List[Opt[Pointer]], val extensions: List[Opt[DeclaratorAbstrExtension]]) extends AST

sealed abstract class Declarator(val pointers: List[Opt[Pointer]], val extensions: List[Opt[DeclaratorExtension]]) extends AST {
    def getId: Id
    def getName: String
}


case class AtomicNamedDeclarator(override val pointers: List[Opt[Pointer]], id: Id, override val extensions: List[Opt[DeclaratorExtension]]) extends Declarator(pointers, extensions) {
    def getId = id
    def getName = id.name
}

case class NestedNamedDeclarator(override val pointers: List[Opt[Pointer]], nestedDecl: Declarator, override val extensions: List[Opt[DeclaratorExtension]]) extends Declarator(pointers, extensions) {
    def getId = nestedDecl.getId
    def getName = nestedDecl.getName
}

case class AtomicAbstractDeclarator(override val pointers: List[Opt[Pointer]], override val extensions: List[Opt[DeclaratorAbstrExtension]]) extends AbstractDeclarator(pointers, extensions)

case class NestedAbstractDeclarator(override val pointers: List[Opt[Pointer]], nestedDecl: AbstractDeclarator, override val extensions: List[Opt[DeclaratorAbstrExtension]]) extends AbstractDeclarator(pointers, extensions)


sealed abstract class DeclaratorExtension extends AST

sealed abstract class DeclaratorAbstrExtension extends DeclaratorExtension

case class DeclIdentifierList(idList: List[Opt[Id]]) extends DeclaratorExtension

case class DeclParameterDeclList(parameterDecls: List[Opt[ParameterDeclaration]]) extends DeclaratorAbstrExtension

case class DeclArrayAccess(expr: Option[Expr]) extends DeclaratorAbstrExtension

//
//sealed abstract class Declarator(val pointer: List[Opt[Pointer]], val extensions: List[Opt[DeclaratorExtension]]) extends AST {
//    def getName: String
//}
//
//case class DeclaratorId(override val pointer: List[Opt[Pointer]], id: Id, override val extensions: List[Opt[DeclaratorExtension]]) extends Declarator(pointer, extensions) {
//    def getName = id.name
//}
//
//case class DeclaratorDecl(override val pointer: List[Opt[Pointer]], attrib: Option[AttributeSpecifier], decl: Declarator,override val  extensions: List[Opt[DeclaratorExtension]]) extends Declarator(pointer, extensions) {
//
//}


case class Initializer(initializerElementLabel: Option[InitializerElementLabel], expr: Expr) extends AST

case class Pointer(specifier: List[Opt[Specifier]]) extends AST

abstract class ParameterDeclaration(val specifiers: List[Opt[Specifier]]) extends AST

case class PlainParameterDeclaration(override val specifiers: List[Opt[Specifier]]) extends ParameterDeclaration(specifiers)

case class ParameterDeclarationD(override val specifiers: List[Opt[Specifier]], decl: Declarator) extends ParameterDeclaration(specifiers)

case class ParameterDeclarationAD(override val specifiers: List[Opt[Specifier]], decl: AbstractDeclarator) extends ParameterDeclaration(specifiers)

trait OldParameterDeclaration extends AST

case class VarArgs() extends ParameterDeclaration(List()) with OldParameterDeclaration

case class EnumSpecifier(id: Option[Id], enumerators: Option[List[Opt[Enumerator]]]) extends TypeSpecifier

case class Enumerator(id: Id, assignment: Option[Expr]) extends AST

case class StructOrUnionSpecifier(isUnion: Boolean, id: Option[Id], enumerators: List[Opt[StructDeclaration]]) extends TypeSpecifier

case class StructDeclaration(qualifierList: List[Opt[Specifier]], declaratorList: List[Opt[StructDecl]]) extends AST

sealed abstract class StructDecl extends AST

case class StructDeclarator(decl: Declarator, initializer: Option[Expr], attributes: List[Opt[AttributeSpecifier]]) extends StructDecl

case class StructInitializer(expr: Expr, attributes: List[Opt[AttributeSpecifier]]) extends StructDecl

case class AsmExpr(isVolatile: Boolean, expr: Expr) extends AST with ExternalDef

case class FunctionDef(specifiers: List[Opt[Specifier]], declarator: Declarator, oldStyleParameters: List[Opt[OldParameterDeclaration]], stmt: CompoundStatement) extends AST with ExternalDef with CDef {
    def getName = declarator.getName
}

case class NestedFunctionDef(isAuto: Boolean, specifiers: List[Opt[Specifier]], declarator: Declarator, parameters: List[Opt[Declaration]], stmt: CompoundStatement) extends CompoundDeclaration with CDef {
    def getName = declarator.getName
}


trait ExternalDef extends AST

case class EmptyExternalDef() extends ExternalDef

case class TypelessDeclaration(declList: List[Opt[InitDeclarator]]) extends ExternalDef


case class TypeName(specifiers: List[Opt[Specifier]], decl: Option[AbstractDeclarator]) extends AST

case class TranslationUnit(defs: List[Opt[ExternalDef]]) extends AST

//GnuC stuff here:
abstract class AttributeSpecifier() extends Specifier()

case class GnuAttributeSpecifier(attributeList: List[Opt[AttributeSequence]]) extends AttributeSpecifier

case class AsmAttributeSpecifier(stringConst: StringLit) extends AttributeSpecifier

case class LcurlyInitializer(inits: List[Opt[Initializer]]) extends Expr

case class AlignOfExprT(typeName: TypeName) extends Expr

case class AlignOfExprU(expr: Expr) extends Expr

case class GnuAsmExpr(isVolatile: Boolean, isGoto: Boolean, expr: StringLit, stuff: Any) extends Expr

case class RangeExpr(from: Expr, to: Expr) extends Expr


case class TypeOfSpecifierT(typeName: TypeName) extends TypeSpecifier

case class TypeOfSpecifierU(expr: Expr) extends TypeSpecifier


abstract class InitializerElementLabel() extends AST

case class InitializerArrayDesignator(expr: Expr) extends InitializerElementLabel

case class InitializerDesignatorC(id: Id) extends InitializerElementLabel

case class InitializerDesignatorD(id: Id) extends InitializerElementLabel

case class InitializerAssigment(designators: List[Opt[InitializerElementLabel]]) extends InitializerElementLabel


case class BuiltinOffsetof(typeName: TypeName, offsetofMemberDesignator: List[Opt[OffsetofMemberDesignator]]) extends PrimaryExpr

abstract class OffsetofMemberDesignator() extends AST

case class OffsetofMemberDesignatorID(id: Id) extends OffsetofMemberDesignator

case class OffsetofMemberDesignatorExpr(expr: Expr) extends OffsetofMemberDesignator

case class BuiltinTypesCompatible(typeName1: TypeName, typeName2: TypeName) extends PrimaryExpr

case class BuiltinVaArgs(expr: Expr, typeName: TypeName) extends PrimaryExpr

case class CompoundStatementExpr(compoundStatement: CompoundStatement) extends PrimaryExpr

case class Pragma(command: StringLit) extends ExternalDef<|MERGE_RESOLUTION|>--- conflicted
+++ resolved
@@ -92,7 +92,7 @@
 case class PostfixExpr(p: Expr, s: PostfixSuffix) extends Expr {
     //hack to propagate position information
     override def setPositionRange(from: Position, to: Position) = {
-        if (!p.hasPosition) p.setPositionRange(from, to)
+        if (!p.hasPosition) p.setPositionRange(from, to);
         super.setPositionRange(from, to)
     }
 }
@@ -224,12 +224,8 @@
 case class Declaration(declSpecs: List[Opt[Specifier]], init: List[Opt[InitDeclarator]]) extends ExternalDef with OldParameterDeclaration
 
 
-<<<<<<< HEAD
-abstract class InitDeclarator(val declarator: Declarator, val attributes: List[Opt[AttributeSpecifier]]) extends AST {
-=======
 abstract class InitDeclarator(val declarator: Declarator, val attributes: List[Opt[AttributeSpecifier]]) extends AST with CDef {
     def getId = declarator.getId
->>>>>>> 27dffc64
     def getName = declarator.getName
     def getExpr: Option[Expr]
     def hasInitializer: Boolean = getExpr.isDefined
