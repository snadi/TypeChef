package de.fosd.typechef.crewrite

import org.kiama.rewriting.Rewriter._

import de.fosd.typechef.parser.c._
import de.fosd.typechef.typesystem.{DeclUseMap, UseDeclMap}
import de.fosd.typechef.featureexpr.FeatureModel

// implements reaching definitions (rd) dataflow analysis
// see http://en.wikipedia.org/wiki/Reaching_definition
// rd uses labels to distinguish between definitions; since we do not have
// labels we use HashCodes of identifiers for that
//
// instance of the reaching-definitions analysis using the monotone framework
// L  = P(Var*)
// ⊑  = ⊆             // see MonotoneFW
// ∐  = ⋃            // combinationOperator
// ⊥  = ∅             // b
// i  = ∅
// E  = {FunctionDef} // see MonotoneFW
// F  = flow

// major limitations:
//   - we use intraprocedural control flow (IntraCFG) which
//     is a conservative analysis for program flow
//     so the analysis will likely produce a lot
//     of false positives, because memory can be initialized
//     in a different function
class ReachingDefintions(env: ASTEnv, dum: DeclUseMap, udm: UseDeclMap, fm: FeatureModel, f: FunctionDef) extends MonotoneFWIdLab(env, null, null, fm, null) with IntraCFG with CFGHelper with ASTNavigation with UsedDefinedDeclaredVariables {

    // we store all elements that can be created with gen and kill
    // in a cache, so that we pass each time the same object to the monotonefw
    // this is crucial as (Id("a"), 1234) != (Id("a"), 1234), since () is an operator
    // for tuple creation. all elements are checked internally for reference equality!
    private val cachePGT = new IdentityHashMapCache[PGT]()

    // set of free variables in f
    // {(x,?) x ∈ FV(S*)}
    // stored with identityHashCode instead of ?
    private var fvs = List[PGT]()

    // initialize caches with elements that are returned by gen/kill
    private def init(f: FunctionDef) = {

        def add2Caches(i: Id) = {
            cachePGT.update(i, (i, System.identityHashCode(i)))
            getFreshDefinitionFromUsage(cachePGT.lookup(i).get)

            if (udm.containsKey(i))
                for (x <- udm.get(i)) {
                    cachePGT.update(x, (x, System.identityHashCode(x)))
<<<<<<< HEAD
                    if (!isPartOf(x, f.stmt))
                        fvs += cachePGT.lookup(x).get
=======
                    if (! isPartOf(x, f.stmt))
                        fvs ::= cachePGT.lookup(x).get
>>>>>>> 26286b3f
                    getFreshDefinitionFromUsage(cachePGT.lookup(x).get)
                }
        }

        // all patterns where definitions can occur in the code
        // !! keep consistent with defines in UsedDefinedDeclaredVariables trait !!
        val getdefs = manytd(query {
            case AssignExpr(PointerDerefExpr(i: Id), "=", _) => add2Caches(i)
            case AssignExpr(i: Id, "=", _) => add2Caches(i)
            case InitDeclaratorI(AtomicNamedDeclarator(_, i: Id, _), _, _) => add2Caches(i)
            case PostfixExpr(i: Id, SimplePostfixSuffix(_)) => add2Caches(i)
            case UnaryExpr(kind, i: Id) if kind == "++" || kind == "--" => add2Caches(i)
        })

        getdefs(f)
    }

    // get all definitions and return corresponding tuples (PGT) from cache
    // gen(d: y = f(x_1, ..., x_n) = {d}
    def gen(a: AST) = addAnnotations(defines(a).flatMap(cachePGT.lookup))

    // get all definitions that are killed in a; requires global knowledge of the function (defs(y));
    // to do so, we get all definitions in a, get their declarations and all possible usages,
    // finally, we get their tuples from the cache
    // kill(d: y = f(x_1, ..., x_n) = defs(y) \ {d}
    // the annotation here belongs to the original definition we get from a
    def kill(a: AST) = {
        var res = l

        for (d <- defines(a)) {
            // get all declarations of a definition, ...
            if (udm.containsKey(d)) {
                for (de <- udm.get(d)) {
                    // ... add it to the result set, ... defs(y)
                    res = res + ((cachePGT.lookup(de).get, env.featureExpr(d)))

                    // ... and traverse all usages of the declaration and add it to the result set.
                    for (u <- dum.get(de)) {
                        // ensure that we don't add the definition itself "\ {d}"
                        if (cachePGT.lookup(u).isDefined && !d.eq(u))
                            res = res + ((cachePGT.lookup(u).get, env.featureExpr(d)))
                    }
                }
            } else {
                // in case we already found a declaration
                res = res + ((cachePGT.lookup(d).get, env.featureExpr(d)))
            }
        }
        res
    }

    protected def F(e: AST) = flow(e)

    init(f)
    protected val i = addAnnotations(fvs)
    protected def b = l
    protected def combinationOperator(l1: L, l2: L) = union(l1, l2)

    //  in(a) = for p in pred(a) r = r + out(p)
    // out(a) = gen(a) + (in(a) - kill(a))
    protected def isForward = true

    solve()
}<|MERGE_RESOLUTION|>--- conflicted
+++ resolved
@@ -49,20 +49,15 @@
             if (udm.containsKey(i))
                 for (x <- udm.get(i)) {
                     cachePGT.update(x, (x, System.identityHashCode(x)))
-<<<<<<< HEAD
-                    if (!isPartOf(x, f.stmt))
-                        fvs += cachePGT.lookup(x).get
-=======
                     if (! isPartOf(x, f.stmt))
                         fvs ::= cachePGT.lookup(x).get
->>>>>>> 26286b3f
                     getFreshDefinitionFromUsage(cachePGT.lookup(x).get)
                 }
         }
 
         // all patterns where definitions can occur in the code
         // !! keep consistent with defines in UsedDefinedDeclaredVariables trait !!
-        val getdefs = manytd(query {
+        val getdefs = manytd( query {
             case AssignExpr(PointerDerefExpr(i: Id), "=", _) => add2Caches(i)
             case AssignExpr(i: Id, "=", _) => add2Caches(i)
             case InitDeclaratorI(AtomicNamedDeclarator(_, i: Id, _), _, _) => add2Caches(i)
