<<<<<<< HEAD
package de.fosd.typechef


import de.fosd.typechef.parser.c._
import de.fosd.typechef.typesystem._
import de.fosd.typechef.crewrite._
import java.io._
import parser.TokenReader
import de.fosd.typechef.options.{FrontendOptionsWithConfigFiles, FrontendOptions, OptionException}
import de.fosd.typechef.parser.c.CTypeContext
import de.fosd.typechef.parser.c.TranslationUnit
import featureexpr.{FeatureExprFactory, FeatureExpr}

object Frontend extends EnforceTreeHelper {


    def main(args: Array[String]) {
        // load options
        val opt = new FrontendOptionsWithConfigFiles()
        try {
            try {
                opt.parseOptions(args)
            } catch {
                case o: OptionException => if (!opt.isPrintVersion) throw o
            }

            if (opt.isPrintVersion) {
                var version = "development build"
                try {
                    val cl = Class.forName("de.fosd.typechef.Version")
                    version = "version " + cl.newInstance().asInstanceOf[VersionInfo].getVersion
                } catch {
                    case e: ClassNotFoundException =>
                }

                println("TypeChef " + version)
                return
            }
        }

        catch {
            case o: OptionException =>
                println("Invocation error: " + o.getMessage)
                println("use parameter --help for more information.")
                return
        }

        processFile(opt)
    }

    private class StopWatch {
        var lastStart: Long = 0
        var currentPeriod: String = "none"
        var currentPeriodId: Int = 0
        var times: Map[(Int, String), Long] = Map()

        private def genId(): Int = { currentPeriodId += 1; currentPeriodId }

        private def measure(checkpoint: String) {
            times = times + ((genId(), checkpoint) -> System.currentTimeMillis())
        }

        def start(period: String) {
            val now = System.currentTimeMillis()
            val lastTime = now - lastStart
            times = times + ((genId(), currentPeriod) -> lastTime)
            lastStart = now
            currentPeriod = period
        }

        def get(period: String): Long = times.filter(v => v._1._2 == period).headOption.map(_._2).getOrElse(0)

        override def toString = {
            var res = "timing "
            val switems = times.toList.filterNot(x => x._1._2 == "none" || x._1._2 == "done").sortBy(_._1._1)

            if (switems.size > 0) {
                res = res + "("
                res = res + switems.map(_._1._2).reduce(_ + ", " + _)
                res = res + ")\n"
                res = res + switems.map(_._2.toString).reduce(_ + ";" + _)
            }
            res
        }
    }


    def processFile(opt: FrontendOptions) {
        val errorXML = new ErrorXML(opt.getErrorXMLFile)
        opt.setRenderParserError(errorXML.renderParserError)

        val stopWatch = new StopWatch()
        stopWatch.start("loadFM")

        val fm = opt.getLexerFeatureModel().and(opt.getLocalFeatureModel).and(opt.getFilePresenceCondition)
        opt.setFeatureModel(fm) //otherwise the lexer does not get the updated feature model with file presence conditions
        if (!opt.getFilePresenceCondition.isSatisfiable(fm)) {
            println("file has contradictory presence condition. existing.") //otherwise this can lead to strange parser errors, because True is satisfiable, but anything else isn't
            return
        }

        var ast: TranslationUnit = null
        if (opt.reuseAST && opt.parse && new File(opt.getSerializedASTFilename).exists()) {
            println("loading AST.")
            ast = loadSerializedAST(opt.getSerializedASTFilename)
            ast = prepareAST[TranslationUnit](ast)
            if (ast == null)
                println("... failed reading AST\n")
        }

        stopWatch.start("lexing")
        //no parsing if read serialized ast
        val in = if (ast == null) lex(opt) else null


        if (opt.parse) {
            stopWatch.start("parsing")

            if (ast == null) {
                //no parsing and serialization if read serialized ast
                val parserMain = new ParserMain(new CParser(fm))
                ast = parserMain.parserMain(in, opt).asInstanceOf[TranslationUnit]
                ast = prepareAST[TranslationUnit](ast)

                if (ast != null && opt.serializeAST) {
                    stopWatch.start("serialize")
                    serializeAST(ast, opt.getSerializedASTFilename)
                }

            }

            if (ast != null) {
                val fm_ts = opt.getTypeSystemFeatureModel.and(opt.getLocalFeatureModel).and(opt.getFilePresenceCondition)

                // some dataflow analyses require typing information
                val ts = if (opt.typechecksa)
                    new CTypeSystemFrontend(ast, fm_ts, opt) with CTypeCache with CDeclUse
                else
                    new CTypeSystemFrontend(ast, fm_ts, opt)


                /** I did some experiments with the TypeChef FeatureModel of Linux, in case I need the routines again, they are saved here. */
                //Debug_FeatureModelExperiments.experiment(fm_ts)

                if (opt.typecheck || opt.writeInterface) {
                    //ProductGeneration.typecheckProducts(fm,fm_ts,ast,opt,
                    //logMessage=("Time for lexing(ms): " + (t2-t1) + "\nTime for parsing(ms): " + (t3-t2) + "\n"))
                    //ProductGeneration.estimateNumberOfVariants(ast, fm_ts)

                    stopWatch.start("typechecking")
                    println("type checking.")
                    ts.checkAST()
                    ts.errors.map(errorXML.renderTypeError)
                }
                if (opt.writeInterface) {
                    stopWatch.start("interfaces")
                    val interface = ts.getInferredInterface().and(opt.getFilePresenceCondition)

                    stopWatch.start("writeInterfaces")
                    ts.writeInterface(interface, new File(opt.getInterfaceFilename))
                    if (opt.writeDebugInterface)
                        ts.debugInterface(interface, new File(opt.getDebugInterfaceFilename))
                }
                if (opt.dumpcfg) {
                    stopWatch.start("dumpCFG")

                    val cf = new CInterAnalysisFrontend(ast, fm_ts)
                    val writer = new CFGCSVWriter(new FileWriter(new File(opt.getCCFGFilename)))
                    val dotwriter = new DotGraph(new FileWriter(new File(opt.getCCFGDotFilename)))
                    cf.writeCFG(opt.getFile, new ComposedWriter(List(dotwriter, writer)))
                }

                if (opt.staticanalyses) {
                    val sa = new CIntraAnalysisFrontend(ast, ts.asInstanceOf[CTypeSystemFrontend with CTypeCache with CDeclUse], fm_ts)
                    if (opt.warning_double_free) {
                        stopWatch.start("doublefree")
                        sa.doubleFree()
                    }
                    if (opt.warning_uninitialized_memory) {
                        stopWatch.start("uninitializedmemory")
                        sa.uninitializedMemory()
                    }
                    if (opt.warning_xfree) {
                        stopWatch.start("xfree")
                        sa.xfree()
                    }
                    if (opt.warning_dangling_switch_code) {
                        stopWatch.start("danglingswitchcode")
                        sa.danglingSwitchCode()
                    }
                    if (opt.warning_cfg_in_non_void_func) {
                        stopWatch.start("cfginnonvoidfunc")
                        sa.cfgInNonVoidFunc()
                    }
                    if (opt.warning_stdlib_func_return) {
                        stopWatch.start("checkstdlibfuncreturn")
                        sa.stdLibFuncReturn()
                    }
                    if (opt.warning_dead_store) {
                        stopWatch.start("deadstore")
                        sa.deadStore()
                    }
                }

            }

        }
        stopWatch.start("done")
        errorXML.write()
        if (opt.recordTiming)
            println(stopWatch)

    }


    def lex(opt: FrontendOptions): TokenReader[CToken, CTypeContext] = {
        val tokens = new lexer.Main().run(opt, opt.parse, opt.getFilePresenceCondition, opt.getFile)

        val in = CLexer.prepareTokens(tokens)

        //get block pcs (nesting)
        if (in != null) {
            var blockPcs = Set[FeatureExpr]()
            var previousFeatureExpr = FeatureExprFactory.True
            val it = in.tokens.iterator
            while (it.hasNext) {
                val currExpr = it.next().getFeature
                if (!(currExpr eq previousFeatureExpr)) {
                    blockPcs += currExpr.and(opt.getFilePresenceCondition)
                    previousFeatureExpr = currExpr
                }
            }

            if (!blockPcs.isEmpty) {
                val nestedIfDefWriter: PrintWriter = new PrintWriter(new FileWriter(opt.getFile.replace(".c", "") + ".nested"))
                blockPcs.foreach {
                    expr =>
                        expr.print(nestedIfDefWriter)
                        nestedIfDefWriter.println()
                }
                nestedIfDefWriter.close()
            }
        }

        in
    }

    def serializeAST(ast: AST, filename: String) {
        val fw = new ObjectOutputStream(new FileOutputStream(filename))
        fw.writeObject(ast)
        fw.close()
    }

    def loadSerializedAST(filename: String): TranslationUnit = try {
        val fr = new ObjectInputStream(new FileInputStream(filename)) {
            override protected def resolveClass(desc: ObjectStreamClass) = { /*println(desc);*/ super.resolveClass(desc) }
        }
        val ast = fr.readObject().asInstanceOf[TranslationUnit]
        fr.close()
        ast
    } catch {
        case e: ObjectStreamException => System.err.println("failed loading serialized AST: " + e.getMessage); null
    }
}
=======
package de.fosd.typechef


import de.fosd.typechef.parser.c._
import de.fosd.typechef.typesystem._
import de.fosd.typechef.crewrite._
import java.io._
import parser.TokenReader
import de.fosd.typechef.options.{FrontendOptionsWithConfigFiles, FrontendOptions, OptionException}
import de.fosd.typechef.parser.c.CTypeContext
import de.fosd.typechef.parser.c.TranslationUnit
import de.fosd.typechef.featureexpr.FeatureExpr

object Frontend extends EnforceTreeHelper {


    def main(args: Array[String]) {
        // load options
        val opt = new FrontendOptionsWithConfigFiles()
        try {
            try {
                opt.parseOptions(args)
            } catch {
                case o: OptionException => if (!opt.isPrintVersion) throw o
            }

            if (opt.isPrintVersion) {
                var version = "development build"
                try {
                    val cl = Class.forName("de.fosd.typechef.Version")
                    version = "version " + cl.newInstance().asInstanceOf[VersionInfo].getVersion
                } catch {
                    case e: ClassNotFoundException =>
                }

                println("TypeChef " + version)
                return
            }
        }

        catch {
            case o: OptionException =>
                println("Invocation error: " + o.getMessage)
                println("use parameter --help for more information.")
                return
        }

        processFile(opt)
    }

    private class StopWatch {
        var lastStart: Long = 0
        var currentPeriod: String = "none"
        var currentPeriodId: Int = 0
        var times: Map[(Int, String), Long] = Map()

        private def genId(): Int = { currentPeriodId += 1; currentPeriodId }

        private def measure(checkpoint: String) {
            times = times + ((genId(), checkpoint) -> System.currentTimeMillis())
        }

        def start(period: String) {
            val now = System.currentTimeMillis()
            val lastTime = now - lastStart
            times = times + ((genId(), currentPeriod) -> lastTime)
            lastStart = now
            currentPeriod = period
        }

        def get(period: String): Long = times.filter(v => v._1._2 == period).headOption.map(_._2).getOrElse(0)

        override def toString = {
            var res = "timing "
            val switems = times.toList.filterNot(x => x._1._2 == "none" || x._1._2 == "done").sortBy(_._1._1)

            if (switems.size > 0) {
                res = res + "("
                res = res + switems.map(_._1._2).reduce(_ + ", " + _)
                res = res + ")\n"
                res = res + switems.map(_._2.toString).reduce(_ + ";" + _)
            }
            res
        }
    }


    def processFile(opt: FrontendOptions) {
        val errorXML = new ErrorXML(opt.getErrorXMLFile)
        opt.setRenderParserError(errorXML.renderParserError)

        val stopWatch = new StopWatch()
        stopWatch.start("loadFM")

        val fm = opt.getLexerFeatureModel().and(opt.getLocalFeatureModel).and(opt.getFilePresenceCondition)
        opt.setFeatureModel(fm) //otherwise the lexer does not get the updated feature model with file presence conditions
        if (!opt.getFilePresenceCondition.isSatisfiable(fm)) {
            println("file has contradictory presence condition. existing.") //otherwise this can lead to strange parser errors, because True is satisfiable, but anything else isn't
            return
        }

        var ast: TranslationUnit = null
        if (opt.reuseAST && opt.parse && new File(opt.getSerializedASTFilename).exists()) {
            println("loading AST.")
            try {
            ast = loadSerializedAST(opt.getSerializedASTFilename)
            ast = prepareAST[TranslationUnit](ast)
            } catch {
                case e: Throwable => println(e.getMessage); ast=null
            }
            if (ast == null)
                println("... failed reading AST\n")
        }

        stopWatch.start("lexing")
        //no parsing if read serialized ast
        val in = if (ast == null) lex(opt) else null


        if (opt.parse) {
            stopWatch.start("parsing")

            if (ast == null) {
                //no parsing and serialization if read serialized ast
                val parserMain = new ParserMain(new CParser(fm))
                ast = parserMain.parserMain(in, opt).asInstanceOf[TranslationUnit]
                ast = prepareAST[TranslationUnit](ast)

                if (ast != null && opt.serializeAST) {
                    stopWatch.start("serialize")
                    serializeAST(ast, opt.getSerializedASTFilename)
                }

            }

            if (ast != null) {
                val fm_ts = opt.getTypeSystemFeatureModel.and(opt.getLocalFeatureModel).and(opt.getFilePresenceCondition)

                // some dataflow analyses require typing information
                val ts = if (opt.typechecksa)
                            new CTypeSystemFrontend(ast, fm_ts, opt) with CTypeCache with CDeclUse
                         else
                            new CTypeSystemFrontend(ast, fm_ts, opt)


                /** I did some experiments with the TypeChef FeatureModel of Linux, in case I need the routines again, they are saved here. */
                //Debug_FeatureModelExperiments.experiment(fm_ts)

                if (opt.typecheck || opt.writeInterface) {
                    //ProductGeneration.typecheckProducts(fm,fm_ts,ast,opt,
                    //logMessage=("Time for lexing(ms): " + (t2-t1) + "\nTime for parsing(ms): " + (t3-t2) + "\n"))
                    //ProductGeneration.estimateNumberOfVariants(ast, fm_ts)

                    stopWatch.start("typechecking")
                    println("type checking.")
                    ts.checkAST()
                    ts.errors.map(errorXML.renderTypeError)
                }
                if (opt.writeInterface) {
                    stopWatch.start("interfaces")
                    val interface = ts.getInferredInterface().and(opt.getFilePresenceCondition)

                    stopWatch.start("writeInterfaces")
                    ts.writeInterface(interface, new File(opt.getInterfaceFilename))
                    if (opt.writeDebugInterface)
                        ts.debugInterface(interface, new File(opt.getDebugInterfaceFilename))
                }
                if (opt.dumpcfg) {
                    stopWatch.start("dumpCFG")

                    val cf = new CInterAnalysisFrontend(ast, fm_ts)
                    val writer = new CFGCSVWriter(new FileWriter(new File(opt.getCCFGFilename)))
                    val dotwriter = new DotGraph(new FileWriter(new File(opt.getCCFGDotFilename)))
                    cf.writeCFG(opt.getFile, new ComposedWriter(List(dotwriter, writer)))
                }

                if (opt.staticanalyses) {
                    val sa = new CIntraAnalysisFrontend(ast, ts.asInstanceOf[CTypeSystemFrontend with CTypeCache with CDeclUse], fm_ts)
                    if (opt.warning_double_free) {
                        stopWatch.start("doublefree")
                        sa.doubleFree()
                    }
                    if (opt.warning_uninitialized_memory) {
                        stopWatch.start("uninitializedmemory")
                        sa.uninitializedMemory()
                    }
                    if (opt.warning_xfree) {
                        stopWatch.start("xfree")
                        sa.xfree()
                    }
                    if (opt.warning_dangling_switch_code) {
                        stopWatch.start("danglingswitchcode")
                        sa.danglingSwitchCode()
                    }
                    if (opt.warning_cfg_in_non_void_func) {
                        stopWatch.start("cfginnonvoidfunc")
                        sa.cfgInNonVoidFunc()
                    }
                    if (opt.warning_stdlib_func_return) {
                        stopWatch.start("checkstdlibfuncreturn")
                        sa.stdLibFuncReturn()
                    }
                    if (opt.warning_dead_store) {
                        stopWatch.start("deadstore")
                        sa.deadStore()
                    }
                }

            }

        }
        stopWatch.start("done")
        errorXML.write()
        if (opt.recordTiming)
            println(stopWatch)

    }


    def lex(opt: FrontendOptions): TokenReader[CToken, CTypeContext] = {
        val tokens = new lexer.Main().run(opt, opt.parse)
        val in = CLexer.prepareTokens(tokens)
        in
    }

    def serializeAST(ast: AST, filename: String) {
        val fw = new ObjectOutputStream(new FileOutputStream(filename))
        fw.writeObject(ast)
        fw.close()
    }

    def loadSerializedAST(filename: String): TranslationUnit = try {
        val fr = new ObjectInputStream(new FileInputStream(filename)) {
            override protected def resolveClass(desc: ObjectStreamClass) = { /*println(desc);*/ super.resolveClass(desc) }
        }
        val ast = fr.readObject().asInstanceOf[TranslationUnit]
        fr.close()
        ast
    } catch {
        case e:ObjectStreamException => System.err.println("failed loading serialized AST: "+e.getMessage); null
    }
}
>>>>>>> e1c8390c
<|MERGE_RESOLUTION|>--- conflicted
+++ resolved
@@ -1,4 +1,3 @@
-<<<<<<< HEAD
 package de.fosd.typechef
 
 
@@ -103,8 +102,12 @@
         var ast: TranslationUnit = null
         if (opt.reuseAST && opt.parse && new File(opt.getSerializedASTFilename).exists()) {
             println("loading AST.")
-            ast = loadSerializedAST(opt.getSerializedASTFilename)
-            ast = prepareAST[TranslationUnit](ast)
+            try {
+                ast = loadSerializedAST(opt.getSerializedASTFilename)
+                ast = prepareAST[TranslationUnit](ast)
+            } catch {
+                case e: Throwable => println(e.getMessage); ast = null
+            }
             if (ast == null)
                 println("... failed reading AST\n")
         }
@@ -262,248 +265,4 @@
     } catch {
         case e: ObjectStreamException => System.err.println("failed loading serialized AST: " + e.getMessage); null
     }
-}
-=======
-package de.fosd.typechef
-
-
-import de.fosd.typechef.parser.c._
-import de.fosd.typechef.typesystem._
-import de.fosd.typechef.crewrite._
-import java.io._
-import parser.TokenReader
-import de.fosd.typechef.options.{FrontendOptionsWithConfigFiles, FrontendOptions, OptionException}
-import de.fosd.typechef.parser.c.CTypeContext
-import de.fosd.typechef.parser.c.TranslationUnit
-import de.fosd.typechef.featureexpr.FeatureExpr
-
-object Frontend extends EnforceTreeHelper {
-
-
-    def main(args: Array[String]) {
-        // load options
-        val opt = new FrontendOptionsWithConfigFiles()
-        try {
-            try {
-                opt.parseOptions(args)
-            } catch {
-                case o: OptionException => if (!opt.isPrintVersion) throw o
-            }
-
-            if (opt.isPrintVersion) {
-                var version = "development build"
-                try {
-                    val cl = Class.forName("de.fosd.typechef.Version")
-                    version = "version " + cl.newInstance().asInstanceOf[VersionInfo].getVersion
-                } catch {
-                    case e: ClassNotFoundException =>
-                }
-
-                println("TypeChef " + version)
-                return
-            }
-        }
-
-        catch {
-            case o: OptionException =>
-                println("Invocation error: " + o.getMessage)
-                println("use parameter --help for more information.")
-                return
-        }
-
-        processFile(opt)
-    }
-
-    private class StopWatch {
-        var lastStart: Long = 0
-        var currentPeriod: String = "none"
-        var currentPeriodId: Int = 0
-        var times: Map[(Int, String), Long] = Map()
-
-        private def genId(): Int = { currentPeriodId += 1; currentPeriodId }
-
-        private def measure(checkpoint: String) {
-            times = times + ((genId(), checkpoint) -> System.currentTimeMillis())
-        }
-
-        def start(period: String) {
-            val now = System.currentTimeMillis()
-            val lastTime = now - lastStart
-            times = times + ((genId(), currentPeriod) -> lastTime)
-            lastStart = now
-            currentPeriod = period
-        }
-
-        def get(period: String): Long = times.filter(v => v._1._2 == period).headOption.map(_._2).getOrElse(0)
-
-        override def toString = {
-            var res = "timing "
-            val switems = times.toList.filterNot(x => x._1._2 == "none" || x._1._2 == "done").sortBy(_._1._1)
-
-            if (switems.size > 0) {
-                res = res + "("
-                res = res + switems.map(_._1._2).reduce(_ + ", " + _)
-                res = res + ")\n"
-                res = res + switems.map(_._2.toString).reduce(_ + ";" + _)
-            }
-            res
-        }
-    }
-
-
-    def processFile(opt: FrontendOptions) {
-        val errorXML = new ErrorXML(opt.getErrorXMLFile)
-        opt.setRenderParserError(errorXML.renderParserError)
-
-        val stopWatch = new StopWatch()
-        stopWatch.start("loadFM")
-
-        val fm = opt.getLexerFeatureModel().and(opt.getLocalFeatureModel).and(opt.getFilePresenceCondition)
-        opt.setFeatureModel(fm) //otherwise the lexer does not get the updated feature model with file presence conditions
-        if (!opt.getFilePresenceCondition.isSatisfiable(fm)) {
-            println("file has contradictory presence condition. existing.") //otherwise this can lead to strange parser errors, because True is satisfiable, but anything else isn't
-            return
-        }
-
-        var ast: TranslationUnit = null
-        if (opt.reuseAST && opt.parse && new File(opt.getSerializedASTFilename).exists()) {
-            println("loading AST.")
-            try {
-            ast = loadSerializedAST(opt.getSerializedASTFilename)
-            ast = prepareAST[TranslationUnit](ast)
-            } catch {
-                case e: Throwable => println(e.getMessage); ast=null
-            }
-            if (ast == null)
-                println("... failed reading AST\n")
-        }
-
-        stopWatch.start("lexing")
-        //no parsing if read serialized ast
-        val in = if (ast == null) lex(opt) else null
-
-
-        if (opt.parse) {
-            stopWatch.start("parsing")
-
-            if (ast == null) {
-                //no parsing and serialization if read serialized ast
-                val parserMain = new ParserMain(new CParser(fm))
-                ast = parserMain.parserMain(in, opt).asInstanceOf[TranslationUnit]
-                ast = prepareAST[TranslationUnit](ast)
-
-                if (ast != null && opt.serializeAST) {
-                    stopWatch.start("serialize")
-                    serializeAST(ast, opt.getSerializedASTFilename)
-                }
-
-            }
-
-            if (ast != null) {
-                val fm_ts = opt.getTypeSystemFeatureModel.and(opt.getLocalFeatureModel).and(opt.getFilePresenceCondition)
-
-                // some dataflow analyses require typing information
-                val ts = if (opt.typechecksa)
-                            new CTypeSystemFrontend(ast, fm_ts, opt) with CTypeCache with CDeclUse
-                         else
-                            new CTypeSystemFrontend(ast, fm_ts, opt)
-
-
-                /** I did some experiments with the TypeChef FeatureModel of Linux, in case I need the routines again, they are saved here. */
-                //Debug_FeatureModelExperiments.experiment(fm_ts)
-
-                if (opt.typecheck || opt.writeInterface) {
-                    //ProductGeneration.typecheckProducts(fm,fm_ts,ast,opt,
-                    //logMessage=("Time for lexing(ms): " + (t2-t1) + "\nTime for parsing(ms): " + (t3-t2) + "\n"))
-                    //ProductGeneration.estimateNumberOfVariants(ast, fm_ts)
-
-                    stopWatch.start("typechecking")
-                    println("type checking.")
-                    ts.checkAST()
-                    ts.errors.map(errorXML.renderTypeError)
-                }
-                if (opt.writeInterface) {
-                    stopWatch.start("interfaces")
-                    val interface = ts.getInferredInterface().and(opt.getFilePresenceCondition)
-
-                    stopWatch.start("writeInterfaces")
-                    ts.writeInterface(interface, new File(opt.getInterfaceFilename))
-                    if (opt.writeDebugInterface)
-                        ts.debugInterface(interface, new File(opt.getDebugInterfaceFilename))
-                }
-                if (opt.dumpcfg) {
-                    stopWatch.start("dumpCFG")
-
-                    val cf = new CInterAnalysisFrontend(ast, fm_ts)
-                    val writer = new CFGCSVWriter(new FileWriter(new File(opt.getCCFGFilename)))
-                    val dotwriter = new DotGraph(new FileWriter(new File(opt.getCCFGDotFilename)))
-                    cf.writeCFG(opt.getFile, new ComposedWriter(List(dotwriter, writer)))
-                }
-
-                if (opt.staticanalyses) {
-                    val sa = new CIntraAnalysisFrontend(ast, ts.asInstanceOf[CTypeSystemFrontend with CTypeCache with CDeclUse], fm_ts)
-                    if (opt.warning_double_free) {
-                        stopWatch.start("doublefree")
-                        sa.doubleFree()
-                    }
-                    if (opt.warning_uninitialized_memory) {
-                        stopWatch.start("uninitializedmemory")
-                        sa.uninitializedMemory()
-                    }
-                    if (opt.warning_xfree) {
-                        stopWatch.start("xfree")
-                        sa.xfree()
-                    }
-                    if (opt.warning_dangling_switch_code) {
-                        stopWatch.start("danglingswitchcode")
-                        sa.danglingSwitchCode()
-                    }
-                    if (opt.warning_cfg_in_non_void_func) {
-                        stopWatch.start("cfginnonvoidfunc")
-                        sa.cfgInNonVoidFunc()
-                    }
-                    if (opt.warning_stdlib_func_return) {
-                        stopWatch.start("checkstdlibfuncreturn")
-                        sa.stdLibFuncReturn()
-                    }
-                    if (opt.warning_dead_store) {
-                        stopWatch.start("deadstore")
-                        sa.deadStore()
-                    }
-                }
-
-            }
-
-        }
-        stopWatch.start("done")
-        errorXML.write()
-        if (opt.recordTiming)
-            println(stopWatch)
-
-    }
-
-
-    def lex(opt: FrontendOptions): TokenReader[CToken, CTypeContext] = {
-        val tokens = new lexer.Main().run(opt, opt.parse)
-        val in = CLexer.prepareTokens(tokens)
-        in
-    }
-
-    def serializeAST(ast: AST, filename: String) {
-        val fw = new ObjectOutputStream(new FileOutputStream(filename))
-        fw.writeObject(ast)
-        fw.close()
-    }
-
-    def loadSerializedAST(filename: String): TranslationUnit = try {
-        val fr = new ObjectInputStream(new FileInputStream(filename)) {
-            override protected def resolveClass(desc: ObjectStreamClass) = { /*println(desc);*/ super.resolveClass(desc) }
-        }
-        val ast = fr.readObject().asInstanceOf[TranslationUnit]
-        fr.close()
-        ast
-    } catch {
-        case e:ObjectStreamException => System.err.println("failed loading serialized AST: "+e.getMessage); null
-    }
-}
->>>>>>> e1c8390c
+}