--- conflicted
+++ resolved
@@ -1,636 +1,622 @@
-package de.fosd.typechef.typesystem
-
-
-import de.fosd.typechef.conditional._
-import ConditionalLib._
-import _root_.de.fosd.typechef.parser.c._
-import _root_.de.fosd.typechef.featureexpr.{FeatureExprFactory, FeatureExpr}
-import de.fosd.typechef.parser.c.AttributeSequence
-import de.fosd.typechef.parser.c.PlainParameterDeclaration
-import de.fosd.typechef.parser.c.UnsignedSpecifier
-import de.fosd.typechef.parser.c.EnumSpecifier
-import de.fosd.typechef.parser.c.VarArgs
-import scala.Some
-import de.fosd.typechef.parser.c.TypeDefTypeSpecifier
-import de.fosd.typechef.parser.c.VoidSpecifier
-import de.fosd.typechef.parser.c.DoubleSpecifier
-import de.fosd.typechef.conditional.One
-import de.fosd.typechef.parser.c.DeclParameterDeclList
-import de.fosd.typechef.parser.c.Pointer
-import de.fosd.typechef.parser.c.CharSpecifier
-import de.fosd.typechef.parser.c.Id
-import de.fosd.typechef.parser.c.ShortSpecifier
-import de.fosd.typechef.conditional.Opt
-import de.fosd.typechef.parser.c.TypeOfSpecifierU
-import de.fosd.typechef.parser.c.LongSpecifier
-import de.fosd.typechef.parser.c.GnuAttributeSpecifier
-import de.fosd.typechef.parser.c.StructInitializer
-import de.fosd.typechef.parser.c.ParameterDeclarationAD
-import de.fosd.typechef.parser.c.StructDeclarator
-import de.fosd.typechef.parser.c.TypedefSpecifier
-import de.fosd.typechef.parser.c.AtomicNamedDeclarator
-import de.fosd.typechef.parser.c.OtherPrimitiveTypeSpecifier
-import de.fosd.typechef.parser.c.StructOrUnionSpecifier
-import de.fosd.typechef.parser.c.ExternSpecifier
-import de.fosd.typechef.conditional.Choice
-import de.fosd.typechef.parser.c.AtomicAttribute
-import de.fosd.typechef.parser.c.DeclArrayAccess
-import de.fosd.typechef.parser.c.Declaration
-import de.fosd.typechef.parser.c.NestedAbstractDeclarator
-import de.fosd.typechef.parser.c.DeclIdentifierList
-import de.fosd.typechef.parser.c.TypeOfSpecifierT
-import de.fosd.typechef.parser.c.SignedSpecifier
-import de.fosd.typechef.parser.c.StructDeclaration
-import de.fosd.typechef.parser.c.IntSpecifier
-import de.fosd.typechef.parser.c.ParameterDeclarationD
-import de.fosd.typechef.parser.c.TypeName
-import de.fosd.typechef.parser.c.AtomicAbstractDeclarator
-import de.fosd.typechef.parser.c.NestedNamedDeclarator
-import de.fosd.typechef.parser.c.FloatSpecifier
-import de.fosd.typechef.error._
-
-/**
- * parsing types from declarations (top level declarations, parameters, etc)
- *
- * handling of typedef synonyms
- */
-trait CDeclTyping extends CTypes with CEnv with CTypeSystemInterface with CDeclUse {
-
-    def getExprType(expr: Expr, featureExpr: FeatureExpr, env: Env): Conditional[CType]
-
-    //    def ctype(fun: FunctionDef) = fun -> funType
-    //    def ctype(nfun: NestedFunctionDef) = nfun -> nfunType
-    //    def ctype(fun: TypeName) = fun -> typenameType
-
-    def getFunctionType(
-                           specifiers: List[Opt[Specifier]],
-                           declarator: Declarator,
-                           oldStyleParameters: ConditionalTypeMap,
-                           featureExpr: FeatureExpr, env: Env): Conditional[CType] = {
-
-
-        //        if (!oldStyleParameters.isEmpty) One(CUnknown("alternative parameter notation not supported yet"))
-        if (isTypedef(specifiers)) One(CUnknown("Invalid typedef specificer for function definition (?)"))
-        else declType(specifiers, declarator, List(), featureExpr, env, oldStyleParameters)
-    }
-
-
-    protected def getOldStyleParameters(oldStyleParameters: List[Opt[OldParameterDeclaration]], featureExpr: FeatureExpr, env: Env): ConditionalTypeMap = {
-        var result = new ConditionalTypeMap()
-        for (Opt(f, oldParam) <- oldStyleParameters)
-            if (oldParam.isInstanceOf[Declaration]) {
-                for ((name, fexpr, ast, ptype, _, _) <- getDeclaredVariables(oldParam.asInstanceOf[Declaration], featureExpr and f, env)._2)
-                    result = result.+(name, fexpr, ast, ptype)
-            }
-        result
-    }
-
-    def getTypenameType(typename: TypeName, featureExpr: FeatureExpr, env: Env): Conditional[CType] = typename match {
-        case TypeName(specs, None) => constructType(specs, featureExpr, env, typename)
-        case TypeName(specs, Some(decl)) => getAbstractDeclaratorType(decl, constructType(specs, featureExpr, env, typename), featureExpr, env)
-    }
-
-
-    /**
-     * filtering is a workaround for a parsing problem (see open test) that can produce
-     * False AST-subtrees in some combinations.
-     *
-     * remove when problem is fixed
-     */
-    protected def filterDeadSpecifiers[T](l: List[Opt[T]], ctx: FeatureExpr): List[Opt[T]] =
-        l.filter(o => ((o.feature) and ctx).isSatisfiable)
-
-
-    def constructType(specifiers: List[Opt[Specifier]], featureExpr: FeatureExpr, env: Env, locationForErrorMsg: AST): Conditional[CType] = {
-        val specifiersFiltered = filterDeadSpecifiers(specifiers, featureExpr)
-        //unwrap variability
-        val exploded: Conditional[List[Specifier]] = explodeOptList(specifiersFiltered)
-        Conditional.combine(exploded.mapf(featureExpr, (ctx, specList) => constructTypeOne(specList, ctx, env, locationForErrorMsg))) simplify (featureExpr)
-    }
-
-
-    //TODO variability (not urgent)
-    private def hasTransparentUnionAttribute(specifiers: List[Specifier]): Boolean =
-        specifiers.exists(isTransparentUnionAttribute(_, FeatureExprFactory.True))
-
-    private def hasTransparentUnionAttributeOpt(specifiers: List[Opt[Specifier]]): Boolean =
-        specifiers.exists(o => isTransparentUnionAttribute(o.entry, o.feature))
-
-    private def isTransparentUnionAttribute(specifier: Specifier, featureContext: FeatureExpr): Boolean =
-        specifier match {
-            case GnuAttributeSpecifier(attrs) =>
-                containsAtomicAttribute(name => (name == "transparent_union") || (name == "__transparent_union__"), attrs)
-            case _ => false
-        }
-
-
-    /** variability ignored for now */
-    private def containsAtomicAttribute(f: String => Boolean, attrs: List[Opt[AttributeSequence]]): Boolean =
-        (for (Opt(f1, attrSeq) <- attrs; Opt(f2, attr) <- attrSeq.attributes)
-        yield attr match {
-                case AtomicAttribute(name) => f(name)
-                case _ => false
-            }).exists((x: Boolean) => x)
-
-
-    private def constructTypeOne(specifiers: List[Specifier], featureExpr: FeatureExpr,
-                                 env: Env, locationForErrorMsg: AST): Conditional[CType] = {
-        //type specifiers
-        var types = List[Conditional[CType]]()
-        for (specifier <- specifiers) specifier match {
-            case StructOrUnionSpecifier(isUnion, Some(id), _) =>
-                addStructDeclUse(id, env, isUnion, featureExpr)
-                if (hasTransparentUnionAttribute(specifiers))
-                    types = types :+ One(CIgnore().toCType) //ignore transparent union for now
-                else
-                    types = types :+ One(CStruct(id.name, isUnion).toCType)
-            case StructOrUnionSpecifier(isUnion, None, members) =>
-                if (hasTransparentUnionAttribute(specifiers))
-                    types = types :+ One(CIgnore().toCType) //ignore transparent union for now
-                else
-                    types = types :+ One(CAnonymousStruct(parseStructMembers(members.getOrElse(Nil), featureExpr, env), isUnion).toCType)
-            case e@TypeDefTypeSpecifier(Id(typedefname)) => {
-                val typedefEnvironment = env.typedefEnv
-                //typedef name can be shadowed by variable
-                val shadow = env.varEnv(typedefname).simplify(featureExpr)
-                types = types :+ shadow.mapfr(featureExpr, {
-                    case (f, t) if t.isUnknown => //normal case: there is no variable by that name
-                        if (typedefEnvironment contains typedefname) typedefEnvironment(typedefname)
-                        else One(reportTypeError(f, "type not defined " + typedefname, e, Severity.Crash).toCType) //should not occur, because the parser should reject this already. exceptions could be caused by local type declarations
-                    case (f, t) =>
-                        One(reportTypeError(f, "type " + typedefname + " not defined (shadowed by variable with type " + t + ")", e).toCType)
-                })
-            }
-            case EnumSpecifier(_, _) =>
-                //according to tests with GCC, this should be unsigned int (see test "enum type is unsigned int" in TypeSystemTest)
-                types = types :+ One(CUnsigned(CInt()).toCType) //TODO check that enum name is actually defined (not urgent, there is not much checking possible for enums anyway)
-            case TypeOfSpecifierT(typename) => types = types :+ getTypenameType(typename, featureExpr, env)
-            case TypeOfSpecifierU(expr) =>
-                types = types :+ getExprType(expr, featureExpr, env)
-            case _ =>
-        }
-
-        def count(spec: Specifier): Int = specifiers.count(_ == spec)
-        def has(spec: Specifier): Boolean = count(spec) > 0
-
-        val isSigned = has(SignedSpecifier())
-        val isUnsigned = has(UnsignedSpecifier())
-        if (isSigned && isUnsigned)
-            return One(reportTypeError(featureExpr, "type both signed and unsigned", specifiers.head))
-
-        //for int, short, etc, always assume signed by default
-        def sign(t: CBasicType): One[CType] = One(if (isUnsigned) CUnsigned(t) else CSigned(t))
-        //for characters care about SignUnspecified
-        def signC(t: CBasicType): One[CType] = One(if (isSigned) CSigned(t) else if (isUnsigned) CUnsigned(t) else CSignUnspecified(t))
-
-        if (has(CharSpecifier()))
-            types = types :+ signC(CChar())
-        if (count(LongSpecifier()) == 2)
-            types = types :+ sign(CLongLong())
-        if (count(LongSpecifier()) == 1 && !has(DoubleSpecifier()))
-            types = types :+ sign(CLong())
-        if (has(ShortSpecifier()))
-            types = types :+ sign(CShort())
-        if (has(DoubleSpecifier()) && has(LongSpecifier()))
-            types = types :+ One(CLongDouble().toCType)
-        if (has(DoubleSpecifier()) && !has(LongSpecifier()))
-            types = types :+ One(CDouble().toCType)
-        if (has(FloatSpecifier()))
-            types = types :+ One(CFloat().toCType)
-        if ((isSigned || isUnsigned || has(IntSpecifier())) && !has(ShortSpecifier()) && !has(LongSpecifier()) && !has(CharSpecifier()))
-            types = types :+ sign(CInt())
-        if (has(OtherPrimitiveTypeSpecifier("_Bool")))
-            types = types :+ One(CBool().toCType)
-
-        if (has(VoidSpecifier()))
-            types = types :+ One(CVoid().toCType)
-
-        //TODO prevent invalid combinations completely?
-
-
-        for (specifier <- specifiers) specifier match {
-            case VolatileSpecifier() => types = types.map(_.map(_.toVolatile()))
-            case ConstSpecifier() => types = types.map(_.map(_.toConst()))
-
-            case _ =>
-        }
-
-        if (types.size == 1)
-            types.head
-        else if (types.size == 0) {
-            //            if no type is given the default type for functions in C is int
-            //        (http://publications.gbdirect.co.uk/c_book/chapter4/function_types.html).
-            //            According to standard C this should not be exploited by programmers.
-            //            However, from time to time people use it. We could either add int to
-            //            all occurences or add this rule to the typesystem.
-            // cert recommends to avoid this: https://www.securecoding.cert.org/confluence/display/seccode/DCL31-C.+Declare+identifiers+before+using+them
-            if (opts.warning_implicit_identifier)
-                reportTypeError(featureExpr, "Avoid implicit int typing.", locationForErrorMsg, Severity.SecurityWarning, "implicit-int")
-            sign(CInt())
-        } else
-            One(reportTypeError(featureExpr, "multiple types found " + types, locationForErrorMsg))
-    }
-
-    private def noInitCheck = (a: Expr, b: Conditional[CType], c: FeatureExpr, d: Env) => {}
-
-
-    protected def checkStructCompletenessC(ctype: Conditional[CType], expr: FeatureExpr, env: Env, where: AST, checkedStructs: List[String] = Nil): Unit = ctype mapf(expr, {
-        (f, t) => checkStructCompleteness(t, f, env, where, checkedStructs)
-    })
-
-    /**
-     * ensure that the type is complete in the given environment
-     *
-     * used for example when declaring or dereferencing a variable
-     */
-    protected def checkStructCompleteness(ctype: CType, expr: FeatureExpr, env: Env, where: AST, checkedStructs: List[String] = Nil): Unit = ctype.atype match {
-        case CArray(t, _) => checkStructCompleteness(t.toCType, expr, env, where, checkedStructs)
-        case CStruct(name, isUnion) =>
-            val declExpr = env.structEnv.isComplete(name, isUnion)
-            if ((expr andNot declExpr).isSatisfiable()) {
-                val msg = (if (isUnion) "Union " else "Struct ") + name + " not defined or not complete." +
-                    (if ((expr and declExpr).isSatisfiable()) " (complete only in context " + declExpr + ")" else "")
-                reportTypeError(expr andNot declExpr, msg, where, Severity.TypeLookupError)
-            }
-        case CAnonymousStruct(fields, _) => //check fields
-            val fieldTypes = fields.keys.map(k => fields.getOrElse(k, CUnknown()))
-            fieldTypes.map(ct => checkStructCompletenessC(ct, expr, env, where, checkedStructs))
-        case CPointer(_) => // do not check internals of pointers. pointers may point to incomplete structs
-        case _ =>
-    }
-    /**
-     * under which condition is modifier extern defined?
-     */
-    def getIsExtern(list: List[Opt[Specifier]]): FeatureExpr =
-        list.filter(_.entry == ExternSpecifier()).map(_.feature).fold(FeatureExprFactory.False)(_ or _)
-
-    /**
-     * get a list of all declared variables from a declaration.
-     * also checks that declarations are wellformed (e.g., structs are complete)
-     */
-    def getDeclaredVariables(decl: Declaration, featureExpr: FeatureExpr, env: Env,
-                             checkInitializer: (Expr, Conditional[CType], FeatureExpr, Env) => Unit = noInitCheck
-                                ): (Env, List[(String, FeatureExpr, AST, Conditional[CType], DeclarationKind, Conditional[Linkage])]) = {
-        var renv = env
-        val enumDecl = enumDeclarations(decl.declSpecs, featureExpr, decl, env)
-        val isExtern = getIsExtern(decl.declSpecs)
-        var eenv = env.addVars2(enumDecl, env.scope)
-        val varDecl: scala.List[(String, FeatureExpr, AST, Conditional[CType], DeclarationKind, Conditional[Linkage])] =
-            if (isTypedef(decl.declSpecs)) List() //no declaration for a typedef
-            else {
-                val returnType: Conditional[CType] = constructType(decl.declSpecs, featureExpr, eenv, decl)
-
-                for (Opt(f, init) <- decl.init) yield {
-                    val ctype = filterTransparentUnion(getDeclaratorType(init.declarator, returnType, featureExpr and f, eenv), init.attributes).simplify(featureExpr and f)
-                    val declKind = if (init.hasInitializer) KDefinition else KDeclaration
-                    val linkage = getLinkage(init.getName, false, decl.declSpecs, featureExpr and f, env, decl)
-
-                    eenv = eenv.addVar(init.getName, featureExpr and f, init, ctype,
-                        declKind, env.scope, linkage)
-
-                    init.getExpr map {
-                        checkInitializer(_, ctype, featureExpr and f, eenv)
-                    }
-
-
-
-                    //if we declare a variable or array (not pointer or function)
-                    //ensure that structs are resolvable
-                    //there is an exception however: if it's a toplevel declaration check whether it's complete at the
-                    //end of the compilation unit.
-                    val checkCompleteness: Env => Unit =
-                        (environment) => checkStructCompletenessC(ctype, featureExpr and f andNot isExtern, environment, decl)
-                    if (env.scope > 0)
-                        checkCompleteness(env)
-                    else
-                        renv = env.addCompletenessCheck(checkCompleteness)
-
-
-                    (init.declarator.getName, featureExpr and f, init, ctype, declKind, linkage)
-                }
-            }
-        (renv, enumDecl ++ varDecl)
-    }
-
-    //replace union types by CIgnore if attribute transparent_union is set
-    private def filterTransparentUnion(t: Conditional[CType], attributes: List[Opt[AttributeSpecifier]]) =
-        t.map(_ map {
-            case x@CStruct(_, true) =>
-                if (hasTransparentUnionAttributeOpt(attributes))
-                    CIgnore()
-                else x
-            case x@CAnonymousStruct(_, true) =>
-                if (hasTransparentUnionAttributeOpt(attributes))
-                    CIgnore()
-                else x
-            case x => x
-        })
-
-    /** define all fields from enum type specifiers as int values
-      *
-      * enum is always interpreted as definition, not declaration. it conflicts with other definitions and
-      * other declarations.
-      *
-      * important: this recurses into structures!
-      * */
-    protected def enumDeclarations(specs: List[Opt[Specifier]], featureExpr: FeatureExpr, d: AST, env: Env): List[(String, FeatureExpr, AST, Conditional[CType], DeclarationKind, Conditional[Linkage])] = {
-        var result = List[(String, FeatureExpr, AST, Conditional[CType], DeclarationKind, Conditional[Linkage])]()
-        for (Opt(f, spec) <- specs) spec match {
-<<<<<<< HEAD
-            case EnumSpecifier(_, Some(enums)) => for (Opt(f2, enum) <- enums)
-                result = (enum.id.name, featureExpr and f and f2, enum, One(CSigned(CInt()).toCType), KEnumVar, One(NoLinkage)) :: result
-=======
-            case EnumSpecifier(optId, Some(enums)) =>
-                optId match {
-                    case Some(id: Id) => addDefinition(id, env, f and featureExpr)
-                    case _ =>
-                }
-                for (Opt(f2, enum) <- enums) {
-                    addDecl(enum, featureExpr and f and f2, env)
-                    /*enum match {
-                        case Enumerator(_, Some(BuiltinOffsetof(TypeName(specs, decl), offsetMember))) =>
-                            for (Opt(f, TypeDefTypeSpecifier(name)) <- specs) {
-                                addTypeUse(name, env, featureExpr)
-                            }
-                        case _ =>
-                    }*/
-                    result = (enum.id.name, featureExpr and f and f2, enum, One(CSigned(CInt()).toCType), KEnumVar, One(NoLinkage)) :: result
-                }
->>>>>>> 5cb84cec
-            //recurse into structs
-            case StructOrUnionSpecifier(_, _, fields) =>
-                for (Opt(f2, structDeclaration) <- fields.getOrElse(Nil))
-                    result = result ++ enumDeclarations(structDeclaration.qualifierList, featureExpr and f and f2, structDeclaration, env)
-            case _ =>
-        }
-        result
-    }
-
-
-    /**
-     * @param oldStyleParameterTypes only used when resolving a function
-     */
-    def declType(specs: List[Opt[Specifier]], decl: Declarator, attributes: List[Opt[AttributeSpecifier]], featureExpr: FeatureExpr, env: Env, oldStyleParameterTypes: ConditionalTypeMap = null): Conditional[CType] = {
-        var ctype = getDeclaratorType(decl, constructType(specs, featureExpr, env, decl), featureExpr, env, oldStyleParameterTypes)
-        //postprocessing filters for __attribute__
-        ctype = filterTransparentUnion(ctype, attributes)
-        if (contains__mode__attribute(attributes))
-            ctype = One(CIgnore())
-        ctype
-    }
-
-
-    /**
-     * checks whether there is any __mode__ attribute
-     *
-     * workaround for currently not supported __mode__ attribute in typedefs,
-     * see http://www.delorie.com/gnu/docs/gcc/gcc_80.html
-     *
-     * ignores variability right now, very conservative
-     */
-    private def contains__mode__attribute(attrs: List[Opt[AttributeSpecifier]]): Boolean =
-        attrs.exists(
-            oattr => oattr.entry match {
-                case GnuAttributeSpecifier(attrSeqList) => containsAtomicAttribute(_ == "__mode__", attrSeqList)
-                case _ => false
-            }
-        )
-
-    // assumptions: we expect that a typedef specifier is either always included or never
-    def isTypedef(specs: List[Opt[Specifier]]) = specs.map(_.entry).contains(TypedefSpecifier())
-
-
-    //shorthand
-    protected def getDeclarationType(specifiers: List[Opt[Specifier]], decl: Declarator, featureExpr: FeatureExpr, env: Env) =
-        getDeclaratorType(decl, constructType(specifiers, featureExpr, env, decl), featureExpr, env)
-
-    protected def getDeclaratorType(decl: Declarator, returnType: Conditional[CType], featureExpr: FeatureExpr, env: Env, oldStyleParameterTypes: ConditionalTypeMap = null): Conditional[CType] = {
-        val rtype = decorateDeclaratorExt(decorateDeclaratorPointer(returnType, decl.pointers), decl.extensions, featureExpr, env, oldStyleParameterTypes)
-
-        //this is an absurd order but seems to be as specified
-        //cf. http://www.ericgiguere.com/articles/reading-c-declarations.html
-        decl match {
-            case AtomicNamedDeclarator(ptrList, name, e) => rtype
-            case NestedNamedDeclarator(ptrList, innerDecl, e) => getDeclaratorType(innerDecl, rtype, featureExpr, env)
-        }
-    }
-
-    private def getAbstractDeclaratorType(decl: AbstractDeclarator, returnType: Conditional[CType], featureExpr: FeatureExpr, env: Env): Conditional[CType] = {
-        val rtype = decorateDeclaratorExt(decorateDeclaratorPointer(returnType, decl.pointers), decl.extensions, featureExpr, env)
-
-        //this is an absurd order but seems to be as specified
-        //cf. http://www.ericgiguere.com/articles/reading-c-declarations.html
-        decl match {
-            case AtomicAbstractDeclarator(ptrList, e) => rtype
-            case NestedAbstractDeclarator(ptrList, innerDecl, e) => getAbstractDeclaratorType(innerDecl, rtype, featureExpr, env)
-        }
-    }
-
-    private def decorateDeclaratorExt(t: Conditional[CType], extensions: List[Opt[DeclaratorExtension]], featureExpr: FeatureExpr, env: Env, oldStyleParameterTypes: ConditionalTypeMap = null): Conditional[CType] =
-        conditionalFoldRightFR(extensions.reverse, t, featureExpr,
-            (fexpr: FeatureExpr, ext: DeclaratorExtension, rtype: CType) => ext match {
-                case o@DeclIdentifierList(idList) =>
-                    if (!idList.isEmpty && oldStyleParameterTypes == null)
-                        return One(reportTypeError(fexpr, "invalid function signature (parameter types missing)", o, Severity.Crash))
-                    val parameterTypes: List[Opt[CType]] = idList.flatMap({
-                        case Opt(f, id) => oldStyleParameterTypes.getOrElse(id.name, CUnsigned(CInt())).toOptList.map(_.and(f and fexpr))
-                    })
-                    val paramLists: Conditional[List[CType]] =
-                        ConditionalLib.explodeOptList(parameterTypes)
-                    paramLists.map(param => CFunction(param, rtype).toCType)
-                case DeclParameterDeclList(parameterDecls) =>
-                    val paramLists: Conditional[List[CType]] =
-                        ConditionalLib.explodeOptList(getParameterTypes(parameterDecls, fexpr, env))
-                    paramLists.map(param => CFunction(param, rtype).toCType)
-<<<<<<< HEAD
-                case DeclArrayAccess(expr) => One(rtype.map(CArray(_)))
-=======
-                case DeclArrayAccess(expr) =>
-                    expr match {
-                        case Some(expr: Expr) =>
-                            getExprType(expr, featureExpr, env)
-                        case _ =>
-                    }
-                    One(rtype.map(CArray(_)))
->>>>>>> 5cb84cec
-            }
-        )
-
-    private def decorateDeclaratorPointer(t: Conditional[CType], pointers: List[Opt[Pointer]]): Conditional[CType] =
-        ConditionalLib.conditionalFoldRight(pointers, t, (a: Pointer, b: CType) => b.map(CPointer(_)))
-
-
-    private def getParameterTypes(parameterDecls: List[Opt[ParameterDeclaration]], featureExpr: FeatureExpr, env: Env): List[Opt[CType]] = {
-        val r: List[Opt[Conditional[CType]]] = for (Opt(f, param) <- parameterDecls) yield param match {
-            case p@PlainParameterDeclaration(specifiers) => Opt(f, constructType(specifiers, featureExpr and f, env, p))
-<<<<<<< HEAD
-            case p@ParameterDeclarationD(specifiers, decl) => Opt(f, getDeclaratorType(decl, constructType(specifiers, featureExpr and f, env, p), featureExpr and f, env))
-            case p@ParameterDeclarationAD(specifiers, decl) => Opt(f, getAbstractDeclaratorType(decl, constructType(specifiers, featureExpr and f, env, p), featureExpr and f, env))
-=======
-            case p@ParameterDeclarationD(specifiers, decl) =>
-                for (Opt(g, StructOrUnionSpecifier(isUnion, Some(id), None)) <- specifiers) {
-                    addStructDeclUse(id, env, isUnion, featureExpr)
-                }
-                for (Opt(g, TypeDefTypeSpecifier(name)) <- specifiers) {
-                    addTypeUse(name, env, featureExpr)
-                }
-                Opt(f, getDeclaratorType(decl, constructType(specifiers, featureExpr and f, env, p), featureExpr and f, env))
-            case p@ParameterDeclarationAD(specifiers, decl) =>
-                for (Opt(g, StructOrUnionSpecifier(isUnion, Some(id), None)) <- specifiers) {
-                    addStructDeclUse(id, env, isUnion, featureExpr)
-                }
-                for (Opt(g, TypeDefTypeSpecifier(name)) <- specifiers) {
-                    addTypeUse(name, env, featureExpr)
-                }
-                Opt(f, getAbstractDeclaratorType(decl, constructType(specifiers, featureExpr and f, env, p), featureExpr and f, env))
->>>>>>> 5cb84cec
-            case VarArgs() => Opt(f, One(CVarArgs().toCType))
-        }
-        Conditional.flatten(r)
-    }
-
-    def addStructDeclarationToEnv(e: StructDeclaration, featureExpr: FeatureExpr, env: Env): Env;
-
-    def parseStructMembers(members: List[Opt[StructDeclaration]], featureExpr: FeatureExpr, initialEnv: Env): ConditionalTypeMap = {
-        var env = initialEnv
-        var result = new ConditionalTypeMap()
-        for (Opt(f, structDeclaration) <- members) {
-            for (Opt(g, structDeclarator) <- structDeclaration.declaratorList)
-                structDeclarator match {
-                    case StructDeclarator(decl, _, attr) =>
-                        val fexpr = featureExpr and f and g
-                        val ctype = declType(structDeclaration.qualifierList, decl, attr, fexpr, env)
-                        //for nested structs, we need to add the inner structs to the environment
-                        env = addStructDeclarationToEnv(structDeclaration, fexpr, env)
-                        //TODO xxx parsing cannot be separated from updating the environment here
-                        checkStructCompletenessC(ctype, fexpr, env, structDeclaration)
-
-                        //member should not have function type (pointer to function is okay)
-                        val isFunction = ctype.when(_.isFunction)
-                        if ((fexpr and isFunction).isSatisfiable())
-                            reportTypeError(fexpr and isFunction, "member " + decl.getName + " must not have function type", decl, Severity.OtherError)
-
-                        result = result +(decl.getName, fexpr, decl, ctype)
-                    case StructInitializer(expr, _) => //TODO check: ignored for now, does not have a name, seems not addressable. occurs for example in struct timex in async.i test
-                }
-            //for unnamed fields, if they are struct or union inline their fields
-            //cf. http://gcc.gnu.org/onlinedocs/gcc/Unnamed-Fields.html#Unnamed-Fields
-            if (structDeclaration.declaratorList.isEmpty) {
-                def inlineAnonymousStructs(t: Conditional[CType]) {
-                    t match {
-                        case Choice(f, x, y) => inlineAnonymousStructs(x); inlineAnonymousStructs(y)
-                        case One(CType(CAnonymousStruct(fields, _), _, _, _)) => result = result ++ fields
-                        //                case CStruct(name, _) => //TODO inline as well
-                        case e => //don't care about other types
-                    }
-                }
-
-                inlineAnonymousStructs(constructType(structDeclaration.qualifierList, featureExpr and f, env, structDeclaration))
-            }
-        }
-        result
-    }
-
-    //
-    //
-    //    /*************
-    //     * Typedef environment (all defined type synonyms up to here)
-    //     */
-    //    /**typedef enviroment, outside the current declaration*/
-    //    val previousTypedefEnv: AST ==> ConditionalTypeMap = {
-    //        case ast: AST =>
-    //            if (!(ast -> inDeclaration)) ast -> typedefEnv
-    //            else (ast -> outerDeclaration -> prevOrParentAST -> typedefEnv)
-    //    }
-    //
-    //
-    //    protected def findOutermostDeclaration(a: AST): AST = findOutermostDeclaration(a, null)
-    //    protected def findOutermostDeclaration(a: AST, last: AST): AST = a match {
-    //        case decl: Declaration => findOutermostDeclaration(decl -> parentAST, decl)
-    //        case decl: DeclarationStatement => findOutermostDeclaration(decl -> parentAST, decl)
-    //        case a: AST => findOutermostDeclaration(a -> parentAST, last)
-    //        case null => last
-    //    }
-    //
-    //    val typedefEnv: AST ==> ConditionalTypeMap = attr {
-    //        case e: Declaration => outerTypedefEnv(e) ++ recognizeTypedefs(e)
-    //        case e@DeclarationStatement(d) =>
-    //            outerTypedefEnv(e) ++ recognizeTypedefs(d)
-    //        case e: AST => outerTypedefEnv(e)
-    //    }
-    //    private def outerTypedefEnv(e: AST): ConditionalTypeMap =
-    //        outer[ConditionalTypeMap](typedefEnv, () => new ConditionalTypeMap(), e)
-    //
-    protected def recognizeTypedefs(decl: Declaration, featureExpr: FeatureExpr, env: Env): Seq[(String, FeatureExpr, (AST, Conditional[CType]))] = {
-        if (isTypedef(decl.declSpecs))
-            (for (Opt(f, init) <- decl.init) yield
-                (init.getName, featureExpr and f, (decl,
-                    declType(decl.declSpecs, init.declarator, init.attributes, featureExpr and f, env))))
-        else Seq()
-    }
-
-    //
-    //    val inDeclarationOrDeclStmt: AST ==> Boolean = attr {
-    //        case e: DeclarationStatement => true
-    //        case e: Declaration => true
-    //        case e: AST => if (e -> parentAST == null) false else e -> parentAST -> inDeclarationOrDeclStmt
-    //    }
-    //    val inDeclaration: AST ==> Boolean = attr {
-    //        case e: Declaration => true
-    //        case e: AST => if (e -> parentAST == null) false else e -> parentAST -> inDeclaration
-    //    }
-    //    val inDeclaratorOrSpecifier: AST ==> Boolean = attr {
-    //        case e: Declarator => true
-    //        case e: Specifier => true
-    //        case e: AST => if (e -> parentAST == null) false else e -> parentAST -> inDeclaratorOrSpecifier
-    //    }
-    //    //get the first parent node that is a declaration
-    //    private val outerDeclaration: AST ==> Declaration = attr {
-    //        case e: Declaration => e
-    //        case e: AST => if ((e -> parentAST) == null) null else e -> parentAST -> outerDeclaration
-    //    }
-
-    protected def getStaticCondition(specifiers: List[Opt[Specifier]]): FeatureExpr = getSpecifierCondition(specifiers, StaticSpecifier())
-    protected def getExternCondition(specifiers: List[Opt[Specifier]]): FeatureExpr = getSpecifierCondition(specifiers, ExternSpecifier())
-    protected def getSpecifierCondition(specifiers: List[Opt[Specifier]], specifier: Specifier): FeatureExpr =
-        specifiers.filter(_.entry == specifier).foldLeft(FeatureExprFactory.False)((f, o) => f or o.feature)
-
-    /**
-     * linkage depends on previous identifiers in scope, on the scope (file level or not) and the specifiers
-     *
-     * see http://publications.gbdirect.co.uk/c_book/chapter8/declarations_and_definitions.html
-     */
-    protected def getLinkage(symbol: String, isFunctionDef: Boolean, specifiers: List[Opt[Specifier]], fexpr: FeatureExpr, env: Env, where: AST): Conditional[Linkage] = {
-        val isStatic = getStaticCondition(specifiers)
-        val isExtern = getExternCondition(specifiers)
-        val isFileLevelScope = env.scope == 0
-
-        issueTypeError(Severity.OtherError, fexpr and isStatic and isExtern, "static and extern specificers cannot occur together", where)
-
-        val wasInternal = env.varEnv.lookupIsInternalLinkage(symbol)
-
-
-        val newLinkage =
-            (if (isFileLevelScope) {
-                Choice(isStatic or wasInternal, One(InternalLinkage), One(ExternalLinkage))
-            } else {
-                if (isFunctionDef)
-                    Choice(isExtern orNot isStatic, One(ExternalLinkage), One(NoLinkage))
-                else
-                    Choice(isExtern, One(ExternalLinkage), One(NoLinkage))
-            }).simplify
-
-        //DCL36-C. Do not declare an identifier with conflicting linkage classifications
-        //https://www.securecoding.cert.org/confluence/display/seccode/DCL36-C.+Do+not+declare+an+identifier+with+conflicting+linkage+classifications
-        if (opts.warning_conflicting_linkage) {
-            val wasExternal = env.varEnv.lookupIsExternalLinkage(symbol)
-
-            //was static and is now neither intern nor extern
-            issueTypeError(Severity.SecurityWarning, wasInternal andNot (isStatic or isExtern), "conflicting linkage classification (none and previously static)", where, "conflicting-linkage")
-            issueTypeError(Severity.SecurityWarning, wasExternal and isStatic, "conflicting linkage classification (static and previously external)", where, "conflicting-linkage")
-        }
-
-        newLinkage
-    }
-
+package de.fosd.typechef.typesystem
+
+
+import de.fosd.typechef.conditional._
+import ConditionalLib._
+import _root_.de.fosd.typechef.parser.c._
+import _root_.de.fosd.typechef.featureexpr.{FeatureExprFactory, FeatureExpr}
+import de.fosd.typechef.parser.c.AttributeSequence
+import de.fosd.typechef.parser.c.PlainParameterDeclaration
+import de.fosd.typechef.parser.c.UnsignedSpecifier
+import de.fosd.typechef.parser.c.EnumSpecifier
+import de.fosd.typechef.parser.c.VarArgs
+import scala.Some
+import de.fosd.typechef.parser.c.TypeDefTypeSpecifier
+import de.fosd.typechef.parser.c.VoidSpecifier
+import de.fosd.typechef.parser.c.DoubleSpecifier
+import de.fosd.typechef.conditional.One
+import de.fosd.typechef.parser.c.DeclParameterDeclList
+import de.fosd.typechef.parser.c.Pointer
+import de.fosd.typechef.parser.c.CharSpecifier
+import de.fosd.typechef.parser.c.Id
+import de.fosd.typechef.parser.c.ShortSpecifier
+import de.fosd.typechef.conditional.Opt
+import de.fosd.typechef.parser.c.TypeOfSpecifierU
+import de.fosd.typechef.parser.c.LongSpecifier
+import de.fosd.typechef.parser.c.GnuAttributeSpecifier
+import de.fosd.typechef.parser.c.StructInitializer
+import de.fosd.typechef.parser.c.ParameterDeclarationAD
+import de.fosd.typechef.parser.c.StructDeclarator
+import de.fosd.typechef.parser.c.TypedefSpecifier
+import de.fosd.typechef.parser.c.AtomicNamedDeclarator
+import de.fosd.typechef.parser.c.OtherPrimitiveTypeSpecifier
+import de.fosd.typechef.parser.c.StructOrUnionSpecifier
+import de.fosd.typechef.parser.c.ExternSpecifier
+import de.fosd.typechef.conditional.Choice
+import de.fosd.typechef.parser.c.AtomicAttribute
+import de.fosd.typechef.parser.c.DeclArrayAccess
+import de.fosd.typechef.parser.c.Declaration
+import de.fosd.typechef.parser.c.NestedAbstractDeclarator
+import de.fosd.typechef.parser.c.DeclIdentifierList
+import de.fosd.typechef.parser.c.TypeOfSpecifierT
+import de.fosd.typechef.parser.c.SignedSpecifier
+import de.fosd.typechef.parser.c.StructDeclaration
+import de.fosd.typechef.parser.c.IntSpecifier
+import de.fosd.typechef.parser.c.ParameterDeclarationD
+import de.fosd.typechef.parser.c.TypeName
+import de.fosd.typechef.parser.c.AtomicAbstractDeclarator
+import de.fosd.typechef.parser.c.NestedNamedDeclarator
+import de.fosd.typechef.parser.c.FloatSpecifier
+import de.fosd.typechef.error._
+
+/**
+ * parsing types from declarations (top level declarations, parameters, etc)
+ *
+ * handling of typedef synonyms
+ */
+trait CDeclTyping extends CTypes with CEnv with CTypeSystemInterface with CDeclUse {
+
+    def getExprType(expr: Expr, featureExpr: FeatureExpr, env: Env): Conditional[CType]
+
+    //    def ctype(fun: FunctionDef) = fun -> funType
+    //    def ctype(nfun: NestedFunctionDef) = nfun -> nfunType
+    //    def ctype(fun: TypeName) = fun -> typenameType
+
+    def getFunctionType(
+                           specifiers: List[Opt[Specifier]],
+                           declarator: Declarator,
+                           oldStyleParameters: ConditionalTypeMap,
+                           featureExpr: FeatureExpr, env: Env): Conditional[CType] = {
+
+
+        //        if (!oldStyleParameters.isEmpty) One(CUnknown("alternative parameter notation not supported yet"))
+        if (isTypedef(specifiers)) One(CUnknown("Invalid typedef specificer for function definition (?)"))
+        else declType(specifiers, declarator, List(), featureExpr, env, oldStyleParameters)
+    }
+
+
+    protected def getOldStyleParameters(oldStyleParameters: List[Opt[OldParameterDeclaration]], featureExpr: FeatureExpr, env: Env): ConditionalTypeMap = {
+        var result = new ConditionalTypeMap()
+        for (Opt(f, oldParam) <- oldStyleParameters)
+            if (oldParam.isInstanceOf[Declaration]) {
+                for ((name, fexpr, ast, ptype, _, _) <- getDeclaredVariables(oldParam.asInstanceOf[Declaration], featureExpr and f, env)._2)
+                    result = result.+(name, fexpr, ast, ptype)
+            }
+        result
+    }
+
+    def getTypenameType(typename: TypeName, featureExpr: FeatureExpr, env: Env): Conditional[CType] = typename match {
+        case TypeName(specs, None) => constructType(specs, featureExpr, env, typename)
+        case TypeName(specs, Some(decl)) => getAbstractDeclaratorType(decl, constructType(specs, featureExpr, env, typename), featureExpr, env)
+    }
+
+
+    /**
+     * filtering is a workaround for a parsing problem (see open test) that can produce
+     * False AST-subtrees in some combinations.
+     *
+     * remove when problem is fixed
+     */
+    protected def filterDeadSpecifiers[T](l: List[Opt[T]], ctx: FeatureExpr): List[Opt[T]] =
+        l.filter(o => ((o.feature) and ctx).isSatisfiable)
+
+
+    def constructType(specifiers: List[Opt[Specifier]], featureExpr: FeatureExpr, env: Env, locationForErrorMsg: AST): Conditional[CType] = {
+        val specifiersFiltered = filterDeadSpecifiers(specifiers, featureExpr)
+        //unwrap variability
+        val exploded: Conditional[List[Specifier]] = explodeOptList(specifiersFiltered)
+        Conditional.combine(exploded.mapf(featureExpr, (ctx, specList) => constructTypeOne(specList, ctx, env, locationForErrorMsg))) simplify (featureExpr)
+    }
+
+
+    //TODO variability (not urgent)
+    private def hasTransparentUnionAttribute(specifiers: List[Specifier]): Boolean =
+        specifiers.exists(isTransparentUnionAttribute(_, FeatureExprFactory.True))
+
+    private def hasTransparentUnionAttributeOpt(specifiers: List[Opt[Specifier]]): Boolean =
+        specifiers.exists(o => isTransparentUnionAttribute(o.entry, o.feature))
+
+    private def isTransparentUnionAttribute(specifier: Specifier, featureContext: FeatureExpr): Boolean =
+        specifier match {
+            case GnuAttributeSpecifier(attrs) =>
+                containsAtomicAttribute(name => (name == "transparent_union") || (name == "__transparent_union__"), attrs)
+            case _ => false
+        }
+
+
+    /** variability ignored for now */
+    private def containsAtomicAttribute(f: String => Boolean, attrs: List[Opt[AttributeSequence]]): Boolean =
+        (for (Opt(f1, attrSeq) <- attrs; Opt(f2, attr) <- attrSeq.attributes)
+        yield attr match {
+                case AtomicAttribute(name) => f(name)
+                case _ => false
+            }).exists((x: Boolean) => x)
+
+
+    private def constructTypeOne(specifiers: List[Specifier], featureExpr: FeatureExpr,
+                                 env: Env, locationForErrorMsg: AST): Conditional[CType] = {
+        //type specifiers
+        var types = List[Conditional[CType]]()
+        for (specifier <- specifiers) specifier match {
+            case StructOrUnionSpecifier(isUnion, Some(id), _) =>
+                addStructDeclUse(id, env, isUnion, featureExpr)
+                if (hasTransparentUnionAttribute(specifiers))
+                    types = types :+ One(CIgnore().toCType) //ignore transparent union for now
+                else
+                    types = types :+ One(CStruct(id.name, isUnion).toCType)
+            case StructOrUnionSpecifier(isUnion, None, members) =>
+                if (hasTransparentUnionAttribute(specifiers))
+                    types = types :+ One(CIgnore().toCType) //ignore transparent union for now
+                else
+                    types = types :+ One(CAnonymousStruct(parseStructMembers(members.getOrElse(Nil), featureExpr, env), isUnion).toCType)
+            case e@TypeDefTypeSpecifier(Id(typedefname)) => {
+                val typedefEnvironment = env.typedefEnv
+                //typedef name can be shadowed by variable
+                val shadow = env.varEnv(typedefname).simplify(featureExpr)
+                types = types :+ shadow.mapfr(featureExpr, {
+                    case (f, t) if t.isUnknown => //normal case: there is no variable by that name
+                        if (typedefEnvironment contains typedefname) typedefEnvironment(typedefname)
+                        else One(reportTypeError(f, "type not defined " + typedefname, e, Severity.Crash).toCType) //should not occur, because the parser should reject this already. exceptions could be caused by local type declarations
+                    case (f, t) =>
+                        One(reportTypeError(f, "type " + typedefname + " not defined (shadowed by variable with type " + t + ")", e).toCType)
+                })
+            }
+            case EnumSpecifier(_, _) =>
+                //according to tests with GCC, this should be unsigned int (see test "enum type is unsigned int" in TypeSystemTest)
+                types = types :+ One(CUnsigned(CInt()).toCType) //TODO check that enum name is actually defined (not urgent, there is not much checking possible for enums anyway)
+            case TypeOfSpecifierT(typename) => types = types :+ getTypenameType(typename, featureExpr, env)
+            case TypeOfSpecifierU(expr) =>
+                types = types :+ getExprType(expr, featureExpr, env)
+            case _ =>
+        }
+
+        def count(spec: Specifier): Int = specifiers.count(_ == spec)
+        def has(spec: Specifier): Boolean = count(spec) > 0
+
+        val isSigned = has(SignedSpecifier())
+        val isUnsigned = has(UnsignedSpecifier())
+        if (isSigned && isUnsigned)
+            return One(reportTypeError(featureExpr, "type both signed and unsigned", specifiers.head))
+
+        //for int, short, etc, always assume signed by default
+        def sign(t: CBasicType): One[CType] = One(if (isUnsigned) CUnsigned(t) else CSigned(t))
+        //for characters care about SignUnspecified
+        def signC(t: CBasicType): One[CType] = One(if (isSigned) CSigned(t) else if (isUnsigned) CUnsigned(t) else CSignUnspecified(t))
+
+        if (has(CharSpecifier()))
+            types = types :+ signC(CChar())
+        if (count(LongSpecifier()) == 2)
+            types = types :+ sign(CLongLong())
+        if (count(LongSpecifier()) == 1 && !has(DoubleSpecifier()))
+            types = types :+ sign(CLong())
+        if (has(ShortSpecifier()))
+            types = types :+ sign(CShort())
+        if (has(DoubleSpecifier()) && has(LongSpecifier()))
+            types = types :+ One(CLongDouble().toCType)
+        if (has(DoubleSpecifier()) && !has(LongSpecifier()))
+            types = types :+ One(CDouble().toCType)
+        if (has(FloatSpecifier()))
+            types = types :+ One(CFloat().toCType)
+        if ((isSigned || isUnsigned || has(IntSpecifier())) && !has(ShortSpecifier()) && !has(LongSpecifier()) && !has(CharSpecifier()))
+            types = types :+ sign(CInt())
+        if (has(OtherPrimitiveTypeSpecifier("_Bool")))
+            types = types :+ One(CBool().toCType)
+
+        if (has(VoidSpecifier()))
+            types = types :+ One(CVoid().toCType)
+
+        //TODO prevent invalid combinations completely?
+
+
+        for (specifier <- specifiers) specifier match {
+            case VolatileSpecifier() => types = types.map(_.map(_.toVolatile()))
+            case ConstSpecifier() => types = types.map(_.map(_.toConst()))
+
+            case _ =>
+        }
+
+        if (types.size == 1)
+            types.head
+        else if (types.size == 0) {
+            //            if no type is given the default type for functions in C is int
+            //        (http://publications.gbdirect.co.uk/c_book/chapter4/function_types.html).
+            //            According to standard C this should not be exploited by programmers.
+            //            However, from time to time people use it. We could either add int to
+            //            all occurences or add this rule to the typesystem.
+            // cert recommends to avoid this: https://www.securecoding.cert.org/confluence/display/seccode/DCL31-C.+Declare+identifiers+before+using+them
+            if (opts.warning_implicit_identifier)
+                reportTypeError(featureExpr, "Avoid implicit int typing.", locationForErrorMsg, Severity.SecurityWarning, "implicit-int")
+            sign(CInt())
+        } else
+            One(reportTypeError(featureExpr, "multiple types found " + types, locationForErrorMsg))
+    }
+
+    private def noInitCheck = (a: Expr, b: Conditional[CType], c: FeatureExpr, d: Env) => {}
+
+
+    protected def checkStructCompletenessC(ctype: Conditional[CType], expr: FeatureExpr, env: Env, where: AST, checkedStructs: List[String] = Nil): Unit = ctype mapf(expr, {
+        (f, t) => checkStructCompleteness(t, f, env, where, checkedStructs)
+    })
+
+    /**
+     * ensure that the type is complete in the given environment
+     *
+     * used for example when declaring or dereferencing a variable
+     */
+    protected def checkStructCompleteness(ctype: CType, expr: FeatureExpr, env: Env, where: AST, checkedStructs: List[String] = Nil): Unit = ctype.atype match {
+        case CArray(t, _) => checkStructCompleteness(t.toCType, expr, env, where, checkedStructs)
+        case CStruct(name, isUnion) =>
+            val declExpr = env.structEnv.isComplete(name, isUnion)
+            if ((expr andNot declExpr).isSatisfiable()) {
+                val msg = (if (isUnion) "Union " else "Struct ") + name + " not defined or not complete." +
+                    (if ((expr and declExpr).isSatisfiable()) " (complete only in context " + declExpr + ")" else "")
+                reportTypeError(expr andNot declExpr, msg, where, Severity.TypeLookupError)
+            }
+        case CAnonymousStruct(fields, _) => //check fields
+            val fieldTypes = fields.keys.map(k => fields.getOrElse(k, CUnknown()))
+            fieldTypes.map(ct => checkStructCompletenessC(ct, expr, env, where, checkedStructs))
+        case CPointer(_) => // do not check internals of pointers. pointers may point to incomplete structs
+        case _ =>
+    }
+    /**
+     * under which condition is modifier extern defined?
+     */
+    def getIsExtern(list: List[Opt[Specifier]]): FeatureExpr =
+        list.filter(_.entry == ExternSpecifier()).map(_.feature).fold(FeatureExprFactory.False)(_ or _)
+
+    /**
+     * get a list of all declared variables from a declaration.
+     * also checks that declarations are wellformed (e.g., structs are complete)
+     */
+    def getDeclaredVariables(decl: Declaration, featureExpr: FeatureExpr, env: Env,
+                             checkInitializer: (Expr, Conditional[CType], FeatureExpr, Env) => Unit = noInitCheck
+                                ): (Env, List[(String, FeatureExpr, AST, Conditional[CType], DeclarationKind, Conditional[Linkage])]) = {
+        var renv = env
+        val enumDecl = enumDeclarations(decl.declSpecs, featureExpr, decl, env)
+        val isExtern = getIsExtern(decl.declSpecs)
+        var eenv = env.addVars2(enumDecl, env.scope)
+        val varDecl: scala.List[(String, FeatureExpr, AST, Conditional[CType], DeclarationKind, Conditional[Linkage])] =
+            if (isTypedef(decl.declSpecs)) List() //no declaration for a typedef
+            else {
+                val returnType: Conditional[CType] = constructType(decl.declSpecs, featureExpr, eenv, decl)
+
+                for (Opt(f, init) <- decl.init) yield {
+                    val ctype = filterTransparentUnion(getDeclaratorType(init.declarator, returnType, featureExpr and f, eenv), init.attributes).simplify(featureExpr and f)
+                    val declKind = if (init.hasInitializer) KDefinition else KDeclaration
+                    val linkage = getLinkage(init.getName, false, decl.declSpecs, featureExpr and f, env, decl)
+
+                    eenv = eenv.addVar(init.getName, featureExpr and f, init, ctype,
+                        declKind, env.scope, linkage)
+
+                    init.getExpr map {
+                        checkInitializer(_, ctype, featureExpr and f, eenv)
+                    }
+
+
+
+                    //if we declare a variable or array (not pointer or function)
+                    //ensure that structs are resolvable
+                    //there is an exception however: if it's a toplevel declaration check whether it's complete at the
+                    //end of the compilation unit.
+                    val checkCompleteness: Env => Unit =
+                        (environment) => checkStructCompletenessC(ctype, featureExpr and f andNot isExtern, environment, decl)
+                    if (env.scope > 0)
+                        checkCompleteness(env)
+                    else
+                        renv = env.addCompletenessCheck(checkCompleteness)
+
+
+                    (init.declarator.getName, featureExpr and f, init, ctype, declKind, linkage)
+                }
+            }
+        (renv, enumDecl ++ varDecl)
+    }
+
+    //replace union types by CIgnore if attribute transparent_union is set
+    private def filterTransparentUnion(t: Conditional[CType], attributes: List[Opt[AttributeSpecifier]]) =
+        t.map(_ map {
+            case x@CStruct(_, true) =>
+                if (hasTransparentUnionAttributeOpt(attributes))
+                    CIgnore()
+                else x
+            case x@CAnonymousStruct(_, true) =>
+                if (hasTransparentUnionAttributeOpt(attributes))
+                    CIgnore()
+                else x
+            case x => x
+        })
+
+    /** define all fields from enum type specifiers as int values
+      *
+      * enum is always interpreted as definition, not declaration. it conflicts with other definitions and
+      * other declarations.
+      *
+      * important: this recurses into structures!
+      * */
+    protected def enumDeclarations(specs: List[Opt[Specifier]], featureExpr: FeatureExpr, d: AST, env: Env): List[(String, FeatureExpr, AST, Conditional[CType], DeclarationKind, Conditional[Linkage])] = {
+        var result = List[(String, FeatureExpr, AST, Conditional[CType], DeclarationKind, Conditional[Linkage])]()
+        for (Opt(f, spec) <- specs) spec match {
+            case EnumSpecifier(optId, Some(enums)) =>
+                optId match {
+                    case Some(id: Id) => addDefinition(id, env, f and featureExpr)
+                    case _ =>
+                }
+                for (Opt(f2, enum) <- enums) {
+                    addDecl(enum, featureExpr and f and f2, env)
+                    /*enum match {
+                        case Enumerator(_, Some(BuiltinOffsetof(TypeName(specs, decl), offsetMember))) =>
+                            for (Opt(f, TypeDefTypeSpecifier(name)) <- specs) {
+                                addTypeUse(name, env, featureExpr)
+                            }
+                        case _ =>
+                    }*/
+                    result = (enum.id.name, featureExpr and f and f2, enum, One(CSigned(CInt()).toCType), KEnumVar, One(NoLinkage)) :: result
+                }
+            //recurse into structs
+            case StructOrUnionSpecifier(_, _, fields) =>
+                for (Opt(f2, structDeclaration) <- fields.getOrElse(Nil))
+                    result = result ++ enumDeclarations(structDeclaration.qualifierList, featureExpr and f and f2, structDeclaration, env)
+            case _ =>
+        }
+        result
+    }
+
+
+    /**
+     * @param oldStyleParameterTypes only used when resolving a function
+     */
+    def declType(specs: List[Opt[Specifier]], decl: Declarator, attributes: List[Opt[AttributeSpecifier]], featureExpr: FeatureExpr, env: Env, oldStyleParameterTypes: ConditionalTypeMap = null): Conditional[CType] = {
+        var ctype = getDeclaratorType(decl, constructType(specs, featureExpr, env, decl), featureExpr, env, oldStyleParameterTypes)
+        //postprocessing filters for __attribute__
+        ctype = filterTransparentUnion(ctype, attributes)
+        if (contains__mode__attribute(attributes))
+            ctype = One(CIgnore())
+        ctype
+    }
+
+
+    /**
+     * checks whether there is any __mode__ attribute
+     *
+     * workaround for currently not supported __mode__ attribute in typedefs,
+     * see http://www.delorie.com/gnu/docs/gcc/gcc_80.html
+     *
+     * ignores variability right now, very conservative
+     */
+    private def contains__mode__attribute(attrs: List[Opt[AttributeSpecifier]]): Boolean =
+        attrs.exists(
+            oattr => oattr.entry match {
+                case GnuAttributeSpecifier(attrSeqList) => containsAtomicAttribute(_ == "__mode__", attrSeqList)
+                case _ => false
+            }
+        )
+
+    // assumptions: we expect that a typedef specifier is either always included or never
+    def isTypedef(specs: List[Opt[Specifier]]) = specs.map(_.entry).contains(TypedefSpecifier())
+
+
+    //shorthand
+    protected def getDeclarationType(specifiers: List[Opt[Specifier]], decl: Declarator, featureExpr: FeatureExpr, env: Env) =
+        getDeclaratorType(decl, constructType(specifiers, featureExpr, env, decl), featureExpr, env)
+
+    protected def getDeclaratorType(decl: Declarator, returnType: Conditional[CType], featureExpr: FeatureExpr, env: Env, oldStyleParameterTypes: ConditionalTypeMap = null): Conditional[CType] = {
+        val rtype = decorateDeclaratorExt(decorateDeclaratorPointer(returnType, decl.pointers), decl.extensions, featureExpr, env, oldStyleParameterTypes)
+
+        //this is an absurd order but seems to be as specified
+        //cf. http://www.ericgiguere.com/articles/reading-c-declarations.html
+        decl match {
+            case AtomicNamedDeclarator(ptrList, name, e) => rtype
+            case NestedNamedDeclarator(ptrList, innerDecl, e) => getDeclaratorType(innerDecl, rtype, featureExpr, env)
+        }
+    }
+
+    private def getAbstractDeclaratorType(decl: AbstractDeclarator, returnType: Conditional[CType], featureExpr: FeatureExpr, env: Env): Conditional[CType] = {
+        val rtype = decorateDeclaratorExt(decorateDeclaratorPointer(returnType, decl.pointers), decl.extensions, featureExpr, env)
+
+        //this is an absurd order but seems to be as specified
+        //cf. http://www.ericgiguere.com/articles/reading-c-declarations.html
+        decl match {
+            case AtomicAbstractDeclarator(ptrList, e) => rtype
+            case NestedAbstractDeclarator(ptrList, innerDecl, e) => getAbstractDeclaratorType(innerDecl, rtype, featureExpr, env)
+        }
+    }
+
+    private def decorateDeclaratorExt(t: Conditional[CType], extensions: List[Opt[DeclaratorExtension]], featureExpr: FeatureExpr, env: Env, oldStyleParameterTypes: ConditionalTypeMap = null): Conditional[CType] =
+        conditionalFoldRightFR(extensions.reverse, t, featureExpr,
+            (fexpr: FeatureExpr, ext: DeclaratorExtension, rtype: CType) => ext match {
+                case o@DeclIdentifierList(idList) =>
+                    if (!idList.isEmpty && oldStyleParameterTypes == null)
+                        return One(reportTypeError(fexpr, "invalid function signature (parameter types missing)", o, Severity.Crash))
+                    val parameterTypes: List[Opt[CType]] = idList.flatMap({
+                        case Opt(f, id) => oldStyleParameterTypes.getOrElse(id.name, CUnsigned(CInt())).toOptList.map(_.and(f and fexpr))
+                    })
+                    val paramLists: Conditional[List[CType]] =
+                        ConditionalLib.explodeOptList(parameterTypes)
+                    paramLists.map(param => CFunction(param, rtype).toCType)
+                case DeclParameterDeclList(parameterDecls) =>
+                    val paramLists: Conditional[List[CType]] =
+                        ConditionalLib.explodeOptList(getParameterTypes(parameterDecls, fexpr, env))
+                    paramLists.map(param => CFunction(param, rtype).toCType)
+                case DeclArrayAccess(expr) =>
+                    expr match {
+                        case Some(expr: Expr) =>
+                            getExprType(expr, featureExpr, env)
+                        case _ =>
+                    }
+                    One(rtype.map(CArray(_)))
+            }
+        )
+
+    private def decorateDeclaratorPointer(t: Conditional[CType], pointers: List[Opt[Pointer]]): Conditional[CType] =
+        ConditionalLib.conditionalFoldRight(pointers, t, (a: Pointer, b: CType) => b.map(CPointer(_)))
+
+
+    private def getParameterTypes(parameterDecls: List[Opt[ParameterDeclaration]], featureExpr: FeatureExpr, env: Env): List[Opt[CType]] = {
+        val r: List[Opt[Conditional[CType]]] = for (Opt(f, param) <- parameterDecls) yield param match {
+            case p@PlainParameterDeclaration(specifiers) => Opt(f, constructType(specifiers, featureExpr and f, env, p))
+            case p@ParameterDeclarationD(specifiers, decl) =>
+                for (Opt(g, StructOrUnionSpecifier(isUnion, Some(id), None)) <- specifiers) {
+                    addStructDeclUse(id, env, isUnion, featureExpr)
+                }
+                for (Opt(g, TypeDefTypeSpecifier(name)) <- specifiers) {
+                    addTypeUse(name, env, featureExpr)
+                }
+                Opt(f, getDeclaratorType(decl, constructType(specifiers, featureExpr and f, env, p), featureExpr and f, env))
+            case p@ParameterDeclarationAD(specifiers, decl) =>
+                for (Opt(g, StructOrUnionSpecifier(isUnion, Some(id), None)) <- specifiers) {
+                    addStructDeclUse(id, env, isUnion, featureExpr)
+                }
+                for (Opt(g, TypeDefTypeSpecifier(name)) <- specifiers) {
+                    addTypeUse(name, env, featureExpr)
+                }
+                Opt(f, getAbstractDeclaratorType(decl, constructType(specifiers, featureExpr and f, env, p), featureExpr and f, env))
+            case VarArgs() => Opt(f, One(CVarArgs().toCType))
+        }
+        Conditional.flatten(r)
+    }
+
+    def addStructDeclarationToEnv(e: StructDeclaration, featureExpr: FeatureExpr, env: Env): Env;
+
+    def parseStructMembers(members: List[Opt[StructDeclaration]], featureExpr: FeatureExpr, initialEnv: Env): ConditionalTypeMap = {
+        var env = initialEnv
+        var result = new ConditionalTypeMap()
+        for (Opt(f, structDeclaration) <- members) {
+            for (Opt(g, structDeclarator) <- structDeclaration.declaratorList)
+                structDeclarator match {
+                    case StructDeclarator(decl, _, attr) =>
+                        val fexpr = featureExpr and f and g
+                        val ctype = declType(structDeclaration.qualifierList, decl, attr, fexpr, env)
+                        //for nested structs, we need to add the inner structs to the environment
+                        env = addStructDeclarationToEnv(structDeclaration, fexpr, env)
+                        //TODO xxx parsing cannot be separated from updating the environment here
+                        checkStructCompletenessC(ctype, fexpr, env, structDeclaration)
+
+                        //member should not have function type (pointer to function is okay)
+                        val isFunction = ctype.when(_.isFunction)
+                        if ((fexpr and isFunction).isSatisfiable())
+                            reportTypeError(fexpr and isFunction, "member " + decl.getName + " must not have function type", decl, Severity.OtherError)
+
+                        result = result +(decl.getName, fexpr, decl, ctype)
+                    case StructInitializer(expr, _) => //TODO check: ignored for now, does not have a name, seems not addressable. occurs for example in struct timex in async.i test
+                }
+            //for unnamed fields, if they are struct or union inline their fields
+            //cf. http://gcc.gnu.org/onlinedocs/gcc/Unnamed-Fields.html#Unnamed-Fields
+            if (structDeclaration.declaratorList.isEmpty) {
+                def inlineAnonymousStructs(t: Conditional[CType]) {
+                    t match {
+                        case Choice(f, x, y) => inlineAnonymousStructs(x); inlineAnonymousStructs(y)
+                        case One(CType(CAnonymousStruct(fields, _), _, _, _)) => result = result ++ fields
+                        //                case CStruct(name, _) => //TODO inline as well
+                        case e => //don't care about other types
+                    }
+                }
+
+                inlineAnonymousStructs(constructType(structDeclaration.qualifierList, featureExpr and f, env, structDeclaration))
+            }
+        }
+        result
+    }
+
+    //
+    //
+    //    /*************
+    //     * Typedef environment (all defined type synonyms up to here)
+    //     */
+    //    /**typedef enviroment, outside the current declaration*/
+    //    val previousTypedefEnv: AST ==> ConditionalTypeMap = {
+    //        case ast: AST =>
+    //            if (!(ast -> inDeclaration)) ast -> typedefEnv
+    //            else (ast -> outerDeclaration -> prevOrParentAST -> typedefEnv)
+    //    }
+    //
+    //
+    //    protected def findOutermostDeclaration(a: AST): AST = findOutermostDeclaration(a, null)
+    //    protected def findOutermostDeclaration(a: AST, last: AST): AST = a match {
+    //        case decl: Declaration => findOutermostDeclaration(decl -> parentAST, decl)
+    //        case decl: DeclarationStatement => findOutermostDeclaration(decl -> parentAST, decl)
+    //        case a: AST => findOutermostDeclaration(a -> parentAST, last)
+    //        case null => last
+    //    }
+    //
+    //    val typedefEnv: AST ==> ConditionalTypeMap = attr {
+    //        case e: Declaration => outerTypedefEnv(e) ++ recognizeTypedefs(e)
+    //        case e@DeclarationStatement(d) =>
+    //            outerTypedefEnv(e) ++ recognizeTypedefs(d)
+    //        case e: AST => outerTypedefEnv(e)
+    //    }
+    //    private def outerTypedefEnv(e: AST): ConditionalTypeMap =
+    //        outer[ConditionalTypeMap](typedefEnv, () => new ConditionalTypeMap(), e)
+    //
+    protected def recognizeTypedefs(decl: Declaration, featureExpr: FeatureExpr, env: Env): Seq[(String, FeatureExpr, (AST, Conditional[CType]))] = {
+        if (isTypedef(decl.declSpecs))
+            (for (Opt(f, init) <- decl.init) yield
+                (init.getName, featureExpr and f, (decl,
+                    declType(decl.declSpecs, init.declarator, init.attributes, featureExpr and f, env))))
+        else Seq()
+    }
+
+    //
+    //    val inDeclarationOrDeclStmt: AST ==> Boolean = attr {
+    //        case e: DeclarationStatement => true
+    //        case e: Declaration => true
+    //        case e: AST => if (e -> parentAST == null) false else e -> parentAST -> inDeclarationOrDeclStmt
+    //    }
+    //    val inDeclaration: AST ==> Boolean = attr {
+    //        case e: Declaration => true
+    //        case e: AST => if (e -> parentAST == null) false else e -> parentAST -> inDeclaration
+    //    }
+    //    val inDeclaratorOrSpecifier: AST ==> Boolean = attr {
+    //        case e: Declarator => true
+    //        case e: Specifier => true
+    //        case e: AST => if (e -> parentAST == null) false else e -> parentAST -> inDeclaratorOrSpecifier
+    //    }
+    //    //get the first parent node that is a declaration
+    //    private val outerDeclaration: AST ==> Declaration = attr {
+    //        case e: Declaration => e
+    //        case e: AST => if ((e -> parentAST) == null) null else e -> parentAST -> outerDeclaration
+    //    }
+
+    protected def getStaticCondition(specifiers: List[Opt[Specifier]]): FeatureExpr = getSpecifierCondition(specifiers, StaticSpecifier())
+    protected def getExternCondition(specifiers: List[Opt[Specifier]]): FeatureExpr = getSpecifierCondition(specifiers, ExternSpecifier())
+    protected def getSpecifierCondition(specifiers: List[Opt[Specifier]], specifier: Specifier): FeatureExpr =
+        specifiers.filter(_.entry == specifier).foldLeft(FeatureExprFactory.False)((f, o) => f or o.feature)
+
+    /**
+     * linkage depends on previous identifiers in scope, on the scope (file level or not) and the specifiers
+     *
+     * see http://publications.gbdirect.co.uk/c_book/chapter8/declarations_and_definitions.html
+     */
+    protected def getLinkage(symbol: String, isFunctionDef: Boolean, specifiers: List[Opt[Specifier]], fexpr: FeatureExpr, env: Env, where: AST): Conditional[Linkage] = {
+        val isStatic = getStaticCondition(specifiers)
+        val isExtern = getExternCondition(specifiers)
+        val isFileLevelScope = env.scope == 0
+
+        issueTypeError(Severity.OtherError, fexpr and isStatic and isExtern, "static and extern specificers cannot occur together", where)
+
+        val wasInternal = env.varEnv.lookupIsInternalLinkage(symbol)
+
+
+        val newLinkage =
+            (if (isFileLevelScope) {
+                Choice(isStatic or wasInternal, One(InternalLinkage), One(ExternalLinkage))
+            } else {
+                if (isFunctionDef)
+                    Choice(isExtern orNot isStatic, One(ExternalLinkage), One(NoLinkage))
+                else
+                    Choice(isExtern, One(ExternalLinkage), One(NoLinkage))
+            }).simplify
+
+        //DCL36-C. Do not declare an identifier with conflicting linkage classifications
+        //https://www.securecoding.cert.org/confluence/display/seccode/DCL36-C.+Do+not+declare+an+identifier+with+conflicting+linkage+classifications
+        if (opts.warning_conflicting_linkage) {
+            val wasExternal = env.varEnv.lookupIsExternalLinkage(symbol)
+
+            //was static and is now neither intern nor extern
+            issueTypeError(Severity.SecurityWarning, wasInternal andNot (isStatic or isExtern), "conflicting linkage classification (none and previously static)", where, "conflicting-linkage")
+            issueTypeError(Severity.SecurityWarning, wasExternal and isStatic, "conflicting linkage classification (static and previously external)", where, "conflicting-linkage")
+        }
+
+        newLinkage
+    }
+
 }