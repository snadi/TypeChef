--- conflicted
+++ resolved
@@ -122,11 +122,6 @@
     }
 
 
-<<<<<<< HEAD
-    public FeatureExpr getInvalidConfigurations() {
-        return invalidConfigurations;
-    }
-=======
     static class Pair<A, B> {
         final B _2;
         final A _1;
@@ -149,6 +144,5 @@
     List<Pair<FeatureExpr, LexerFrontend.LexerError>> getLexerErrorList() {
         return errorList;
     }
->>>>>>> 08c17c58
 
 }