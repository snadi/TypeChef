--- conflicted
+++ resolved
@@ -10,6 +10,7 @@
 import de.fosd.typechef.featureexpr._
 import de.fosd.typechef.conditional._
 import de.fosd.typechef.parser.c._
+import de.fosd.typechef.featureexpr.FeatureExprFactory._
 
 @RunWith(classOf[JUnitRunner])
 class ASTNavigationTest extends FunSuite with ShouldMatchers with ASTNavigation with ConditionalNavigation with EnforceTreeHelper with TestHelper {
@@ -24,118 +25,21 @@
         }
 
     val ast = getAST("void foo() {}" +
-            ";" +
-            "void bar(){foo();}")
+        ";" +
+        "void bar(){foo();}")
     val foo = functionDef("foo")(ast).head
     val bar = functionDef("bar")(ast).head
 
-    private val ga = FeatureExpr.createDefinedExternal("a")
-    private val gb = FeatureExpr.createDefinedExternal("b")
-    private val gc = FeatureExpr.createDefinedExternal("c")
-    private val gd = FeatureExpr.createDefinedExternal("d")
-    private val ge = FeatureExpr.createDefinedExternal("e")
-    private val gf = FeatureExpr.createDefinedExternal("f")
-    private val gg = FeatureExpr.createDefinedExternal("g")
-    private def o[T](o: T) = Option(FeatureExpr.base, o)
+    private val ga = FeatureExprFactory.createDefinedExternal("a")
+    private val gb = FeatureExprFactory.createDefinedExternal("b")
+    private val gc = FeatureExprFactory.createDefinedExternal("c")
+    private val gd = FeatureExprFactory.createDefinedExternal("d")
+    private val ge = FeatureExprFactory.createDefinedExternal("e")
+    private val gf = FeatureExprFactory.createDefinedExternal("f")
+    private val gg = FeatureExprFactory.createDefinedExternal("g")
+    private def o[T](o: T) = Option(FeatureExprFactory.True, o)
 
     test("ast navigation nextOpt onlytrue") {
-<<<<<<< HEAD
-      val stmt0 = LabelStatement(Id("stmt0"), None)
-      val stmt1 = LabelStatement(Id("stmt1"), None)
-      val stmt2 = LabelStatement(Id("stmt2"), None)
-      val optstmt0 = Opt(True, stmt0)
-      val optstmt1 = Opt(True, stmt1)
-      val optstmt2 = Opt(True, stmt2)
-      val cp = CompoundStatement(List(optstmt0, optstmt1, optstmt2))
-      val env = CASTEnv.createASTEnv(cp)
-      nextOpt(optstmt0, env) should be(optstmt1)
-      nextOpt(optstmt1, env) should be(optstmt2)
-    }
-
-    test("ast navigation nextOpt conditionals") {
-      val stmt0 = LabelStatement(Id("stmt0"), None)
-      val stmt1 = LabelStatement(Id("stmt1"), None)
-      val stmt2 = LabelStatement(Id("stmt2"), None)
-      val optstmt0 = Opt(True, stmt0)
-      val optstmt1 = Opt(fa, stmt1)
-      val optstmt2 = Opt(True, stmt2)
-      val cp = CompoundStatement(List(optstmt0, optstmt1, optstmt2))
-      val env = CASTEnv.createASTEnv(cp)
-
-      nextOpt(optstmt0, env) should be(optstmt1)
-    }
-
-    test("ast navigation (prev and next) with Opt and Choice (tree)") {
-      implicit def toOne[T](x: T): Conditional[T] = One(x)
-      val stmt0 = LabelStatement(Id("stmt0"), None)
-      val stmt1 = LabelStatement(Id("stmt1"), None)
-      val stmt2 = LabelStatement(Id("stmt2"), None)
-      val stmt3 = LabelStatement(Id("stmt3"), None)
-      val stmt4 = LabelStatement(Id("stmt4"), None)
-      val stmt5 = LabelStatement(Id("stmt5"), None)
-      val stmt6 = LabelStatement(Id("stmt6"), None)
-      val stmt7 = LabelStatement(Id("stmt7"), None)
-      val stmt8 = LabelStatement(Id("stmt8"), None)
-      val stmt9 = LabelStatement(Id("stmt9"), None)
-      val optstmt0 = Opt(gd, stmt0)
-      val optstmt1 = Opt(gd, stmt1)
-      val optstmt2 = Opt(gd, stmt2)
-      val optstmt3 = Opt(gd, stmt3)
-      val optstmt4 = Opt(gd, stmt4)
-      val optstmt5 = Opt(gd, stmt5)
-      val optstmt6 = Opt(gd, stmt6)
-      val optstmt7 = Opt(gd, stmt7)
-      val optstmt8 = Opt(FeatureExpr.base, stmt8)
-      val optstmt9 = Opt(FeatureExpr.base, stmt9)
-
-      val c1 = Choice(gb, stmt4, stmt5)
-      val c2 = Choice(gb, stmt2, stmt3)
-      val c3 = Choice(ga, c2, c1)
-      val c4 = Choice(gc, stmt1, c3)
-      val optc4 = Opt(gd, c4)
-      val l = List[Opt[Statement]](optstmt0) ++
-          Conditional.flatten(List(optc4)) ++
-          List[Opt[Statement]](optstmt6, optstmt7, optstmt8, optstmt9)
-
-      val root = CompoundStatement(l)
-      println(PrettyPrinter.print(root))
-
-      //#if fd
-      //stmt0
-      //#if fc // c4
-      //stmt1
-      //#else
-      //  #if fa // c3
-      //    #if fb // c2
-      //    stmt2
-      //    #else
-      //    stmt3
-      //    #endif
-      //  #else
-      //    #if fb // c1
-      //    stmt4
-      //    #else
-      //    stmt5
-      //    #endif
-      //  #endif
-      //#endif
-      //stmt6
-      //stmt7
-      //#endif
-      //stmt8
-      //stmt9
-
-      val env = CASTEnv.createASTEnv(root)
-      prevOpt(optstmt7, env) should equal(optstmt6)
-      nextOpt(optstmt6, env) should equal(optstmt7)
-      nextOpt(optstmt7, env) should equal(optstmt8)
-      nextOpt(nextOpt(optstmt6, env), env) should equal(optstmt8)
-
-//      isVariable(stmt8, env) should equal(false)
-//      isVariable(stmt9, env) should equal(false)
-//      isVariable(optstmt6, env) should equal(true)
-//      isVariable(optstmt7, env) should equal(true)
-=======
         val stmt0 = LabelStatement(Id("stmt0"), None)
         val stmt1 = LabelStatement(Id("stmt1"), None)
         val stmt2 = LabelStatement(Id("stmt2"), None)
@@ -231,78 +135,77 @@
         //      isVariable(stmt9, env) should equal(false)
         //      isVariable(optstmt6, env) should equal(true)
         //      isVariable(optstmt7, env) should equal(true)
->>>>>>> 6906c719
     }
 
-//    test("ast navigation with Opt") {
-//      foo -> parentAST should equal(ast)
-//      bar -> parentAST should equal(ast)
-//      bar -> prevAST -> prevAST should equal(foo)
-//    }
-//    test("ast navigation with Choice and Opt (flattened)") {
-//        implicit def toOne[T](x: T): Conditional[T] = One(x)
-//        val stmt0 = LabelStatement(Id("stmt0"), None)
-//        val stmt1 = LabelStatement(Id("stmt1"), None)
-//        val stmt2 = LabelStatement(Id("stmt2"), None)
-//        val stmt3 = LabelStatement(Id("stmt3"), None)
-//        val stmt4 = LabelStatement(Id("stmt4"), None)
-//        val stmt5 = LabelStatement(Id("stmt5"), None)
-//        val stmt6 = LabelStatement(Id("stmt6"), None)
-//        val stmt7 = LabelStatement(Id("stmt7"), None)
-//        val choicestmt = Choice(gc, stmt1, Choice(ga, Choice(gb, stmt2, stmt3), Choice(gb, stmt4, stmt5)))
-//        val root = CompoundStatement(Conditional.flatten(List[Conditional[Statement]](stmt0, choicestmt, stmt6, stmt7).map(Opt(FeatureExpr.base, _))))
-//        stmt0 -> prevAST should equal(null)
-//        stmt1 -> prevAST should equal(stmt0)
-//        stmt2 -> prevAST should equal(stmt1)
-//        stmt3 -> prevAST should equal(stmt2)
-//        stmt4 -> prevAST should equal(stmt3)
-//        stmt5 -> prevAST should equal(stmt4)
-//        stmt6 -> prevAST should equal(stmt5)
-//        stmt7 -> prevAST should equal(stmt6)
-//        stmt0 -> parentAST should equal(root)
-//        stmt1 -> parentAST should equal(root)
-//        stmt2 -> parentAST should equal(root)
-//        stmt3 -> parentAST should equal(root)
-//        stmt4 -> parentAST should equal(root)
-//        stmt5 -> parentAST should equal(root)
-//        stmt6 -> parentAST should equal(root)
-//        stmt7 -> parentAST should equal(root)
-//    }
-//
-//    test("ast navigation with Choice and Opt (tree)") {
-//        implicit def toOne[T](x: T): Conditional[T] = One(x)
-//        val stmt0 = LabelStatement(Id("stmt0"), None)
-//        val stmt1 = LabelStatement(Id("stmt1"), None)
-//        val stmt2 = LabelStatement(Id("stmt2"), None)
-//        val stmt3 = LabelStatement(Id("stmt3"), None)
-//        val stmt4 = LabelStatement(Id("stmt4"), None)
-//        val stmt5 = LabelStatement(Id("stmt5"), None)
-//        val stmt6 = LabelStatement(Id("stmt6"), None)
-//        val stmt7 = LabelStatement(Id("stmt7"), None)
-//        val choicestmt = Choice(gc, stmt1, Choice(ga, Choice(gb, stmt2, stmt3), Choice(gb, stmt4, stmt5)))
-//        val exp = Constant("true")
-//        val ifStmt = IfStatement(exp, choicestmt, List(), None)
-//        val root = CompoundStatement(List(stmt0, ifStmt, stmt6, stmt7).map(Opt(FeatureExpr.base, _)))
-//        stmt0 -> prevAST should equal(null)
-//        exp -> prevAST should equal(null)
-//        stmt1 -> prevAST should equal(exp)
-//        ifStmt -> prevAST should equal(stmt0)
-//        stmt2 -> prevAST should equal(stmt1)
-//        stmt3 -> prevAST should equal(stmt2)
-//        stmt4 -> prevAST should equal(stmt3)
-//        stmt5 -> prevAST should equal(stmt4)
-//        stmt6 -> prevAST should equal(ifStmt)
-//        stmt7 -> prevAST should equal(stmt6)
-//        stmt0 -> parentAST should equal(root)
-//        ifStmt -> parentAST should equal(root)
-//        stmt1 -> parentAST should equal(ifStmt)
-//        stmt2 -> parentAST should equal(ifStmt)
-//        stmt3 -> parentAST should equal(ifStmt)
-//        stmt4 -> parentAST should equal(ifStmt)
-//        stmt5 -> parentAST should equal(ifStmt)
-//        stmt6 -> parentAST should equal(root)
-//        stmt7 -> parentAST should equal(root)
-//    }
-//
+    //    test("ast navigation with Opt") {
+    //      foo -> parentAST should equal(ast)
+    //      bar -> parentAST should equal(ast)
+    //      bar -> prevAST -> prevAST should equal(foo)
+    //    }
+    //    test("ast navigation with Choice and Opt (flattened)") {
+    //        implicit def toOne[T](x: T): Conditional[T] = One(x)
+    //        val stmt0 = LabelStatement(Id("stmt0"), None)
+    //        val stmt1 = LabelStatement(Id("stmt1"), None)
+    //        val stmt2 = LabelStatement(Id("stmt2"), None)
+    //        val stmt3 = LabelStatement(Id("stmt3"), None)
+    //        val stmt4 = LabelStatement(Id("stmt4"), None)
+    //        val stmt5 = LabelStatement(Id("stmt5"), None)
+    //        val stmt6 = LabelStatement(Id("stmt6"), None)
+    //        val stmt7 = LabelStatement(Id("stmt7"), None)
+    //        val choicestmt = Choice(gc, stmt1, Choice(ga, Choice(gb, stmt2, stmt3), Choice(gb, stmt4, stmt5)))
+    //        val root = CompoundStatement(Conditional.flatten(List[Conditional[Statement]](stmt0, choicestmt, stmt6, stmt7).map(Opt(FeatureExprFactory.True, _))))
+    //        stmt0 -> prevAST should equal(null)
+    //        stmt1 -> prevAST should equal(stmt0)
+    //        stmt2 -> prevAST should equal(stmt1)
+    //        stmt3 -> prevAST should equal(stmt2)
+    //        stmt4 -> prevAST should equal(stmt3)
+    //        stmt5 -> prevAST should equal(stmt4)
+    //        stmt6 -> prevAST should equal(stmt5)
+    //        stmt7 -> prevAST should equal(stmt6)
+    //        stmt0 -> parentAST should equal(root)
+    //        stmt1 -> parentAST should equal(root)
+    //        stmt2 -> parentAST should equal(root)
+    //        stmt3 -> parentAST should equal(root)
+    //        stmt4 -> parentAST should equal(root)
+    //        stmt5 -> parentAST should equal(root)
+    //        stmt6 -> parentAST should equal(root)
+    //        stmt7 -> parentAST should equal(root)
+    //    }
+    //
+    //    test("ast navigation with Choice and Opt (tree)") {
+    //        implicit def toOne[T](x: T): Conditional[T] = One(x)
+    //        val stmt0 = LabelStatement(Id("stmt0"), None)
+    //        val stmt1 = LabelStatement(Id("stmt1"), None)
+    //        val stmt2 = LabelStatement(Id("stmt2"), None)
+    //        val stmt3 = LabelStatement(Id("stmt3"), None)
+    //        val stmt4 = LabelStatement(Id("stmt4"), None)
+    //        val stmt5 = LabelStatement(Id("stmt5"), None)
+    //        val stmt6 = LabelStatement(Id("stmt6"), None)
+    //        val stmt7 = LabelStatement(Id("stmt7"), None)
+    //        val choicestmt = Choice(gc, stmt1, Choice(ga, Choice(gb, stmt2, stmt3), Choice(gb, stmt4, stmt5)))
+    //        val exp = Constant("true")
+    //        val ifStmt = IfStatement(exp, choicestmt, List(), None)
+    //        val root = CompoundStatement(List(stmt0, ifStmt, stmt6, stmt7).map(Opt(FeatureExprFactory.True, _)))
+    //        stmt0 -> prevAST should equal(null)
+    //        exp -> prevAST should equal(null)
+    //        stmt1 -> prevAST should equal(exp)
+    //        ifStmt -> prevAST should equal(stmt0)
+    //        stmt2 -> prevAST should equal(stmt1)
+    //        stmt3 -> prevAST should equal(stmt2)
+    //        stmt4 -> prevAST should equal(stmt3)
+    //        stmt5 -> prevAST should equal(stmt4)
+    //        stmt6 -> prevAST should equal(ifStmt)
+    //        stmt7 -> prevAST should equal(stmt6)
+    //        stmt0 -> parentAST should equal(root)
+    //        ifStmt -> parentAST should equal(root)
+    //        stmt1 -> parentAST should equal(ifStmt)
+    //        stmt2 -> parentAST should equal(ifStmt)
+    //        stmt3 -> parentAST should equal(ifStmt)
+    //        stmt4 -> parentAST should equal(ifStmt)
+    //        stmt5 -> parentAST should equal(ifStmt)
+    //        stmt6 -> parentAST should equal(root)
+    //        stmt7 -> parentAST should equal(root)
+    //    }
+    //
 
 }