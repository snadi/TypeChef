--- conflicted
+++ resolved
@@ -7,62 +7,13 @@
 import de.fosd.typechef.typesystem.{CDeclUse, CTypeSystemFrontend}
 import de.fosd.typechef.conditional.Opt
 
-<<<<<<< HEAD
-class LivenessTest extends TestHelper with ShouldMatchers with ConditionalControlFlow with Liveness {
-=======
 class LivenessTest extends TestHelper with ShouldMatchers with IntraCFG with CFGHelper {
->>>>>>> 09875fc4
 
     private def runExample(code: String) {
         val a = parseFunctionDef(code)
 
         val env = CASTEnv.createASTEnv(a)
         val ss = getAllSucc(a.stmt.innerStatements.head.entry, FeatureExprFactory.empty, env).map(_._1).filterNot(x => x.isInstanceOf[FunctionDef])
-<<<<<<< HEAD
-        setEnv(env)
-        val udr = determineUseDeclareRelation(a)
-        println(udr)
-        setUdr(udr)
-        setFm(FeatureExprFactory.empty)
-
-        for (s <- ss)
-            println(PrettyPrinter.print(s) + "  uses: " + usesVar(s, env) + "   defines: " + definesVar(s, env) +
-                "  in: " + in(s) + "   out: " + out(s))
-        println("succs: " + DotGraph.map2file(getAllSucc(a, FeatureExprFactory.empty, env), env))
-    }
-
-    private def runDefinesExample(code: String) = {
-        val a = parseStmt(code)
-        definesVar(a, CASTEnv.createASTEnv(a))
-    }
-
-    private def runUsesExample(code: String) = {
-        val a = parseStmt(code)
-        usesVar(a, CASTEnv.createASTEnv(a))
-    }
-
-    private def runDeclaresExample(code: String) = {
-        val a = parseDecl(code)
-        declaresVar(a, CASTEnv.createASTEnv(a))
-    }
-
-    private def runUseDeclareRelationExample(code: String) = {
-        val a = parseFunctionDef(code)
-        val env = CASTEnv.createASTEnv(a)
-        setEnv(env)
-        determineUseDeclareRelation(a)
-    }
-
-    @Test def test_return_function() {
-        runExample( """
-      void foo() {
-        return f(a, b, c);
-    }
-                    """)
-    }
-
-    @Test def test_standard_liveness_example() {
-=======
 
         val ts = new CTypeSystemFrontend(TranslationUnit(List(Opt(FeatureExprFactory.True, a)))) with CDeclUse
         assert(ts.checkASTSilent, "typecheck fails!")
@@ -71,7 +22,7 @@
 
         for (s <- ss) {
             println(PrettyPrinter.print(s) + "  uses: " + lv.gen(s) + "   defines: " + lv.kill(s) +
-                    "  in: " + lv.in(s) + "   out: " + lv.out(s))
+                "  in: " + lv.in(s) + "   out: " + lv.out(s))
         }
 
     }
@@ -95,7 +46,6 @@
     }
 
     @Test def test_return_function() {
->>>>>>> 09875fc4
         runExample( """
       void foo() {
         return foo();
@@ -118,11 +68,7 @@
 
     @Test def test_standard_liveness_variability_f() {
         runExample( """
-<<<<<<< HEAD
-      void foo(int a, int b, int c) {
-=======
       int foo(int a, int b, int c) {
->>>>>>> 09875fc4
         a = 0;
         l1: b = a + 1;
         c = c + b;
@@ -136,11 +82,7 @@
 
     @Test def test_standard_liveness_variability_notf() {
         runExample( """
-<<<<<<< HEAD
-      void foo() {
-=======
       int foo(int a, int b, int c) {
->>>>>>> 09875fc4
         a = 0;
         l1: b = a + 1;
         c = c + b;
@@ -151,13 +93,8 @@
     }
 
     @Test def test_standard_liveness_variability() {
-<<<<<<< HEAD
-        val a = parseFunctionDef( """
-      void foo() {
-=======
         runExample( """
       int foo(int a, int b, int c) {
->>>>>>> 09875fc4
         a = 0;
         l1: b = a + 1;
         c = c + b;
@@ -168,11 +105,7 @@
         #endif
         return c;
     }
-<<<<<<< HEAD
-                                  """)
-=======
-                    """)
->>>>>>> 09875fc4
+                    """)
     }
 
     @Test def test_jens() {
@@ -505,11 +438,7 @@
                         """) should be(Map(FeatureExprFactory.True -> Set(Id("a"), Id("c")), fb -> Set(Id("b"))))
         runUsesExample( """a = (b < 2) ? c : d;
 
-<<<<<<< HEAD
-                        """) should be(Map(FeatureExprFactory.True -> Set(Id("b")))) // TODO
-=======
                         """) should be(Map(FeatureExprFactory.True -> Set(Id("b")))) // TODO conditional expressions.
->>>>>>> 09875fc4
 
         runUsesExample("&a;") should be(Map(FeatureExprFactory.True -> Set(Id("a"))))
         runUsesExample("*a;") should be(Map(FeatureExprFactory.True -> Set(Id("a"))))
@@ -628,166 +557,4 @@
         int i;
       } u;""") should be(Map(FeatureExprFactory.True -> Set(Id("u"))))
     }
-<<<<<<< HEAD
-
-    @Test def test_useDeclareRelation() {
-        println(runUseDeclareRelationExample( """
-      void foo() {
-        int a = 0;
-      }"""))
-        println(runUseDeclareRelationExample( """
-      void foo() {
-        int a = 0;
-        int b = a;
-        if (b) {
-          int a = b;
-          a;
-        }
-        b;
-      }"""))
-        println(runUseDeclareRelationExample( """
-      void foo(int argc) {
-        struct s {
-          int i;
-          int j;
-        };
-
-        struct s k;
-
-        if (argc) {
-          k.i = 0;
-        } else {
-          k.j = 1;
-        }
-        k.i = 2;
-      }"""))
-        println(runUseDeclareRelationExample( """
-      void foo() {
-        int a = 0;
-        int b = a;
-        if (b) {
-          #if definedEx(A)
-          int a = b;
-          #endif
-          a;
-        }
-        b;
-      }"""))
-        println(runUseDeclareRelationExample( """
-      void foo() {
-        int a = 0;
-        if (a) {
-          int a;
-          a;
-        }
-      }"""))
-        println(runUseDeclareRelationExample( """
-      void foo() {
-        int a = 0;
-        if (a) { }
-        else if (a) {
-          int a;
-          a;
-        }
-      }"""))
-        println(runUseDeclareRelationExample( """
-      void foo() {
-        int a = 0;
-        if (a) { }
-        else {
-          int a;
-          a;
-        }
-      }"""))
-        println(runUseDeclareRelationExample( """
-      void foo() {
-        int a = 0;
-        do {
-          int a;
-          a;
-        } while (a);
-      }"""))
-        println(runUseDeclareRelationExample( """
-      void foo() {
-        int a = 0;
-        while (a) {
-          int a;
-          a;
-        }
-      }"""))
-        println(runUseDeclareRelationExample( """
-      void foo() {
-        int a = 0;
-        for (;a < 10;) {
-          int a;
-          a;
-        }
-      }"""))
-        println(runUseDeclareRelationExample( """
-      void foo() {
-        int a = 0;
-        if (a) {
-          int a;
-          a;
-        }
-      }"""))
-        println(runUseDeclareRelationExample( """
-      void foo() {
-        int a = 0;
-        if (a) { }
-        else if (a) {
-          #if definedEx(A)
-          int a;
-          #endif
-          a;
-        }
-      }"""))
-        println(runUseDeclareRelationExample( """
-      void foo() {
-        int a = 0;
-        if (a) { }
-        else {
-          #if definedEx(A)
-          int a;
-          #endif
-          a;
-        }
-      }"""))
-        println(runUseDeclareRelationExample( """
-      void foo() {
-        int a = 0;
-        do {
-          #if definedEx(A)
-          int a;
-          #endif
-          a;
-        } while (a);
-      }"""))
-        println(runUseDeclareRelationExample( """
-      void foo() {
-        int a = 0;
-        while (a) {
-          #if definedEx(A)
-          int a;
-          #endif
-          a;
-        }
-      }"""))
-        println(runUseDeclareRelationExample( """
-      void foo() {
-        int a = 0;
-        for (;a < 10;) {
-          #if definedEx(A)
-          int a;
-          #endif
-          a;
-        }
-      }"""))
-        println(runUseDeclareRelationExample( """
-      void foo() {
-        int a = ({int a = 2; a + 2;}) + 3;
-      }"""))
-    }
-=======
->>>>>>> 09875fc4
 }