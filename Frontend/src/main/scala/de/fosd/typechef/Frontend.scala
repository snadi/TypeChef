--- conflicted
+++ resolved
@@ -8,15 +8,12 @@
 import de.fosd.typechef.parser.c._
 import de.fosd.typechef.typesystem._
 import de.fosd.typechef.crewrite._
-<<<<<<< HEAD
-import lexer.options.OptionException
-=======
 import featureexpr.bdd.BDDFeatureModel
 import featureexpr.{FeatureExprParser, FeatureExpr, FeatureExprFactory}
 import featureexpr.sat.SATFeatureModel
 import lexer.options.{FeatureModelOptions, OptionException}
->>>>>>> d1d66502
 import java.io.{FileWriter, File}
+import parser.Position
 
 object Frontend {
 
@@ -59,7 +56,6 @@
     def processFile(opt: FrontendOptions) {
         val t1 = System.currentTimeMillis()
 
-<<<<<<< HEAD
         val fm = opt.getFeatureModel.and(opt.getLocalFeatureModel).and(opt.getFilePresenceCondition)
 /*
         opt.getFeatureModelTypeSystem.asInstanceOf[SATFeatureModel].
@@ -72,22 +68,6 @@
         if (true) return
 */
 
-=======
-        val fm = opt.getFeatureModel().and(opt.getLocalFeatureModel).and(opt.getFilePresenceCondition)
-        /*
-                val pcs = new FeatureExprParser(FeatureExprFactory.sat).parseFile("../TypeChef-LinuxAnalysis/tmpFolder/pcs.txt")
-                opt.getFeatureModelTypeSystem.and(pcs).asInstanceOf[SATFeatureModel].writeToDimacsFile(new File(
-                    //"/home/rhein/Tools/TypeChef/GitClone/TypeChef-BusyboxAnalysis/BB_fm.dimacs"
-                    "/home/rhein/Tools/TypeChef/GitClone/TypeChef-LinuxAnalysis/tmpFolder/SuperFM.dimacs"
-                ))
-                if (pcs.and(FeatureExprFactory.True).isSatisfiable(fm)) {
-                    println("TypeSystem SuperFM is satisfiable")
-                } else {
-                    println("TypeSystem SuperFM is NOT satisfiable")
-                }
-                if (true) return
-        */
->>>>>>> d1d66502
         val tokens = new lexer.Main().run(opt, opt.parse)
 
         //        val tokens = preprocessFile(filename, preprocOutputPath, extraOpt, opt.parse, fm)
@@ -111,12 +91,7 @@
                 serializeAST(ast, opt.getSerializedASTFilename)
 
             if (ast != null) {
-<<<<<<< HEAD
                 val fm_ts = opt.getFeatureModelTypeSystem.and(opt.getLocalFeatureModel).and(opt.getFilePresenceCondition)
-=======
-                val fm_ts = opt.getFeatureModelTypeSystem().and(opt.getLocalFeatureModel).and(opt.getFilePresenceCondition)
-
->>>>>>> d1d66502
                 val ts = new CTypeSystemFrontend(ast.asInstanceOf[TranslationUnit], fm_ts)
                 val cf = new CAnalysisFrontend(ast.asInstanceOf[TranslationUnit], fm_ts)
 
@@ -126,6 +101,7 @@
                     ProductGeneration.typecheckProducts(fm,fm_ts,ast,opt,
                       logMessage=("Time for lexing(ms): " + (t2-t1) + "\nTime for parsing(ms): " + (t3-t2) + "\n"))
                     //ProductGeneration.estimateNumberOfVariants(ast, fm_ts)
+
                     //println("type checking.")
                     //ts.checkAST
 					          //ts.errors.map(errorXML.renderTypeError(_))
