package de.fosd.typechef.crewrite


import de.fosd.typechef.conditional._
<<<<<<< HEAD
import org.kiama.attribution.AttributionBase
=======
import de.fosd.typechef.parser.c._
>>>>>>> 6906c719
import java.util.IdentityHashMap
import de.fosd.typechef.featureexpr.{FeatureExprFactory, FeatureExpr}
import de.fosd.typechef.parser.c._

// implements conditional control flow (cfg) on top of the typechef
// infrastructure
// at first sight the implementation of succ with a lot of private
// function seems overly complicated; however the structure allows
// also to implement pred
// consider the following points:

// the function definition an ast belongs to serves as the entry
// and exit node of the cfg, because we do not have special ast
// nodes for that, or we store everything in a ccfg itself with
// special nodes for entry and exit such as
// [1] http://soot.googlecode.com/svn/DUA_Forensis/src/dua/method/CFG.java

// normally pred succ are the same except for the following cases:
// 1. code in switch body that does not belong to a case block, but that has a label and
//    can be reached otherwise, e.g., switch (x) { l1: <code> case 0: .... }
// 2. infinite for loops without break or return statements in them, e.g.,
//    for (;;) { <code without break or return> }
//    this way we do not have any handle to jump into the for block from
//    its successors; we work around this issue by introducing a break statement
//    that always evaluates to true; for (;;) => for (;1;)

// for more information:
// iso/iec 9899 standard; committee draft
// [2] http://www.open-std.org/jtc1/sc22/wg14/www/docs/n1124.pdf

// TODO handling empty { } e.g., void foo() { { } }
// TODO support for (expr) ? (expr) : (expr);
// TODO analysis static gotos should have a label (if more labels must be unique according to feature expresssions)
// TODO analysis dynamic gotos should have a label
// TODO analysis: The expression of each case label shall be an integer constant expression and no two of
//                the case constant expressions in the same switch statement shall have the same value
//                after conversion.
// TODO analysis: There may be at most one default label in a switch statement.
// TODO analysis: we can continue this list only by looking at constrains in [2]


class CCFGCache {
  private val cache: IdentityHashMap[Product, List[AST]] = new IdentityHashMap[Product, List[AST]]()

  def update(k: Product, v: List[AST]) {
    cache.put(k, v)
  }

  def lookup(k: Product): Option[List[AST]] = {
    val v = cache.get(k)
    if (v != null) Some(v)
    else None
  }
}

trait ConditionalControlFlow extends ASTNavigation {

  private implicit def optList2ASTList(l: List[Opt[AST]]) = l.map(_.entry)
<<<<<<< HEAD

=======
>>>>>>> 6906c719
  private implicit def opt2AST(s: Opt[AST]) = s.entry

  private val predCCFGCache = new CCFGCache()
  private val succCCFGCache = new CCFGCache()

<<<<<<< HEAD
  type IfdefBlock = List[AST]
  type IfdefBlocks = List[List[AST]]

  // determines predecessor of a given element
  // results are cached for secondary evaluation
  def pred(a: Product, env: ASTEnv): List[AST] = {
    predCCFGCache.lookup(a) match {
      case Some(v) => v
      case None => {
        var oldres: List[AST] = List()
        var newres: List[AST] = predHelper(a, env)
=======
  // equal annotated AST elements
  type IfdefBlock  = List[AST]

  // determines predecessor of a given element
  // results are cached for secondary evaluation
  def pred(source: Product, env: ASTEnv): List[AST] = {
    predCCFGCache.lookup(source) match {
      case Some(v) => v
      case None => {
        var oldres: List[AST] = List()
        val ctx = env.featureExpr(source)
        val resctx = List(FeatureExprFactory.False)
        var newres: List[AST] = predHelper(source, ctx, resctx, env)
>>>>>>> 6906c719
        var changed = true

        while (changed) {
          changed = false
          oldres = newres
          newres = List()

          for (oldelem <- oldres) {
            var add2newres = List[AST]()
            oldelem match {

<<<<<<< HEAD
              case _: ReturnStatement if (!a.isInstanceOf[FunctionDef]) => changed = true; add2newres = List()
=======
              case _: ReturnStatement if (!source.isInstanceOf[FunctionDef]) => add2newres = List()
>>>>>>> 6906c719

              // a break statement shall appear only in or as a switch body or loop body
              // a break statement terminates execution of the smallest enclosing switch or
              // iteration statement (see standard [2])
<<<<<<< HEAD
              // therefore all predecessors of a belong to a different switch/loop;
              // otherwise we filter them
              case b: BreakStatement => {
                val a2b = findPriorASTElem2BreakStatement(a, env)
                val b2b = findPriorASTElem2BreakStatement(b, env)

                if (a2b.isEmpty && b2b.isDefined) add2newres = List(b)
                else if (a2b.isDefined && b2b.isDefined && a2b.get.ne(b2b.get)) add2newres = List(b)
                else add2newres = List()
=======
              // so as soon as we hit a break statement and the break statement belongs to the same loop as we do
              // the break statement is not a valid predecessor
              case b: BreakStatement => {
                val b2b = findPriorASTElem2BreakStatement(b, env)

                assert(b2b.isDefined, "missing loop to break statement!")
                if (isPartOf(source, b2b.get)) add2newres = List()
                else add2newres = List(b)
>>>>>>> 6906c719
              }
              // a continue statement shall appear only in a loop body
              // a continue statement causes a jump to the loop-continuation portion
              // of the smallest enclosing iteration statement
              case c: ContinueStatement => {
<<<<<<< HEAD
                val a2c = findPriorASTElem2ContinueStatement(a, env)
=======
                val a2c = findPriorASTElem2ContinueStatement(source, env)
>>>>>>> 6906c719
                val b2c = findPriorASTElem2ContinueStatement(c, env)

                if (a2c.isDefined && b2c.isDefined && a2c.get.eq(b2c.get)) {
                  a2c.get match {
<<<<<<< HEAD
                    case WhileStatement(expr, _) if (isPartOf(a, expr)) => add2newres = List(c)
                    case DoStatement(expr, _) if (isPartOf(a, expr)) => add2newres = List(c)
                    case ForStatement(_, Some(expr2), None, _) if (isPartOf(a, expr2)) => add2newres = List(c)
                    case ForStatement(_, _, Some(expr3), _) if (isPartOf(a, expr3)) => add2newres = List(c)
=======
                    case WhileStatement(expr, _) if (isPartOf(source, expr)) => add2newres = List(c)
                    case DoStatement(expr, _) if (isPartOf(source, expr)) => add2newres = List(c)
                    case ForStatement(_, Some(expr2), None, _) if (isPartOf(source, expr2)) => add2newres = List(c)
                    case ForStatement(_, _, Some(expr3), _) if (isPartOf(source, expr3)) => add2newres = List(c)
>>>>>>> 6906c719
                    case _ => add2newres = List()
                  }
                } else add2newres = List()
              }
              // in case we hit an elif statement, we have to check whether a and the elif belong to the same if
              // if a belongs to an if
              // TODO should be moved to pred determination directly
              case e@ElifStatement(condition, _) => {
<<<<<<< HEAD
                val a2e = findPriorASTElem[IfStatement](a, env)
                val b2e = findPriorASTElem[IfStatement](e, env)

                if (a2e.isEmpty) add2newres = rollUp(oldelem, env)
                else if (a2e.isDefined && b2e.isDefined && a2e.get.eq(b2e.get)) add2newres = getCondExprPred(condition, env)
                else add2newres = rollUp(oldelem, env)
              }
              case _ => {
                add2newres = rollUp(oldelem, env)
                if (!(add2newres.size == 1 && add2newres.head.eq(oldelem))) changed = true
=======
                val a2e = findPriorASTElem[IfStatement](source, env)
                val b2e = findPriorASTElem[IfStatement](e, env)

                if (a2e.isEmpty) { changed = true; add2newres = rollUp(e, oldelem, env.featureExpr(oldelem), resctx, env)}
                else if (a2e.isDefined && b2e.isDefined && a2e.get.eq(b2e.get)) {
                  changed = true
                  add2newres = getCondExprPred(condition, env.featureExpr(oldelem), resctx, env)
                }
                else {
                  changed = true
                  add2newres = rollUp(e, oldelem, env.featureExpr(oldelem), resctx, env)
                }
              }

              // goto statements
              // in general only label statements can be the source of goto statements
              // and only the ones that have the same name
              case s@GotoStatement(Id(name)) => {
                if (source.isInstanceOf[LabelStatement]) {
                  val lname = source.asInstanceOf[LabelStatement].id.name
                  if (name == lname) add2newres = List(s)
                }
              }

              // for all other elements we use rollup and check whether the outcome of rollup differs from
              // its input (oldelem)
              case _: AST => {
                add2newres = rollUp(source, oldelem, env.featureExpr(oldelem), resctx, env)
                if (add2newres.size > 1 || (add2newres.size > 0 && add2newres.head.ne(oldelem))) changed = true
>>>>>>> 6906c719
              }
            }

            // add only elements that are not in newres so far
            // add them add the end to keep the order of the elements
            for (addnew <- add2newres)
              if (newres.map(_.eq(addnew)).foldLeft(false)(_ || _).unary_!) newres = newres ++ List(addnew)
          }
        }
<<<<<<< HEAD
        predCCFGCache.update(a, newres)
        newres
      }
    }
  }

  // checks reference equality of e in a given struture t (either product or list)
  def isPartOf(e: Product, t: Any): Boolean = {
    t match {
      case _: Product if (e.asInstanceOf[AnyRef].eq(t.asInstanceOf[AnyRef])) => true
      case l: List[_] => l.map(isPartOf(e, _)).exists(_ == true)
      case p: Product => p.productIterator.toList.map(isPartOf(e, _)).exists(_ == true)
      case _ => false
    }
  }

  def predHelper(a: Product, env: ASTEnv): List[AST] = {
=======
        predCCFGCache.update(source, newres)
        newres
      }
    }
  }

  // checks reference equality of e in a given struture t (either product or list)
  def isPartOf(subterm: Product, term: Any): Boolean = {
    term match {
      case _: Product if (subterm.asInstanceOf[AnyRef].eq(term.asInstanceOf[AnyRef])) => true
      case l: List[_] => l.map(isPartOf(subterm, _)).exists(_ == true)
      case p: Product => p.productIterator.toList.map(isPartOf(subterm, _)).exists(_ == true)
      case _ => false
    }
  }

  def predHelper(source: Product, ctx: FeatureExpr, resctx: List[FeatureExpr], env: ASTEnv): List[AST] = {
>>>>>>> 6906c719

    // helper method to handle a switch, if we come from a case or a default statement
    def handleSwitch(t: AST) = {
      val prior_switch = findPriorASTElem[SwitchStatement](t, env)
      assert(prior_switch.isDefined, "default or case statements should always occur withing a switch definition")
      prior_switch.get match {
<<<<<<< HEAD
        case SwitchStatement(expr, _) => getCondExprPred(expr, env) ++ getStmtPred(t, env)
      }
    }

    a match {
=======
        case SwitchStatement(expr, _) => getExprPred(expr, ctx, resctx, env) ++ getStmtPred(t, ctx, resctx, env)
      }
    }

    source match {
>>>>>>> 6906c719
      case t: CaseStatement => handleSwitch(t)
      case t: DefaultStatement => handleSwitch(t)

      case t@LabelStatement(Id(n), _) => {
        findPriorASTElem[FunctionDef](t, env) match {
          case None => assert(false, "label statements should always occur within a function definition"); List()
          case Some(f) => {
<<<<<<< HEAD
            val l_gotos = gotoLookup(f, n, env)
            val l_preds = getStmtPred(t, env)
            l_gotos ++ l_preds
          }
        }
      }

      case o: Opt[_] => predHelper(childAST(o), env)
      case c: Conditional[_] => predHelper(childAST(c), env)

      case f@FunctionDef(_, _, _, CompoundStatement(List())) => List(f)
      case f@FunctionDef(_, _, _, stmt) => predHelper(childAST(stmt), env) ++ filterAllASTElems[ReturnStatement](f)
      case CompoundStatement(innerStatements) => getCompoundPred(innerStatements, env)

      case s: Statement => getStmtPred(s, env)
      case _ => followPred(a, env)
    }
  }

  def succ(a: Product, env: ASTEnv): List[AST] = {
    succCCFGCache.lookup(a) match {
      case Some(v) => v
      case None => {
        var oldres: List[AST] = List()
        var newres: List[AST] = succHelper(a, env)
=======
            val l_gotos = filterASTElems[GotoStatement](f, env.featureExpr(t), env)
            // filter gotostatements with the same id as the labelstatement
            // and all gotostatements with dynamic target
            val l_gotos_filtered = l_gotos.filter({
              case GotoStatement(Id(name)) => if (n == name) true else false
              case _ => true
            })
            val l_preds = getStmtPred(t, ctx, resctx, env).
              flatMap({ x => rollUp(source, x, env.featureExpr(x), resctx, env) })
            l_gotos_filtered ++ l_preds
          }
        }
      }

      case o: Opt[_] => predHelper(childAST(o), ctx, resctx, env)
      case c: Conditional[_] => predHelper(childAST(c), ctx, resctx, env)

      case f@FunctionDef(_, _, _, CompoundStatement(List())) => List(f)
      case f@FunctionDef(_, _, _, stmt) => predHelper(childAST(stmt), ctx, resctx, env) ++
         filterAllASTElems[ReturnStatement](f, env.featureSet(f))
      case c@CompoundStatement(innerStatements) => getCompoundPred(innerStatements, c, ctx, resctx, env)

      case s: Statement => getStmtPred(s, ctx, resctx, env)
      case _ => followPred(source, ctx, resctx, env)
    }
  }

  def succ(source: Product, env: ASTEnv): List[AST] = {
    succCCFGCache.lookup(source) match {
      case Some(v) => v
      case None => {
        var oldres: List[AST] = List()
        val ctx = env.featureExpr(source)
        val resctx = List(FeatureExprFactory.False)
        var newres: List[AST] = succHelper(source, ctx, resctx, env)
>>>>>>> 6906c719
        var changed = true

        while (changed) {
          changed = false
          oldres = newres
          newres = List()
          for (oldelem <- oldres) {
            var add2newres: List[AST] = List()
            oldelem match {
<<<<<<< HEAD
              case _: IfStatement => changed = true; add2newres = succHelper(oldelem, env)
              case _: ElifStatement => changed = true; add2newres = succHelper(oldelem, env)
              case _: SwitchStatement => changed = true; add2newres = succHelper(oldelem, env)
              case _: CompoundStatement => changed = true; add2newres = succHelper(oldelem, env)
              case _: DoStatement => changed = true; add2newres = succHelper(oldelem, env)
              case _: WhileStatement => changed = true; add2newres = succHelper(oldelem, env)
              case _: ForStatement => changed = true; add2newres = succHelper(oldelem, env)
              case _: DefaultStatement => changed = true; add2newres = succHelper(oldelem, env)
=======
              case _: IfStatement => changed = true; add2newres = succHelper(oldelem, env.featureExpr(oldelem), resctx, env)
              case _: ElifStatement => changed = true; add2newres = succHelper(oldelem, env.featureExpr(oldelem), resctx, env)
              case _: SwitchStatement => changed = true; add2newres = succHelper(oldelem, env.featureExpr(oldelem), resctx, env)
              case _: CompoundStatement => changed = true; add2newres = succHelper(oldelem, env.featureExpr(oldelem), resctx, env)
              case _: DoStatement => changed = true; add2newres = succHelper(oldelem, env.featureExpr(oldelem), resctx, env)
              case _: WhileStatement => changed = true; add2newres = succHelper(oldelem, env.featureExpr(oldelem), resctx, env)
              case _: ForStatement => changed = true; add2newres = succHelper(oldelem, env.featureExpr(oldelem), resctx, env)
              case _: DefaultStatement => changed = true; add2newres = succHelper(oldelem, env.featureExpr(oldelem), resctx, env)
>>>>>>> 6906c719
              case _ => add2newres = List(oldelem)
            }

            // add only elements that are not in newres so far
            // add them add the end to keep the order of the elements
            for (addnew <- add2newres)
              if (newres.map(_.eq(addnew)).foldLeft(false)(_ || _).unary_!) newres = newres ++ List(addnew)
          }
        }
<<<<<<< HEAD
        succCCFGCache.update(a, newres)
=======
        succCCFGCache.update(source, newres)
>>>>>>> 6906c719
        newres
      }
    }
  }

<<<<<<< HEAD
  private def succHelper(a: Product, env: ASTEnv): List[AST] = {
    a match {
      // ENTRY element
      case f@FunctionDef(_, _, _, stmt) => succHelper(stmt, env)
=======
  private def succHelper(source: Product, ctx: FeatureExpr, resctx: List[FeatureExpr], env: ASTEnv): List[AST] = {
    source match {
      // ENTRY element
      case f@FunctionDef(_, _, _, CompoundStatement(List())) => List(f) // TODO after rewrite of compound handling -> could be removed
      case f@FunctionDef(_, _, _, stmt) => succHelper(stmt, ctx, resctx, env)
>>>>>>> 6906c719

      // EXIT element
      case t@ReturnStatement(_) => {
        findPriorASTElem[FunctionDef](t, env) match {
          case None => assert(false, "return statement should always occur within a function statement"); List()
          case Some(f) => List(f)
        }
      }

<<<<<<< HEAD
      case t@CompoundStatement(l) => getCompoundSucc(l, t, env)

      case o: Opt[_] => succHelper(o.entry.asInstanceOf[Product], env)
      case t: Conditional[_] => succHelper(childAST(t), env)

      // loop statements
      case ForStatement(None, Some(expr2), None, One(EmptyStatement())) => getCondExprSucc(expr2, env)
      case ForStatement(None, Some(expr2), None, One(CompoundStatement(List()))) => getCondExprSucc(expr2, env)
      case t@ForStatement(expr1, expr2, expr3, s) => {
        if (expr1.isDefined) getCondExprSucc(expr1.get, env)
        else if (expr2.isDefined) getCondExprSucc(expr2.get, env)
        else getCondStmtSucc(t, s, env)
      }
      case WhileStatement(expr, One(EmptyStatement())) => getCondExprSucc(expr, env)
      case WhileStatement(expr, One(CompoundStatement(List()))) => getCondExprSucc(expr, env)
      case WhileStatement(expr, _) => getCondExprSucc(expr, env)
      case DoStatement(expr, One(CompoundStatement(List()))) => getCondExprSucc(expr, env)
      case t@DoStatement(_, s) => getCondStmtSucc(t, s, env)

      // conditional statements
      case t@IfStatement(condition, _, _, _) => getCondExprSucc(condition, env)
      case t@ElifStatement(condition, _) => getCondExprSucc(condition, env)
      case SwitchStatement(expr, _) => getCondExprSucc(expr, env)
=======
      case t@CompoundStatement(l) => getCompoundSucc(l, t, ctx, resctx, env)

      case o: Opt[_] => succHelper(o.entry.asInstanceOf[Product], ctx, resctx, env)
      case t: Conditional[_] => succHelper(childAST(t), ctx, resctx, env)

      // loop statements
      case ForStatement(None, Some(expr2), None, One(EmptyStatement())) => getExprSucc(expr2, ctx, resctx, env)
      case ForStatement(None, Some(expr2), None, One(CompoundStatement(List()))) => getExprSucc(expr2, ctx, resctx, env)
      case t@ForStatement(expr1, expr2, expr3, s) => {
        if (expr1.isDefined) getExprSucc(expr1.get, ctx, resctx, env)
        else if (expr2.isDefined) getExprSucc(expr2.get, ctx, resctx, env)
        else getCondStmtSucc(t, s, ctx, resctx, env)
      }
      case WhileStatement(expr, One(EmptyStatement())) => getExprSucc(expr, ctx, resctx, env)
      case WhileStatement(expr, One(CompoundStatement(List()))) => getExprSucc(expr, ctx, resctx, env)
      case WhileStatement(expr, _) => getExprSucc(expr, ctx, resctx, env)
      case DoStatement(expr, One(CompoundStatement(List()))) => getExprSucc(expr, ctx, resctx, env)
      case t@DoStatement(_, s) => getCondStmtSucc(t, s, ctx, resctx, env)

      // conditional statements
      case t@IfStatement(condition, _, _, _) => getCondExprSucc(condition, ctx, resctx, env)
      case t@ElifStatement(condition, _) => getCondExprSucc(condition, ctx, resctx, env)
      case SwitchStatement(expr, _) => getExprSucc(expr, ctx, resctx, env)
>>>>>>> 6906c719

      case t@BreakStatement() => {
        val e2b = findPriorASTElem2BreakStatement(t, env)
        assert(e2b.isDefined, "break statement should always occur within a for, do-while, while, or switch statement")
<<<<<<< HEAD
        getStmtSucc(e2b.get, env)
=======
        getStmtSucc(e2b.get, ctx, resctx, env)
>>>>>>> 6906c719
      }
      case t@ContinueStatement() => {
        val e2c = findPriorASTElem2ContinueStatement(t, env)
        assert(e2c.isDefined, "continue statement should always occur within a for, do-while, or while statement")
        e2c.get match {
          case t@ForStatement(_, expr2, expr3, s) => {
<<<<<<< HEAD
            if (expr3.isDefined) getCondExprSucc(expr3.get, env)
            else if (expr2.isDefined) getCondExprSucc(expr2.get, env)
            else getCondStmtSucc(t, s, env)
          }
          case WhileStatement(expr, _) => getCondExprSucc(expr, env)
          case DoStatement(expr, _) => getCondExprSucc(expr, env)
=======
            if (expr3.isDefined) getExprSucc(expr3.get, ctx, resctx, env)
            else if (expr2.isDefined) getExprSucc(expr2.get, ctx, resctx, env)
            else getCondStmtSucc(t, s, ctx, resctx, env)
          }
          case WhileStatement(expr, _) => getExprSucc(expr, ctx, resctx, env)
          case DoStatement(expr, _) => getExprSucc(expr, ctx, resctx, env)
>>>>>>> 6906c719
          case _ => List()
        }
      }
      case t@GotoStatement(Id(l)) => {
        findPriorASTElem[FunctionDef](t, env) match {
          case None => assert(false, "goto statement should always occur within a function definition"); List()
          case Some(f) => {
<<<<<<< HEAD
            val l_list = labelLookup(f, l, env)
            if (l_list.isEmpty) getStmtSucc(t, env)
=======
            val l_list = filterAllASTElems[LabelStatement](f, env.featureExpr(t), env).filter(_.id.name == l)
            if (l_list.isEmpty) getStmtSucc(t, ctx, resctx, env)
>>>>>>> 6906c719
            else l_list
          }
        }
      }
      // in case we have an indirect goto dispatch all goto statements
      // within the function (this is our invariant) are possible targets of this goto
      // so fetch the function statement and filter for all label statements
      case t@GotoStatement(PointerDerefExpr(_)) => {
        findPriorASTElem[FunctionDef](t, env) match {
          case None => assert(false, "goto statement should always occur within a function definition"); List()
          case Some(f) => {
<<<<<<< HEAD
            val l_list = filterAllASTElems[LabelStatement](f)
            if (l_list.isEmpty) getStmtSucc(t, env)
=======
            val l_list = filterAllASTElems[LabelStatement](f, env.featureExpr(t))
            if (l_list.isEmpty) getStmtSucc(t, ctx, resctx, env)
>>>>>>> 6906c719
            else l_list
          }
        }
      }

<<<<<<< HEAD
      case t@CaseStatement(_, Some(s)) => getCondStmtSucc(t, s, env)
      case t: CaseStatement => getStmtSucc(t, env)

      case t@DefaultStatement(Some(s)) => getCondStmtSucc(t, s, env)
      case t: DefaultStatement => getStmtSucc(t, env)

      case t: Statement => getStmtSucc(t, env)
      case t => followSucc(t, env)
    }
  }

  private def iterateChildren(a: Any, label: String, env: ASTEnv, op: (Any, String, ASTEnv) => List[AST]): List[AST] = {
    env.children(a).map(
      x => x match {
        case e: AST      => op(e, label, env)
        case ls: List[_] => ls.flatMap(op(_, label, env))
        case o@Opt(_, entry) => op(entry, label, env)
        case o@Choice(_, thenBranch, elseBranch) => op(thenBranch, label, env) ++ op(elseBranch, label, env)
        case p: Product  => p.productIterator.toList.flatMap(op(_, label, env))
        case _ => List()
      }
    ).foldLeft(List[AST]())(_ ++ _.asInstanceOf[List[AST]])
  }

  // lookup all goto with matching ids or those using indirect goto dispatch
  // indirect goto dispatch are possible candidates for this label because
  // evaluating the expression of the goto might lead to the given label
  private def gotoLookup(a: Any, l: String, env: ASTEnv): List[AST] = {
    a match {
      case e@GotoStatement(Id(n)) if (n == l) => List(e)
      case e@GotoStatement(PointerDerefExpr(_)) => List(e)
      case p: Product => iterateChildren(p, l, env, gotoLookup)
    }
  }

  private def labelLookup(a: Any, label: String, env: ASTEnv): List[AST] = {
    a match {
      case e@LabelStatement(Id(n), _) if (n == label) => List(e) ++ iterateChildren(e, label, env, labelLookup)
      case p: Product => iterateChildren(p, label, env, labelLookup)
    }
  }

  private def getCondStmtSucc(p: AST, c: Conditional[_], env: ASTEnv): List[AST] = {
    c match {
      case Choice(_, thenBranch, elseBranch) => getCondStmtSucc(p, thenBranch, env) ++ getCondStmtSucc(p, elseBranch, env)
      case One(CompoundStatement(l)) => getCompoundSucc(l, c, env)
      case One(s: Statement) => List(s)
    }
  }

  private def getCondStmtPred(p: AST, c: Conditional[_], env: ASTEnv): List[AST] = {
    c match {
      case Choice(_, thenBranch, elseBranch) => getCondStmtPred(p, thenBranch, env) ++ getCondStmtPred(p, elseBranch, env)
      case One(CompoundStatement(l)) => getCompoundPred(l, env)
      case One(s: Statement) => List(s)
    }
  }

  private def getCondExprSucc(e: Expr, env: ASTEnv) = {
    e match {
      case c@CompoundStatementExpr(CompoundStatement(innerStatements)) =>
        getCompoundSucc(innerStatements, c, env)
      case _ => List(e)
    }
  }

  private def getCondExprPred(e: Expr, env: ASTEnv) = {
    e match {
      case CompoundStatementExpr(CompoundStatement(innerStatements)) => getCompoundPred(innerStatements, env)
      case _ => List(e)
=======
      case t@CaseStatement(_, Some(s)) => getCondStmtSucc(t, s, ctx, resctx, env)
      case t: CaseStatement => getStmtSucc(t, ctx, resctx, env)

      case t@DefaultStatement(Some(s)) => getCondStmtSucc(t, s, ctx, resctx, env)
      case t: DefaultStatement => getStmtSucc(t, ctx, resctx, env)

      case t: Statement => getStmtSucc(t, ctx, resctx, env)
      case t => followSucc(t, ctx, resctx, env)
    }
  }

  private def getCondStmtSucc(p: AST, c: Conditional[_], ctx: FeatureExpr, resctx: List[FeatureExpr], env: ASTEnv): List[AST] = {
    c match {
      case Choice(_, thenBranch, elseBranch) =>
        getCondStmtSucc(p, thenBranch, ctx, resctx, env) ++ getCondStmtSucc(p, elseBranch, ctx, resctx, env)
      case One(CompoundStatement(l)) => getCompoundSucc(l, c, ctx, resctx, env)
      case One(s: Statement) => List(s)
    }
  }

  private def getCondStmtPred(p: AST, c: Conditional[_], ctx: FeatureExpr, resctx: List[FeatureExpr], env: ASTEnv): List[AST] = {
    c match {
      case Choice(_, thenBranch, elseBranch) =>
        getCondStmtPred(p, thenBranch, ctx, resctx, env) ++ getCondStmtPred(p, elseBranch, ctx, resctx, env)
      case o@One(CompoundStatement(l)) => getCompoundPred(l, o, ctx, resctx, env)
      case One(s: Statement) => List(s)
    }
  }

  private def getExprSucc(e: Expr, ctx: FeatureExpr, resctx: List[FeatureExpr], env: ASTEnv) = {
    e match {
      case c@CompoundStatementExpr(CompoundStatement(innerStatements)) =>
        getCompoundSucc(innerStatements, c, ctx, resctx, env)
      case _ => List(e)
    }
  }

  private def getCondExprSucc(cexp: Conditional[Expr], ctx: FeatureExpr, resctx: List[FeatureExpr], env: ASTEnv): List[AST] = {
    cexp match {
      case One(value) => getExprSucc(value, ctx, resctx, env)
      case Choice(_, thenBranch, elseBranch) =>
        getCondExprSucc(thenBranch, env.featureExpr(thenBranch), resctx, env) ++
          getCondExprSucc(elseBranch, env.featureExpr(elseBranch), resctx, env)
    }
  }

  private def getExprPred(exp: Expr, ctx: FeatureExpr, resctx: List[FeatureExpr], env: ASTEnv) = {
    exp match {
      case t@CompoundStatementExpr(CompoundStatement(innerStatements)) => getCompoundPred(innerStatements, t, ctx, resctx, env)
      case _ => {
        val expfexp = env.featureExpr(exp)
        if (expfexp implies resctx.fold(FeatureExprFactory.False)(_ or _) isTautology()) List()
        else List(exp)
      }
    }
  }

  private def getCondExprPred(cexp: Conditional[Expr], ctx: FeatureExpr, resctx: List[FeatureExpr], env: ASTEnv): List[AST] = {
    cexp match {
      case One(value) => getExprPred(value, ctx, resctx, env)
      case Choice(_, thenBranch, elseBranch) =>
        getCondExprPred(thenBranch, env.featureExpr(thenBranch), resctx, env) ++
          getCondExprPred(elseBranch, env.featureExpr(elseBranch), resctx, env)
>>>>>>> 6906c719
    }
  }

  // handling of successor determination of nested structures, such as for, while, ... and next element in a list
  // of statements
<<<<<<< HEAD
  private def followSucc(nested_ast_elem: Product, env: ASTEnv): List[AST] = {
=======
  private def followSucc(nested_ast_elem: Product, ctx: FeatureExpr, resctx: List[FeatureExpr], env: ASTEnv): List[AST] = {
>>>>>>> 6906c719
    nested_ast_elem match {
      case t: ReturnStatement => {
        findPriorASTElem[FunctionDef](t, env) match {
          case None => assert(false, "return statement should always occur within a function statement"); List()
          case Some(f) => List(f)
        }
      }
      case _ => {
        val surrounding_parent = parentAST(nested_ast_elem, env)
        surrounding_parent match {
          // loops
          case t@ForStatement(Some(expr1), expr2, _, s) if (isPartOf(nested_ast_elem, expr1)) =>
<<<<<<< HEAD
            if (expr2.isDefined) getCondExprSucc(expr2.get, env)
            else getCondStmtSucc(t, s, env)
          case t@ForStatement(_, Some(expr2), _, s) if (isPartOf(nested_ast_elem, expr2)) =>
            getStmtSucc(t, env) ++ getCondStmtSucc(t, s, env)
          case t@ForStatement(_, expr2, Some(expr3), s) if (isPartOf(nested_ast_elem, expr3)) =>
            if (expr2.isDefined) getCondExprSucc(expr2.get, env)
            else getCondStmtSucc(t, s, env)
          case t@ForStatement(_, expr2, expr3, s) if (isPartOf(nested_ast_elem, s)) => {
            if (expr3.isDefined) getCondExprSucc(expr3.get, env)
            else if (expr2.isDefined) getCondExprSucc(expr2.get, env)
            else getCondStmtSucc(t, s, env)
          }
          case t@WhileStatement(expr, s) if (isPartOf(nested_ast_elem, expr)) => getCondStmtSucc(t, s, env) ++ getStmtSucc(t, env)
          case WhileStatement(expr, s) => List(expr)
          case t@DoStatement(expr, s) if (isPartOf(nested_ast_elem, expr)) => getCondStmtSucc(t, s, env) ++ getStmtSucc(t, env)
          case DoStatement(expr, s) => List(expr)

          // conditional statements
          case t@IfStatement(condition, thenBranch, elifs, elseBranch) if (isPartOf(nested_ast_elem, condition)) => {
            var res = getCondStmtSucc(t, thenBranch, env)
            if (!elifs.isEmpty) res = res ++ getCompoundSucc(elifs, t, env)
            if (elifs.isEmpty && elseBranch.isDefined) res = res ++ getCondStmtSucc(t, elseBranch.get, env)
            if (elifs.isEmpty && !elseBranch.isDefined) res = res ++ getStmtSucc(t, env)
=======
            if (expr2.isDefined) getExprSucc(expr2.get, ctx, resctx, env)
            else getCondStmtSucc(t, s, ctx, resctx, env)
          case t@ForStatement(_, Some(expr2), _, s) if (isPartOf(nested_ast_elem, expr2)) =>
            getStmtSucc(t, ctx, resctx, env) ++ getCondStmtSucc(t, s, ctx, resctx, env)
          case t@ForStatement(_, expr2, Some(expr3), s) if (isPartOf(nested_ast_elem, expr3)) =>
            if (expr2.isDefined) getExprSucc(expr2.get, ctx, resctx, env)
            else getCondStmtSucc(t, s, ctx, resctx, env)
          case t@ForStatement(_, expr2, expr3, s) if (isPartOf(nested_ast_elem, s)) => {
            if (expr3.isDefined) getExprSucc(expr3.get, ctx, resctx, env)
            else if (expr2.isDefined) getExprSucc(expr2.get, ctx, resctx, env)
            else getCondStmtSucc(t, s, ctx, resctx, env)
          }
          case t@WhileStatement(expr, s) if (isPartOf(nested_ast_elem, expr)) =>
            getCondStmtSucc(t, s, ctx, resctx, env) ++ getStmtSucc(t, ctx, resctx, env)
          case WhileStatement(expr, s) => List(expr)
          case t@DoStatement(expr, s) if (isPartOf(nested_ast_elem, expr)) =>
            getCondStmtSucc(t, s, ctx, resctx, env) ++ getStmtSucc(t, ctx, resctx, env)
          case DoStatement(expr, s) => List(expr)

          // conditional statements
          // we are in the condition of the if statement
          case t@IfStatement(condition, thenBranch, elifs, elseBranch) if (isPartOf(nested_ast_elem, condition)) => {
            var res = getCondStmtSucc(t, thenBranch, ctx, resctx, env)
            if (!elifs.isEmpty) res = res ++ getCompoundSucc(elifs, t, ctx, resctx, env)
            if (elifs.isEmpty && elseBranch.isDefined) res = res ++ getCondStmtSucc(t, elseBranch.get, ctx, resctx, env)
            if (elifs.isEmpty && !elseBranch.isDefined) res = res ++ getStmtSucc(t, env.featureExpr(t), resctx, env)
>>>>>>> 6906c719
            res
          }

          // either go to next ElifStatement, ElseBranch, or next statement of the surrounding IfStatement
          // filtering is necessary, as else branches are not considered by getSuccSameLevel
          case t@ElifStatement(condition, thenBranch) if (isPartOf(nested_ast_elem, condition)) => {
<<<<<<< HEAD
            var res = getStmtSucc(t, env)
            if (res.filter(_.isInstanceOf[ElifStatement]).isEmpty) {
              env.parent(env.parent(t)) match {
                case tp@IfStatement(_, _, _, None) => res = getStmtSucc(tp, env)
                case IfStatement(_, _, _, Some(elseBranch)) => res = getCondStmtSucc(t, elseBranch, env)
              }
            }
            res ++ getCondStmtSucc(t, thenBranch, env)
          }
          case t: ElifStatement => followSucc(t, env)

          // the switch statement behaves like a dynamic goto statement;
          // based on the expression we jump to one of the case statements or default statements
          // after the jump the case/default statements do not matter anymore
          // when hitting a break statement, we jump to the end of the switch
          case t@SwitchStatement(expr, s) if (isPartOf(nested_ast_elem, expr)) => {
            var res: List[AST] = List()
            if (isPartOf(nested_ast_elem, expr)) {
              res = filterCaseStatements(s, env)
              val dcase = filterDefaultStatements(s, env)

              if (dcase.isEmpty) res = res ++ getStmtSucc(t, env)
              else res = res ++ dcase
            }
            res
          }

          case t: Expr => followSucc(t, env)
          case t: Statement => getStmtSucc(t, env)

          case t: FunctionDef => List(t)
          case _ => List()
        }
      }
    }
  }

  // method to catch surrounding ast element, which precedes the given nested_ast_element
  private def followPred(nested_ast_elem: Product, env: ASTEnv): List[AST] = {

    def handleSwitch(t: AST) = {
      val prior_switch = findPriorASTElem[SwitchStatement](t, env)
      assert(prior_switch.isDefined, "default statement without surrounding switch")
      prior_switch.get match {
        case SwitchStatement(expr, _) => {
          val lconds = getCondExprPred(expr, env)
          if (env.previous(t) != null) lconds ++ getStmtPred(t, env)
          else {
            val tparent = parentAST(t, env)
            if (tparent.isInstanceOf[CaseStatement]) tparent :: lconds  // TODO rewrite, nested cases.
            else lconds ++ getStmtPred(tparent, env)
          }
=======
            var res: List[AST] = List()
            getElifSucc(t, ctx, resctx, env) match {
              case Left(l)  => res ++= l
              case Right((cresctx, l)) => {
                res ++= l
                parentAST(t, env) match {
                  case tp@IfStatement(_, _, _, None) => res ++= getStmtSucc(tp, ctx, cresctx, env)
                  case IfStatement(_, _, _, Some(elseBranch)) => res ++= getCondStmtSucc(t, elseBranch, ctx, cresctx, env)
                }
              }
            }

            res ++ getCondStmtSucc(t, thenBranch, ctx, resctx, env)
          }
          case t: ElifStatement => followSucc(t, ctx, resctx, env)

          // the switch statement behaves like a dynamic goto statement;
          // based on the expression we jump to one of the case statements or default statements
          // after the jump the case/default statements do not matter anymore
          // when hitting a break statement, we jump to the end of the switch
          case t@SwitchStatement(expr, s) if (isPartOf(nested_ast_elem, expr)) => {
            var res: List[AST] = List()
            if (isPartOf(nested_ast_elem, expr)) {
              res = filterCaseStatements(s, env.featureExpr(t), env)
              val dcase = filterDefaultStatements(s, env.featureExpr(t), env)

              if (dcase.isEmpty) res = res ++ getStmtSucc(t, ctx, resctx, env)
              else res = res ++ dcase
            }
            res
          }

          case t: Expr => followSucc(t, ctx, resctx, env)
          case t: Statement => getStmtSucc(t, env.featureExpr(t), resctx, env)

          case t: FunctionDef => List(t)
          case _ => List()
>>>>>>> 6906c719
        }
      }
    }
  }

  // method to catch surrounding ast element, which precedes the given nested_ast_element
  private def followPred(nested_ast_elem: Product, ctx: FeatureExpr, resctx: List[FeatureExpr], env: ASTEnv): List[AST] = {

    def handleSwitch(t: AST) = {
      val prior_switch = findPriorASTElem[SwitchStatement](t, env)
      assert(prior_switch.isDefined, "default statement without surrounding switch")
      prior_switch.get match {
        case SwitchStatement(expr, _) => {
          val lconds = getExprPred(expr, ctx, resctx, env)
          if (env.previous(t) != null) lconds ++ getStmtPred(t, ctx, resctx, env)
          else {
            val tparent = parentAST(t, env)
            if (tparent.isInstanceOf[CaseStatement]) tparent :: lconds  // TODO rewrite, nested cases.
            else lconds ++ getStmtPred(tparent, ctx, resctx, env)
          }
        }
      }
    }

    nested_ast_elem match {

<<<<<<< HEAD
    nested_ast_elem match {

=======
>>>>>>> 6906c719
      // case or default statements belong only to switch statements
      case t: CaseStatement => handleSwitch(t)
      case t: DefaultStatement => handleSwitch(t)

      case _ => {
        val surrounding_parent = parentAST(nested_ast_elem, env)
        surrounding_parent match {

          // loop statements

          // for statements consists of of (init, break, inc, body)
          // we are in one of these elements
          // init
          case t@ForStatement(Some(expr1), _, _, _) if (isPartOf(nested_ast_elem, expr1)) =>
<<<<<<< HEAD
            getStmtPred(t, env)
          // inc
          case t@ForStatement(_, _, Some(expr3), s) if (isPartOf(nested_ast_elem, expr3)) =>
            getCondStmtPred(t, s, env) ++ filterContinueStatements(s, env)
          // break
          case t@ForStatement(None, Some(expr2), None, One(CompoundStatement(List()))) =>
            List(expr2) ++ getStmtPred(t, env)
          case t@ForStatement(expr1, Some(expr2), expr3, s) if (isPartOf(nested_ast_elem, expr2)) => {
            var res: List[AST] = List()
            if (expr1.isDefined) res ++= getCondExprPred(expr1.get, env)
            else res ++= getStmtPred(t, env)
            if (expr3.isDefined) res ++= getCondExprPred(expr3.get, env)
            else {
              res ++= getCondStmtPred(t, s, env)
              res ++= filterContinueStatements(s, env)
=======
            getStmtPred(t, ctx, resctx, env)
          // inc
          case t@ForStatement(_, _, Some(expr3), s) if (isPartOf(nested_ast_elem, expr3)) =>
            getCondStmtPred(t, s, ctx, resctx, env) ++ filterContinueStatements(s, env.featureExpr(t), env)
          // break
          case t@ForStatement(None, Some(expr2), None, One(CompoundStatement(List()))) =>
            List(expr2) ++ getStmtPred(t, ctx, resctx, env)
          case t@ForStatement(expr1, Some(expr2), expr3, s) if (isPartOf(nested_ast_elem, expr2)) => {
            var res: List[AST] = List()
            if (expr1.isDefined) res ++= getExprPred(expr1.get, ctx, resctx, env)
            else res ++= getStmtPred(t, ctx, resctx, env)
            if (expr3.isDefined) res ++= getExprPred(expr3.get, ctx, resctx, env)
            else {
              res ++= getCondStmtPred(t, s, ctx, resctx, env)
              res ++= filterContinueStatements(s, env.featureExpr(t), env)
>>>>>>> 6906c719
            }
            res
          }
          // s
          case t@ForStatement(expr1, expr2, expr3, s) if (isPartOf(nested_ast_elem, s)) =>
<<<<<<< HEAD
            if (expr2.isDefined) getCondExprPred(expr2.get, env)
            else if (expr3.isDefined) getCondExprPred(expr3.get, env)
            else {
              var res: List[AST] = List()
              if (expr1.isDefined) res = res ++ getCondExprPred(expr1.get, env)
              else res = getStmtPred(t, env) ++ res
              res = res ++ getCondStmtPred(t, s, env)
=======
            if (expr2.isDefined) getExprPred(expr2.get, ctx, resctx, env)
            else if (expr3.isDefined) getExprPred(expr3.get, ctx, resctx, env)
            else {
              var res: List[AST] = List()
              if (expr1.isDefined) res = res ++ getExprPred(expr1.get, ctx, resctx, env)
              else res = getStmtPred(t, ctx, resctx, env) ++ res
              res = res ++ getCondStmtPred(t, s, ctx, resctx, env)
>>>>>>> 6906c719
              res
            }

          // while statement consists of (expr, s)
          // special case; we handle empty compound statements here directly because otherwise we do not terminate
          case t@WhileStatement(expr, One(CompoundStatement(List()))) if (isPartOf(nested_ast_elem, expr)) =>
<<<<<<< HEAD
            getStmtPred(t, env) ++ List(expr)
          case t@WhileStatement(expr, s) if (isPartOf(nested_ast_elem, expr)) =>
            getStmtPred(t, env) ++ getCondStmtPred(t, s, env) ++ filterContinueStatements(s, env)
          case t@WhileStatement(expr, _) => {
            if (nested_ast_elem.eq(expr)) getStmtPred(t, env)
            else getCondExprPred(expr, env)
=======
            getStmtPred(t, ctx, resctx, env) ++ List(expr)
          case t@WhileStatement(expr, s) if (isPartOf(nested_ast_elem, expr)) =>
            (getStmtPred(t, ctx, resctx, env) ++ getCondStmtPred(t, s, ctx, resctx, env) ++
              filterContinueStatements(s, env.featureExpr(t), env))
          case t@WhileStatement(expr, _) => {
            if (nested_ast_elem.eq(expr)) getStmtPred(t, ctx, resctx, env)
            else getExprPred(expr, ctx, resctx, env)
>>>>>>> 6906c719
          }

          // do statement consists of (expr, s)
          // special case: we handle empty compound statements here directly because otherwise we do not terminate
          case t@DoStatement(expr, One(CompoundStatement(List()))) if (isPartOf(nested_ast_elem, expr)) =>
<<<<<<< HEAD
            getStmtPred(t, env) ++ List(expr)
          case t@DoStatement(expr, s) if (isPartOf(nested_ast_elem, expr)) =>
            getCondStmtPred(t, s, env) ++ filterContinueStatements(s, env)
          case t@DoStatement(expr, s) => {
            if (isPartOf(nested_ast_elem, expr)) getCondStmtPred(t, s, env)
            else getCondExprPred(expr, env) ++ getStmtPred(t, env)
=======
            getStmtPred(t, ctx, resctx, env) ++ List(expr)
          case t@DoStatement(expr, s) if (isPartOf(nested_ast_elem, expr)) =>
            getCondStmtPred(t, s, ctx, resctx, env) ++ filterContinueStatements(s, env.featureExpr(t), env)
          case t@DoStatement(expr, s) => {
            if (isPartOf(nested_ast_elem, expr)) getCondStmtPred(t, s, ctx, resctx, env)
            else getExprPred(expr, ctx, resctx, env) ++ getStmtPred(t, ctx, resctx, env)
>>>>>>> 6906c719
          }

          // conditional statements
          // if statement: control flow comes either out of:
          // elseBranch: elifs + condition is the result
          // elifs: rest of elifs + condition
          // thenBranch: condition
          case t@IfStatement(condition, thenBranch, elifs, elseBranch) => {
<<<<<<< HEAD
            if (isPartOf(nested_ast_elem, condition)) getStmtPred(t, env)
            else if (isPartOf(nested_ast_elem, thenBranch)) getCondExprPred(condition, env)
            else if (isPartOf(nested_ast_elem, elseBranch)) {
              if (elifs.isEmpty) getCondExprPred(condition, env)
              else getCompoundPred(elifs, env)
            } else {
              getStmtPred(nested_ast_elem.asInstanceOf[AST], env)
=======
            if (isPartOf(nested_ast_elem, condition)) getStmtPred(t, env.featureExpr(t), resctx, env)
            else if (isPartOf(nested_ast_elem, thenBranch)) getCondExprPred(condition, ctx, resctx, env)
            else if (isPartOf(nested_ast_elem, elseBranch)) {
              if (elifs.isEmpty) getCondExprPred(condition, ctx, resctx, env)
              else {
                getCompoundPred(elifs, t, ctx, resctx, env).flatMap({
                  case ElifStatement(elif_condition, _) => getCondExprPred(elif_condition, ctx, resctx, env)
                  case x => List(x)
                })
              }
            } else {
              getStmtPred(nested_ast_elem.asInstanceOf[AST], ctx, resctx, env)
>>>>>>> 6906c719
            }
          }

          // pred of thenBranch is the condition itself
          // and if we are in condition, we strike for a previous elifstatement or the if itself using
          // getPredSameLevel
          case t@ElifStatement(condition, thenBranch) => {
<<<<<<< HEAD
            if (isPartOf(nested_ast_elem, condition)) predElifStatement(t, env)
            else List(condition)
          }

          case SwitchStatement(expr, s) if (isPartOf(nested_ast_elem, s)) => getCondExprPred(expr, env)
          case t: CaseStatement => List(t)
          //case t: DefaultStatement => List(t)
          case t: DefaultStatement => handleSwitch(t)

          case t: CompoundStatementExpr => followPred(t, env)
          case t: Statement => getStmtPred(t, env)
          case t: FunctionDef => List(t)
=======
            if (isPartOf(nested_ast_elem, condition)) predElifStatement(t, ctx, resctx, env)
            else getCondExprPred(condition, ctx, resctx, env)
          }

          case SwitchStatement(expr, s) if (isPartOf(nested_ast_elem, s)) => getExprPred(expr, ctx, resctx, env)
          case t: CaseStatement => List(t)

          // pred of default is either the expression of the switch, which is
          // returned by handleSwitch, or a previous statement (e.g.,
          // switch (exp) {
          // ...
          // label1:
          // default: ...)
          // as part of a fall through (sequence of statements without a break and that we catch
          // with getStmtPred
          case t: DefaultStatement => handleSwitch(t) ++ getStmtPred(t, ctx, resctx, env)

          case t: CompoundStatementExpr => followPred(t, ctx, resctx, env)
          case t: Statement => getStmtPred(t, ctx, resctx, env)
          case t: FunctionDef => {
            val ffexp = env.featureExpr(t)
            if (ffexp implies resctx.fold(FeatureExprFactory.False)(_ or _) isTautology()) List()
            else List(t)
          }
>>>>>>> 6906c719
          case _ => List()
        }
      }
    }
  }

<<<<<<< HEAD
  private def predElifStatement(a: ElifStatement, env: ASTEnv): List[AST] = {
=======
  private def predElifStatement(a: ElifStatement, ctx: FeatureExpr, resctx: List[FeatureExpr], env: ASTEnv): List[AST] = {
>>>>>>> 6906c719
    val surrounding_if = parentAST(a, env)
    surrounding_if match {
      case IfStatement(condition, thenBranch, elifs, elseBranch) => {
        var res: List[AST] = List()
        val prev_elifs = elifs.reverse.dropWhile(_.entry.eq(a.asInstanceOf[AnyRef]).unary_!).drop(1)
<<<<<<< HEAD
        val eliffexp = env.featureExpr(a)
        val ifdef_blocks = determineIfdefBlocks(prev_elifs, env)
        val grouped_ifdef_blocks = groupIfdefBlocks(ifdef_blocks, env)
        val typed_grouped_ifdef_blocks = determineTypeOfGroupedIfdefBlocks(grouped_ifdef_blocks, env)
        res = res ++ determineFollowingElements(eliffexp, typed_grouped_ifdef_blocks, env).merge

        // if no previous elif statement is found, the result is condition
        if (!res.isEmpty) {
          var newres: List[AST] = List()
          for (elem_res <- res) {
            elem_res match {
              case ElifStatement(elif_condition, _) =>
                newres = getCondExprPred(elif_condition, env) ++ newres
              case _ => newres = elem_res :: newres
            }
          }
          newres
        }
        else getCondExprPred(condition, env)
=======
        val ifdef_blocks = determineIfdefBlocks(prev_elifs, env)
//        res = res ++ determineFollowingElements(ctx, resctx, ifdef_blocks, env).merge

        determineFollowingElementsPred(ctx, resctx, ifdef_blocks, env) match {
          case Left(plist) => res = res ++ plist
          case Right((cresctx, plist)) => res = res ++ plist ++ getCondExprPred(condition, ctx, cresctx, env)
        }
        res

//        // if no previous elif statement is found, the result is condition
//        if (!res.isEmpty) {
//          var newres: List[AST] = List()
//          for (elem_res <- res) {
//            elem_res match {
//              case ElifStatement(elif_condition, _) =>
//                newres = getCondExprPred(elif_condition, ctx, resctx, env) ++ newres
//              case _ => newres = elem_res :: newres
//            }
//          }
//          newres
//        }
//        else getCondExprPred(condition, ctx, resctx, env)
>>>>>>> 6906c719
      }
      case _ => List()
    }
  }

<<<<<<< HEAD


  // method to find prior element to a break statement
=======
  // method to find a prior loop statement that belongs to a given break statement
>>>>>>> 6906c719
  private def findPriorASTElem2BreakStatement(a: Product, env: ASTEnv): Option[AST] = {
    val aparent = env.parent(a)
    aparent match {
      case t: ForStatement => Some(t)
      case t: WhileStatement => Some(t)
      case t: DoStatement => Some(t)
      case t: SwitchStatement => Some(t)
      case null => None
      case p: Product => findPriorASTElem2BreakStatement(p, env)
<<<<<<< HEAD
    }
  }

  // method to find prior element to a continue statement
  private def findPriorASTElem2ContinueStatement(a: Product, env: ASTEnv): Option[AST] = {
    val aparent = env.parent(a)
    aparent match {
      case t: ForStatement => Some(t)
      case t: WhileStatement => Some(t)
      case t: DoStatement => Some(t)
      case null => None
      case p: Product => findPriorASTElem2ContinueStatement(p, env)
    }
  }



  // we have to check possible successor nodes in at max three steps:
  // 1. get direct successors with same annotation; if yes stop; if not go to step 2.
  // 2. get all annotated elements at the same level and check whether we find a definite set of successor nodes
  //    if yes stop; if not go to step 3.
  // 3. get the parent of our node and determine successor nodes of it
  private def getStmtSucc(s: AST, env: ASTEnv): List[AST] = {
    val next_ifdef_blocks = getNextIfdefBlocks(s, env)
    val next_equal_annotated_ast_element = getNextEqualAnnotatedASTElem(s, next_ifdef_blocks)
    next_equal_annotated_ast_element match {
      // 1.
      case Some(x) => List(x)
      case None => {
        val parentsfexp = if (env.parent(s) != null) env.featureExpr(env.parent(s)) else FeatureExprFactory.True
        val successor_list = determineFollowingElements(parentsfexp, next_ifdef_blocks.drop(1), env)
        successor_list match {
          case Left(s_list) => s_list // 2.
          case Right(s_list) => s_list ++ followSucc(s, env) // 3.
        }
      }
    }
  }

  // this method filters BreakStatements
  // a break belongs to next outer loop (for, while, do-while)
  // or a switch statement (see [2])
  // use this method with the loop or switch body!
  // so we recursively go over the structure of the ast elems
  // in case we find a break, we add it to the result list
  // in case we hit another loop or switch we return the empty list
  private def filterBreakStatements(c: Conditional[Statement], env: ASTEnv): List[BreakStatement] = {
    def filterBreakStatementsHelper(a: Any): List[BreakStatement] = {
      a match {
        case t: BreakStatement => List(t)
        case _: SwitchStatement => List()
        case _: ForStatement => List()
        case _: WhileStatement => List()
        case _: DoStatement => List()
        case l: List[_] => l.flatMap(filterBreakStatementsHelper(_))
        case x: Product => x.productIterator.toList.flatMap(filterBreakStatementsHelper(_))
        case _ => List()
      }
    }
    filterBreakStatementsHelper(c)
  }

  // this method filters ContinueStatements
  // according to [2]: A continue statement shall appear only in or as a
  // loop body
  // use this method only with the loop body!
  private def filterContinueStatements(c: Conditional[Statement], env: ASTEnv): List[ContinueStatement] = {
    def filterContinueStatementsHelper(a: Any): List[ContinueStatement] = {
      a match {
        case t: ContinueStatement => List(t)
        case _: ForStatement => List()
        case _: WhileStatement => List()
        case _: DoStatement => List()
        case l: List[_] => l.flatMap(filterContinueStatementsHelper(_))
        case x: Product => x.productIterator.toList.flatMap(filterContinueStatementsHelper(_))
        case _ => List()
      }
    }
    filterContinueStatementsHelper(c)
  }

  // this method filters all CaseStatements
  private def filterCaseStatements(c: Conditional[Statement], env: ASTEnv): List[CaseStatement] = {
    def filterCaseStatementsHelper(a: Any): List[CaseStatement] = {
      a match {
        case t@CaseStatement(_, s) => List(t) ++ (if (s.isDefined) filterCaseStatementsHelper(s.get) else List())
        case SwitchStatement => List()
        case l: List[_] => l.flatMap(filterCaseStatementsHelper(_))
        case x: Product => x.productIterator.toList.flatMap(filterCaseStatementsHelper(_))
        case _ => List()
      }
    }
    filterCaseStatementsHelper(c)
  }

  // although the standard says that a case statement only has one default statement
  // we may have differently annotated default statements
  private def filterDefaultStatements(c: Conditional[Statement], env: ASTEnv): List[DefaultStatement] = {
    def filterDefaultStatementsHelper(a: Any): List[DefaultStatement] = {
      a match {
        case SwitchStatement => List()
        case t: DefaultStatement => List(t)
        case l: List[_] => l.flatMap(filterDefaultStatementsHelper(_))
        case x: Product => x.productIterator.toList.flatMap(filterDefaultStatementsHelper(_))
        case _ => List()
      }
    }
    filterDefaultStatementsHelper(c)
  }

  // in predecessor determination we have to dig in into elements at certain points
  // we dig into ast that have an Conditional part, such as for, while, ...
  private def rollUp(a: AST, env: ASTEnv): List[AST] = {
    a match {

      // in general all elements from the different branches (thenBranch, elifs, elseBranch)
      // can be predecessors
      case t@IfStatement(condition, thenBranch, elifs, elseBranch) => {
        var res = List[AST]()
        if (elseBranch.isDefined) res ++= getCondStmtPred(t, elseBranch.get, env)
        if (!elifs.isEmpty) {
          for (Opt(f, elif@ElifStatement(_, thenBranch)) <- elifs) {
            res ++= getCondStmtPred(elif, thenBranch, env).flatMap(rollUp(_, env))
          }

          // without an else branch, the condition of elifs are possible predecessors of a
          if (elseBranch.isEmpty) res ++= getCompoundPred(elifs, env)
        }
        res ++= getCondStmtPred(t, thenBranch, env).flatMap(rollUp(_, env))

        if (elifs.isEmpty && elseBranch.isEmpty)
          res ++= getCondExprPred(condition, env)
        res
      }
      case ElifStatement(condition, thenBranch) => {
        var res = List[AST]()
        res ++= getCondExprPred(condition, env)
        res ++= getCondStmtPred(a, thenBranch, env).flatMap(rollUp(_, env))
        res
      }
      case t@SwitchStatement(expr, s) => {
        val lbreaks = filterBreakStatements(s, env)
        val ldefaults = filterDefaultStatements(s, env)

        // TODO both lbreaks and ldefaults are empty!
        if (ldefaults.isEmpty) lbreaks ++ getCondExprPred(expr, env)
        else lbreaks ++ ldefaults.flatMap(rollUpJumpStatement(_, true, env))
      }

      case t@WhileStatement(expr, s) => List(expr) ++ filterBreakStatements(s, env)
      case t@DoStatement(expr, s) => List(expr) ++ filterBreakStatements(s, env)
      case t@ForStatement(_, Some(expr2), _, s) => List(expr2) ++ filterBreakStatements(s, env)
      case t@ForStatement(_, _, _, s) => filterBreakStatements(s, env)

      case CompoundStatement(innerStatements) => getCompoundPred(innerStatements, env).flatMap(rollUp(_, env))

      case _ => List(a)
    }
  }

  // we have a separate rollUp function for CaseStatement, DefaultStatement, and BreakStatement
  // because using rollUp in pred determination (see above) will return wrong results
  private def rollUpJumpStatement(a: AST, fromSwitch: Boolean, env: ASTEnv): List[AST] = {
    a match {
      case t@CaseStatement(_, Some(s)) => getCondStmtPred(t, s, env).flatMap(rollUpJumpStatement(_, false, env))

      // the code that belongs to the jump target default is either reachable via nextAST from the
      // default statement: this first case statement here
      // or the code is nested in the DefaultStatement, so we match it with the next case statement
      case t@DefaultStatement(_) if (nextAST(t, env) != null && fromSwitch) => {
        val dparent = findPriorASTElem[CompoundStatement](t, env)
        assert(dparent.isDefined, "default statement always occurs in a compound statement of a switch")
        dparent.get match {
          case CompoundStatement(innerStatements) => getCompoundPred(innerStatements, env)
        }
      }
      case t@DefaultStatement(Some(s)) => getCondStmtPred(t, s, env).flatMap(rollUpJumpStatement(_, false, env))
      case _: BreakStatement => List()
      case _ => List(a)
    }
  }

  // we have to check possible predecessor nodes in at max three steps:
  // 1. get direct predecessor with same annotation; if yes stop; if not go to step 2.
  // 2. get all annotated elements at the same level and check whether we find a definite set of predecessor nodes
  //    if yes stop; if not go to step 3.
  // 3. get the parent of our node and determine predecessor nodes of it
  private def getStmtPred(s: AST, env: ASTEnv): List[AST] = {
    val previous_ifdef_blocks = getPreviousIfdefBlocks(s, env)
    val previous_equal_annotated_ast_elem = getNextEqualAnnotatedASTElem(s, previous_ifdef_blocks)
    previous_equal_annotated_ast_elem match {
      // 1.
      case Some(BreakStatement()) => List()
      case Some(x) => List(x).flatMap(rollUpJumpStatement(_, false, env))
      case None => {
        val parentsfexp = if (env.parent(s) != null) env.featureExpr(env.parent(s)) else FeatureExprFactory.True
        val predecessor_list = determineFollowingElements(parentsfexp, previous_ifdef_blocks.drop(1), env)
        predecessor_list match {
          case Left(p_list) => p_list.flatMap(rollUpJumpStatement(_, false, env)) // 2.
          case Right(p_list) => p_list.flatMap(rollUpJumpStatement(_, false, env)) ++ followPred(s, env) // 3.
        }
      }
    }
  }

  // given a list of AST elements, determine successor AST elements based on feature expressions
  private def getCompoundSucc(l: List[AST], parent: Product, env: ASTEnv): List[AST] = {
    val ifdef_blocks = determineIfdefBlocks(l, env)
    val grouped_ifdef_blocks = groupIfdefBlocks(ifdef_blocks, env).reverse
    val typed_grouped_ifdef_blocks = determineTypeOfGroupedIfdefBlocks(grouped_ifdef_blocks, env).reverse
    val successor_list = determineFollowingElements(env.featureExpr(parent), typed_grouped_ifdef_blocks, env)

    successor_list match {
      case Left(s_list) => s_list
      case Right(s_list) => s_list ++ (if (l.isEmpty) followSucc(parent, env)
                                       else followSucc(l.head, env))
    }
  }

  // given a list of AST elements, determine predecessor AST elements based on feature expressions
  private def getCompoundPred(l: List[AST], env: ASTEnv): List[AST] = {
    if (l.isEmpty) List()
    else {
      val ifdef_blocks = determineIfdefBlocks(l.reverse, env)
      val grouped_ifdef_blocks = groupIfdefBlocks(ifdef_blocks, env)
      val typed_grouped_ifdef_blocks = determineTypeOfGroupedIfdefBlocks(grouped_ifdef_blocks, env)
      val compoundstmtfexp = env.featureExpr(env.parent(l.head))
      val predecessor_list = determineFollowingElements(compoundstmtfexp, typed_grouped_ifdef_blocks, env)

      predecessor_list match {
        case Left(p_list) => p_list
        case Right(p_list) => p_list ++ followPred(l.reverse.head, env)
      }
    }
  }

  // returns a list next AST elems grouped according to feature expressions
  private def getNextIfdefBlocks(s: AST, env: ASTEnv): List[(Int, IfdefBlocks)] = {
    val prev_and_next_ast_elems = prevASTElems(s, env) ++ nextASTElems(s, env).drop(1)
    val ifdef_blocks = determineIfdefBlocks(prev_and_next_ast_elems, env)
    val grouped_ifdef_blocks = groupIfdefBlocks(ifdef_blocks, env)
    val typed_grouped_ifdef_blocks = determineTypeOfGroupedIfdefBlocks(grouped_ifdef_blocks, env)
    getTailList(s, typed_grouped_ifdef_blocks)
  }

  private def getPreviousIfdefBlocks(s: AST, env: ASTEnv) = {
    val prev_and_next_ast_elems = prevASTElems(s, env) ++ nextASTElems(s, env).drop(1)
    val prev_and_next_ast_elems_reversed = prev_and_next_ast_elems.reverse
    val ifdef_blocks = determineIfdefBlocks(prev_and_next_ast_elems_reversed, env)
    val grouped_ifdef_blocks = groupIfdefBlocks(ifdef_blocks, env)
    val typed_grouped_ifdef_blocks = determineTypeOfGroupedIfdefBlocks(grouped_ifdef_blocks, env)
    getTailList(s, typed_grouped_ifdef_blocks)
  }

  // o occurs somewhere in l
  // determine where using getElementAfterO and return the result
  // if o does not have a next element return None
  // otherwise return Some of the next element
  private def getNextEqualAnnotatedASTElem(o: AST, l: List[(Int, IfdefBlocks)]): Option[AST] = {
    if (l.isEmpty) return None
    val l_with_eq_annotated_elems_as_o = l.head._2

    // using eq to determine o in IfdefBlocks
    // if found get the next element in the list and return it
    def getElementAfterO(ls: IfdefBlocks): Option[AST] = {
      var found_o = false
      for (ifdef_block <- ls) {
        found_o = false
        for (stmt <- ifdef_block) {
          if (found_o) return Some(stmt)
          if (stmt.eq(o)) found_o = true
        }
      }
      None
=======
    }
  }

  // method to find prior element to a continue statement
  private def findPriorASTElem2ContinueStatement(a: Product, env: ASTEnv): Option[AST] = {
    val aparent = env.parent(a)
    aparent match {
      case t: ForStatement => Some(t)
      case t: WhileStatement => Some(t)
      case t: DoStatement => Some(t)
      case null => None
      case p: Product => findPriorASTElem2ContinueStatement(p, env)
    }
  }

  // we have to check possible successor nodes in at max three steps:
  // 1. get direct successors with same annotation; if yes stop; if not go to step 2.
  // 2. get all annotated elements at the same level and check whether we find a definite set of successor nodes
  //    if yes stop; if not go to step 3.
  // 3. get the parent of our node and determine successor nodes of it
  private def getStmtSucc(s: AST, ctx: FeatureExpr, resctx: List[FeatureExpr], env: ASTEnv): List[AST] = {

    // check whether next statement has the same annotation if yes return it, if not
    // check the following ifdef blocks; 1.
    val snext = nextAST(s, env)
    if (snext != null && (env.featureExpr(snext) equivalentTo ctx)) return List(snext)
    else {
      val snexts = nextASTElems(s, env)
      val ifdefblocks = determineIfdefBlocks(snexts, env)
      val taillist = getTailListSucc(s, ifdefblocks)
      determineFollowingElementsSucc(ctx, resctx, taillist.drop(1), env) match {
        case Left(slist) => slist // 2.
        case Right((cresctx, slist)) => slist ++ followSucc(s, ctx, cresctx, env) // 3.
      }
    }
  }

  // specialized version of getStmtSucc for ElifStatements
  private def getElifSucc(s: ElifStatement, ctx: FeatureExpr, resctx: List[FeatureExpr], env: ASTEnv):
      Either[List[AST], (List[FeatureExpr], List[AST])] = {
    
    val snext = nextAST(s, env)
    if (snext != null && (env.featureExpr(snext) equivalentTo ctx)) return Left(List(snext))
    else {
      val snexts = nextASTElems(s, env)
      val ifdefblocks = determineIfdefBlocks(snexts, env)
      val taillist = getTailListSucc(s, ifdefblocks)
      determineFollowingElementsSucc(ctx, resctx, taillist.drop(1), env)
    }
  }

  // this method filters BreakStatements
  // a break belongs to next outer loop (for, while, do-while)
  // or a switch statement (see [2])
  // use this method with the loop or switch body!
  // so we recursively go over the structure of the ast elems
  // in case we find a break, we add it to the result list
  // in case we hit another loop or switch we return the empty list
  private def filterBreakStatements(c: Conditional[Statement], ctx: FeatureExpr, env: ASTEnv): List[BreakStatement] = {
    def filterBreakStatementsHelper(a: Any): List[BreakStatement] = {
      a match {
        case t: BreakStatement => if (env.featureExpr(t) implies ctx isSatisfiable()) List(t) else List()
        case _: SwitchStatement => List()
        case _: ForStatement => List()
        case _: WhileStatement => List()
        case _: DoStatement => List()
        case l: List[_] => l.flatMap(filterBreakStatementsHelper(_))
        case x: Product => x.productIterator.toList.flatMap(filterBreakStatementsHelper(_))
        case _ => List()
      }
    }
    filterBreakStatementsHelper(c)
  }

  // this method filters ContinueStatements
  // according to [2]: A continue statement shall appear only in or as a
  // loop body
  // use this method only with the loop body!
  private def filterContinueStatements(c: Conditional[Statement], ctx: FeatureExpr, env: ASTEnv): List[ContinueStatement] = {
    def filterContinueStatementsHelper(a: Any): List[ContinueStatement] = {
      a match {
        case t: ContinueStatement => if (env.featureExpr(t) implies ctx isSatisfiable()) List(t) else List()
        case _: ForStatement => List()
        case _: WhileStatement => List()
        case _: DoStatement => List()
        case l: List[_] => l.flatMap(filterContinueStatementsHelper(_))
        case x: Product => x.productIterator.toList.flatMap(filterContinueStatementsHelper(_))
        case _ => List()
      }
    }
    filterContinueStatementsHelper(c)
  }

  // this method filters all CaseStatements
  private def filterCaseStatements(c: Conditional[Statement], ctx: FeatureExpr, env: ASTEnv): List[CaseStatement] = {
    def filterCaseStatementsHelper(a: Any): List[CaseStatement] = {
      a match {
        case t@CaseStatement(_, s) =>
          (if (env.featureExpr(t) implies ctx isSatisfiable()) List(t) else List()) ++
            (if (s.isDefined) filterCaseStatementsHelper(s.get) else List())
        case SwitchStatement => List()
        case l: List[_] => l.flatMap(filterCaseStatementsHelper(_))
        case x: Product => x.productIterator.toList.flatMap(filterCaseStatementsHelper(_))
        case _ => List()
      }
    }
    filterCaseStatementsHelper(c)
  }

  // although the standard says that a case statement only has one default statement
  // we may have differently annotated default statements
  private def filterDefaultStatements(c: Conditional[Statement], ctx: FeatureExpr, env: ASTEnv): List[DefaultStatement] = {
    def filterDefaultStatementsHelper(a: Any): List[DefaultStatement] = {
      a match {
        case SwitchStatement => List()
        case t: DefaultStatement => if (env.featureExpr(t) implies ctx isSatisfiable()) List(t) else List()
        case l: List[_] => l.flatMap(filterDefaultStatementsHelper(_))
        case x: Product => x.productIterator.toList.flatMap(filterDefaultStatementsHelper(_))
        case _ => List()
      }
    }
    filterDefaultStatementsHelper(c)
  }

  // in predecessor determination we have to dig in into elements at certain points
  // we dig into ast that have an Conditional part, such as for, while, ...
  // source is the element that we compute the predecessor for
  // target is the current determined predecessor that might be evaluated further
  // ctx stores the context of target element
  // env is the ast environment that stores references to parents, siblings, and children
  private def rollUp(source: Product, target: AST, ctx: FeatureExpr, resctx: List[FeatureExpr], env: ASTEnv): List[AST] = {
    target match {

      // in general all elements from the different branches (thenBranch, elifs, elseBranch)
      // can be predecessors
      case t@IfStatement(condition, thenBranch, elifs, elseBranch) => {
        var res = List[AST]()
      
        if (elseBranch.isDefined) res ++= getCondStmtPred(t, elseBranch.get, ctx, resctx, env)
        if (!elifs.isEmpty) {
          for (Opt(f, elif@ElifStatement(_, thenBranch)) <- elifs) {
            if (f.implies(ctx).isSatisfiable())
              res ++= getCondStmtPred(elif, thenBranch, env.featureExpr(elif), resctx, env)
          }

          // without an else branch, the condition of elifs are possible predecessors of a
          if (elseBranch.isEmpty) res ++= getCompoundPred(elifs, t, ctx, resctx, env)
        }
        res ++= getCondStmtPred(t, thenBranch, ctx, resctx, env)

        if (elifs.isEmpty && elseBranch.isEmpty)
          res ++= getCondExprPred(condition, ctx, resctx, env)
        res.flatMap({ x => rollUp(source, x, env.featureExpr(x), resctx, env) })
      }
      case ElifStatement(condition, thenBranch) => {
        var res = List[AST]()
        res ++= getCondExprPred(condition, ctx, resctx, env)

        // check wether source is part of a possibly exising elsebranch;
        // if so we do not roll up the thenbranch
        findPriorASTElem[IfStatement](source, env) match {
          case None =>
          case Some(IfStatement(_, _, _, None)) => res ++= getCondStmtPred(target, thenBranch, ctx, resctx, env)
          case Some(IfStatement(_, _, _, Some(x))) => if (! isPartOf(source, x))
            res ++= getCondStmtPred(target, thenBranch, ctx, resctx, env)
        }

        res.flatMap({ x => rollUp(source, x, env.featureExpr(x), resctx, env) })
      }
      case t@SwitchStatement(expr, s) => {
        val lbreaks = filterBreakStatements(s, env.featureExpr(t), env)
        lazy val ldefaults = filterDefaultStatements(s, env.featureExpr(t), env)

        // if no break and default statement is there, possible predecessors are the expr of the switch itself
        // and the code after the last case
        if (lbreaks.isEmpty && ldefaults.isEmpty) {
          var res = getExprPred(expr, ctx, resctx, env)
          val listcasestmts = filterCaseStatements(s, ctx, env)

          if (! listcasestmts.isEmpty) {
            val lastcase = listcasestmts.last
            res ++= rollUpJumpStatement(lastcase, true, env.featureExpr(lastcase), resctx, env)
          }

          res
        }
        else if (ldefaults.isEmpty) lbreaks ++ getExprPred(expr, ctx, resctx, env)
        else lbreaks ++ ldefaults.flatMap({ x => rollUpJumpStatement(x, true, env.featureExpr(x), resctx, env) })
      }

      case t@WhileStatement(expr, s) => List(expr) ++ filterBreakStatements(s, env.featureExpr(t), env)
      case t@DoStatement(expr, s) => List(expr) ++ filterBreakStatements(s, env.featureExpr(t), env)
      case t@ForStatement(_, Some(expr2), _, s) => List(expr2) ++ filterBreakStatements(s, env.featureExpr(t), env)
      case t@ForStatement(_, _, _, s) => filterBreakStatements(s, env.featureExpr(t), env)

      case c@CompoundStatement(innerStatements) => getCompoundPred(innerStatements, c, ctx, resctx, env).
        flatMap({ x => rollUp(source, x, env.featureExpr(x), resctx, env) })

      case t@GotoStatement(PointerDerefExpr(_)) => {
        if (source.isInstanceOf[LabelStatement]) List(target)
        else {
          findPriorASTElem[FunctionDef](t, env) match {
            case None => assert(false, "goto statement should always occur within a function definition"); List()
            case Some(f) => {
              val l_list = filterAllASTElems[LabelStatement](f, env.featureExpr(t))
              if (l_list.isEmpty) List(target)
              else List()
            }
          }
        }
      }

      case _ => List(target)
    }
  }

  // we have a separate rollUp function for CaseStatement, DefaultStatement, and BreakStatement
  // because using rollUp in pred determination (see above) will return wrong results
  private def rollUpJumpStatement(a: AST, fromSwitch: Boolean, ctx: FeatureExpr, resctx: List[FeatureExpr], env: ASTEnv): List[AST] = {
    a match {
      case t@CaseStatement(_, Some(s)) => getCondStmtPred(t, s, ctx, resctx, env).
        flatMap({ x => rollUpJumpStatement(x, false, env.featureExpr(x), resctx, env) })

      // the code that belongs to the jump target default is either reachable via nextAST from the
      // default statement: this first case statement here
      // or the code is nested in the DefaultStatement, so we match it with the next case statement
      case t@DefaultStatement(_) if (nextAST(t, env) != null && fromSwitch) => {
        val dparent = findPriorASTElem[CompoundStatement](t, env)
        assert(dparent.isDefined, "default statement always occurs in a compound statement of a switch")
        dparent.get match {
          case c@CompoundStatement(innerStatements) => getCompoundPred(innerStatements, c, ctx, resctx, env)
        }
      }
      case t@DefaultStatement(Some(s)) => getCondStmtPred(t, s, ctx, resctx, env).
        flatMap({ x => rollUpJumpStatement(x, false, env.featureExpr(x), resctx, env) })
      case _: BreakStatement => List()
      case _ => List(a)
    }
  }

  // we have to check possible predecessor nodes in at max three steps:
  // 1. get direct predecessor with same annotation; if yes stop; if not go to step 2.
  // 2. get all annotated elements at the same level and check whether we find a definite set of predecessor nodes
  //    if yes stop; if not go to step 3.
  // 3. get the parent of our node and determine predecessor nodes of it
  private def getStmtPred(s: AST, ctx: FeatureExpr, resctx: List[FeatureExpr], env: ASTEnv): List[AST] = {

    // 1.
    val sprev = prevAST(s, env)
    if (sprev != null && (env.featureExpr(sprev) equivalentTo ctx)) {
      sprev match {
        case BreakStatement() => List()
        case a => List(a).flatMap({ x => rollUpJumpStatement(x, false, env.featureExpr(x), resctx, env) })
      }
    } else {
      val sprevs = prevASTElems(s, env)
      val ifdefblocks = determineIfdefBlocks(sprevs, env)
      val taillist = getTailListPred(s, ifdefblocks)
      val taillistreversed = taillist.map(_.reverse).reverse

      determineFollowingElementsPred(ctx, resctx, taillistreversed.drop(1), env) match {
        case Left(plist) => plist.
          flatMap({ x => rollUpJumpStatement(x, false, env.featureExpr(x), resctx, env)}) // 2.
        case Right((cresctx, plist)) => plist.
          flatMap({ x => rollUpJumpStatement(x, false, env.featureExpr(x), cresctx, env)}) ++
                    followPred(s, ctx, cresctx, env) // 3.

      }
    }
  }

  // given a list of AST elements, determine successor AST elements based on feature expressions
  private def getCompoundSucc(l: List[AST], parent: Product, ctx: FeatureExpr, resctx: List[FeatureExpr], env: ASTEnv): List[AST] = {
    val ifdefblocks = determineIfdefBlocks(l, env)

    determineFollowingElementsSucc(ctx, resctx, ifdefblocks, env) match {
      case Left(slist) => slist
      case Right((cresctx, slist) ) => slist ++ (if (l.isEmpty) followSucc(parent, ctx, cresctx, env)
                                                 else followSucc(l.head, ctx, cresctx, env))
    }
  }

  // given a list of AST elements, determine predecessor AST elements based on feature expressions
  private def getCompoundPred(l: List[AST], parent: Product, ctx: FeatureExpr, resctx: List[FeatureExpr], env: ASTEnv): List[AST] = {
    val ifdefblocks = determineIfdefBlocks(l, env)
    val ifdefblocksreverse = ifdefblocks.map(_.reverse).reverse

    determineFollowingElementsPred(ctx, resctx, ifdefblocksreverse, env) match {
      case Left(plist) => plist
      case Right((cresctx, plist)) => plist ++ (if (l.isEmpty) followPred(parent, ctx, cresctx, env)
                                      else followPred(l.reverse.head, ctx, cresctx, env))
>>>>>>> 6906c719
    }
  }

<<<<<<< HEAD
    getElementAfterO(l_with_eq_annotated_elems_as_o)
  }

  // get list with o and all following lists
  private def getTailList(s: AST, l: List[(Int, IfdefBlocks)]): List[(Int, IfdefBlocks)] = {
    // iterate each sublist of the incoming tuples (Int, List[List[Opt[_]]] combine equality check
    // and drop elements in which s occurs

    def contains(ls: (Int, IfdefBlocks)): Boolean = {
      for (ifdef_block <- ls._2) {
        for (stmt <- ifdef_block) {
          if (stmt.eq(s)) return true
        }
      }
      false
    }

    l.dropWhile(contains(_).unary_!)
  }

  // code works both for succ and pred determination
  // based on the type of the IfdefBlocks (True(0), Optional (1), Alternative (2))
  // the function computes the following elements
  //   context - represents surrounding annotation context
  //   l - list of grouped/typed ifdef blocks
  //   env - hold AST environment (parent, children, next, ...)
  private def determineFollowingElements(context: FeatureExpr,
                                         l: List[(Int, IfdefBlocks)],
                                         env: ASTEnv): Either[List[AST], List[AST]] = {
    var res = List[AST]()
    for (e <- l) {
      e match {
        case (0, ifdef_blocks) => return Left(res ++ List(ifdef_blocks.head.head))
        case (1, ifdef_blocks) => {
          res = res ++ ifdef_blocks.flatMap({
            x => List(x.head)
          })
          val e_feature_expr = env.featureExpr(ifdef_blocks.head.head)
          if (e_feature_expr.equivalentTo(context)) return Left(res)
        }
        case (2, ifdef_blocks) => return Left(res ++ ifdef_blocks.flatMap({
          x => List(x.head)
        }))
      }
    }
    Right(res)
  }

  // determine recursively all succs check
  def getAllSucc(i: AST, env: ASTEnv) = {
=======
  // get list with rev and all following lists
  private def getTailListSucc(rev: AST, l: List[IfdefBlock]): List[IfdefBlock] = {
    // iterate each sublist of the incoming tuples TypedOptAltBlock combine equality check
    // and drop elements in which s occurs

    def contains(ifdefbl: IfdefBlock): Boolean = {
      ifdefbl.exists( x => x.eq(rev) )
    }

    l.dropWhile(x => contains(x).unary_!)
  }

  // same as getTailListSucc but with reversed input
  // result list ist reversed again so we have a list of TypedOptBlocks with the last
  // block containing rev
  private def getTailListPred(rev: AST, l: List[IfdefBlock]): List[IfdefBlock] = {
    getTailListSucc(rev, l.reverse).reverse
  }

  private def determineFollowingElementsPred(ctx: FeatureExpr,
                                             resctx: List[FeatureExpr],
                                             l: List[IfdefBlock],
                                             env: ASTEnv): Either[List[AST], (List[FeatureExpr], List[AST])] = {
    // context of all added AST nodes that have been added to res
    var res = List[AST]()
    var cresctx = resctx

    for (ifdefblock <- l) {
      // get the first element of the ifdef block and check
      val head = ifdefblock.head
      val bfexp = env.featureExpr(head)

      // annotation of the block contradicts with context; do nothing
      if ((ctx and bfexp) isContradiction()) { }

      // nodes of annotations that have been added before: e.g., ctx is true; A B A true
      // the second A should not be added again because if A is selected the first A would have been selected
      // and not the second one
      else if (bfexp implies cresctx.fold(FeatureExprFactory.False)(_ or _) isTautology()) { }

      // otherwise add element and update resulting context
      else {res = res ++ List(head); cresctx ::= bfexp}

      if (cresctx.fold(FeatureExprFactory.False)(_ or _) equivalentTo ctx) return Left(res)
      if (bfexp equivalentTo ctx) return Left(res)
      if (bfexp isTautology()) return Left(res)
    }
    Right((cresctx, res))
  }

  // code works both for succ and pred determination
  // based on the type of the IfdefBlocks (True(0), Optional (1), Alternative (2))
  // the function computes the following elements
  //   context - represents of the element we come frome
  //   l - list of grouped/typed ifdef blocks
  //   env - hold AST environment (parent, children, next, ...)
  private def determineFollowingElementsSucc(ctx: FeatureExpr,
                                             resctx: List[FeatureExpr],
                                             l: List[IfdefBlock],
                                             env: ASTEnv): Either[List[AST], (List[FeatureExpr], List[AST])] = {
    // context of all added AST nodes that have been added to res
    var res = List[AST]()
    var cresctx = resctx

    for (ifdefblock <- l) {
      // get the first element of the ifdef block and check
      val head = ifdefblock.head
      val bfexp = env.featureExpr(head)

      // annotation of the block contradicts with context; do nothing
      if ((ctx and bfexp) isContradiction()) { }

      // nodes of annotations that have been added before: e.g., ctx is true; A B A true
      // the second A should not be added again because if A is selected the first A would have been selected
      // and not the second one
      else if (cresctx.exists(_ equivalentTo bfexp)) { }

      // otherwise add element and update resulting context
      else {res = res ++ List(head); cresctx ::= bfexp}

      if (ctx implies cresctx.fold(FeatureExprFactory.False)(_ or _) isTautology()) return Left(res)
    }
    Right((cresctx, res))
  }

  // determine recursively all succs check
  def getAllSucc(i: AST, env: ASTEnv) = {
    var r = List[(AST, List[AST])]()
    var s = List(i)
    var d = List[AST]()
    var c: AST = null

    while (!s.isEmpty) {
      c = s.head
      s = s.drop(1)

      if (d.filter(_.eq(c)).isEmpty) {
        r = (c, succ(c, env)) :: r
        s = s ++ r.head._2
        d = d ++ List(c)
      }
    }
    r
  }

  // determine recursively all pred
  def getAllPred(i: AST, env: ASTEnv) = {
>>>>>>> 6906c719
    var r = List[(AST, List[AST])]()
    var s = List(i)
    var d = List[AST]()
    var c: AST = null

    while (!s.isEmpty) {
      c = s.head
      s = s.drop(1)

      if (d.filter(_.eq(c)).isEmpty) {
<<<<<<< HEAD
        r = (c, succ(c, env)) :: r
=======
        r = (c, pred(c, env)) :: r
>>>>>>> 6906c719
        s = s ++ r.head._2
        d = d ++ List(c)
      }
    }
    r
  }

<<<<<<< HEAD
  // determine recursively all pred
  def getAllPred(i: AST, env: ASTEnv) = {
    var r = List[(AST, List[AST])]()
    var s = List(i)
    var d = List[AST]()
    var c: AST = null

    while (!s.isEmpty) {
      c = s.head
      s = s.drop(1)

      if (d.filter(_.eq(c)).isEmpty) {
        r = (c, pred(c, env)) :: r
        s = s ++ r.head._2
        d = d ++ List(c)
      }
    }
    r
  }

  // the following functions belong to detection and type cateorization of ifdef blocks
  // pack similar elements into sublists
  private def pack[T](f: (T, T) => Boolean)(l: List[T]): List[List[T]] = {
    if (l.isEmpty) List()
    else (l.head :: l.tail.takeWhile(f(l.head, _))) :: pack(f)(l.tail.dropWhile(f(l.head, _)))
  }

  // group consecutive Opts in a list and return a list of list containing consecutive (feature equivalent) opts
  // e.g.:
  // List(Opt(true, Id1), Opt(fa, Id2), Opt(fa, Id3)) => List(List(Opt(true, Id1)), List(Opt(fa, Id2), Opt(fa, Id3)))
  private[crewrite] def determineIfdefBlocks(l: List[AST], env: ASTEnv): IfdefBlocks = {
    pack[AST](env.featureExpr(_) equivalentTo env.featureExpr(_))(l)
  }

  // group List[List[AST]] according their feature expressions
  // later one should imply the not of previous ones; therefore using l.reverse
  private def groupIfdefBlocks(l: IfdefBlocks, env: ASTEnv) = {
    def checkImplication(a: AST, b: AST) = {
      val as = env.lfeature(a).toSet
      val bs = env.lfeature(b).toSet
      val cs = as.intersect(bs)
      as.--(cs).foldLeft(FeatureExprFactory.True)(_ and _).implies(bs.--(cs).foldLeft(FeatureExprFactory.True)(_ and _).not()).isTautology()
    }
    pack[List[AST]]({
      (x, y) => checkImplication(x.head, y.head)
    })(l.reverse).reverse
  }

  // get type of IfdefBlocks:
  // 0 -> only true values
  // 1 -> #if-(#elif)* block
  // 2 -> #if-(#elif)*-#else block
  private def determineTypeOfGroupedIfdefBlocks(l: List[IfdefBlocks], env: ASTEnv): List[(Int, IfdefBlocks)] = {

    l match {
      case (h :: t) => {
        val feature_expr_over_ifdef_blocks = h.map({
          e => env.featureExpr(e.head)
        })

        if (feature_expr_over_ifdef_blocks.foldLeft(FeatureExprFactory.True)(_ and _).isTautology())
          (0, h) :: determineTypeOfGroupedIfdefBlocks(t, env)
        else if (feature_expr_over_ifdef_blocks.map(_.not()).foldLeft(FeatureExprFactory.True)(_ and _).isContradiction())
          (2, h.reverse) :: determineTypeOfGroupedIfdefBlocks(t, env)
        else (1, h) :: determineTypeOfGroupedIfdefBlocks(t, env)
      }
      case Nil => List()
    }
  }
}

// defines and uses we can jump to using succ
// beware of List[Opt[_]]!! all list elements can possibly have a different annotation
trait Variables extends ASTNavigation {
  val uses: PartialFunction[Any, Set[Id]] = {
    case a: Any => findUses(a)
  }

  private def findUses(e: Any): Set[Id] = {
    e match {
      case ForStatement(expr1, expr2, expr3, _) => uses(expr1) ++ uses(expr2) ++ uses(expr3)
      case ReturnStatement(Some(x)) => uses(x)
      case WhileStatement(expr, _) => uses(expr)
      case DeclarationStatement(d) => uses(d)
      case Declaration(_, init) => init.flatMap(uses).toSet
      case InitDeclaratorI(_, _, Some(i)) => uses(i)
      case AtomicNamedDeclarator(_, id, _) => Set(id)
      case NestedNamedDeclarator(_, nestedDecl, _) => uses(nestedDecl)
      case Initializer(_, expr) => uses(expr)
      case i@Id(name) => Set(i)
      case PointerPostfixSuffix(kind, id) => Set(id)
      case FunctionCall(params) => params.exprs.map(_.entry).flatMap(uses).toSet
      case ArrayAccess(expr) => uses(expr)
      case PostfixExpr(p, s) => uses(p) ++ uses(s)
      case UnaryExpr(_, ex) => uses(ex)
      case SizeOfExprU(expr) => uses(expr)
      case CastExpr(_, expr) => uses(expr)
      case PointerDerefExpr(castExpr) => uses(castExpr)
      case PointerCreationExpr(castExpr) => uses(castExpr)
      case UnaryOpExpr(kind, castExpr) => uses(castExpr)
      case NAryExpr(ex, others) => uses(ex) ++ others.flatMap(uses).toSet
      case NArySubExpr(_, ex) => uses(ex)
      case ConditionalExpr(condition, _, _) => uses(condition)
      case ExprStatement(expr) => uses(expr)
      case AssignExpr(_, _, source) => uses(source)
      case Opt(_, entry) => uses(entry)
      case _ => Set()
=======
  // given an ast element x and its successors lx: x should be in pred(lx)
  def compareSuccWithPred(lsuccs: List[(AST, List[AST])], lpreds: List[(AST, List[AST])], env: ASTEnv): List[CCFGError] = {
    var errors: List[CCFGError] = List()

    // check that number of nodes match
    val sdiff = lsuccs.map(_._1).diff(lpreds.map(_._1))
    val pdiff = lpreds.map(_._1).diff(lsuccs.map(_._1))

    for (sdelem <- sdiff)
      errors = new CCFGErrorMis("is not present in preds!", sdelem, env.featureExpr(sdelem)) :: errors


    for (pdelem <- pdiff)
      errors = new CCFGErrorMis("is not present in succs!", pdelem, env.featureExpr(pdelem)) :: errors

    // check that number of edges match
    var succ_edges: List[(AST, AST)] = List()
    for ((ast_elem, succs) <- lsuccs) {
      for (succ <- succs) {
        succ_edges = (ast_elem, succ) :: succ_edges
      }
>>>>>>> 6906c719
    }
  }

  val defines: PartialFunction[Any, Set[Id]] = {
    case ExprStatement(expr) => defines(expr)
    case i@Id(_) => Set(i)
    case AssignExpr(target, _, source) => defines(target)
    case DeclarationStatement(d) => defines(d)
    case Declaration(_, init) => init.flatMap(defines).toSet
    case InitDeclaratorI(a, _, _) => defines(a)
    case AtomicNamedDeclarator(_, i, _) => Set(i)
    case o@Opt(_, entry) => defines(entry)
    case _ => Set()
  }
}

<<<<<<< HEAD
class LivenessCache {
  private val cache: IdentityHashMap[Any, Map[FeatureExpr, Set[Id]]] = new IdentityHashMap[Any, Map[FeatureExpr, Set[Id]]]()

  def update(k: Any, v: Map[FeatureExpr, Set[Id]]) {
    cache.put(k, v)
  }

  def lookup(k: Any): Option[Map[FeatureExpr, Set[Id]]] = {
    val v = cache.get(k)
    if (v != null) Some(v)
    else None
  }
}

trait Liveness extends AttributionBase with Variables with ConditionalControlFlow {

  private val incache = new LivenessCache()
  private val outcache = new LivenessCache()

  private def updateMap(m: Map[FeatureExpr, Set[Id]],
                        e: (FeatureExpr, Set[Id]),
                        op: (Set[Id], Set[Id]) => Set[Id]): Map[FeatureExpr, Set[Id]] = {
    val key = m.find(_._1.equivalentTo(e._1))
    key match {
      case None => m.+(e)
      // beware op is not symetric, first element of op application should always the current
      // value element of the map (here v)
      case Some((k, v)) => m.+((k, op(v, e._2)))
    }
  }

  // cache for in; we have to store all tuples of (a, env) their because using
  // (a, env) always creates a new one!!! and circular internally uses another
  // IdentityHashMap and uses (a, env) as a key there.
  private val astIdenEnvHM = new IdentityHashMap[AST, (AST, ASTEnv)]()
  private implicit def astIdenTup(a: AST) = astIdenEnvHM.get(a)

  // cf. http://www.cs.colostate.edu/~mstrout/CS553/slides/lecture03.pdf
  // page 5
  //  in(n) = uses(n) + (out(n) - defines(n))
  // out(n) = for s in succ(n) r = r + in(s); r
  // insimple and outsimple are the non variability-aware in and out versiosn
  // of liveness determination
  val insimple: PartialFunction[(Product, ASTEnv), Set[Id]] = {
    circular[(Product, ASTEnv), Set[Id]](Set()) {
      case t@(FunctionDef(_, _, _, _), _) => Set()
      case t@(e, env) => {
        val u = uses(e)
        val d = defines(e)
        var res = outsimple(t)

        res = u.union(res.diff(d))
        res
      }
    }
  }

  val outsimple: PartialFunction[(Product, ASTEnv), Set[Id]] = {
    circular[(Product, ASTEnv), Set[Id]](Set()) {
      case t@(e, env) => {
        val ss = succ(e, env).filterNot(_.isInstanceOf[FunctionDef])
        var res: Set[Id] = Set()
        for (s <- ss) {
          if (!astIdenEnvHM.containsKey(s)) astIdenEnvHM.put(s, (s, env))
          res = res.union(insimple(s))
        }
        res
      }
    }
  }

  // in and out variability-aware versions
  val inrec: PartialFunction[(Product, ASTEnv), Map[FeatureExpr, Set[Id]]] = {
    circular[(Product, ASTEnv), Map[FeatureExpr, Set[Id]]](Map()) {
      case t@(FunctionDef(_, _, _, _), _) => Map()
      case t@(e, env) => {
        val u = uses(e)
        val d = defines(e)
        var res = out(t)
        res = updateMap(res, (env.featureExpr(e), d), _.diff(_))
        res = updateMap(res, (env.featureExpr(e), u), _.union(_))
        res
      }
    }
  }

  val outrec: PartialFunction[(Product, ASTEnv), Map[FeatureExpr, Set[Id]]] =
    circular[(Product, ASTEnv), Map[FeatureExpr, Set[Id]]](Map()) {
      case t@(e, env) => {
        val sl = succ(e, env).filterNot(_.isInstanceOf[FunctionDef])
        var res = Map[FeatureExpr, Set[Id]]()
        for (a <- sl) {
          if (!astIdenEnvHM.containsKey(a)) astIdenEnvHM.put(a, (a, env))
          for (el <- in(a))
            res = updateMap(res, el, _.union(_))
        }
        res
      }
    }

  def out(a: (Product, ASTEnv)) = {
    outcache.lookup(a._1) match {
      case Some(v) => v
      case None => {
        val r = outrec(a)
        outcache.update(a._1, r)
        r
      }
    }
  }

  def in(a: (Product, ASTEnv)) = {
    incache.lookup(a._1) match {
      case Some(v) => v
      case None => {
        val r = inrec(a)
        incache.update(a._1, r)
        r
      }
    }
  }
}
=======
    var pred_edges: List[(AST, AST)] = List()
    for ((ast_elem, preds) <- lpreds) {
      for (pred <- preds) {
        pred_edges = (ast_elem, pred) :: pred_edges
      }
    }

    // check succ/pred connection and print out missing connections
    // given two ast elems:
    //   a
    //   b
    // we check (a1, b1) successor
    // against  (b2, a2) predecessor
    for ((a1, b1) <- succ_edges) {
      var isin = false
      for ((b2, a2) <- pred_edges) {
        if (a1.eq(a2) && b1.eq(b2))
          isin = true
      }
      if (!isin) {
        errors = new CCFGErrorDir("is missing in preds", b1, env.featureExpr(b1), a1, env.featureExpr(a1)) :: errors
      }
    }

    // check pred/succ connection and print out missing connections
    // given two ast elems:
    //  a
    //  b
    // we check (b1, a1) predecessor
    // against  (a2, b2) successor
    for ((b1, a1) <- pred_edges) {
      var isin = false
      for ((a2, b2) <- succ_edges) {
        if (a1.eq(a2) && b1.eq(b2))
          isin = true
      }
      if (!isin) {
        errors = new CCFGErrorDir("is missing in succs", a1, env.featureExpr(a1), b1, env.featureExpr(b1)) :: errors
      }
    }

    errors
  }

  // given a comparison function f: pack consecutive elements of list elements into sublists
  private def pack[T](f: (T, T) => Boolean)(l: List[T]): List[List[T]] = {
    if (l.isEmpty) List()
    else (l.head :: l.tail.takeWhile(f(l.head, _))) :: pack[T](f)(l.tail.dropWhile(f(l.head, _)))
  }

  // given a list of Opt elements; pack elements with the same annotation into sublists
  private def determineIfdefBlocks(l: List[AST], env: ASTEnv): List[IfdefBlock] = {
    pack[AST](env.featureExpr(_) equivalentTo env.featureExpr(_))(l)
  }
}
>>>>>>> 6906c719
<|MERGE_RESOLUTION|>--- conflicted
+++ resolved
@@ -2,14 +2,9 @@
 
 
 import de.fosd.typechef.conditional._
-<<<<<<< HEAD
-import org.kiama.attribution.AttributionBase
-=======
 import de.fosd.typechef.parser.c._
->>>>>>> 6906c719
 import java.util.IdentityHashMap
 import de.fosd.typechef.featureexpr.{FeatureExprFactory, FeatureExpr}
-import de.fosd.typechef.parser.c._
 
 // implements conditional control flow (cfg) on top of the typechef
 // infrastructure
@@ -65,28 +60,11 @@
 trait ConditionalControlFlow extends ASTNavigation {
 
   private implicit def optList2ASTList(l: List[Opt[AST]]) = l.map(_.entry)
-<<<<<<< HEAD
-
-=======
->>>>>>> 6906c719
   private implicit def opt2AST(s: Opt[AST]) = s.entry
 
   private val predCCFGCache = new CCFGCache()
   private val succCCFGCache = new CCFGCache()
 
-<<<<<<< HEAD
-  type IfdefBlock = List[AST]
-  type IfdefBlocks = List[List[AST]]
-
-  // determines predecessor of a given element
-  // results are cached for secondary evaluation
-  def pred(a: Product, env: ASTEnv): List[AST] = {
-    predCCFGCache.lookup(a) match {
-      case Some(v) => v
-      case None => {
-        var oldres: List[AST] = List()
-        var newres: List[AST] = predHelper(a, env)
-=======
   // equal annotated AST elements
   type IfdefBlock  = List[AST]
 
@@ -100,7 +78,6 @@
         val ctx = env.featureExpr(source)
         val resctx = List(FeatureExprFactory.False)
         var newres: List[AST] = predHelper(source, ctx, resctx, env)
->>>>>>> 6906c719
         var changed = true
 
         while (changed) {
@@ -112,26 +89,11 @@
             var add2newres = List[AST]()
             oldelem match {
 
-<<<<<<< HEAD
-              case _: ReturnStatement if (!a.isInstanceOf[FunctionDef]) => changed = true; add2newres = List()
-=======
               case _: ReturnStatement if (!source.isInstanceOf[FunctionDef]) => add2newres = List()
->>>>>>> 6906c719
 
               // a break statement shall appear only in or as a switch body or loop body
               // a break statement terminates execution of the smallest enclosing switch or
               // iteration statement (see standard [2])
-<<<<<<< HEAD
-              // therefore all predecessors of a belong to a different switch/loop;
-              // otherwise we filter them
-              case b: BreakStatement => {
-                val a2b = findPriorASTElem2BreakStatement(a, env)
-                val b2b = findPriorASTElem2BreakStatement(b, env)
-
-                if (a2b.isEmpty && b2b.isDefined) add2newres = List(b)
-                else if (a2b.isDefined && b2b.isDefined && a2b.get.ne(b2b.get)) add2newres = List(b)
-                else add2newres = List()
-=======
               // so as soon as we hit a break statement and the break statement belongs to the same loop as we do
               // the break statement is not a valid predecessor
               case b: BreakStatement => {
@@ -140,32 +102,20 @@
                 assert(b2b.isDefined, "missing loop to break statement!")
                 if (isPartOf(source, b2b.get)) add2newres = List()
                 else add2newres = List(b)
->>>>>>> 6906c719
               }
               // a continue statement shall appear only in a loop body
               // a continue statement causes a jump to the loop-continuation portion
               // of the smallest enclosing iteration statement
               case c: ContinueStatement => {
-<<<<<<< HEAD
-                val a2c = findPriorASTElem2ContinueStatement(a, env)
-=======
                 val a2c = findPriorASTElem2ContinueStatement(source, env)
->>>>>>> 6906c719
                 val b2c = findPriorASTElem2ContinueStatement(c, env)
 
                 if (a2c.isDefined && b2c.isDefined && a2c.get.eq(b2c.get)) {
                   a2c.get match {
-<<<<<<< HEAD
-                    case WhileStatement(expr, _) if (isPartOf(a, expr)) => add2newres = List(c)
-                    case DoStatement(expr, _) if (isPartOf(a, expr)) => add2newres = List(c)
-                    case ForStatement(_, Some(expr2), None, _) if (isPartOf(a, expr2)) => add2newres = List(c)
-                    case ForStatement(_, _, Some(expr3), _) if (isPartOf(a, expr3)) => add2newres = List(c)
-=======
                     case WhileStatement(expr, _) if (isPartOf(source, expr)) => add2newres = List(c)
                     case DoStatement(expr, _) if (isPartOf(source, expr)) => add2newres = List(c)
                     case ForStatement(_, Some(expr2), None, _) if (isPartOf(source, expr2)) => add2newres = List(c)
                     case ForStatement(_, _, Some(expr3), _) if (isPartOf(source, expr3)) => add2newres = List(c)
->>>>>>> 6906c719
                     case _ => add2newres = List()
                   }
                 } else add2newres = List()
@@ -174,18 +124,6 @@
               // if a belongs to an if
               // TODO should be moved to pred determination directly
               case e@ElifStatement(condition, _) => {
-<<<<<<< HEAD
-                val a2e = findPriorASTElem[IfStatement](a, env)
-                val b2e = findPriorASTElem[IfStatement](e, env)
-
-                if (a2e.isEmpty) add2newres = rollUp(oldelem, env)
-                else if (a2e.isDefined && b2e.isDefined && a2e.get.eq(b2e.get)) add2newres = getCondExprPred(condition, env)
-                else add2newres = rollUp(oldelem, env)
-              }
-              case _ => {
-                add2newres = rollUp(oldelem, env)
-                if (!(add2newres.size == 1 && add2newres.head.eq(oldelem))) changed = true
-=======
                 val a2e = findPriorASTElem[IfStatement](source, env)
                 val b2e = findPriorASTElem[IfStatement](e, env)
 
@@ -215,7 +153,6 @@
               case _: AST => {
                 add2newres = rollUp(source, oldelem, env.featureExpr(oldelem), resctx, env)
                 if (add2newres.size > 1 || (add2newres.size > 0 && add2newres.head.ne(oldelem))) changed = true
->>>>>>> 6906c719
               }
             }
 
@@ -225,25 +162,6 @@
               if (newres.map(_.eq(addnew)).foldLeft(false)(_ || _).unary_!) newres = newres ++ List(addnew)
           }
         }
-<<<<<<< HEAD
-        predCCFGCache.update(a, newres)
-        newres
-      }
-    }
-  }
-
-  // checks reference equality of e in a given struture t (either product or list)
-  def isPartOf(e: Product, t: Any): Boolean = {
-    t match {
-      case _: Product if (e.asInstanceOf[AnyRef].eq(t.asInstanceOf[AnyRef])) => true
-      case l: List[_] => l.map(isPartOf(e, _)).exists(_ == true)
-      case p: Product => p.productIterator.toList.map(isPartOf(e, _)).exists(_ == true)
-      case _ => false
-    }
-  }
-
-  def predHelper(a: Product, env: ASTEnv): List[AST] = {
-=======
         predCCFGCache.update(source, newres)
         newres
       }
@@ -261,26 +179,17 @@
   }
 
   def predHelper(source: Product, ctx: FeatureExpr, resctx: List[FeatureExpr], env: ASTEnv): List[AST] = {
->>>>>>> 6906c719
 
     // helper method to handle a switch, if we come from a case or a default statement
     def handleSwitch(t: AST) = {
       val prior_switch = findPriorASTElem[SwitchStatement](t, env)
       assert(prior_switch.isDefined, "default or case statements should always occur withing a switch definition")
       prior_switch.get match {
-<<<<<<< HEAD
-        case SwitchStatement(expr, _) => getCondExprPred(expr, env) ++ getStmtPred(t, env)
-      }
-    }
-
-    a match {
-=======
         case SwitchStatement(expr, _) => getExprPred(expr, ctx, resctx, env) ++ getStmtPred(t, ctx, resctx, env)
       }
     }
 
     source match {
->>>>>>> 6906c719
       case t: CaseStatement => handleSwitch(t)
       case t: DefaultStatement => handleSwitch(t)
 
@@ -288,33 +197,6 @@
         findPriorASTElem[FunctionDef](t, env) match {
           case None => assert(false, "label statements should always occur within a function definition"); List()
           case Some(f) => {
-<<<<<<< HEAD
-            val l_gotos = gotoLookup(f, n, env)
-            val l_preds = getStmtPred(t, env)
-            l_gotos ++ l_preds
-          }
-        }
-      }
-
-      case o: Opt[_] => predHelper(childAST(o), env)
-      case c: Conditional[_] => predHelper(childAST(c), env)
-
-      case f@FunctionDef(_, _, _, CompoundStatement(List())) => List(f)
-      case f@FunctionDef(_, _, _, stmt) => predHelper(childAST(stmt), env) ++ filterAllASTElems[ReturnStatement](f)
-      case CompoundStatement(innerStatements) => getCompoundPred(innerStatements, env)
-
-      case s: Statement => getStmtPred(s, env)
-      case _ => followPred(a, env)
-    }
-  }
-
-  def succ(a: Product, env: ASTEnv): List[AST] = {
-    succCCFGCache.lookup(a) match {
-      case Some(v) => v
-      case None => {
-        var oldres: List[AST] = List()
-        var newres: List[AST] = succHelper(a, env)
-=======
             val l_gotos = filterASTElems[GotoStatement](f, env.featureExpr(t), env)
             // filter gotostatements with the same id as the labelstatement
             // and all gotostatements with dynamic target
@@ -350,7 +232,6 @@
         val ctx = env.featureExpr(source)
         val resctx = List(FeatureExprFactory.False)
         var newres: List[AST] = succHelper(source, ctx, resctx, env)
->>>>>>> 6906c719
         var changed = true
 
         while (changed) {
@@ -360,16 +241,6 @@
           for (oldelem <- oldres) {
             var add2newres: List[AST] = List()
             oldelem match {
-<<<<<<< HEAD
-              case _: IfStatement => changed = true; add2newres = succHelper(oldelem, env)
-              case _: ElifStatement => changed = true; add2newres = succHelper(oldelem, env)
-              case _: SwitchStatement => changed = true; add2newres = succHelper(oldelem, env)
-              case _: CompoundStatement => changed = true; add2newres = succHelper(oldelem, env)
-              case _: DoStatement => changed = true; add2newres = succHelper(oldelem, env)
-              case _: WhileStatement => changed = true; add2newres = succHelper(oldelem, env)
-              case _: ForStatement => changed = true; add2newres = succHelper(oldelem, env)
-              case _: DefaultStatement => changed = true; add2newres = succHelper(oldelem, env)
-=======
               case _: IfStatement => changed = true; add2newres = succHelper(oldelem, env.featureExpr(oldelem), resctx, env)
               case _: ElifStatement => changed = true; add2newres = succHelper(oldelem, env.featureExpr(oldelem), resctx, env)
               case _: SwitchStatement => changed = true; add2newres = succHelper(oldelem, env.featureExpr(oldelem), resctx, env)
@@ -378,7 +249,6 @@
               case _: WhileStatement => changed = true; add2newres = succHelper(oldelem, env.featureExpr(oldelem), resctx, env)
               case _: ForStatement => changed = true; add2newres = succHelper(oldelem, env.featureExpr(oldelem), resctx, env)
               case _: DefaultStatement => changed = true; add2newres = succHelper(oldelem, env.featureExpr(oldelem), resctx, env)
->>>>>>> 6906c719
               case _ => add2newres = List(oldelem)
             }
 
@@ -388,28 +258,17 @@
               if (newres.map(_.eq(addnew)).foldLeft(false)(_ || _).unary_!) newres = newres ++ List(addnew)
           }
         }
-<<<<<<< HEAD
-        succCCFGCache.update(a, newres)
-=======
         succCCFGCache.update(source, newres)
->>>>>>> 6906c719
         newres
       }
     }
   }
 
-<<<<<<< HEAD
-  private def succHelper(a: Product, env: ASTEnv): List[AST] = {
-    a match {
-      // ENTRY element
-      case f@FunctionDef(_, _, _, stmt) => succHelper(stmt, env)
-=======
   private def succHelper(source: Product, ctx: FeatureExpr, resctx: List[FeatureExpr], env: ASTEnv): List[AST] = {
     source match {
       // ENTRY element
       case f@FunctionDef(_, _, _, CompoundStatement(List())) => List(f) // TODO after rewrite of compound handling -> could be removed
       case f@FunctionDef(_, _, _, stmt) => succHelper(stmt, ctx, resctx, env)
->>>>>>> 6906c719
 
       // EXIT element
       case t@ReturnStatement(_) => {
@@ -419,31 +278,6 @@
         }
       }
 
-<<<<<<< HEAD
-      case t@CompoundStatement(l) => getCompoundSucc(l, t, env)
-
-      case o: Opt[_] => succHelper(o.entry.asInstanceOf[Product], env)
-      case t: Conditional[_] => succHelper(childAST(t), env)
-
-      // loop statements
-      case ForStatement(None, Some(expr2), None, One(EmptyStatement())) => getCondExprSucc(expr2, env)
-      case ForStatement(None, Some(expr2), None, One(CompoundStatement(List()))) => getCondExprSucc(expr2, env)
-      case t@ForStatement(expr1, expr2, expr3, s) => {
-        if (expr1.isDefined) getCondExprSucc(expr1.get, env)
-        else if (expr2.isDefined) getCondExprSucc(expr2.get, env)
-        else getCondStmtSucc(t, s, env)
-      }
-      case WhileStatement(expr, One(EmptyStatement())) => getCondExprSucc(expr, env)
-      case WhileStatement(expr, One(CompoundStatement(List()))) => getCondExprSucc(expr, env)
-      case WhileStatement(expr, _) => getCondExprSucc(expr, env)
-      case DoStatement(expr, One(CompoundStatement(List()))) => getCondExprSucc(expr, env)
-      case t@DoStatement(_, s) => getCondStmtSucc(t, s, env)
-
-      // conditional statements
-      case t@IfStatement(condition, _, _, _) => getCondExprSucc(condition, env)
-      case t@ElifStatement(condition, _) => getCondExprSucc(condition, env)
-      case SwitchStatement(expr, _) => getCondExprSucc(expr, env)
-=======
       case t@CompoundStatement(l) => getCompoundSucc(l, t, ctx, resctx, env)
 
       case o: Opt[_] => succHelper(o.entry.asInstanceOf[Product], ctx, resctx, env)
@@ -467,37 +301,23 @@
       case t@IfStatement(condition, _, _, _) => getCondExprSucc(condition, ctx, resctx, env)
       case t@ElifStatement(condition, _) => getCondExprSucc(condition, ctx, resctx, env)
       case SwitchStatement(expr, _) => getExprSucc(expr, ctx, resctx, env)
->>>>>>> 6906c719
 
       case t@BreakStatement() => {
         val e2b = findPriorASTElem2BreakStatement(t, env)
         assert(e2b.isDefined, "break statement should always occur within a for, do-while, while, or switch statement")
-<<<<<<< HEAD
-        getStmtSucc(e2b.get, env)
-=======
         getStmtSucc(e2b.get, ctx, resctx, env)
->>>>>>> 6906c719
       }
       case t@ContinueStatement() => {
         val e2c = findPriorASTElem2ContinueStatement(t, env)
         assert(e2c.isDefined, "continue statement should always occur within a for, do-while, or while statement")
         e2c.get match {
           case t@ForStatement(_, expr2, expr3, s) => {
-<<<<<<< HEAD
-            if (expr3.isDefined) getCondExprSucc(expr3.get, env)
-            else if (expr2.isDefined) getCondExprSucc(expr2.get, env)
-            else getCondStmtSucc(t, s, env)
-          }
-          case WhileStatement(expr, _) => getCondExprSucc(expr, env)
-          case DoStatement(expr, _) => getCondExprSucc(expr, env)
-=======
             if (expr3.isDefined) getExprSucc(expr3.get, ctx, resctx, env)
             else if (expr2.isDefined) getExprSucc(expr2.get, ctx, resctx, env)
             else getCondStmtSucc(t, s, ctx, resctx, env)
           }
           case WhileStatement(expr, _) => getExprSucc(expr, ctx, resctx, env)
           case DoStatement(expr, _) => getExprSucc(expr, ctx, resctx, env)
->>>>>>> 6906c719
           case _ => List()
         }
       }
@@ -505,13 +325,8 @@
         findPriorASTElem[FunctionDef](t, env) match {
           case None => assert(false, "goto statement should always occur within a function definition"); List()
           case Some(f) => {
-<<<<<<< HEAD
-            val l_list = labelLookup(f, l, env)
-            if (l_list.isEmpty) getStmtSucc(t, env)
-=======
             val l_list = filterAllASTElems[LabelStatement](f, env.featureExpr(t), env).filter(_.id.name == l)
             if (l_list.isEmpty) getStmtSucc(t, ctx, resctx, env)
->>>>>>> 6906c719
             else l_list
           }
         }
@@ -523,90 +338,13 @@
         findPriorASTElem[FunctionDef](t, env) match {
           case None => assert(false, "goto statement should always occur within a function definition"); List()
           case Some(f) => {
-<<<<<<< HEAD
-            val l_list = filterAllASTElems[LabelStatement](f)
-            if (l_list.isEmpty) getStmtSucc(t, env)
-=======
             val l_list = filterAllASTElems[LabelStatement](f, env.featureExpr(t))
             if (l_list.isEmpty) getStmtSucc(t, ctx, resctx, env)
->>>>>>> 6906c719
             else l_list
           }
         }
       }
 
-<<<<<<< HEAD
-      case t@CaseStatement(_, Some(s)) => getCondStmtSucc(t, s, env)
-      case t: CaseStatement => getStmtSucc(t, env)
-
-      case t@DefaultStatement(Some(s)) => getCondStmtSucc(t, s, env)
-      case t: DefaultStatement => getStmtSucc(t, env)
-
-      case t: Statement => getStmtSucc(t, env)
-      case t => followSucc(t, env)
-    }
-  }
-
-  private def iterateChildren(a: Any, label: String, env: ASTEnv, op: (Any, String, ASTEnv) => List[AST]): List[AST] = {
-    env.children(a).map(
-      x => x match {
-        case e: AST      => op(e, label, env)
-        case ls: List[_] => ls.flatMap(op(_, label, env))
-        case o@Opt(_, entry) => op(entry, label, env)
-        case o@Choice(_, thenBranch, elseBranch) => op(thenBranch, label, env) ++ op(elseBranch, label, env)
-        case p: Product  => p.productIterator.toList.flatMap(op(_, label, env))
-        case _ => List()
-      }
-    ).foldLeft(List[AST]())(_ ++ _.asInstanceOf[List[AST]])
-  }
-
-  // lookup all goto with matching ids or those using indirect goto dispatch
-  // indirect goto dispatch are possible candidates for this label because
-  // evaluating the expression of the goto might lead to the given label
-  private def gotoLookup(a: Any, l: String, env: ASTEnv): List[AST] = {
-    a match {
-      case e@GotoStatement(Id(n)) if (n == l) => List(e)
-      case e@GotoStatement(PointerDerefExpr(_)) => List(e)
-      case p: Product => iterateChildren(p, l, env, gotoLookup)
-    }
-  }
-
-  private def labelLookup(a: Any, label: String, env: ASTEnv): List[AST] = {
-    a match {
-      case e@LabelStatement(Id(n), _) if (n == label) => List(e) ++ iterateChildren(e, label, env, labelLookup)
-      case p: Product => iterateChildren(p, label, env, labelLookup)
-    }
-  }
-
-  private def getCondStmtSucc(p: AST, c: Conditional[_], env: ASTEnv): List[AST] = {
-    c match {
-      case Choice(_, thenBranch, elseBranch) => getCondStmtSucc(p, thenBranch, env) ++ getCondStmtSucc(p, elseBranch, env)
-      case One(CompoundStatement(l)) => getCompoundSucc(l, c, env)
-      case One(s: Statement) => List(s)
-    }
-  }
-
-  private def getCondStmtPred(p: AST, c: Conditional[_], env: ASTEnv): List[AST] = {
-    c match {
-      case Choice(_, thenBranch, elseBranch) => getCondStmtPred(p, thenBranch, env) ++ getCondStmtPred(p, elseBranch, env)
-      case One(CompoundStatement(l)) => getCompoundPred(l, env)
-      case One(s: Statement) => List(s)
-    }
-  }
-
-  private def getCondExprSucc(e: Expr, env: ASTEnv) = {
-    e match {
-      case c@CompoundStatementExpr(CompoundStatement(innerStatements)) =>
-        getCompoundSucc(innerStatements, c, env)
-      case _ => List(e)
-    }
-  }
-
-  private def getCondExprPred(e: Expr, env: ASTEnv) = {
-    e match {
-      case CompoundStatementExpr(CompoundStatement(innerStatements)) => getCompoundPred(innerStatements, env)
-      case _ => List(e)
-=======
       case t@CaseStatement(_, Some(s)) => getCondStmtSucc(t, s, ctx, resctx, env)
       case t: CaseStatement => getStmtSucc(t, ctx, resctx, env)
 
@@ -670,17 +408,12 @@
       case Choice(_, thenBranch, elseBranch) =>
         getCondExprPred(thenBranch, env.featureExpr(thenBranch), resctx, env) ++
           getCondExprPred(elseBranch, env.featureExpr(elseBranch), resctx, env)
->>>>>>> 6906c719
     }
   }
 
   // handling of successor determination of nested structures, such as for, while, ... and next element in a list
   // of statements
-<<<<<<< HEAD
-  private def followSucc(nested_ast_elem: Product, env: ASTEnv): List[AST] = {
-=======
   private def followSucc(nested_ast_elem: Product, ctx: FeatureExpr, resctx: List[FeatureExpr], env: ASTEnv): List[AST] = {
->>>>>>> 6906c719
     nested_ast_elem match {
       case t: ReturnStatement => {
         findPriorASTElem[FunctionDef](t, env) match {
@@ -693,31 +426,6 @@
         surrounding_parent match {
           // loops
           case t@ForStatement(Some(expr1), expr2, _, s) if (isPartOf(nested_ast_elem, expr1)) =>
-<<<<<<< HEAD
-            if (expr2.isDefined) getCondExprSucc(expr2.get, env)
-            else getCondStmtSucc(t, s, env)
-          case t@ForStatement(_, Some(expr2), _, s) if (isPartOf(nested_ast_elem, expr2)) =>
-            getStmtSucc(t, env) ++ getCondStmtSucc(t, s, env)
-          case t@ForStatement(_, expr2, Some(expr3), s) if (isPartOf(nested_ast_elem, expr3)) =>
-            if (expr2.isDefined) getCondExprSucc(expr2.get, env)
-            else getCondStmtSucc(t, s, env)
-          case t@ForStatement(_, expr2, expr3, s) if (isPartOf(nested_ast_elem, s)) => {
-            if (expr3.isDefined) getCondExprSucc(expr3.get, env)
-            else if (expr2.isDefined) getCondExprSucc(expr2.get, env)
-            else getCondStmtSucc(t, s, env)
-          }
-          case t@WhileStatement(expr, s) if (isPartOf(nested_ast_elem, expr)) => getCondStmtSucc(t, s, env) ++ getStmtSucc(t, env)
-          case WhileStatement(expr, s) => List(expr)
-          case t@DoStatement(expr, s) if (isPartOf(nested_ast_elem, expr)) => getCondStmtSucc(t, s, env) ++ getStmtSucc(t, env)
-          case DoStatement(expr, s) => List(expr)
-
-          // conditional statements
-          case t@IfStatement(condition, thenBranch, elifs, elseBranch) if (isPartOf(nested_ast_elem, condition)) => {
-            var res = getCondStmtSucc(t, thenBranch, env)
-            if (!elifs.isEmpty) res = res ++ getCompoundSucc(elifs, t, env)
-            if (elifs.isEmpty && elseBranch.isDefined) res = res ++ getCondStmtSucc(t, elseBranch.get, env)
-            if (elifs.isEmpty && !elseBranch.isDefined) res = res ++ getStmtSucc(t, env)
-=======
             if (expr2.isDefined) getExprSucc(expr2.get, ctx, resctx, env)
             else getCondStmtSucc(t, s, ctx, resctx, env)
           case t@ForStatement(_, Some(expr2), _, s) if (isPartOf(nested_ast_elem, expr2)) =>
@@ -744,67 +452,12 @@
             if (!elifs.isEmpty) res = res ++ getCompoundSucc(elifs, t, ctx, resctx, env)
             if (elifs.isEmpty && elseBranch.isDefined) res = res ++ getCondStmtSucc(t, elseBranch.get, ctx, resctx, env)
             if (elifs.isEmpty && !elseBranch.isDefined) res = res ++ getStmtSucc(t, env.featureExpr(t), resctx, env)
->>>>>>> 6906c719
             res
           }
 
           // either go to next ElifStatement, ElseBranch, or next statement of the surrounding IfStatement
           // filtering is necessary, as else branches are not considered by getSuccSameLevel
           case t@ElifStatement(condition, thenBranch) if (isPartOf(nested_ast_elem, condition)) => {
-<<<<<<< HEAD
-            var res = getStmtSucc(t, env)
-            if (res.filter(_.isInstanceOf[ElifStatement]).isEmpty) {
-              env.parent(env.parent(t)) match {
-                case tp@IfStatement(_, _, _, None) => res = getStmtSucc(tp, env)
-                case IfStatement(_, _, _, Some(elseBranch)) => res = getCondStmtSucc(t, elseBranch, env)
-              }
-            }
-            res ++ getCondStmtSucc(t, thenBranch, env)
-          }
-          case t: ElifStatement => followSucc(t, env)
-
-          // the switch statement behaves like a dynamic goto statement;
-          // based on the expression we jump to one of the case statements or default statements
-          // after the jump the case/default statements do not matter anymore
-          // when hitting a break statement, we jump to the end of the switch
-          case t@SwitchStatement(expr, s) if (isPartOf(nested_ast_elem, expr)) => {
-            var res: List[AST] = List()
-            if (isPartOf(nested_ast_elem, expr)) {
-              res = filterCaseStatements(s, env)
-              val dcase = filterDefaultStatements(s, env)
-
-              if (dcase.isEmpty) res = res ++ getStmtSucc(t, env)
-              else res = res ++ dcase
-            }
-            res
-          }
-
-          case t: Expr => followSucc(t, env)
-          case t: Statement => getStmtSucc(t, env)
-
-          case t: FunctionDef => List(t)
-          case _ => List()
-        }
-      }
-    }
-  }
-
-  // method to catch surrounding ast element, which precedes the given nested_ast_element
-  private def followPred(nested_ast_elem: Product, env: ASTEnv): List[AST] = {
-
-    def handleSwitch(t: AST) = {
-      val prior_switch = findPriorASTElem[SwitchStatement](t, env)
-      assert(prior_switch.isDefined, "default statement without surrounding switch")
-      prior_switch.get match {
-        case SwitchStatement(expr, _) => {
-          val lconds = getCondExprPred(expr, env)
-          if (env.previous(t) != null) lconds ++ getStmtPred(t, env)
-          else {
-            val tparent = parentAST(t, env)
-            if (tparent.isInstanceOf[CaseStatement]) tparent :: lconds  // TODO rewrite, nested cases.
-            else lconds ++ getStmtPred(tparent, env)
-          }
-=======
             var res: List[AST] = List()
             getElifSucc(t, ctx, resctx, env) match {
               case Left(l)  => res ++= l
@@ -842,7 +495,6 @@
 
           case t: FunctionDef => List(t)
           case _ => List()
->>>>>>> 6906c719
         }
       }
     }
@@ -869,11 +521,6 @@
 
     nested_ast_elem match {
 
-<<<<<<< HEAD
-    nested_ast_elem match {
-
-=======
->>>>>>> 6906c719
       // case or default statements belong only to switch statements
       case t: CaseStatement => handleSwitch(t)
       case t: DefaultStatement => handleSwitch(t)
@@ -888,23 +535,6 @@
           // we are in one of these elements
           // init
           case t@ForStatement(Some(expr1), _, _, _) if (isPartOf(nested_ast_elem, expr1)) =>
-<<<<<<< HEAD
-            getStmtPred(t, env)
-          // inc
-          case t@ForStatement(_, _, Some(expr3), s) if (isPartOf(nested_ast_elem, expr3)) =>
-            getCondStmtPred(t, s, env) ++ filterContinueStatements(s, env)
-          // break
-          case t@ForStatement(None, Some(expr2), None, One(CompoundStatement(List()))) =>
-            List(expr2) ++ getStmtPred(t, env)
-          case t@ForStatement(expr1, Some(expr2), expr3, s) if (isPartOf(nested_ast_elem, expr2)) => {
-            var res: List[AST] = List()
-            if (expr1.isDefined) res ++= getCondExprPred(expr1.get, env)
-            else res ++= getStmtPred(t, env)
-            if (expr3.isDefined) res ++= getCondExprPred(expr3.get, env)
-            else {
-              res ++= getCondStmtPred(t, s, env)
-              res ++= filterContinueStatements(s, env)
-=======
             getStmtPred(t, ctx, resctx, env)
           // inc
           case t@ForStatement(_, _, Some(expr3), s) if (isPartOf(nested_ast_elem, expr3)) =>
@@ -920,21 +550,11 @@
             else {
               res ++= getCondStmtPred(t, s, ctx, resctx, env)
               res ++= filterContinueStatements(s, env.featureExpr(t), env)
->>>>>>> 6906c719
             }
             res
           }
           // s
           case t@ForStatement(expr1, expr2, expr3, s) if (isPartOf(nested_ast_elem, s)) =>
-<<<<<<< HEAD
-            if (expr2.isDefined) getCondExprPred(expr2.get, env)
-            else if (expr3.isDefined) getCondExprPred(expr3.get, env)
-            else {
-              var res: List[AST] = List()
-              if (expr1.isDefined) res = res ++ getCondExprPred(expr1.get, env)
-              else res = getStmtPred(t, env) ++ res
-              res = res ++ getCondStmtPred(t, s, env)
-=======
             if (expr2.isDefined) getExprPred(expr2.get, ctx, resctx, env)
             else if (expr3.isDefined) getExprPred(expr3.get, ctx, resctx, env)
             else {
@@ -942,21 +562,12 @@
               if (expr1.isDefined) res = res ++ getExprPred(expr1.get, ctx, resctx, env)
               else res = getStmtPred(t, ctx, resctx, env) ++ res
               res = res ++ getCondStmtPred(t, s, ctx, resctx, env)
->>>>>>> 6906c719
               res
             }
 
           // while statement consists of (expr, s)
           // special case; we handle empty compound statements here directly because otherwise we do not terminate
           case t@WhileStatement(expr, One(CompoundStatement(List()))) if (isPartOf(nested_ast_elem, expr)) =>
-<<<<<<< HEAD
-            getStmtPred(t, env) ++ List(expr)
-          case t@WhileStatement(expr, s) if (isPartOf(nested_ast_elem, expr)) =>
-            getStmtPred(t, env) ++ getCondStmtPred(t, s, env) ++ filterContinueStatements(s, env)
-          case t@WhileStatement(expr, _) => {
-            if (nested_ast_elem.eq(expr)) getStmtPred(t, env)
-            else getCondExprPred(expr, env)
-=======
             getStmtPred(t, ctx, resctx, env) ++ List(expr)
           case t@WhileStatement(expr, s) if (isPartOf(nested_ast_elem, expr)) =>
             (getStmtPred(t, ctx, resctx, env) ++ getCondStmtPred(t, s, ctx, resctx, env) ++
@@ -964,27 +575,17 @@
           case t@WhileStatement(expr, _) => {
             if (nested_ast_elem.eq(expr)) getStmtPred(t, ctx, resctx, env)
             else getExprPred(expr, ctx, resctx, env)
->>>>>>> 6906c719
           }
 
           // do statement consists of (expr, s)
           // special case: we handle empty compound statements here directly because otherwise we do not terminate
           case t@DoStatement(expr, One(CompoundStatement(List()))) if (isPartOf(nested_ast_elem, expr)) =>
-<<<<<<< HEAD
-            getStmtPred(t, env) ++ List(expr)
-          case t@DoStatement(expr, s) if (isPartOf(nested_ast_elem, expr)) =>
-            getCondStmtPred(t, s, env) ++ filterContinueStatements(s, env)
-          case t@DoStatement(expr, s) => {
-            if (isPartOf(nested_ast_elem, expr)) getCondStmtPred(t, s, env)
-            else getCondExprPred(expr, env) ++ getStmtPred(t, env)
-=======
             getStmtPred(t, ctx, resctx, env) ++ List(expr)
           case t@DoStatement(expr, s) if (isPartOf(nested_ast_elem, expr)) =>
             getCondStmtPred(t, s, ctx, resctx, env) ++ filterContinueStatements(s, env.featureExpr(t), env)
           case t@DoStatement(expr, s) => {
             if (isPartOf(nested_ast_elem, expr)) getCondStmtPred(t, s, ctx, resctx, env)
             else getExprPred(expr, ctx, resctx, env) ++ getStmtPred(t, ctx, resctx, env)
->>>>>>> 6906c719
           }
 
           // conditional statements
@@ -993,15 +594,6 @@
           // elifs: rest of elifs + condition
           // thenBranch: condition
           case t@IfStatement(condition, thenBranch, elifs, elseBranch) => {
-<<<<<<< HEAD
-            if (isPartOf(nested_ast_elem, condition)) getStmtPred(t, env)
-            else if (isPartOf(nested_ast_elem, thenBranch)) getCondExprPred(condition, env)
-            else if (isPartOf(nested_ast_elem, elseBranch)) {
-              if (elifs.isEmpty) getCondExprPred(condition, env)
-              else getCompoundPred(elifs, env)
-            } else {
-              getStmtPred(nested_ast_elem.asInstanceOf[AST], env)
-=======
             if (isPartOf(nested_ast_elem, condition)) getStmtPred(t, env.featureExpr(t), resctx, env)
             else if (isPartOf(nested_ast_elem, thenBranch)) getCondExprPred(condition, ctx, resctx, env)
             else if (isPartOf(nested_ast_elem, elseBranch)) {
@@ -1014,7 +606,6 @@
               }
             } else {
               getStmtPred(nested_ast_elem.asInstanceOf[AST], ctx, resctx, env)
->>>>>>> 6906c719
             }
           }
 
@@ -1022,20 +613,6 @@
           // and if we are in condition, we strike for a previous elifstatement or the if itself using
           // getPredSameLevel
           case t@ElifStatement(condition, thenBranch) => {
-<<<<<<< HEAD
-            if (isPartOf(nested_ast_elem, condition)) predElifStatement(t, env)
-            else List(condition)
-          }
-
-          case SwitchStatement(expr, s) if (isPartOf(nested_ast_elem, s)) => getCondExprPred(expr, env)
-          case t: CaseStatement => List(t)
-          //case t: DefaultStatement => List(t)
-          case t: DefaultStatement => handleSwitch(t)
-
-          case t: CompoundStatementExpr => followPred(t, env)
-          case t: Statement => getStmtPred(t, env)
-          case t: FunctionDef => List(t)
-=======
             if (isPartOf(nested_ast_elem, condition)) predElifStatement(t, ctx, resctx, env)
             else getCondExprPred(condition, ctx, resctx, env)
           }
@@ -1060,44 +637,18 @@
             if (ffexp implies resctx.fold(FeatureExprFactory.False)(_ or _) isTautology()) List()
             else List(t)
           }
->>>>>>> 6906c719
           case _ => List()
         }
       }
     }
   }
 
-<<<<<<< HEAD
-  private def predElifStatement(a: ElifStatement, env: ASTEnv): List[AST] = {
-=======
   private def predElifStatement(a: ElifStatement, ctx: FeatureExpr, resctx: List[FeatureExpr], env: ASTEnv): List[AST] = {
->>>>>>> 6906c719
     val surrounding_if = parentAST(a, env)
     surrounding_if match {
       case IfStatement(condition, thenBranch, elifs, elseBranch) => {
         var res: List[AST] = List()
         val prev_elifs = elifs.reverse.dropWhile(_.entry.eq(a.asInstanceOf[AnyRef]).unary_!).drop(1)
-<<<<<<< HEAD
-        val eliffexp = env.featureExpr(a)
-        val ifdef_blocks = determineIfdefBlocks(prev_elifs, env)
-        val grouped_ifdef_blocks = groupIfdefBlocks(ifdef_blocks, env)
-        val typed_grouped_ifdef_blocks = determineTypeOfGroupedIfdefBlocks(grouped_ifdef_blocks, env)
-        res = res ++ determineFollowingElements(eliffexp, typed_grouped_ifdef_blocks, env).merge
-
-        // if no previous elif statement is found, the result is condition
-        if (!res.isEmpty) {
-          var newres: List[AST] = List()
-          for (elem_res <- res) {
-            elem_res match {
-              case ElifStatement(elif_condition, _) =>
-                newres = getCondExprPred(elif_condition, env) ++ newres
-              case _ => newres = elem_res :: newres
-            }
-          }
-          newres
-        }
-        else getCondExprPred(condition, env)
-=======
         val ifdef_blocks = determineIfdefBlocks(prev_elifs, env)
 //        res = res ++ determineFollowingElements(ctx, resctx, ifdef_blocks, env).merge
 
@@ -1120,19 +671,12 @@
 //          newres
 //        }
 //        else getCondExprPred(condition, ctx, resctx, env)
->>>>>>> 6906c719
       }
       case _ => List()
     }
   }
 
-<<<<<<< HEAD
-
-
-  // method to find prior element to a break statement
-=======
   // method to find a prior loop statement that belongs to a given break statement
->>>>>>> 6906c719
   private def findPriorASTElem2BreakStatement(a: Product, env: ASTEnv): Option[AST] = {
     val aparent = env.parent(a)
     aparent match {
@@ -1142,282 +686,6 @@
       case t: SwitchStatement => Some(t)
       case null => None
       case p: Product => findPriorASTElem2BreakStatement(p, env)
-<<<<<<< HEAD
-    }
-  }
-
-  // method to find prior element to a continue statement
-  private def findPriorASTElem2ContinueStatement(a: Product, env: ASTEnv): Option[AST] = {
-    val aparent = env.parent(a)
-    aparent match {
-      case t: ForStatement => Some(t)
-      case t: WhileStatement => Some(t)
-      case t: DoStatement => Some(t)
-      case null => None
-      case p: Product => findPriorASTElem2ContinueStatement(p, env)
-    }
-  }
-
-
-
-  // we have to check possible successor nodes in at max three steps:
-  // 1. get direct successors with same annotation; if yes stop; if not go to step 2.
-  // 2. get all annotated elements at the same level and check whether we find a definite set of successor nodes
-  //    if yes stop; if not go to step 3.
-  // 3. get the parent of our node and determine successor nodes of it
-  private def getStmtSucc(s: AST, env: ASTEnv): List[AST] = {
-    val next_ifdef_blocks = getNextIfdefBlocks(s, env)
-    val next_equal_annotated_ast_element = getNextEqualAnnotatedASTElem(s, next_ifdef_blocks)
-    next_equal_annotated_ast_element match {
-      // 1.
-      case Some(x) => List(x)
-      case None => {
-        val parentsfexp = if (env.parent(s) != null) env.featureExpr(env.parent(s)) else FeatureExprFactory.True
-        val successor_list = determineFollowingElements(parentsfexp, next_ifdef_blocks.drop(1), env)
-        successor_list match {
-          case Left(s_list) => s_list // 2.
-          case Right(s_list) => s_list ++ followSucc(s, env) // 3.
-        }
-      }
-    }
-  }
-
-  // this method filters BreakStatements
-  // a break belongs to next outer loop (for, while, do-while)
-  // or a switch statement (see [2])
-  // use this method with the loop or switch body!
-  // so we recursively go over the structure of the ast elems
-  // in case we find a break, we add it to the result list
-  // in case we hit another loop or switch we return the empty list
-  private def filterBreakStatements(c: Conditional[Statement], env: ASTEnv): List[BreakStatement] = {
-    def filterBreakStatementsHelper(a: Any): List[BreakStatement] = {
-      a match {
-        case t: BreakStatement => List(t)
-        case _: SwitchStatement => List()
-        case _: ForStatement => List()
-        case _: WhileStatement => List()
-        case _: DoStatement => List()
-        case l: List[_] => l.flatMap(filterBreakStatementsHelper(_))
-        case x: Product => x.productIterator.toList.flatMap(filterBreakStatementsHelper(_))
-        case _ => List()
-      }
-    }
-    filterBreakStatementsHelper(c)
-  }
-
-  // this method filters ContinueStatements
-  // according to [2]: A continue statement shall appear only in or as a
-  // loop body
-  // use this method only with the loop body!
-  private def filterContinueStatements(c: Conditional[Statement], env: ASTEnv): List[ContinueStatement] = {
-    def filterContinueStatementsHelper(a: Any): List[ContinueStatement] = {
-      a match {
-        case t: ContinueStatement => List(t)
-        case _: ForStatement => List()
-        case _: WhileStatement => List()
-        case _: DoStatement => List()
-        case l: List[_] => l.flatMap(filterContinueStatementsHelper(_))
-        case x: Product => x.productIterator.toList.flatMap(filterContinueStatementsHelper(_))
-        case _ => List()
-      }
-    }
-    filterContinueStatementsHelper(c)
-  }
-
-  // this method filters all CaseStatements
-  private def filterCaseStatements(c: Conditional[Statement], env: ASTEnv): List[CaseStatement] = {
-    def filterCaseStatementsHelper(a: Any): List[CaseStatement] = {
-      a match {
-        case t@CaseStatement(_, s) => List(t) ++ (if (s.isDefined) filterCaseStatementsHelper(s.get) else List())
-        case SwitchStatement => List()
-        case l: List[_] => l.flatMap(filterCaseStatementsHelper(_))
-        case x: Product => x.productIterator.toList.flatMap(filterCaseStatementsHelper(_))
-        case _ => List()
-      }
-    }
-    filterCaseStatementsHelper(c)
-  }
-
-  // although the standard says that a case statement only has one default statement
-  // we may have differently annotated default statements
-  private def filterDefaultStatements(c: Conditional[Statement], env: ASTEnv): List[DefaultStatement] = {
-    def filterDefaultStatementsHelper(a: Any): List[DefaultStatement] = {
-      a match {
-        case SwitchStatement => List()
-        case t: DefaultStatement => List(t)
-        case l: List[_] => l.flatMap(filterDefaultStatementsHelper(_))
-        case x: Product => x.productIterator.toList.flatMap(filterDefaultStatementsHelper(_))
-        case _ => List()
-      }
-    }
-    filterDefaultStatementsHelper(c)
-  }
-
-  // in predecessor determination we have to dig in into elements at certain points
-  // we dig into ast that have an Conditional part, such as for, while, ...
-  private def rollUp(a: AST, env: ASTEnv): List[AST] = {
-    a match {
-
-      // in general all elements from the different branches (thenBranch, elifs, elseBranch)
-      // can be predecessors
-      case t@IfStatement(condition, thenBranch, elifs, elseBranch) => {
-        var res = List[AST]()
-        if (elseBranch.isDefined) res ++= getCondStmtPred(t, elseBranch.get, env)
-        if (!elifs.isEmpty) {
-          for (Opt(f, elif@ElifStatement(_, thenBranch)) <- elifs) {
-            res ++= getCondStmtPred(elif, thenBranch, env).flatMap(rollUp(_, env))
-          }
-
-          // without an else branch, the condition of elifs are possible predecessors of a
-          if (elseBranch.isEmpty) res ++= getCompoundPred(elifs, env)
-        }
-        res ++= getCondStmtPred(t, thenBranch, env).flatMap(rollUp(_, env))
-
-        if (elifs.isEmpty && elseBranch.isEmpty)
-          res ++= getCondExprPred(condition, env)
-        res
-      }
-      case ElifStatement(condition, thenBranch) => {
-        var res = List[AST]()
-        res ++= getCondExprPred(condition, env)
-        res ++= getCondStmtPred(a, thenBranch, env).flatMap(rollUp(_, env))
-        res
-      }
-      case t@SwitchStatement(expr, s) => {
-        val lbreaks = filterBreakStatements(s, env)
-        val ldefaults = filterDefaultStatements(s, env)
-
-        // TODO both lbreaks and ldefaults are empty!
-        if (ldefaults.isEmpty) lbreaks ++ getCondExprPred(expr, env)
-        else lbreaks ++ ldefaults.flatMap(rollUpJumpStatement(_, true, env))
-      }
-
-      case t@WhileStatement(expr, s) => List(expr) ++ filterBreakStatements(s, env)
-      case t@DoStatement(expr, s) => List(expr) ++ filterBreakStatements(s, env)
-      case t@ForStatement(_, Some(expr2), _, s) => List(expr2) ++ filterBreakStatements(s, env)
-      case t@ForStatement(_, _, _, s) => filterBreakStatements(s, env)
-
-      case CompoundStatement(innerStatements) => getCompoundPred(innerStatements, env).flatMap(rollUp(_, env))
-
-      case _ => List(a)
-    }
-  }
-
-  // we have a separate rollUp function for CaseStatement, DefaultStatement, and BreakStatement
-  // because using rollUp in pred determination (see above) will return wrong results
-  private def rollUpJumpStatement(a: AST, fromSwitch: Boolean, env: ASTEnv): List[AST] = {
-    a match {
-      case t@CaseStatement(_, Some(s)) => getCondStmtPred(t, s, env).flatMap(rollUpJumpStatement(_, false, env))
-
-      // the code that belongs to the jump target default is either reachable via nextAST from the
-      // default statement: this first case statement here
-      // or the code is nested in the DefaultStatement, so we match it with the next case statement
-      case t@DefaultStatement(_) if (nextAST(t, env) != null && fromSwitch) => {
-        val dparent = findPriorASTElem[CompoundStatement](t, env)
-        assert(dparent.isDefined, "default statement always occurs in a compound statement of a switch")
-        dparent.get match {
-          case CompoundStatement(innerStatements) => getCompoundPred(innerStatements, env)
-        }
-      }
-      case t@DefaultStatement(Some(s)) => getCondStmtPred(t, s, env).flatMap(rollUpJumpStatement(_, false, env))
-      case _: BreakStatement => List()
-      case _ => List(a)
-    }
-  }
-
-  // we have to check possible predecessor nodes in at max three steps:
-  // 1. get direct predecessor with same annotation; if yes stop; if not go to step 2.
-  // 2. get all annotated elements at the same level and check whether we find a definite set of predecessor nodes
-  //    if yes stop; if not go to step 3.
-  // 3. get the parent of our node and determine predecessor nodes of it
-  private def getStmtPred(s: AST, env: ASTEnv): List[AST] = {
-    val previous_ifdef_blocks = getPreviousIfdefBlocks(s, env)
-    val previous_equal_annotated_ast_elem = getNextEqualAnnotatedASTElem(s, previous_ifdef_blocks)
-    previous_equal_annotated_ast_elem match {
-      // 1.
-      case Some(BreakStatement()) => List()
-      case Some(x) => List(x).flatMap(rollUpJumpStatement(_, false, env))
-      case None => {
-        val parentsfexp = if (env.parent(s) != null) env.featureExpr(env.parent(s)) else FeatureExprFactory.True
-        val predecessor_list = determineFollowingElements(parentsfexp, previous_ifdef_blocks.drop(1), env)
-        predecessor_list match {
-          case Left(p_list) => p_list.flatMap(rollUpJumpStatement(_, false, env)) // 2.
-          case Right(p_list) => p_list.flatMap(rollUpJumpStatement(_, false, env)) ++ followPred(s, env) // 3.
-        }
-      }
-    }
-  }
-
-  // given a list of AST elements, determine successor AST elements based on feature expressions
-  private def getCompoundSucc(l: List[AST], parent: Product, env: ASTEnv): List[AST] = {
-    val ifdef_blocks = determineIfdefBlocks(l, env)
-    val grouped_ifdef_blocks = groupIfdefBlocks(ifdef_blocks, env).reverse
-    val typed_grouped_ifdef_blocks = determineTypeOfGroupedIfdefBlocks(grouped_ifdef_blocks, env).reverse
-    val successor_list = determineFollowingElements(env.featureExpr(parent), typed_grouped_ifdef_blocks, env)
-
-    successor_list match {
-      case Left(s_list) => s_list
-      case Right(s_list) => s_list ++ (if (l.isEmpty) followSucc(parent, env)
-                                       else followSucc(l.head, env))
-    }
-  }
-
-  // given a list of AST elements, determine predecessor AST elements based on feature expressions
-  private def getCompoundPred(l: List[AST], env: ASTEnv): List[AST] = {
-    if (l.isEmpty) List()
-    else {
-      val ifdef_blocks = determineIfdefBlocks(l.reverse, env)
-      val grouped_ifdef_blocks = groupIfdefBlocks(ifdef_blocks, env)
-      val typed_grouped_ifdef_blocks = determineTypeOfGroupedIfdefBlocks(grouped_ifdef_blocks, env)
-      val compoundstmtfexp = env.featureExpr(env.parent(l.head))
-      val predecessor_list = determineFollowingElements(compoundstmtfexp, typed_grouped_ifdef_blocks, env)
-
-      predecessor_list match {
-        case Left(p_list) => p_list
-        case Right(p_list) => p_list ++ followPred(l.reverse.head, env)
-      }
-    }
-  }
-
-  // returns a list next AST elems grouped according to feature expressions
-  private def getNextIfdefBlocks(s: AST, env: ASTEnv): List[(Int, IfdefBlocks)] = {
-    val prev_and_next_ast_elems = prevASTElems(s, env) ++ nextASTElems(s, env).drop(1)
-    val ifdef_blocks = determineIfdefBlocks(prev_and_next_ast_elems, env)
-    val grouped_ifdef_blocks = groupIfdefBlocks(ifdef_blocks, env)
-    val typed_grouped_ifdef_blocks = determineTypeOfGroupedIfdefBlocks(grouped_ifdef_blocks, env)
-    getTailList(s, typed_grouped_ifdef_blocks)
-  }
-
-  private def getPreviousIfdefBlocks(s: AST, env: ASTEnv) = {
-    val prev_and_next_ast_elems = prevASTElems(s, env) ++ nextASTElems(s, env).drop(1)
-    val prev_and_next_ast_elems_reversed = prev_and_next_ast_elems.reverse
-    val ifdef_blocks = determineIfdefBlocks(prev_and_next_ast_elems_reversed, env)
-    val grouped_ifdef_blocks = groupIfdefBlocks(ifdef_blocks, env)
-    val typed_grouped_ifdef_blocks = determineTypeOfGroupedIfdefBlocks(grouped_ifdef_blocks, env)
-    getTailList(s, typed_grouped_ifdef_blocks)
-  }
-
-  // o occurs somewhere in l
-  // determine where using getElementAfterO and return the result
-  // if o does not have a next element return None
-  // otherwise return Some of the next element
-  private def getNextEqualAnnotatedASTElem(o: AST, l: List[(Int, IfdefBlocks)]): Option[AST] = {
-    if (l.isEmpty) return None
-    val l_with_eq_annotated_elems_as_o = l.head._2
-
-    // using eq to determine o in IfdefBlocks
-    // if found get the next element in the list and return it
-    def getElementAfterO(ls: IfdefBlocks): Option[AST] = {
-      var found_o = false
-      for (ifdef_block <- ls) {
-        found_o = false
-        for (stmt <- ifdef_block) {
-          if (found_o) return Some(stmt)
-          if (stmt.eq(o)) found_o = true
-        }
-      }
-      None
-=======
     }
   }
 
@@ -1709,62 +977,9 @@
       case Left(plist) => plist
       case Right((cresctx, plist)) => plist ++ (if (l.isEmpty) followPred(parent, ctx, cresctx, env)
                                       else followPred(l.reverse.head, ctx, cresctx, env))
->>>>>>> 6906c719
-    }
-  }
-
-<<<<<<< HEAD
-    getElementAfterO(l_with_eq_annotated_elems_as_o)
-  }
-
-  // get list with o and all following lists
-  private def getTailList(s: AST, l: List[(Int, IfdefBlocks)]): List[(Int, IfdefBlocks)] = {
-    // iterate each sublist of the incoming tuples (Int, List[List[Opt[_]]] combine equality check
-    // and drop elements in which s occurs
-
-    def contains(ls: (Int, IfdefBlocks)): Boolean = {
-      for (ifdef_block <- ls._2) {
-        for (stmt <- ifdef_block) {
-          if (stmt.eq(s)) return true
-        }
-      }
-      false
-    }
-
-    l.dropWhile(contains(_).unary_!)
-  }
-
-  // code works both for succ and pred determination
-  // based on the type of the IfdefBlocks (True(0), Optional (1), Alternative (2))
-  // the function computes the following elements
-  //   context - represents surrounding annotation context
-  //   l - list of grouped/typed ifdef blocks
-  //   env - hold AST environment (parent, children, next, ...)
-  private def determineFollowingElements(context: FeatureExpr,
-                                         l: List[(Int, IfdefBlocks)],
-                                         env: ASTEnv): Either[List[AST], List[AST]] = {
-    var res = List[AST]()
-    for (e <- l) {
-      e match {
-        case (0, ifdef_blocks) => return Left(res ++ List(ifdef_blocks.head.head))
-        case (1, ifdef_blocks) => {
-          res = res ++ ifdef_blocks.flatMap({
-            x => List(x.head)
-          })
-          val e_feature_expr = env.featureExpr(ifdef_blocks.head.head)
-          if (e_feature_expr.equivalentTo(context)) return Left(res)
-        }
-        case (2, ifdef_blocks) => return Left(res ++ ifdef_blocks.flatMap({
-          x => List(x.head)
-        }))
-      }
-    }
-    Right(res)
-  }
-
-  // determine recursively all succs check
-  def getAllSucc(i: AST, env: ASTEnv) = {
-=======
+    }
+  }
+
   // get list with rev and all following lists
   private def getTailListSucc(rev: AST, l: List[IfdefBlock]): List[IfdefBlock] = {
     // iterate each sublist of the incoming tuples TypedOptAltBlock combine equality check
@@ -1872,7 +1087,6 @@
 
   // determine recursively all pred
   def getAllPred(i: AST, env: ASTEnv) = {
->>>>>>> 6906c719
     var r = List[(AST, List[AST])]()
     var s = List(i)
     var d = List[AST]()
@@ -1883,31 +1097,6 @@
       s = s.drop(1)
 
       if (d.filter(_.eq(c)).isEmpty) {
-<<<<<<< HEAD
-        r = (c, succ(c, env)) :: r
-=======
-        r = (c, pred(c, env)) :: r
->>>>>>> 6906c719
-        s = s ++ r.head._2
-        d = d ++ List(c)
-      }
-    }
-    r
-  }
-
-<<<<<<< HEAD
-  // determine recursively all pred
-  def getAllPred(i: AST, env: ASTEnv) = {
-    var r = List[(AST, List[AST])]()
-    var s = List(i)
-    var d = List[AST]()
-    var c: AST = null
-
-    while (!s.isEmpty) {
-      c = s.head
-      s = s.drop(1)
-
-      if (d.filter(_.eq(c)).isEmpty) {
         r = (c, pred(c, env)) :: r
         s = s ++ r.head._2
         d = d ++ List(c)
@@ -1916,94 +1105,6 @@
     r
   }
 
-  // the following functions belong to detection and type cateorization of ifdef blocks
-  // pack similar elements into sublists
-  private def pack[T](f: (T, T) => Boolean)(l: List[T]): List[List[T]] = {
-    if (l.isEmpty) List()
-    else (l.head :: l.tail.takeWhile(f(l.head, _))) :: pack(f)(l.tail.dropWhile(f(l.head, _)))
-  }
-
-  // group consecutive Opts in a list and return a list of list containing consecutive (feature equivalent) opts
-  // e.g.:
-  // List(Opt(true, Id1), Opt(fa, Id2), Opt(fa, Id3)) => List(List(Opt(true, Id1)), List(Opt(fa, Id2), Opt(fa, Id3)))
-  private[crewrite] def determineIfdefBlocks(l: List[AST], env: ASTEnv): IfdefBlocks = {
-    pack[AST](env.featureExpr(_) equivalentTo env.featureExpr(_))(l)
-  }
-
-  // group List[List[AST]] according their feature expressions
-  // later one should imply the not of previous ones; therefore using l.reverse
-  private def groupIfdefBlocks(l: IfdefBlocks, env: ASTEnv) = {
-    def checkImplication(a: AST, b: AST) = {
-      val as = env.lfeature(a).toSet
-      val bs = env.lfeature(b).toSet
-      val cs = as.intersect(bs)
-      as.--(cs).foldLeft(FeatureExprFactory.True)(_ and _).implies(bs.--(cs).foldLeft(FeatureExprFactory.True)(_ and _).not()).isTautology()
-    }
-    pack[List[AST]]({
-      (x, y) => checkImplication(x.head, y.head)
-    })(l.reverse).reverse
-  }
-
-  // get type of IfdefBlocks:
-  // 0 -> only true values
-  // 1 -> #if-(#elif)* block
-  // 2 -> #if-(#elif)*-#else block
-  private def determineTypeOfGroupedIfdefBlocks(l: List[IfdefBlocks], env: ASTEnv): List[(Int, IfdefBlocks)] = {
-
-    l match {
-      case (h :: t) => {
-        val feature_expr_over_ifdef_blocks = h.map({
-          e => env.featureExpr(e.head)
-        })
-
-        if (feature_expr_over_ifdef_blocks.foldLeft(FeatureExprFactory.True)(_ and _).isTautology())
-          (0, h) :: determineTypeOfGroupedIfdefBlocks(t, env)
-        else if (feature_expr_over_ifdef_blocks.map(_.not()).foldLeft(FeatureExprFactory.True)(_ and _).isContradiction())
-          (2, h.reverse) :: determineTypeOfGroupedIfdefBlocks(t, env)
-        else (1, h) :: determineTypeOfGroupedIfdefBlocks(t, env)
-      }
-      case Nil => List()
-    }
-  }
-}
-
-// defines and uses we can jump to using succ
-// beware of List[Opt[_]]!! all list elements can possibly have a different annotation
-trait Variables extends ASTNavigation {
-  val uses: PartialFunction[Any, Set[Id]] = {
-    case a: Any => findUses(a)
-  }
-
-  private def findUses(e: Any): Set[Id] = {
-    e match {
-      case ForStatement(expr1, expr2, expr3, _) => uses(expr1) ++ uses(expr2) ++ uses(expr3)
-      case ReturnStatement(Some(x)) => uses(x)
-      case WhileStatement(expr, _) => uses(expr)
-      case DeclarationStatement(d) => uses(d)
-      case Declaration(_, init) => init.flatMap(uses).toSet
-      case InitDeclaratorI(_, _, Some(i)) => uses(i)
-      case AtomicNamedDeclarator(_, id, _) => Set(id)
-      case NestedNamedDeclarator(_, nestedDecl, _) => uses(nestedDecl)
-      case Initializer(_, expr) => uses(expr)
-      case i@Id(name) => Set(i)
-      case PointerPostfixSuffix(kind, id) => Set(id)
-      case FunctionCall(params) => params.exprs.map(_.entry).flatMap(uses).toSet
-      case ArrayAccess(expr) => uses(expr)
-      case PostfixExpr(p, s) => uses(p) ++ uses(s)
-      case UnaryExpr(_, ex) => uses(ex)
-      case SizeOfExprU(expr) => uses(expr)
-      case CastExpr(_, expr) => uses(expr)
-      case PointerDerefExpr(castExpr) => uses(castExpr)
-      case PointerCreationExpr(castExpr) => uses(castExpr)
-      case UnaryOpExpr(kind, castExpr) => uses(castExpr)
-      case NAryExpr(ex, others) => uses(ex) ++ others.flatMap(uses).toSet
-      case NArySubExpr(_, ex) => uses(ex)
-      case ConditionalExpr(condition, _, _) => uses(condition)
-      case ExprStatement(expr) => uses(expr)
-      case AssignExpr(_, _, source) => uses(source)
-      case Opt(_, entry) => uses(entry)
-      case _ => Set()
-=======
   // given an ast element x and its successors lx: x should be in pred(lx)
   def compareSuccWithPred(lsuccs: List[(AST, List[AST])], lpreds: List[(AST, List[AST])], env: ASTEnv): List[CCFGError] = {
     var errors: List[CCFGError] = List()
@@ -2025,147 +1126,8 @@
       for (succ <- succs) {
         succ_edges = (ast_elem, succ) :: succ_edges
       }
->>>>>>> 6906c719
-    }
-  }
-
-  val defines: PartialFunction[Any, Set[Id]] = {
-    case ExprStatement(expr) => defines(expr)
-    case i@Id(_) => Set(i)
-    case AssignExpr(target, _, source) => defines(target)
-    case DeclarationStatement(d) => defines(d)
-    case Declaration(_, init) => init.flatMap(defines).toSet
-    case InitDeclaratorI(a, _, _) => defines(a)
-    case AtomicNamedDeclarator(_, i, _) => Set(i)
-    case o@Opt(_, entry) => defines(entry)
-    case _ => Set()
-  }
-}
-
-<<<<<<< HEAD
-class LivenessCache {
-  private val cache: IdentityHashMap[Any, Map[FeatureExpr, Set[Id]]] = new IdentityHashMap[Any, Map[FeatureExpr, Set[Id]]]()
-
-  def update(k: Any, v: Map[FeatureExpr, Set[Id]]) {
-    cache.put(k, v)
-  }
-
-  def lookup(k: Any): Option[Map[FeatureExpr, Set[Id]]] = {
-    val v = cache.get(k)
-    if (v != null) Some(v)
-    else None
-  }
-}
-
-trait Liveness extends AttributionBase with Variables with ConditionalControlFlow {
-
-  private val incache = new LivenessCache()
-  private val outcache = new LivenessCache()
-
-  private def updateMap(m: Map[FeatureExpr, Set[Id]],
-                        e: (FeatureExpr, Set[Id]),
-                        op: (Set[Id], Set[Id]) => Set[Id]): Map[FeatureExpr, Set[Id]] = {
-    val key = m.find(_._1.equivalentTo(e._1))
-    key match {
-      case None => m.+(e)
-      // beware op is not symetric, first element of op application should always the current
-      // value element of the map (here v)
-      case Some((k, v)) => m.+((k, op(v, e._2)))
-    }
-  }
-
-  // cache for in; we have to store all tuples of (a, env) their because using
-  // (a, env) always creates a new one!!! and circular internally uses another
-  // IdentityHashMap and uses (a, env) as a key there.
-  private val astIdenEnvHM = new IdentityHashMap[AST, (AST, ASTEnv)]()
-  private implicit def astIdenTup(a: AST) = astIdenEnvHM.get(a)
-
-  // cf. http://www.cs.colostate.edu/~mstrout/CS553/slides/lecture03.pdf
-  // page 5
-  //  in(n) = uses(n) + (out(n) - defines(n))
-  // out(n) = for s in succ(n) r = r + in(s); r
-  // insimple and outsimple are the non variability-aware in and out versiosn
-  // of liveness determination
-  val insimple: PartialFunction[(Product, ASTEnv), Set[Id]] = {
-    circular[(Product, ASTEnv), Set[Id]](Set()) {
-      case t@(FunctionDef(_, _, _, _), _) => Set()
-      case t@(e, env) => {
-        val u = uses(e)
-        val d = defines(e)
-        var res = outsimple(t)
-
-        res = u.union(res.diff(d))
-        res
-      }
-    }
-  }
-
-  val outsimple: PartialFunction[(Product, ASTEnv), Set[Id]] = {
-    circular[(Product, ASTEnv), Set[Id]](Set()) {
-      case t@(e, env) => {
-        val ss = succ(e, env).filterNot(_.isInstanceOf[FunctionDef])
-        var res: Set[Id] = Set()
-        for (s <- ss) {
-          if (!astIdenEnvHM.containsKey(s)) astIdenEnvHM.put(s, (s, env))
-          res = res.union(insimple(s))
-        }
-        res
-      }
-    }
-  }
-
-  // in and out variability-aware versions
-  val inrec: PartialFunction[(Product, ASTEnv), Map[FeatureExpr, Set[Id]]] = {
-    circular[(Product, ASTEnv), Map[FeatureExpr, Set[Id]]](Map()) {
-      case t@(FunctionDef(_, _, _, _), _) => Map()
-      case t@(e, env) => {
-        val u = uses(e)
-        val d = defines(e)
-        var res = out(t)
-        res = updateMap(res, (env.featureExpr(e), d), _.diff(_))
-        res = updateMap(res, (env.featureExpr(e), u), _.union(_))
-        res
-      }
-    }
-  }
-
-  val outrec: PartialFunction[(Product, ASTEnv), Map[FeatureExpr, Set[Id]]] =
-    circular[(Product, ASTEnv), Map[FeatureExpr, Set[Id]]](Map()) {
-      case t@(e, env) => {
-        val sl = succ(e, env).filterNot(_.isInstanceOf[FunctionDef])
-        var res = Map[FeatureExpr, Set[Id]]()
-        for (a <- sl) {
-          if (!astIdenEnvHM.containsKey(a)) astIdenEnvHM.put(a, (a, env))
-          for (el <- in(a))
-            res = updateMap(res, el, _.union(_))
-        }
-        res
-      }
-    }
-
-  def out(a: (Product, ASTEnv)) = {
-    outcache.lookup(a._1) match {
-      case Some(v) => v
-      case None => {
-        val r = outrec(a)
-        outcache.update(a._1, r)
-        r
-      }
-    }
-  }
-
-  def in(a: (Product, ASTEnv)) = {
-    incache.lookup(a._1) match {
-      case Some(v) => v
-      case None => {
-        val r = inrec(a)
-        incache.update(a._1, r)
-        r
-      }
-    }
-  }
-}
-=======
+    }
+
     var pred_edges: List[(AST, AST)] = List()
     for ((ast_elem, preds) <- lpreds) {
       for (pred <- preds) {
@@ -2221,4 +1183,3 @@
     pack[AST](env.featureExpr(_) equivalentTo env.featureExpr(_))(l)
   }
 }
->>>>>>> 6906c719
