--- conflicted
+++ resolved
@@ -679,22 +679,7 @@
         ast.asInstanceOf[TranslationUnit]
     }
 
-<<<<<<< HEAD
     private def liveness(tunit: AST, udm: UseDeclMap, env: ASTEnv, fm: FeatureModel = FeatureExprFactory.empty) {
-=======
-    private def warmUp(tu: TranslationUnit) {
-        val ts = new CTypeSystemFrontend(tu) with CDeclUse
-        ts.checkASTSilent
-        ts.checkASTSilent
-        ts.checkASTSilent
-        val udm = ts.getUseDeclMap
-        liveness(tu, udm)
-        liveness(tu, udm)
-        liveness(tu, udm)
-    }
-
-    private def liveness(tunit: AST, udm: UseDeclMap, fm: FeatureModel = FeatureExprFactory.empty) {
->>>>>>> 4be75096
         val fdefs = filterAllASTElems[FunctionDef](tunit)
         fdefs.map( x => intraDataflowAnalysis(x, udm, env, fm))
     }
@@ -719,36 +704,8 @@
       println("start analysis.")
 
 
-<<<<<<< HEAD
         // measurement
         val tb = java.lang.management.ManagementFactory.getThreadMXBean
-=======
-        // warmup jvm
-        {
-            val folder = opt.getRootFolder + "TypeChef/CTypeChecker/src/test/resources/testfiles/"
-            val fname = folder + "boa.pi"
-            val istream: InputStream = new FileInputStream(fname)
-            val ast = parseFile(istream, fname, folder)
-            warmUp(ast)
-        }
-
-        val ts = new CTypeSystemFrontend(tunit, fm) with CDeclUse
-        lastTime = tb.getCurrentThreadCpuTime
-        foundError |= !ts.checkASTSilent
-        curTime = (tb.getCurrentThreadCpuTime - lastTime)
-        val familyTime: Long = curTime / nstoms
-
-        println("fam-time: " + (familyTime))
-
-      // analysis initialization and warm-up
-      var lastTimeDf: Long = 0
-      var curTimeDf: Long = 0
- 
-        lastTimeDf = tb.getCurrentThreadCpuTime
-        liveness(tunit, ts.getUseDeclMap, fm)
-        curTimeDf = (tb.getCurrentThreadCpuTime - lastTimeDf)
-        val timeDfFamily = curTimeDf / nstoms
->>>>>>> 4be75096
 
         if (tasks.size > 0) println("start task - checking (" + tasks.size + " tasks)")
         // results (taskName, (NumConfigs, productDerivationTimes, errors, typecheckingTimes, dataflowTimes))
@@ -776,12 +733,8 @@
                         "(" + selectedFeatures.size + ")"
                 )
 
-<<<<<<< HEAD
-                val ts = if (taskDesc == "family") new CTypeSystemFrontend(product, fm)
-                         else new CTypeSystemFrontend(product)
-=======
-                val ts = new CTypeSystemFrontend(product) with CDeclUse
->>>>>>> 4be75096
+                val ts = if (taskDesc == "family") new CTypeSystemFrontend(product, fm) with CDeclUse
+                         else new CTypeSystemFrontend(product) with CDeclUse
 
                 // typechecking measurement
                 var foundError: Boolean = false
