--- conflicted
+++ resolved
@@ -1,15 +1,16 @@
-<<<<<<< HEAD
 package de.fosd.typechef.typesystem.linker
 
-import org.junit._
-import de.fosd.typechef.parser.c.{TestHelper, TranslationUnit}
-import java.io.{File, InputStream, FileNotFoundException}
-import de.fosd.typechef.featureexpr.{FeatureExpr, FeatureExprFactory}
-import FeatureExprFactory._
+import de.fosd.typechef.parser.c.TestHelper
+import java.io.{InputStream, FileNotFoundException}
+import de.fosd.typechef.featureexpr.FeatureExprFactory
+import org.scalatest.FunSuite
+import org.scalatest.matchers.ShouldMatchers
+import de.fosd.typechef.parser.c.TranslationUnit
 
-class InterfaceInferenceTest extends TestHelper {
+class InterfaceInferenceTest extends TestHelper with FunSuite with ShouldMatchers {
 
     val folder = "testfiles/"
+
     private def parse(filename: String): TranslationUnit = {
         val start = System.currentTimeMillis
         println("parsing " + filename)
@@ -24,230 +25,71 @@
     }
 
 
-    private def checkSerialization(i: CInterface) {
-        val inf = new InterfaceWriter {}
-        val f = new File("tmp.interface")
-        inf.writeInterface(i, f)
-        val interface2 = inf.readInterface(f)
+    private def d(x: String) = FeatureExprFactory.createDefinedExternal(x)
+
+    val ast = parse("mini.pi")
+    val interface = new CInferInterface {}.inferInterface(ast)
+    println(interface)
 
 
-        //
-        assert(i equals interface2)
-        assert(!(i eq interface2))
-
-        f.delete()
+    test("find imported function") {
+        assert(interface.imports.exists(_.name == "bar"))
+        assert(interface.imports.exists(_.name == "printf"))
+        assert(interface.imports.exists(_.name == "local"))
     }
 
 
-    def d(x: String) = FeatureExprFactory.createDefinedExternal(x)
-    @Test
-    def testMini {
-        val ast = parse("mini.pi")
-        val interface = new CInferInterface {}.inferInterface(ast)
-        println(interface)
-        checkSerialization(interface)
-
-        //find imported function
-        assert(interface.imports.exists(_.name == "bar"))
-        assert(interface.imports.exists(_.name == "printf"))
-        assert(interface.imports.exists(_.name == "local"))
-        //foo declared but not used, should not show up in interface
+    test("foo declared but not used, should not show up in interface") {
         assert(!interface.imports.exists(_.name == "foo"))
         assert(!interface.imports.exists(_.name == "unusedlocal"))
-        //local variables should not show up in interfaces
+    }
+    test("local variables should not show up in interfaces") {
         assert(!interface.imports.exists(_.name == "a"))
-        //conditionally called->conditionally imported
+    }
+    test("conditionally called->conditionally imported") {
         assert(interface.imports.exists(x => x.name == "partiallyCalled" && (x.fexpr equivalentTo (d("PARTIAL") or d("P2")))))
-        //main should be exported
+    }
+    test("main should be exported") {
         assert(interface.exports.exists(_.name == "main"))
         assert(interface.exports.exists(_.name == "foobar"))
         assert(interface.exports.exists(_.name == "partialA"))
         assert(interface.exports.exists(_.name == "partialB"))
-        //exported methods should not be imported
+    }
+    test("exported methods should not be imported") {
         assert(!interface.imports.exists(_.name == "main"))
         assert(!interface.imports.exists(_.name == "foobar"))
         assert(!interface.imports.exists(_.name == "partialB"))
         assert(interface.imports.exists(_.name == "partialA"))
-        //local variables should not be exported
+    }
+    test("local variables should not be exported") {
         assert(!interface.exports.exists(_.name == "a"))
+    }
 
-        //static functions should not be exported
+    test("static functions should not be exported") {
         assert(!interface.exports.exists(_.name == "staticfun"))
         assert(!interface.imports.exists(_.name == "staticfun"))
         assert(!interface.exports.exists(_.name == "staticfunconditional"))
         assert(!interface.imports.exists(_.name == "staticfunconditional"))
         assert(interface.exports.exists(x => x.name == "partialstatic" && (x.fexpr equivalentTo (d("STAT").not))))
         assert(!interface.imports.exists(_.name == "partialstatic"))
-
     }
 
-    @Test
-    def testBoa {
-        val ast = parse("boa.pi")
-        val interface = new CInferInterface {}.inferInterface(ast)
-        println(interface)
-        checkSerialization(interface)
+    test("test inline behavior") {
+        //static inline and extern inline are not exported, whereas inline is
+        //(see also http://stackoverflow.com/questions/216510/extern-inline)
+        assert(interface.exports.exists(_.name == "inlinefun"))
+        assert(!interface.exports.exists(_.name == "externinlinefun"))
+        assert(!interface.exports.exists(_.name == "staticinlinefun"))
+        assert(!interface.imports.exists(_.name == "inlinefun"))
+        assert(interface.imports.exists(_.name == "externinlinefun"))
+        assert(!interface.imports.exists(_.name == "staticinlinefun"))
     }
-
-    @Test
-    def testAr {
-        val ast = parse("ar.pi")
-        val interface = new CInferInterface {}.inferInterface(ast)
-        println(interface)
-        checkSerialization(interface)
+    test("parameters, function pointers") {
+        //passing around function pointers does not constitute calling a method, dereferencing a function does
+        assert(!interface.imports.exists(_.name == "fun_t_p"))
+        assert(interface.imports.exists(_.name == "fun_t_b"))
+        assert(interface.imports.exists(_.name == "funpoint"))
     }
-
-
-    @Test
-    def testDeadCodeDetection {
-        val ast = parse("deadcode.pi")
-        val interface = new CInferInterface {}.inferInterface(ast)
-        println(interface)
-        checkSerialization(interface)
-
-        def whenImported(s: String): FeatureExpr = interface.imports.filter(_.name == s).map(_.fexpr).fold(False)(_ or _)
-
-        def assertEquivalent(actual: FeatureExpr, expected: FeatureExpr) =
-            assert(actual equivalentTo expected, "expected " + expected + ", but found " + actual)
-
-        assertEquivalent(whenImported("activefunction"), True)
-        assertEquivalent(whenImported("activefunction2"), True)
-        assert(!interface.imports.exists(_.name == "deadfunction"))
-        assertEquivalent(whenImported("sometimesdead"), fx)
-        assertEquivalent(whenImported("sometimesdead2"), fx.not)
-        assertEquivalent(whenImported("sometimesdead3"), fx)
-        assertEquivalent(whenImported("sometimesdead4"), fx.not)
-        assertEquivalent(whenImported("sometimesdeadAB"), (fx and fy))
-
-
-        assertEquivalent(whenImported("i3"), True)
-        assertEquivalent(whenImported("i1"), fx.not)
-        assertEquivalent(whenImported("i2"), ((fx.not and fy).not))
-
-        assertEquivalent(whenImported("t1"), fx)
-        assertEquivalent(whenImported("t2"), (fx orNot fy).not)
-        assertEquivalent(whenImported("t3"), (fx or fy).not)
-
-        assertEquivalent(whenImported("s1"), fx)
-        assertEquivalent(whenImported("s2"), False)
-        assertEquivalent(whenImported("s3"), fx.not)
-
-        assertEquivalent(whenImported("ignoresizeof"), False)
-        assertEquivalent(whenImported("ignoresizeofElse"), False)
-        assertEquivalent(whenImported("BUG_bad_PRIO_PROCESS"), False)
-
-        assertEquivalent(whenImported("c1"), fx)
-        assertEquivalent(whenImported("c2"), fx.not)
-
-        assertEquivalent(whenImported("deadsizeof1"), False)
-        assertEquivalent(whenImported("deadsizeof2"), False)
-
-        assertEquivalent(whenImported("deadByEnum"), False)
-
-        assert(interface.exports.exists(_.name == "main"))
-    }
-
-
-    //       @Test
-    //    def testFork {
-    //        val ast = parse("fork_.pi")
-    //        val interface = new CInferInterface {}.inferInterface(ast)
-    //        println(interface)
-    //    }
-}
-=======
-package de.fosd.typechef.typesystem.linker
-
-import de.fosd.typechef.parser.c.TestHelper
-import java.io.{InputStream, FileNotFoundException}
-import de.fosd.typechef.featureexpr.FeatureExprFactory
-import org.scalatest.FunSuite
-import org.scalatest.matchers.ShouldMatchers
-import de.fosd.typechef.parser.c.TranslationUnit
-
-class InterfaceInferenceTest extends TestHelper with FunSuite with ShouldMatchers {
-
-  val folder = "testfiles/"
-
-  private def parse(filename: String): TranslationUnit = {
-    val start = System.currentTimeMillis
-    println("parsing " + filename)
-    var inputStream: InputStream = getClass.getResourceAsStream("/" + folder + filename)
-    if (inputStream == null) {
-      throw new FileNotFoundException("Input file not found: " + filename)
-    }
-    val ast = parseFile(inputStream, filename, folder)
-    val parsed = System.currentTimeMillis
-    println("parsed " + filename + " (" + (parsed - start) + ")")
-    ast
-  }
-
-
-  private def d(x: String) = FeatureExprFactory.createDefinedExternal(x)
-
-  val ast = parse("mini.pi")
-  val interface = new CInferInterface {}.inferInterface(ast)
-  println(interface)
-
-
-  test("find imported function") {
-    assert(interface.imports.exists(_.name == "bar"))
-    assert(interface.imports.exists(_.name == "printf"))
-    assert(interface.imports.exists(_.name == "local"))
-  }
-
-
-  test("foo declared but not used, should not show up in interface") {
-    assert(!interface.imports.exists(_.name == "foo"))
-    assert(!interface.imports.exists(_.name == "unusedlocal"))
-  }
-  test("local variables should not show up in interfaces") {
-    assert(!interface.imports.exists(_.name == "a"))
-  }
-  test("conditionally called->conditionally imported") {
-    assert(interface.imports.exists(x => x.name == "partiallyCalled" && (x.fexpr equivalentTo (d("PARTIAL") or d("P2")))))
-  }
-  test("main should be exported") {
-    assert(interface.exports.exists(_.name == "main"))
-    assert(interface.exports.exists(_.name == "foobar"))
-    assert(interface.exports.exists(_.name == "partialA"))
-    assert(interface.exports.exists(_.name == "partialB"))
-  }
-  test("exported methods should not be imported") {
-    assert(!interface.imports.exists(_.name == "main"))
-    assert(!interface.imports.exists(_.name == "foobar"))
-    assert(!interface.imports.exists(_.name == "partialB"))
-    assert(interface.imports.exists(_.name == "partialA"))
-  }
-  test("local variables should not be exported") {
-    assert(!interface.exports.exists(_.name == "a"))
-  }
-
-  test("static functions should not be exported") {
-    assert(!interface.exports.exists(_.name == "staticfun"))
-    assert(!interface.imports.exists(_.name == "staticfun"))
-    assert(!interface.exports.exists(_.name == "staticfunconditional"))
-    assert(!interface.imports.exists(_.name == "staticfunconditional"))
-    assert(interface.exports.exists(x => x.name == "partialstatic" && (x.fexpr equivalentTo (d("STAT").not))))
-    assert(!interface.imports.exists(_.name == "partialstatic"))
-  }
-
-  test("test inline behavior") {
-    //static inline and extern inline are not exported, whereas inline is
-    //(see also http://stackoverflow.com/questions/216510/extern-inline)
-    assert(interface.exports.exists(_.name == "inlinefun"))
-    assert(!interface.exports.exists(_.name == "externinlinefun"))
-    assert(!interface.exports.exists(_.name == "staticinlinefun"))
-    assert(!interface.imports.exists(_.name == "inlinefun"))
-    assert(interface.imports.exists(_.name == "externinlinefun"))
-    assert(!interface.imports.exists(_.name == "staticinlinefun"))
-  }
-  test("parameters, function pointers") {
-    //passing around function pointers does not constitute calling a method, dereferencing a function does
-    assert(!interface.imports.exists(_.name == "fun_t_p"))
-    assert(interface.imports.exists(_.name == "fun_t_b"))
-    assert(interface.imports.exists(_.name == "funpoint"))
-  }
 
     test("weak export annotations") {
         val expectedWeakExports = interface.exports.filter(_.name == "weaklyExportedFunction")
@@ -259,4 +101,3 @@
 
 
 }
->>>>>>> 09875fc4
