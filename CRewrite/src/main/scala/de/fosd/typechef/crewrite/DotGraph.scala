package de.fosd.typechef.crewrite

import de.fosd.typechef.parser.c.{PrettyPrinter, AST}

object DotGraph extends IOUtilities {
  import java.io.File

  private val normalNodeFontName = "Calibri"
  private val normalNodeFontColor = "black"
  private val normalNodeFillColor = "white"

  private val errorNodeFontName = "Calibri"
  private val errorNodeFontColor = "black"
  private val errorNodeFillColor = "#CD5200"

  private val normalConnectionEdgeColor = "black"
  // https://mailman.research.att.com/pipermail/graphviz-interest/2001q2/000042.html
  private val normalConnectionEdgeThickness = "setlinewidth(1)"

  private val errorConnectionEdgeColor = "red"
  private val errorConnectionEdgeThickness = "setlinewidth(4)"

  private def getTmpFileName = File.createTempFile("/tmp", ".dot")

  // function takes a list of tupels with (source, [targets]) an environment and list of elements to highlight
  // errors in the resulting dot files
  // errorNodes and errorConnections are generated as part of predecessor successor checks
  // e.g., missing nodes in pred are highlighted in the succ dot file
  // and   missing connections in pred are similarly highlighted in the succ dot file
  def map2file(m: List[(AST, List[AST])], env: ASTEnv, errorNodes: List[AST] = List(), errorConnections: List[(AST, AST)] = List()) = {
    var dotstring = ""
    val fname = getTmpFileName

    //
    dotstring += "digraph \"" + fname.getName + "\" {" + "\n"
    dotstring += "node [shape=record];\n"

    // iterate ast elements and its successors and add nodes in for each ast element
    for ((o, succs) <- m) {
      val op = esc(PrettyPrinter.print(o))
<<<<<<< HEAD
      dotstring += "\"" + System.identityHashCode(o) + "\" [label=\"{{" + op + "}|" + esc(env.featureExpr(o).toString()) + "}\"];\n"
=======
      dotstring += "\"" + System.identityHashCode(o) + "\""
      dotstring += "["
      dotstring += "label=\"{{" + op + "}|" + esc(env.featureExpr(o).toString()) + "}\", "

      // current node is one of the error nodes
      // apply specific formatting
      if (errorNodes.filter(_.eq(o)).size > 0) {
        dotstring += "color=\"" + errorNodeFontColor + "\", "
        dotstring += "fontname=\"" + errorNodeFontName + "\", "
        dotstring += "style=\"filled\"" + ", "
        dotstring += "fillcolor=\"" + errorNodeFillColor + "\""
      } else {
        dotstring += "color=\"" + normalNodeFontColor + "\", "
        dotstring += "fontname=\"" + normalNodeFontName + "\", "
        dotstring += "style=\"filled\"" + ", "
        dotstring += "fillcolor=\"" + normalNodeFillColor + "\""
      }

      dotstring += "];\n"
>>>>>>> 6906c719

      // iterate successors and add edges
      for (succ <- succs) {

        dotstring += "\"" + System.identityHashCode(o) + "\" -> \"" + System.identityHashCode(succ) + "\""
        dotstring += "["

        // current connection is one of the erroneous connections
        // apply specific formatting
        if (errorConnections.filter({s => s._1.eq(succ) && s._2.eq(o)}).size > 0) {
          dotstring += "color=\"" + errorConnectionEdgeColor + "\", "
          dotstring += "style=\"" + errorConnectionEdgeThickness + "\""
        } else {
          dotstring += "color=\"" + normalConnectionEdgeColor + "\", "
          dotstring += "style=\"" + normalConnectionEdgeThickness + "\""
        }
        dotstring += "];\n"
      }
    }


    dotstring = dotstring + "}\n"
    writeToFile(fname.getAbsolutePath, dotstring)
    fname
  }

  private def esc(i: String) = {
    i.replace("\n", "\\l").
      replace("{", "\\{").
      replace("}", "\\}").
      replace("<", "\\<").
      replace(">", "\\>").
      replace("\"", "\\\"").
      replace("|", "\\|").
      replace(" ", "\\ ")
  }
}<|MERGE_RESOLUTION|>--- conflicted
+++ resolved
@@ -38,9 +38,6 @@
     // iterate ast elements and its successors and add nodes in for each ast element
     for ((o, succs) <- m) {
       val op = esc(PrettyPrinter.print(o))
-<<<<<<< HEAD
-      dotstring += "\"" + System.identityHashCode(o) + "\" [label=\"{{" + op + "}|" + esc(env.featureExpr(o).toString()) + "}\"];\n"
-=======
       dotstring += "\"" + System.identityHashCode(o) + "\""
       dotstring += "["
       dotstring += "label=\"{{" + op + "}|" + esc(env.featureExpr(o).toString()) + "}\", "
@@ -60,7 +57,6 @@
       }
 
       dotstring += "];\n"
->>>>>>> 6906c719
 
       // iterate successors and add edges
       for (succ <- succs) {
