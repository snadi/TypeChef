--- conflicted
+++ resolved
@@ -8,29 +8,6 @@
 import java.util.Collections
 
 
-<<<<<<< HEAD
-class CGramFilesTest extends TestCase {
-    val p = new CParser()
-
-    //XXX duplicate of TestErrorReportingTest.parseFile
-    def parseFile(fileName: String) {
-        val inputStream = getClass.getResourceAsStream("/" + fileName)
-        println(inputStream.toString)
-        assertNotNull("file not found " + fileName, inputStream)
-        val result = p.phrase(p.translationUnit)(
-            CLexer.lexStream(inputStream, fileName, Collections.emptyList(), null), FeatureExprFactory.True)
-        System.out.println(result)
-        (result: @unchecked) match {
-            case p.Success(ast, unparsed) => {
-                val emptyLocation = checkPositionInformation(ast.asInstanceOf[Product])
-                assertTrue("found nodes with empty location information", emptyLocation.isEmpty)
-                assertTrue("parser did not reach end of token stream: " + unparsed, unparsed.atEnd)
-                //succeed
-            }
-            case p.NoSuccess(msg, unparsed, inner) =>
-                Assert.fail(msg + " at " + unparsed + " " + inner)
-        }
-=======
 class CGramFilesTest extends TestCase with TestHelper {
   val p = new CParser()
 
@@ -164,370 +141,257 @@
   def test24() {
     parseFile("cgram/test24.c")
   }
->>>>>>> 08c17c58
-
-    }
-
-    def checkPositionInformation(ast: Product): List[Product] = {
-        assert(ast != null)
-        var nodeswithoutposition: List[Product] = List()
-        val checkpos = everywherebu(query {
-            case a: AST => if (!a.hasPosition) nodeswithoutposition ::= a
-        })
-        checkpos(ast)
-        nodeswithoutposition
-    }
-
-    //
-
-    @Test
-    def test1() {
-        parseFile("cgram/test.c")
-    }
-
-    def test2() {
-        parseFile("cgram/test2.c")
-    }
-
-    def test3() {
-        parseFile("cgram/test3.c")
-    }
-
-    def test4() {
-        parseFile("cgram/test4.c")
-    }
-
-    def test5() {
-        parseFile("cgram/test5.c")
-    }
-
-    def test6() {
-        parseFile("cgram/test6.c")
-    }
-
-    def test7() {
-        parseFile("cgram/test7.c")
-    }
-
-    def ignoretest8() {
-        parseFile("cgram/test8.c")
-    }
-
-    //scoped typedef
-    def test9() {
-        parseFile("cgram/test9.c")
-    }
-
-    def test10() {
-        parseFile("cgram/test10.c")
-    }
-
-    def test11() {
-        parseFile("cgram/test11.c")
-    }
-
-    def test12() {
-        parseFile("cgram/test12.c")
-    }
-
-    def test13() {
-        parseFile("cgram/test13.c")
-    }
-
-    def test14() {
-        parseFile("cgram/test14.c")
-    }
-
-    def test15() {
-        parseFile("cgram/test15.c")
-    }
-
-    def test16() {
-        parseFile("cgram/test16.c")
-    }
-
-    def test17() {
-        parseFile("cgram/test17.c")
-    }
-
-    def test18() {
-        parseFile("cgram/test18.c")
-    }
-
-    def test19() {
-        parseFile("cgram/test19.c")
-    }
-
-    def test20() {
-        parseFile("cgram/test20.c")
-    }
-
-    def test21() {
-        parseFile("cgram/test21.c")
-    }
-
-    def test22() {
-        parseFile("cgram/test22.c")
-    }
-
-    def test23() {
-        parseFile("cgram/test23.c")
-    }
-
-    def test24() {
-        parseFile("cgram/test24.c")
-    }
-
-    def test25() {
-        parseFile("cgram/test25.c")
-    }
-
-    def test26() {
-        parseFile("cgram/test26.c")
-    }
-
-    def test27() {
-        parseFile("cgram/test27.c")
-    }
-
-    def test28() {
-        parseFile("cgram/test28.c")
-    }
-
-    def test29() {
-        parseFile("cgram/test29.c")
-    }
-
-    def test30() {
-        parseFile("cgram/test30.c")
-    }
-
-    def test31() {
-        parseFile("cgram/test31.c")
-    }
-
-    def test32() {
-        parseFile("cgram/test32.c")
-    }
-
-    def test33() {
-        parseFile("cgram/test33.c")
-    }
-
-    def test34() {
-        parseFile("cgram/test34.c")
-    }
-
-    def test35() {
-        parseFile("cgram/test35.c")
-    }
-
-    def test36() {
-        parseFile("cgram/test36.c")
-    }
-
-    def test37() {
-        parseFile("cgram/test37.c")
-    }
-
-    def test38() {
-        parseFile("cgram/test38.c")
-    }
-
-    def test39() {
-        parseFile("cgram/test39.c")
-    }
-
-    def test40() {
-        parseFile("cgram/test40.c")
-    }
-
-    def test41() {
-        parseFile("cgram/test41.c")
-    }
-
-    def ignoretest42() {
-        parseFile("cgram/test42.c")
-    }
-
-    //ignore variable and typedef with same name
-    def test43() {
-        parseFile("cgram/test43.c")
-    }
-
-    def test44() {
-        parseFile("cgram/test44.c")
-    }
-
-    def test45() {
-        parseFile("cgram/test45.c")
-    }
-
-    def test46() {
-        parseFile("cgram/test46.c")
-    }
-
-    def test47() {
-        parseFile("cgram/test47.c")
-    }
-
-    def test48() {
-        parseFile("cgram/test48.c")
-    }
-
-    def test49() {
-        parseFile("cgram/test49.c")
-    }
-
-    def test50() {
-        parseFile("cgram/test50.c")
-    }
-
-    def test51() {
-        parseFile("cgram/test51.c")
-    }
-
-    def test52() {
-        parseFile("cgram/test52.c")
-    }
-
-    def test53() {
-        parseFile("cgram/test53.c")
-    }
-
-    def test54() {
-        parseFile("cgram/test54.c")
-    }
-
-    def test55() {
-        parseFile("cgram/test55.c")
-    }
-
-    def test56() {
-        parseFile("cgram/test56.c")
-    }
-
-    def test57() {
-        parseFile("cgram/test57.c")
-    }
-
-    def test58() {
-        parseFile("cgram/test58.c")
-    }
-
-    def test59() {
-        parseFile("cgram/test59.c")
-    }
-
-    def test60() {
-        parseFile("cgram/test60.c")
-    }
-
-    def test61() {
-        parseFile("cgram/test61.c")
-    }
-
-    def test62() {
-        parseFile("cgram/test62.c")
-    }
-
-    def test63() {
-        parseFile("cgram/test63.c")
-    }
-
-    def test64() {
-        parseFile("cgram/test64.c")
-    }
-
-    def test65() {
-        parseFile("cgram/test65.c")
-    }
-
-    def test66() {
-        parseFile("cgram/test66.c")
-    }
-
-    def test67() {
-        parseFile("cgram/test67.c")
-    }
-
-    def test68() {
-        parseFile("cgram/test68.c")
-    }
-
-    def test69() {
-        parseFile("cgram/test69.c")
-    }
-
-    def test70() {
-        parseFile("cgram/test70.c")
-    }
-
-    def test71() {
-        parseFile("cgram/test71.c")
-    }
-
-    def test72() {
-        parseFile("cgram/test72.c")
-    }
-
-    def test73() {
-        parseFile("cgram/test73.c")
-    }
-
-    def test74() {
-        parseFile("cgram/test74.c")
-    }
-
-    def test75() {
-        parseFile("cgram/test75.c")
-    }
-
-    def test76() {
-        parseFile("cgram/test76.c")
-    }
-
-    def test77() {
-        parseFile("cgram/test77.c")
-    }
-
-    def test78() {
-        parseFile("cgram/test78.c")
-    }
-
-    def test79() {
-        parseFile("cgram/test79.c")
-    }
-
-    def test80() {
-        parseFile("cgram/test80.c")
-    }
-
-    def test81() {
-        parseFile("cgram/test81.c")
-    }
-
-    def test83() {
-        parseFile("cgram/test83.c")
-    }
-
-    def test84() {
-        parseFile("cgram/test84.c")
-    }
-
-    def test85() {
-        parseFile("cgram/test85.c")
-    }
-
-    def test86() {
-        parseFile("cgram/test86.c")
-    }
-
-    def test87() {
-        parseFile("cgram/test87.c")
-    }
-
-    def testparamstruct() {
-        parseFile("errors/parameterstruct.c")
-    }
+
+  def test25() {
+    parseFile("cgram/test25.c")
+  }
+
+  def test26() {
+    parseFile("cgram/test26.c")
+  }
+
+  def test27() {
+    parseFile("cgram/test27.c")
+  }
+
+  def test28() {
+    parseFile("cgram/test28.c")
+  }
+
+  def test29() {
+    parseFile("cgram/test29.c")
+  }
+
+  def test30() {
+    parseFile("cgram/test30.c")
+  }
+
+  def test31() {
+    parseFile("cgram/test31.c")
+  }
+
+  def test32() {
+    parseFile("cgram/test32.c")
+  }
+
+  def test33() {
+    parseFile("cgram/test33.c")
+  }
+
+  def test34() {
+    parseFile("cgram/test34.c")
+  }
+
+  def test35() {
+    parseFile("cgram/test35.c")
+  }
+
+  def test36() {
+    parseFile("cgram/test36.c")
+  }
+
+  def test37() {
+    parseFile("cgram/test37.c")
+  }
+
+  def test38() {
+    parseFile("cgram/test38.c")
+  }
+
+  def test39() {
+    parseFile("cgram/test39.c")
+  }
+
+  def test40() {
+    parseFile("cgram/test40.c")
+  }
+
+  def test41() {
+    parseFile("cgram/test41.c")
+  }
+
+  def ignoretest42() {
+    parseFile("cgram/test42.c")
+  }
+
+  //ignore variable and typedef with same name
+  def test43() {
+    parseFile("cgram/test43.c")
+  }
+
+  def test44() {
+    parseFile("cgram/test44.c")
+  }
+
+  def test45() {
+    parseFile("cgram/test45.c")
+  }
+
+  def test46() {
+    parseFile("cgram/test46.c")
+  }
+
+  def test47() {
+    parseFile("cgram/test47.c")
+  }
+
+  def test48() {
+    parseFile("cgram/test48.c")
+  }
+
+  def test49() {
+    parseFile("cgram/test49.c")
+  }
+
+  def test50() {
+    parseFile("cgram/test50.c")
+  }
+
+  def test51() {
+    parseFile("cgram/test51.c")
+  }
+
+  def test52() {
+    parseFile("cgram/test52.c")
+  }
+
+  def test53() {
+    parseFile("cgram/test53.c")
+  }
+
+  def test54() {
+    parseFile("cgram/test54.c")
+  }
+
+  def test55() {
+    parseFile("cgram/test55.c")
+  }
+
+  def test56() {
+    parseFile("cgram/test56.c")
+  }
+
+  def test57() {
+    parseFile("cgram/test57.c")
+  }
+
+  def test58() {
+    parseFile("cgram/test58.c")
+  }
+
+  def test59() {
+    parseFile("cgram/test59.c")
+  }
+
+  def test60() {
+    parseFile("cgram/test60.c")
+  }
+
+  def test61() {
+    parseFile("cgram/test61.c")
+  }
+
+  def test62() {
+    parseFile("cgram/test62.c")
+  }
+
+  def test63() {
+    parseFile("cgram/test63.c")
+  }
+
+  def test64() {
+    parseFile("cgram/test64.c")
+  }
+
+  def test65() {
+    parseFile("cgram/test65.c")
+  }
+
+  def test66() {
+    parseFile("cgram/test66.c")
+  }
+
+  def test67() {
+    parseFile("cgram/test67.c")
+  }
+
+  def test68() {
+    parseFile("cgram/test68.c")
+  }
+
+  def test69() {
+    parseFile("cgram/test69.c")
+  }
+
+  def test70() {
+    parseFile("cgram/test70.c")
+  }
+
+  def test71() {
+    parseFile("cgram/test71.c")
+  }
+
+  def test72() {
+    parseFile("cgram/test72.c")
+  }
+
+  def test73() {
+    parseFile("cgram/test73.c")
+  }
+
+  def test74() {
+    parseFile("cgram/test74.c")
+  }
+
+  def test75() {
+    parseFile("cgram/test75.c")
+  }
+
+  def test76() {
+    parseFile("cgram/test76.c")
+  }
+
+  def test77() {
+    parseFile("cgram/test77.c")
+  }
+
+  def test78() {
+    parseFile("cgram/test78.c")
+  }
+
+  def test79() {
+    parseFile("cgram/test79.c")
+  }
+
+  def test80() {
+    parseFile("cgram/test80.c")
+  }
+
+  def test81() {
+    parseFile("cgram/test81.c")
+  }
+
+  def test83() {
+    parseFile("cgram/test83.c")
+  }
+
+  def test84() {
+    parseFile("cgram/test84.c")
+  }
+
+  def test85() {
+    parseFile("cgram/test85.c")
+  }
+
+  def test86() {
+    parseFile("cgram/test86.c")
+  }
+
+  def test87() {
+    parseFile("cgram/test87.c")
+  }
+
+  def testparamstruct() {
+    parseFile("errors/parameterstruct.c")
+  }
 }