--- conflicted
+++ resolved
@@ -8,22 +8,6 @@
 import FeatureExprFactory._
 import de.fosd.typechef.conditional._
 
-<<<<<<< HEAD
-class RepOptTest extends TestCase {
-    val p = new CParser()
-
-    def assertParseable(code: String, mainProduction: (TokenReader[AbstractToken, CTypeContext], FeatureExpr) => p.MultiParseResult[Any]) {
-        val actual = p.parseAny(code.stripMargin, mainProduction)
-        System.out.println(actual)
-        (actual: @unchecked) match {
-            case p.Success(ast, unparsed) => {
-                assertTrue("parser did not reach end of token stream: " + unparsed, unparsed.atEnd)
-                //succeed
-            }
-            case p.NoSuccess(msg, unparsed, inner) =>
-                fail(msg + " at " + unparsed + " " + inner)
-        }
-=======
 class RepOptTest extends TestCase with TestHelper {
   val p = new CParser()
 
@@ -37,23 +21,9 @@
       }
       case p.NoSuccess(msg, unparsed, inner) =>
         fail(msg + " at " + unparsed + " " + inner)
->>>>>>> 08c17c58
     }
-
-<<<<<<< HEAD
-    def parseExtList(code: String): (List[Opt[ExternalDef]], TokenReader[AbstractToken, CTypeContext]) = {
-        val actual = p.parseAny(code.stripMargin, p.externalList)
-        (actual: @unchecked) match {
-            case p.Success(ast, unparsed) => {
-                (ast.asInstanceOf[List[Opt[ExternalDef]]], unparsed);
-                //succeed
-            }
-            case p.NoSuccess(msg, unparsed, inner) => {
-                fail(msg + " at " + unparsed + " " + inner)
-                (null, unparsed)
-            }
-        }
-=======
+  }
+
   def parseExtList(code: String): (List[Opt[ExternalDef]], TokenReader[AbstractToken, CTypeContext]) = {
     val actual = p.parseAny(lex(code.stripMargin), p.externalList)
     (actual: @unchecked) match {
@@ -65,22 +35,9 @@
         fail(msg + " at " + unparsed + " " + inner)
         (null, unparsed)
       }
->>>>>>> 08c17c58
     }
-
-<<<<<<< HEAD
-    def assertParseAnyResult(expected: Any, code: String, mainProduction: (TokenReader[AbstractToken, CTypeContext], FeatureExpr) => p.MultiParseResult[Any]) {
-        val actual = p.parseAny(code.stripMargin, mainProduction)
-        System.out.println(actual)
-        (actual: @unchecked) match {
-            case p.Success(ast, unparsed) => {
-                assertTrue("parser did not reach end of token stream: " + unparsed, unparsed.atEnd)
-                assertEquals("incorrect parse result", expected, ast)
-            }
-            case p.NoSuccess(msg, unparsed, inner) =>
-                fail(msg + " at " + unparsed + " " + inner)
-        }
-=======
+  }
+
   def assertParseAnyResult(expected: Any, code: String, mainProduction: (TokenReader[AbstractToken, CTypeContext], FeatureExpr) => p.MultiParseResult[Any]) {
     val actual = p.parseAny(lex(code.stripMargin), mainProduction)
     System.out.println(actual)
@@ -91,21 +48,9 @@
       }
       case p.NoSuccess(msg, unparsed, inner) =>
         fail(msg + " at " + unparsed + " " + inner)
->>>>>>> 08c17c58
     }
-
-<<<<<<< HEAD
-    def assertParseError(code: String, mainProduction: (TokenReader[AbstractToken, CTypeContext], FeatureExpr) => p.MultiParseResult[Any], expectErrorMsg: Boolean = false) {
-        val actual = p.parseAny(code.stripMargin, mainProduction)
-        System.out.println(actual)
-        (actual: @unchecked) match {
-            case p.Success(ast, unparsed) => {
-                if (expectErrorMsg || unparsed.atEnd)
-                    Assert.fail("parsing succeeded unexpectedly with " + ast + " - " + unparsed)
-            }
-            case p.NoSuccess(msg, unparsed, inner) =>;
-        }
-=======
+  }
+
   def assertParseError(code: String, mainProduction: (TokenReader[AbstractToken, CTypeContext], FeatureExpr) => p.MultiParseResult[Any], expectErrorMsg: Boolean = false) {
     val actual = p.parseAny(lex(code.stripMargin), mainProduction)
     System.out.println(actual)
@@ -115,18 +60,18 @@
           Assert.fail("parsing succeeded unexpectedly with " + ast + " - " + unparsed)
       }
       case p.NoSuccess(msg, unparsed, inner) =>;
->>>>>>> 08c17c58
     }
-
-    def assertParseError(code: String, productions: List[(TokenReader[AbstractToken, CTypeContext], FeatureExpr) => p.MultiParseResult[Any]]) {
-        for (production <- productions)
-            assertParseError(code, production)
-    }
-
-
-    @Test
-    def testRepOptCommonEnd() {
-        var (ast, next) = parseExtList( """
+  }
+
+  def assertParseError(code: String, productions: List[(TokenReader[AbstractToken, CTypeContext], FeatureExpr) => p.MultiParseResult[Any]]) {
+    for (production <- productions)
+      assertParseError(code, production)
+  }
+
+
+  @Test
+  def testRepOptCommonEnd() {
+    var (ast, next) = parseExtList( """
 #ifdef X
 typedef char a
 #else
@@ -134,16 +79,16 @@
 #endif
 ;
 typedef int b;
-                                        """)
-        println(ast.mkString("\n"))
-        println(next)
-        assertTrue("actual AST size: " + ast.size, ast.size == 3)
-        assert(next.context.knowsType("a", True))
-        assert(next.context.knowsType("b", True))
-    }
-
-    def testRepOptMultiFeatureOverlap2() {
-        var (ast, next) = parseExtList( """
+                                    """)
+    println(ast.mkString("\n"))
+    println(next)
+    assertTrue("actual AST size: " + ast.size, ast.size == 3)
+    assert(next.context.knowsType("a", True))
+    assert(next.context.knowsType("b", True))
+  }
+
+  def testRepOptMultiFeatureOverlap2() {
+    var (ast, next) = parseExtList( """
 #ifdef X
 #ifdef Y
 typedef char a
@@ -155,15 +100,15 @@
 typedef long a;
 typedef int b;
 #end
-                                        """)
-        println(ast.mkString("\n"))
-        println(next)
-        assert(ast.size == 4)
-        assert(next.context.knowsType("a", True))
-    }
-
-    def testRepOptMultiFeatureOverlap7_linux() {
-        var (ast, next) = parseExtList( """
+                                    """)
+    println(ast.mkString("\n"))
+    println(next)
+    assert(ast.size == 4)
+    assert(next.context.knowsType("a", True))
+  }
+
+  def testRepOptMultiFeatureOverlap7_linux() {
+    var (ast, next) = parseExtList( """
 #ifdef A
 #ifdef SMP
 
@@ -186,14 +131,14 @@
 typedef long y;
 typedef long y;
 #endif
-                                        """)
-        println(ast.mkString("\n"))
-        println(next)
-        assertEquals(10, ast.size) //and one internal choice node
-    }
-
-    def testRepOptMultiFeatureOverlap6_linux() {
-        var (ast, next) = parseExtList( """
+                                    """)
+    println(ast.mkString("\n"))
+    println(next)
+    assertEquals(10, ast.size) //and one internal choice node
+  }
+
+  def testRepOptMultiFeatureOverlap6_linux() {
+    var (ast, next) = parseExtList( """
 #ifdef A
 #ifdef CPU
 extern __attribute__((section(".discard"), unused)) char __pcpu_scope_orig_ist;
@@ -243,14 +188,14 @@
 typedef long y;
 #endif
 #endif
-                                        """)
-        println(ast.mkString("\n"))
-        println(next)
-        assert(ast.size == 11)
-    }
-
-    def testRepOptMultiFeatureOverlap5_linux() {
-        var (ast, next) = parseExtList( """
+                                    """)
+    println(ast.mkString("\n"))
+    println(next)
+    assert(ast.size == 11)
+  }
+
+  def testRepOptMultiFeatureOverlap5_linux() {
+    var (ast, next) = parseExtList( """
 #ifdef A
 #ifdef CPU
 extern __attribute__((section(".discard"), unused)) char __pcpu_scope_orig_ist;
@@ -281,14 +226,14 @@
 typedef long y;
 #endif
 #endif
-                                        """)
-        println(ast.mkString("\n"))
-        println(next)
-        assert(ast.size == 8)
-    }
-
-    def testRepOptMultiFeatureOverlap4() {
-        var (ast, next) = parseExtList( """
+                                    """)
+    println(ast.mkString("\n"))
+    println(next)
+    assert(ast.size == 8)
+  }
+
+  def testRepOptMultiFeatureOverlap4() {
+    var (ast, next) = parseExtList( """
 #ifdef A
 #ifdef B
 typedef char a
@@ -310,14 +255,14 @@
 typedef long y;
 #endif
 #endif
-                                        """)
-        println(ast.mkString("\n"))
-        println(next)
-        assert(ast.size == 8)
-    }
-
-    def testRepOptMultiFeatureOverlap3() {
-        var (ast, next) = parseExtList( """
+                                    """)
+    println(ast.mkString("\n"))
+    println(next)
+    assert(ast.size == 8)
+  }
+
+  def testRepOptMultiFeatureOverlap3() {
+    var (ast, next) = parseExtList( """
 #ifdef X
 #ifdef Y
 typedef
@@ -332,17 +277,17 @@
 a;
 typedef long a;
 #end
-                                        """)
-        println(ast.mkString("\n"))
-        println(next)
-        assert(ast.size == 3)
-        println(next.context)
-        assert(next.context.knowsType("a", FeatureExprFactory.createDefinedExternal("X")))
-    }
-
-
-    def testRepOptMultiFeatureOverlap() {
-        var (ast, next) = parseExtList( """
+                                    """)
+    println(ast.mkString("\n"))
+    println(next)
+    assert(ast.size == 3)
+    println(next.context)
+    assert(next.context.knowsType("a", FeatureExprFactory.createDefinedExternal("X")))
+  }
+
+
+  def testRepOptMultiFeatureOverlap() {
+    var (ast, next) = parseExtList( """
 #ifdef X
 #ifdef Y
 typedef char a
@@ -353,15 +298,15 @@
 #else
 typedef long a;
 #end
-                                        """)
-        println(ast.mkString("\n"))
-        println(next)
-        assert(ast.size == 3)
-        assert(next.context.knowsType("a", True))
-    }
-
-    def testRepOptMultiFeature() {
-        var (ast, next) = parseExtList( """
+                                    """)
+    println(ast.mkString("\n"))
+    println(next)
+    assert(ast.size == 3)
+    assert(next.context.knowsType("a", True))
+  }
+
+  def testRepOptMultiFeature() {
+    var (ast, next) = parseExtList( """
 #ifdef X
 #ifdef Y
 typedef char a;
@@ -371,38 +316,38 @@
 #else
 typedef long a;
 #end
-                                        """)
-        println(ast.mkString("\n"))
-        println(next)
-        assert(ast.size == 3)
-        assert(next.context.knowsType("a", True))
-    }
-
-    /**
-     * for now, we add a type to the type context, even if it
-     * is defined only conditionally XXX
-     */
-    @Test
-    def testRepOptPlain() {
-        val (ast, next) = parseExtList( """
+                                    """)
+    println(ast.mkString("\n"))
+    println(next)
+    assert(ast.size == 3)
+    assert(next.context.knowsType("a", True))
+  }
+
+  /**
+   * for now, we add a type to the type context, even if it
+   * is defined only conditionally XXX
+   */
+  @Test
+  def testRepOptPlain() {
+    val (ast, next) = parseExtList( """
 #ifdef X
 typedef char a;
 #else
 typedef int a;
 #endif
 typedef int b;
-                                        """)
-        println(ast)
-        println(next)
-        val size = ast.asInstanceOf[List[Opt[ExternalDef]]].size
-        assert(size == 2 || size == 3)
-        assert(next.context.knowsType("a", True))
-        assert(next.context.knowsType("b", True))
-    }
-
-    @Test
-    def testRepOptPlain2() {
-        val (ast, next) = parseExtList( """
+                                    """)
+    println(ast)
+    println(next)
+    val size = ast.asInstanceOf[List[Opt[ExternalDef]]].size
+    assert(size == 2 || size == 3)
+    assert(next.context.knowsType("a", True))
+    assert(next.context.knowsType("b", True))
+  }
+
+  @Test
+  def testRepOptPlain2() {
+    val (ast, next) = parseExtList( """
 #ifdef X
 typedef char a;
 typedef char c;
@@ -411,40 +356,40 @@
 typedef int c;
 #endif
 typedef int b;
-                                        """)
-        println(ast)
-        println(next)
-        assert(ast.asInstanceOf[List[Opt[ExternalDef]]].size == 5)
-        assert(next.context.knowsType("a", True))
-        assert(next.context.knowsType("b", True))
-        assert(next.context.knowsType("c", True))
-    }
-
-
-    /*    @Test
-    def testRepOptCommonEnd2() {
-        var (ast, next) = parseExtList("""
-  #ifdef X
-  typedef char a;
-  typedef char c
-  #else
-  typedef int a;
-  typedef int c
-  #endif
-  ;
-  typedef int b;
-  """)
-        ast = flatten(ast)
-        println(ast.mkString("\n"))
-        println(next)
-        assert(ast.size == 5)
-        assert(next.context.knowsType("a"))
-        assert(next.context.knowsType("b"))
-    }*/
-
-
-    @Test
-    def testPrintStatistics() {
-        println(p.featureSolverCache.statistics)
-    }
+                                    """)
+    println(ast)
+    println(next)
+    assert(ast.asInstanceOf[List[Opt[ExternalDef]]].size == 5)
+    assert(next.context.knowsType("a", True))
+    assert(next.context.knowsType("b", True))
+    assert(next.context.knowsType("c", True))
+  }
+
+
+  /*    @Test
+  def testRepOptCommonEnd2() {
+      var (ast, next) = parseExtList("""
+#ifdef X
+typedef char a;
+typedef char c
+#else
+typedef int a;
+typedef int c
+#endif
+;
+typedef int b;
+""")
+      ast = flatten(ast)
+      println(ast.mkString("\n"))
+      println(next)
+      assert(ast.size == 5)
+      assert(next.context.knowsType("a"))
+      assert(next.context.knowsType("b"))
+  }*/
+
+
+  @Test
+  def testPrintStatistics() {
+    println(p.featureSolverCache.statistics)
+  }
 }