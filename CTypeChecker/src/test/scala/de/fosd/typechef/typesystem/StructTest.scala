--- conflicted
+++ resolved
@@ -1,1236 +1,619 @@
-<<<<<<< HEAD
-package de.fosd.typechef.typesystem
-
-import _root_.de.fosd.typechef.conditional._
-import _root_.de.fosd.typechef.parser.c._
-import _root_.de.fosd.typechef.featureexpr.FeatureExprFactory._
-import org.scalatest.FunSuite
-import org.scalatest.matchers.ShouldMatchers
-import org.junit.runner.RunWith
-import org.scalatest.FunSuite
-import org.scalatest.junit.JUnitRunner
-import org.scalatest.matchers.ShouldMatchers
-
-/**
- * structs are complicated:
- *
- * a tag gives a name to a struct. In "struct x", x is a tag for a struct. (definition)
- *
- * incomplete structs don't have a body, complete structs do. (definition)
- *
- * ignoring qualified types (const etc) of structs and members. (impl. decision)
- *
- * members of struct shall not contain a member with incomplete or function type (pointers to those are okay though) -- tested below
- *
- * the presence of a struct-declaration-list in a struct-or-union-specifier declares a new type, within a translation unit -- tested below
- *
- * the struct type is incomplete until after the } that terminates the list.   -- tested below
- *
- * if "struct x" occurs in a declaration without a declarator, it declares tag x with an incomplete struct type; redeclarations
- * do not change the type -- tested below
- *
- * structs may be redeclared in different scopes -- tested below
- *
- * A specific type shall have its content defined at most once.
- *
- *
- *
- */
-
-class StructTest extends FunSuite with CEnv with ShouldMatchers with TestHelper {
-
-    private def check(code: String, printAST: Boolean = false): Boolean = {
-        println("checking " + code);
-        if (printAST) println("AST: " + getAST(code));
-        check(getAST(code));
-    }
-    private def check(ast: TranslationUnit): Boolean = {
-        assert(ast != null, "void ast");
-        new CTypeSystemFrontend(ast).checkAST
-    }
-
-    test("StructEnv behavior") {
-        var env = new StructEnv()
-        env.isComplete("a", true) should be(False)
-
-        //struct a;
-        env = env.addIncomplete(Id("a"), true, True, 1)
-        env.isComplete("a", true) should be(False)
-
-        //struct a {double x;} //same scope should make it complete
-        env = env.addComplete(Id("a"), true, True, new ConditionalTypeMap() +("x", True, null, One(CDouble())), 1)
-        env.isComplete("a", true) should be(True)
-
-        //struct a; // in same scope should not affect result
-        env = env.addIncomplete(Id("a"), true, True, 1)
-        env.isComplete("a", true) should be(True)
-
-        //struct a; // in higher scope should replace
-        env = env.addIncomplete(Id("a"), true, fa, 2)
-        env.isComplete("a", true) should be(fa.not)
-
-        //struct a{double x; double y;};
-        env = env.addComplete(Id("a"), true, fa, new ConditionalTypeMap() +("x", True, null, One(CDouble())) +("y", True, null, One(CDouble())), 2)
-        env.isComplete("a", true) should be(True)
-
-        val fields = env.getFieldsMerged("a", true)
-        fields.whenDefined("x") should be(True)
-        fields.whenDefined("y") should be(fa)
-    }
-
-    test("members of struct shall not contain a member with incomplete or function type") {
-        expect(true) {
-            check( """
-                     |struct a {
-                     |  int b;
-                     |};
-                   """.stripMargin)
-        }
-        expect(false) {
-            check( """
-                     |struct a {
-                     |  struct b x;
-                     |};
-                   """.stripMargin)
-        }
-        expect(false) {
-            check( """
-                     |struct a {
-                     |  struct a x;
-                     |};
-                   """.stripMargin)
-        }
-        expect(true) {
-            check( """
-                     |struct a {
-                     |  struct b * x;
-                     |};
-                   """.stripMargin)
-        }
-        expect(false) {
-            check( """
-                     |struct a {
-                     |  int x(int);
-                     |};
-                   """.stripMargin)
-        }
-        expect(false) {
-            check( """
-                     |struct a {
-                     |  int x(int b);
-                     |};
-                   """.stripMargin)
-        }
-        expect(true) {
-            check( """
-                     |struct a {
-                     |  int (*x)(int);
-                     |};
-                   """.stripMargin)
-        }
-        expect(true) {
-            check( """
-                     |typedef struct a {
-                     |  char (*x)(struct x *);
-                     |};
-                   """.stripMargin)
-        }
-    }
-
-    test("recursive structs") {
-        expect(true) {
-            check( """
-                     |struct tnode {
-                     |  int count;
-                     |  struct tnode *left, *right;
-                     |};
-                     |struct tnode s;
-                     |struct tnode *sp;
-                   """.stripMargin)
-        }
-        expect(false) {
-            check( """
-                     |struct tnode {
-                     |  int count;
-                     |  struct tnode left, *right;
-                     |};
-                     |struct tnode s;
-                     |struct tnode *sp;
-                   """.stripMargin)
-        }
-
-
-
-        expect(true) {
-            check( """
-                     |typedef struct tnode TNODE;
-                     |struct tnode {
-                     |  int count;
-                     |  TNODE *left, *right;
-                     |};
-                     |TNODE s, *sp;
-                   """.stripMargin)
-        }
-        expect(true) {
-            check( """
-                     |struct s1 { struct s2 *s2p; /* ... */ }; // D1
-                     |struct s2 { struct s1 *s1p; /* ... */ }; // D2
-                   """.stripMargin)
-        }
-    }
-
-
-    ignore("struct scoping and redeclaration") {
-        //the scoping rules are more complicated than I'm currently willing to implement right now.
-        //structs can be different in different scopes, in a declaration we need to remember which struct declaration
-        //we referenced. however incomplete structs can still be changed later in the scope.
-
-        expect(true) {
-            check( """
-                     |void foo(){
-                     |  struct s1 { int a; };
-                     |  {
-                     |      struct s2 { struct s1 *x; }; //refers to {int a}
-                     |      struct s1 { int b; };
-                     |  }
-                     |}
-                   """.stripMargin
-            )
-        }
-        expect(true) {
-            check(
-                """
-                  |void foo() {
-                  |        struct s1 { int a; };
-                  |        {
-                  |                struct s2 { struct s1 *x; };
-                  |                struct s1 { int b; };
-                  |                struct s2 n;
-                  |                int i=n.x->a;
-                  |        }
-                  |}
-                """.stripMargin)
-        }
-        expect(false) {
-            check(
-                """
-                  |void foo() {
-                  |        struct s1 { int a; };
-                  |        {
-                  |                struct s2 { struct s1 *x; };
-                  |                struct s1 { int b; };
-                  |                struct s2 n;
-                  |                int i=n.x->b;
-                  |        }
-                  |}
-                """.stripMargin)
-        }
-
-        expect(true) {
-            check( """
-                     |void foo(){
-                     |  struct s1 { int a; };
-                     |  {
-                     |      struct s1; // introduces a new struct in an inner scope
-                     |      struct s2 { struct s1 *x; }; //refers to {int b}
-                     |      struct s1 { int b; };
-                     |  }
-                     |}
-                   """.stripMargin)
-        }
-        expect(true) {
-            check(
-                """
-                  |void foo() {
-                  |        struct s1 { int a; };
-                  |        {
-                  |                struct s1;
-                  |                struct s2 { struct s1 *x; };
-                  |                struct s1 { int b; };
-                  |                struct s2 n;
-                  |                int i=n.x->b;
-                  |        }
-                  |}
-                """.stripMargin)
-        }
-        expect(false) {
-            check(
-                """
-                  |void foo() {
-                  |        struct s1 { int a; };
-                  |        {
-                  |                struct s1;
-                  |                struct s2 { struct s1 *x; };
-                  |                struct s1 { int b; };
-                  |                struct s2 n;
-                  |                int i=n.x->a;
-                  |        }
-                  |}
-                """.stripMargin)
-        }
-    }
-
-    test("inner structs escape") {
-        expect(true){
-            check(
-                """
-                  |struct { int a; struct b { int x; } bb; } c;
-                  |struct b d;
-                """.stripMargin)
-        }
-
-    }
-
-    test("deref pointers to incomplete structs") {
-        expect(false) {
-            check( """
-                     |struct s1 *x;
-                     |void foo() {
-                     |  int a=*x;
-                     |}
-                   """.stripMargin)
-        }
-
-        expect(true) {
-            check( """
-                     |void foo() {
-                     |        struct x *a;
-                     |        struct x { int b; };
-                     |        int i;
-                     |        i=a->b;
-                     |}
-                     |
-                   """.stripMargin)
-        }
-        expect(false) {
-            check( """
-                     |void foo() {
-                     |        struct x *a;
-                     |        int i;
-                     |        i=a->b;//dereferencing to incomplete type
-                     |}
-                     |
-                   """.stripMargin)
-        }
-    }
-
-    test("struct scopes") {
-        expect(true) {
-            check( """
-                     | void foo(){
-                     |        struct x{};
-                     |        struct x a;
-                     |        {
-                     |            struct x b;
-                     |        }
-                     |}
-                   """.stripMargin)
-        }
-        expect(true) {
-            check( """
-                     | void foo(){
-                     |        struct x{};
-                     |        struct x a;
-                     |        {
-                     |            struct x {int i;};
-                     |            struct x b;
-                     |        }
-                     |}
-                   """.stripMargin)
-        }
-        expect(false) {
-            check( """
-                     | void foo(){
-                     |        struct x{};
-                     |        struct x a;
-                     |        {
-                     |            struct x;
-                     |            struct x b;
-                     |        }
-                     |}
-                   """.stripMargin)
-        }
-    }
-
-    test("incomplete structs in signatures") {
-        expect(true) {
-            check( """struct x {}; struct x foo() {  }""")
-        }
-        expect(false) {
-            check( """struct x foo() { }""")
-        }
-        expect(false) {
-            check( """void foo(struct x b) { }""")
-        }
-    }
-
-    test("inner structs") {
-        expect(true) {
-            check( """
-                     |struct x {
-                     |   struct z { int a; } c;
-                     |   struct z b;
-                     |} y;
-                   """.stripMargin)
-        }
-        expect(false) {
-            check( """
-                     |void foo() {
-                     |        int a;
-                     |        {
-                     |                struct x {};
-                     |                struct x a;
-                     |        }
-                     |        struct x b;//struct x is incomplete
-                     |}
-                   """.stripMargin)
-        }
-
-    }
-
-    test("forward declaration struct from sched.c") {
-        /**
-         * top level declarations can be declared with an incomplete type if the type is completed eventually
-         * (in contrast declarations inside functions and function signatures must immediately contain complete types)
-         */
-        expect(true) {
-            check("static __attribute__((section(\".data\" \"\"))) struct rt_rq per_cpu__init_rt_rq_var ;" +
-                "struct rt_rq {};")
-        }
-        expect(true) {
-            check("static __attribute__((section(\".data\" \"\"))) __typeof__(struct rt_rq) per_cpu__init_rt_rq_var ;" +
-                "struct rt_rq {};")
-        }
-        expect(true) {
-            check("struct x a;" +
-                "struct x {};")
-        }
-        expect(false) {
-            check("struct x a;" +
-                "void foo() { a; }" +
-                "struct x {};")
-        }
-
-    }
-
-
-
-    test("structure types without variability") {
-        expect(true) {
-            check("struct s;") //forward declaration
-        }
-        expect(false) {
-            check("struct s x;") //no forward declaration
-        }
-        expect(true) {
-            check("struct s {} x;") //empty struct declaration
-        }
-        expect(true) {
-            check("struct s {int a;};\n" +
-                "void foo(){struct s b;}")
-        }
-        expect(false) {
-            check("struct s { struct t x; };") // t is not a struct, check x like variable declaration
-        }
-        expect(true) {
-            check("struct s foo();")
-        }
-        expect(true) {
-            check("struct s { char x;} a[3];")
-        }
-        expect(true) {
-            check("struct r{ struct s { char x;} a[3]; };")
-        }
-        expect(true) {
-            check("struct s {int a;};\n" +
-                "void foo(){struct c {struct s x;} b;}")
-        }
-        expect(false) {
-            check("struct s foo(){}\n" +
-                "void bar() { foo(); }")
-        }
-        expect(false) {
-            check("struct s bar() { }")
-        }
-        expect(false) {
-            check("void bar(struct c x) { }")
-        }
-        expect(true) {
-            check("struct s {int a;};\n" +
-                "struct s foo(){}\n" +
-                "void bar() { foo(); }")
-        }
-        expect(false) {
-            check("void foo(){struct {int a; struct x b;} b;}")
-        }
-        expect(false) {
-            check("struct s {int a; struct x b;};\n" +
-                "void foo(){struct s b;}")
-        }
-        expect(true) {
-            check("extern struct s b;")
-        }
-        expect(false) {
-            check("extern struct s b;\n" +
-                "void foo() { b; }")
-        }
-    }
-    test("structure types with variability") {
-        expect(false) {
-            check("#ifdef X\n" +
-                "struct s {int a;};\n" +
-                "#endif\n" +
-                "void foo(){struct s b;}")
-        }
-        expect(false) {
-            check("#ifdef X\n" +
-                "struct s {int a;};\n" +
-                "#endif\n" +
-                "void foo(){struct c {struct s x;} b;}")
-        }
-        expect(false) {
-            check("#ifdef X\n" +
-                "struct s {int a;};\n" +
-                "#endif\n" +
-                "struct s foo(){}\n" +
-                "void bar() { foo(); }")
-        }
-
-    }
-
-
-    test("alternative struct declaration") {
-        expect(true) {
-            check( """
-#if defined( X)
-typedef unsigned long int stat_cnt_t;
-typedef struct reiserfs_proc_info_data {        int a; } reiserfs_proc_info_data_t;
-#else
-typedef struct reiserfs_proc_info_data {} reiserfs_proc_info_data_t;
-#endif
-struct reiserfs_sb_info {
-    int b;
-    reiserfs_proc_info_data_t s_proc_info_data;
-};
-                   """)
-
-        }
-    }
-
-    test("recursive structures") {
-        expect(true) {
-            check( """
-                     struct mtab_list {
-                		char *dir;
-                		char *device;
-                		struct mtab_list *next;
-                	} *mtl, *m;
-                   """)
-        }
-        expect(true) {
-            check( """
-         void foo(){
-             struct mtab_list {
-        		char *dir;
-        		char *device;
-        		struct mtab_list *next;
-        	} *mtl, *m;
-         }""")
-        }
-        expect(true) {
-            check( """
-            #ifdef X
-                 struct x { int b;};
-            #endif
-                 struct y {
-                    int a;
-            #ifdef X
-                    struct x d;
-            #endif
-                    int e;
-                 };
-                 struct y test(){}
-                   """)
-        }
-    }
-
-    ignore("A specific type shall have its content defined at most once") {
-        expect(true){
-            check(
-                """
-                  |typedef union
-                  |{
-                  |  struct y
-                  |  {
-                  |    int z;
-                  |  } yy;
-                  |} xx;
-                """.stripMargin)
-        }
-        expect(true) {
-            check(
-                """
-                  |struct x;
-                  |struct x { };
-                  |struct x;
-                """.stripMargin)
-        }
-        expect(false) {
-            check(
-                """
-                  |struct x { };
-                  |struct x { };
-                """.stripMargin)
-        }
-        expect(true) {
-                    check(
-                        """
-                          |#ifdef X
-                          |struct x { };
-                          |#else
-                          |struct x { };
-                          |#endif
-                        """.stripMargin)
-                }
-
-    }
-
-    test("extern structs") {
-        expect(true) {
-            check("extern struct x a;".stripMargin)
-        }
-        expect(false) {
-            check("struct x a;".stripMargin)            // error: storage size of ‘a’ isn’t known
-        }
-        expect(true) {
-            check("extern struct x a; void foo() { &a; }".stripMargin)    // valid in gcc, do not recheck at pointer creation
-        }
-        expect(false) {
-            check("extern struct x a; void foo() { a; }".stripMargin)    // valid in gcc, do not recheck at pointer creation
-        }
-        expect(false) {
-            check("extern struct x a; void bar(struct x b){} void foo() { bar(a); }".stripMargin)    // valid in gcc, do not recheck at pointer creation
-        }
-
-
-
-
-    }
-
-}
-=======
-package de.fosd.typechef.typesystem
-
-import _root_.de.fosd.typechef.conditional._
-import _root_.de.fosd.typechef.parser.c._
-import _root_.de.fosd.typechef.featureexpr.FeatureExprFactory._
-import org.scalatest.FunSuite
-import org.scalatest.matchers.ShouldMatchers
-
-/**
- * structs are complicated:
- *
- * a tag gives a name to a struct. In "struct x", x is a tag for a struct. (definition)
- *
- * incomplete structs don't have a body, complete structs do. (definition)
- *
- * ignoring qualified types (const etc) of structs and members. (impl. decision)
- *
- * members of struct shall not contain a member with incomplete or function type (pointers to those are okay though) -- tested below
- *
- * the presence of a struct-declaration-list in a struct-or-union-specifier declares a new type, within a translation unit -- tested below
- *
- * the struct type is incomplete until after the } that terminates the list.   -- tested below
- *
- * if "struct x" occurs in a declaration without a declarator, it declares tag x with an incomplete struct type; redeclarations
- * do not change the type -- tested below
- *
- * structs may be redeclared in different scopes -- tested below
- *
- * A specific type shall have its content defined at most once.
- *
- *
- *
- */
-
-class StructTest extends FunSuite with CEnv with ShouldMatchers with TestHelper {
-
-  private def check(code: String, printAST: Boolean = false): Boolean = {
-    println("checking " + code);
-    if (printAST) println("AST: " + getAST(code));
-    check(getAST(code));
-  }
-
-  private def check(ast: TranslationUnit): Boolean = {
-    assert(ast != null, "void ast");
-    new CTypeSystemFrontend(ast).checkAST
-  }
-
-  test("StructEnv behavior") {
-    var env = new StructEnv()
-    env.isComplete("a", true) should be(False)
-
-    //struct a;
+package de.fosd.typechef.typesystem
+
+import _root_.de.fosd.typechef.conditional._
+import _root_.de.fosd.typechef.parser.c._
+import _root_.de.fosd.typechef.featureexpr.FeatureExprFactory._
+import org.scalatest.FunSuite
+import org.scalatest.matchers.ShouldMatchers
+import org.junit.runner.RunWith
+import org.scalatest.FunSuite
+import org.scalatest.junit.JUnitRunner
+import org.scalatest.matchers.ShouldMatchers
+
+/**
+ * structs are complicated:
+ *
+ * a tag gives a name to a struct. In "struct x", x is a tag for a struct. (definition)
+ *
+ * incomplete structs don't have a body, complete structs do. (definition)
+ *
+ * ignoring qualified types (const etc) of structs and members. (impl. decision)
+ *
+ * members of struct shall not contain a member with incomplete or function type (pointers to those are okay though) -- tested below
+ *
+ * the presence of a struct-declaration-list in a struct-or-union-specifier declares a new type, within a translation unit -- tested below
+ *
+ * the struct type is incomplete until after the } that terminates the list.   -- tested below
+ *
+ * if "struct x" occurs in a declaration without a declarator, it declares tag x with an incomplete struct type; redeclarations
+ * do not change the type -- tested below
+ *
+ * structs may be redeclared in different scopes -- tested below
+ *
+ * A specific type shall have its content defined at most once.
+ *
+ *
+ *
+ */
+
+class StructTest extends FunSuite with CEnv with ShouldMatchers with TestHelper {
+
+    private def check(code: String, printAST: Boolean = false): Boolean = {
+        println("checking " + code);
+        if (printAST) println("AST: " + getAST(code));
+        check(getAST(code));
+    }
+    private def check(ast: TranslationUnit): Boolean = {
+        assert(ast != null, "void ast");
+        new CTypeSystemFrontend(ast).checkAST
+    }
+
+    test("StructEnv behavior") {
+        var env = new StructEnv()
+        env.isComplete("a", true) should be(False)
+
+        //struct a;
     env = env.addIncomplete(Id("a"), true, True, 1)
-    env.isComplete("a", true) should be(False)
-
-    //struct a {double x;} //same scope should make it complete
+        env.isComplete("a", true) should be(False)
+
+        //struct a {double x;} //same scope should make it complete
     env = env.addComplete(Id("a"), true, True, new ConditionalTypeMap() +("x", True, null, One(CDouble())), 1)
-    env.isComplete("a", true) should be(True)
-
-    //struct a; // in same scope should not affect result
+        env.isComplete("a", true) should be(True)
+
+        //struct a; // in same scope should not affect result
     env = env.addIncomplete(Id("a"), true, True, 1)
-    env.isComplete("a", true) should be(True)
-
-    //struct a; // in higher scope should replace
+        env.isComplete("a", true) should be(True)
+
+        //struct a; // in higher scope should replace
     env = env.addIncomplete(Id("a"), true, fa, 2)
-    env.isComplete("a", true) should be(fa.not)
-
-    //struct a{double x; double y;};
+        env.isComplete("a", true) should be(fa.not)
+
+        //struct a{double x; double y;};
     env = env.addComplete(Id("a"), true, fa, new ConditionalTypeMap() +("x", True, null, One(CDouble())) +("y", True, null, One(CDouble())), 2)
-    env.isComplete("a", true) should be(True)
-
-    val fields = env.getFieldsMerged("a", true)
-    fields.whenDefined("x") should be(True)
-    fields.whenDefined("y") should be(fa)
-  }
-
-  test("members of struct shall not contain a member with incomplete or function type") {
-    expect(true) {
-      check( """
-               |struct a {
-               |  int b;
-               |};
-             """.stripMargin)
-    }
-    expect(false) {
-      check( """
-               |struct a {
-               |  struct b x;
-               |};
-             """.stripMargin)
-    }
-    expect(false) {
-      check( """
-               |struct a {
-               |  struct a x;
-               |};
-             """.stripMargin)
-    }
-    expect(true) {
-      check( """
-               |struct a {
-               |  struct b * x;
-               |};
-             """.stripMargin)
-    }
-    expect(false) {
-      check( """
-               |struct a {
-               |  int x(int);
-               |};
-             """.stripMargin)
-    }
-    expect(false) {
-      check( """
-               |struct a {
-               |  int x(int b);
-               |};
-             """.stripMargin)
-    }
-    expect(true) {
-      check( """
-               |struct a {
-               |  int (*x)(int);
-               |};
-             """.stripMargin)
-    }
-    expect(true) {
-      check( """
-               |typedef struct a {
-               |  char (*x)(struct x *);
-               |};
-             """.stripMargin)
-    }
-  }
-
-  test("recursive structs") {
-    expect(true) {
-      check( """
-               |struct tnode {
-               |  int count;
-               |  struct tnode *left, *right;
-               |};
-               |struct tnode s;
-               |struct tnode *sp;
-             """.stripMargin)
-    }
-    expect(false) {
-      check( """
-               |struct tnode {
-               |  int count;
-               |  struct tnode left, *right;
-               |};
-               |struct tnode s;
-               |struct tnode *sp;
-             """.stripMargin)
-    }
-
-
-
-    expect(true) {
-      check( """
-               |typedef struct tnode TNODE;
-               |struct tnode {
-               |  int count;
-               |  TNODE *left, *right;
-               |};
-               |TNODE s, *sp;
-             """.stripMargin)
-    }
-    expect(true) {
-      check( """
-               |struct s1 { struct s2 *s2p; /* ... */ }; // D1
-               |struct s2 { struct s1 *s1p; /* ... */ }; // D2
-             """.stripMargin)
-    }
-  }
-
-
-  ignore("struct scoping and redeclaration") {
-    //the scoping rules are more complicated than I'm currently willing to implement right now.
-    //structs can be different in different scopes, in a declaration we need to remember which struct declaration
-    //we referenced. however incomplete structs can still be changed later in the scope.
-
-    expect(true) {
-      check( """
-               |void foo(){
-               |  struct s1 { int a; };
-               |  {
-               |      struct s2 { struct s1 *x; }; //refers to {int a}
-               |      struct s1 { int b; };
-               |  }
-               |}
-             """.stripMargin
-      )
-    }
-    expect(true) {
-      check(
-        """
-          |void foo() {
-          |        struct s1 { int a; };
-          |        {
-          |                struct s2 { struct s1 *x; };
-          |                struct s1 { int b; };
-          |                struct s2 n;
-          |                int i=n.x->a;
-          |        }
-          |}
-        """.stripMargin)
-    }
-    expect(false) {
-      check(
-        """
-          |void foo() {
-          |        struct s1 { int a; };
-          |        {
-          |                struct s2 { struct s1 *x; };
-          |                struct s1 { int b; };
-          |                struct s2 n;
-          |                int i=n.x->b;
-          |        }
-          |}
-        """.stripMargin)
-    }
-
-    expect(true) {
-      check( """
-               |void foo(){
-               |  struct s1 { int a; };
-               |  {
-               |      struct s1; // introduces a new struct in an inner scope
-               |      struct s2 { struct s1 *x; }; //refers to {int b}
-               |      struct s1 { int b; };
-               |  }
-               |}
-             """.stripMargin)
-    }
-    expect(true) {
-      check(
-        """
-          |void foo() {
-          |        struct s1 { int a; };
-          |        {
-          |                struct s1;
-          |                struct s2 { struct s1 *x; };
-          |                struct s1 { int b; };
-          |                struct s2 n;
-          |                int i=n.x->b;
-          |        }
-          |}
-        """.stripMargin)
-    }
-    expect(false) {
-      check(
-        """
-          |void foo() {
-          |        struct s1 { int a; };
-          |        {
-          |                struct s1;
-          |                struct s2 { struct s1 *x; };
-          |                struct s1 { int b; };
-          |                struct s2 n;
-          |                int i=n.x->a;
-          |        }
-          |}
-        """.stripMargin)
-    }
-  }
-
-  test("inner structs escape") {
-    expect(true) {
-      check(
-        """
-          |struct { int a; struct b { int x; } bb; } c;
-          |struct b d;
-        """.stripMargin)
-    }
-
-  }
-
-  test("deref pointers to incomplete structs") {
-    expect(false) {
-      check( """
-               |struct s1 *x;
-               |void foo() {
-               |  int a=*x;
-               |}
-             """.stripMargin)
-    }
-
-    expect(true) {
-      check( """
-               |void foo() {
-               |        struct x *a;
-               |        struct x { int b; };
-               |        int i;
-               |        i=a->b;
-               |}
-               |
-             """.stripMargin)
-    }
-    expect(false) {
-      check( """
-               |void foo() {
-               |        struct x *a;
-               |        int i;
-               |        i=a->b;//dereferencing to incomplete type
-               |}
-               |
-             """.stripMargin)
-    }
-  }
-
-  test("struct scopes") {
-    expect(true) {
-      check( """
-               | void foo(){
-               |        struct x{};
-               |        struct x a;
-               |        {
-               |            struct x b;
-               |        }
-               |}
-             """.stripMargin)
-    }
-    expect(true) {
-      check( """
-               | void foo(){
-               |        struct x{};
-               |        struct x a;
-               |        {
-               |            struct x {int i;};
-               |            struct x b;
-               |        }
-               |}
-             """.stripMargin)
-    }
-    expect(false) {
-      check( """
-               | void foo(){
-               |        struct x{};
-               |        struct x a;
-               |        {
-               |            struct x;
-               |            struct x b;
-               |        }
-               |}
-             """.stripMargin)
-    }
-  }
-
-  test("incomplete structs in signatures") {
-    expect(true) {
-      check( """struct x {}; struct x foo() {  }""")
-    }
-    expect(false) {
-      check( """struct x foo() { }""")
-    }
-    expect(false) {
-      check( """void foo(struct x b) { }""")
-    }
-  }
-
-  test("inner structs") {
-    expect(true) {
-      check( """
-               |struct x {
-               |   struct z { int a; } c;
-               |   struct z b;
-               |} y;
-             """.stripMargin)
-    }
-    expect(false) {
-      check( """
-               |void foo() {
-               |        int a;
-               |        {
-               |                struct x {};
-               |                struct x a;
-               |        }
-               |        struct x b;//struct x is incomplete
-               |}
-             """.stripMargin)
-    }
-
-  }
-
-  test("forward declaration struct from sched.c") {
-    /**
-     * top level declarations can be declared with an incomplete type if the type is completed eventually
-     * (in contrast declarations inside functions and function signatures must immediately contain complete types)
-     */
-    expect(true) {
-      check("static __attribute__((section(\".data\" \"\"))) struct rt_rq per_cpu__init_rt_rq_var ;" +
-        "struct rt_rq {};")
-    }
-    expect(true) {
-      check("static __attribute__((section(\".data\" \"\"))) __typeof__(struct rt_rq) per_cpu__init_rt_rq_var ;" +
-        "struct rt_rq {};")
-    }
-    expect(true) {
-      check("struct x a;" +
-        "struct x {};")
-    }
-    expect(false) {
-      check("struct x a;" +
-        "void foo() { a; }" +
-        "struct x {};")
-    }
-
-  }
-
-
-
-  test("structure types without variability") {
-    expect(true) {
-      check("struct s;") //forward declaration
-    }
-    expect(false) {
-      check("struct s x;") //no forward declaration
-    }
-    expect(true) {
-      check("struct s {} x;") //empty struct declaration
-    }
-    expect(true) {
-      check("struct s {int a;};\n" +
-        "void foo(){struct s b;}")
-    }
-    expect(false) {
-      check("struct s { struct t x; };") // t is not a struct, check x like variable declaration
-    }
-    expect(true) {
-      check("struct s foo();")
-    }
-    expect(true) {
-      check("struct s { char x;} a[3];")
-    }
-    expect(true) {
-      check("struct r{ struct s { char x;} a[3]; };")
-    }
-    expect(true) {
-      check("struct s {int a;};\n" +
-        "void foo(){struct c {struct s x;} b;}")
-    }
-    expect(false) {
-      check("struct s foo(){}\n" +
-        "void bar() { foo(); }")
-    }
-    expect(false) {
-      check("struct s bar() { }")
-    }
-    expect(false) {
-      check("void bar(struct c x) { }")
-    }
-    expect(true) {
-      check("struct s {int a;};\n" +
-        "struct s foo(){}\n" +
-        "void bar() { foo(); }")
-    }
-    expect(false) {
-      check("void foo(){struct {int a; struct x b;} b;}")
-    }
-    expect(false) {
-      check("struct s {int a; struct x b;};\n" +
-        "void foo(){struct s b;}")
-    }
-    expect(true) {
-      check("extern struct s b;")
-    }
-    expect(false) {
-      check("extern struct s b;\n" +
-        "void foo() { b; }")
-    }
-  }
-  test("structure types with variability") {
-    expect(false) {
-      check("#ifdef X\n" +
-        "struct s {int a;};\n" +
-        "#endif\n" +
-        "void foo(){struct s b;}")
-    }
-    expect(false) {
-      check("#ifdef X\n" +
-        "struct s {int a;};\n" +
-        "#endif\n" +
-        "void foo(){struct c {struct s x;} b;}")
-    }
-    expect(false) {
-      check("#ifdef X\n" +
-        "struct s {int a;};\n" +
-        "#endif\n" +
-        "struct s foo(){}\n" +
-        "void bar() { foo(); }")
-    }
-
-  }
-
-
-  test("alternative struct declaration") {
-    expect(true) {
-      check( """
-#if defined( X)
-typedef unsigned long int stat_cnt_t;
-typedef struct reiserfs_proc_info_data {        int a; } reiserfs_proc_info_data_t;
-#else
-typedef struct reiserfs_proc_info_data {} reiserfs_proc_info_data_t;
-#endif
-struct reiserfs_sb_info {
-    int b;
-    reiserfs_proc_info_data_t s_proc_info_data;
-};
-             """)
-
-    }
-  }
-
-  test("recursive structures") {
-    expect(true) {
-      check( """
-                     struct mtab_list {
-                		char *dir;
-                		char *device;
-                		struct mtab_list *next;
-                	} *mtl, *m;
-             """)
-    }
-    expect(true) {
-      check( """
-         void foo(){
-             struct mtab_list {
-        		char *dir;
-        		char *device;
-        		struct mtab_list *next;
-        	} *mtl, *m;
-         }""")
-    }
-    expect(true) {
-      check( """
-            #ifdef X
-                 struct x { int b;};
-            #endif
-                 struct y {
-                    int a;
-            #ifdef X
-                    struct x d;
-            #endif
-                    int e;
-                 };
-                 struct y test(){}
-             """)
-    }
-  }
-
-  ignore("A specific type shall have its content defined at most once") {
-    expect(true) {
-      check(
-        """
-          |typedef union
-          |{
-          |  struct y
-          |  {
-          |    int z;
-          |  } yy;
-          |} xx;
-        """.stripMargin)
-    }
-    expect(true) {
-      check(
-        """
-          |struct x;
-          |struct x { };
-          |struct x;
-        """.stripMargin)
-    }
-    expect(false) {
-      check(
-        """
-          |struct x { };
-          |struct x { };
-        """.stripMargin)
-    }
-    expect(true) {
-      check(
-        """
-          |#ifdef X
-          |struct x { };
-          |#else
-          |struct x { };
-          |#endif
-        """.stripMargin)
-    }
-
-  }
-
-  test("extern structs") {
-    expect(true) {
-      check("extern struct x a;".stripMargin)
-    }
-    expect(false) {
-      check("struct x a;".stripMargin) // error: storage size of ‘a’ isn’t known
-    }
-    expect(true) {
-      check("extern struct x a; void foo() { &a; }".stripMargin) // valid in gcc, do not recheck at pointer creation
-    }
-    expect(false) {
-      check("extern struct x a; void foo() { a; }".stripMargin) // valid in gcc, do not recheck at pointer creation
-    }
-    expect(false) {
-      check("extern struct x a; void bar(struct x b){} void foo() { bar(a); }".stripMargin) // valid in gcc, do not recheck at pointer creation
-    }
-
-
-  }
-
-}
->>>>>>> 096fcd2a
+        env.isComplete("a", true) should be(True)
+
+        val fields = env.getFieldsMerged("a", true)
+        fields.whenDefined("x") should be(True)
+        fields.whenDefined("y") should be(fa)
+    }
+
+    test("members of struct shall not contain a member with incomplete or function type") {
+        expect(true) {
+            check( """
+                     |struct a {
+                     |  int b;
+                     |};
+                   """.stripMargin)
+        }
+        expect(false) {
+            check( """
+                     |struct a {
+                     |  struct b x;
+                     |};
+                   """.stripMargin)
+        }
+        expect(false) {
+            check( """
+                     |struct a {
+                     |  struct a x;
+                     |};
+                   """.stripMargin)
+        }
+        expect(true) {
+            check( """
+                     |struct a {
+                     |  struct b * x;
+                     |};
+                   """.stripMargin)
+        }
+        expect(false) {
+            check( """
+                     |struct a {
+                     |  int x(int);
+                     |};
+                   """.stripMargin)
+        }
+        expect(false) {
+            check( """
+                     |struct a {
+                     |  int x(int b);
+                     |};
+                   """.stripMargin)
+        }
+        expect(true) {
+            check( """
+                     |struct a {
+                     |  int (*x)(int);
+                     |};
+                   """.stripMargin)
+        }
+        expect(true) {
+            check( """
+                     |typedef struct a {
+                     |  char (*x)(struct x *);
+                     |};
+                   """.stripMargin)
+        }
+    }
+
+    test("recursive structs") {
+        expect(true) {
+            check( """
+                     |struct tnode {
+                     |  int count;
+                     |  struct tnode *left, *right;
+                     |};
+                     |struct tnode s;
+                     |struct tnode *sp;
+                   """.stripMargin)
+        }
+        expect(false) {
+            check( """
+                     |struct tnode {
+                     |  int count;
+                     |  struct tnode left, *right;
+                     |};
+                     |struct tnode s;
+                     |struct tnode *sp;
+                   """.stripMargin)
+        }
+
+
+
+        expect(true) {
+            check( """
+                     |typedef struct tnode TNODE;
+                     |struct tnode {
+                     |  int count;
+                     |  TNODE *left, *right;
+                     |};
+                     |TNODE s, *sp;
+                   """.stripMargin)
+        }
+        expect(true) {
+            check( """
+                     |struct s1 { struct s2 *s2p; /* ... */ }; // D1
+                     |struct s2 { struct s1 *s1p; /* ... */ }; // D2
+                   """.stripMargin)
+        }
+    }
+
+
+    ignore("struct scoping and redeclaration") {
+        //the scoping rules are more complicated than I'm currently willing to implement right now.
+        //structs can be different in different scopes, in a declaration we need to remember which struct declaration
+        //we referenced. however incomplete structs can still be changed later in the scope.
+
+        expect(true) {
+            check( """
+                     |void foo(){
+                     |  struct s1 { int a; };
+                     |  {
+                     |      struct s2 { struct s1 *x; }; //refers to {int a}
+                     |      struct s1 { int b; };
+                     |  }
+                     |}
+                   """.stripMargin
+            )
+        }
+        expect(true) {
+            check(
+                """
+                  |void foo() {
+                  |        struct s1 { int a; };
+                  |        {
+                  |                struct s2 { struct s1 *x; };
+                  |                struct s1 { int b; };
+                  |                struct s2 n;
+                  |                int i=n.x->a;
+                  |        }
+                  |}
+                """.stripMargin)
+        }
+        expect(false) {
+            check(
+                """
+                  |void foo() {
+                  |        struct s1 { int a; };
+                  |        {
+                  |                struct s2 { struct s1 *x; };
+                  |                struct s1 { int b; };
+                  |                struct s2 n;
+                  |                int i=n.x->b;
+                  |        }
+                  |}
+                """.stripMargin)
+        }
+
+        expect(true) {
+            check( """
+                     |void foo(){
+                     |  struct s1 { int a; };
+                     |  {
+                     |      struct s1; // introduces a new struct in an inner scope
+                     |      struct s2 { struct s1 *x; }; //refers to {int b}
+                     |      struct s1 { int b; };
+                     |  }
+                     |}
+                   """.stripMargin)
+        }
+        expect(true) {
+            check(
+                """
+                  |void foo() {
+                  |        struct s1 { int a; };
+                  |        {
+                  |                struct s1;
+                  |                struct s2 { struct s1 *x; };
+                  |                struct s1 { int b; };
+                  |                struct s2 n;
+                  |                int i=n.x->b;
+                  |        }
+                  |}
+                """.stripMargin)
+        }
+        expect(false) {
+            check(
+                """
+                  |void foo() {
+                  |        struct s1 { int a; };
+                  |        {
+                  |                struct s1;
+                  |                struct s2 { struct s1 *x; };
+                  |                struct s1 { int b; };
+                  |                struct s2 n;
+                  |                int i=n.x->a;
+                  |        }
+                  |}
+                """.stripMargin)
+        }
+    }
+
+    test("inner structs escape") {
+        expect(true){
+            check(
+                """
+                  |struct { int a; struct b { int x; } bb; } c;
+                  |struct b d;
+                """.stripMargin)
+        }
+
+    }
+
+    test("deref pointers to incomplete structs") {
+        expect(false) {
+            check( """
+                     |struct s1 *x;
+                     |void foo() {
+                     |  int a=*x;
+                     |}
+                   """.stripMargin)
+        }
+
+        expect(true) {
+            check( """
+                     |void foo() {
+                     |        struct x *a;
+                     |        struct x { int b; };
+                     |        int i;
+                     |        i=a->b;
+                     |}
+                     |
+                   """.stripMargin)
+        }
+        expect(false) {
+            check( """
+                     |void foo() {
+                     |        struct x *a;
+                     |        int i;
+                     |        i=a->b;//dereferencing to incomplete type
+                     |}
+                     |
+                   """.stripMargin)
+        }
+    }
+
+    test("struct scopes") {
+        expect(true) {
+            check( """
+                     | void foo(){
+                     |        struct x{};
+                     |        struct x a;
+                     |        {
+                     |            struct x b;
+                     |        }
+                     |}
+                   """.stripMargin)
+        }
+        expect(true) {
+            check( """
+                     | void foo(){
+                     |        struct x{};
+                     |        struct x a;
+                     |        {
+                     |            struct x {int i;};
+                     |            struct x b;
+                     |        }
+                     |}
+                   """.stripMargin)
+        }
+        expect(false) {
+            check( """
+                     | void foo(){
+                     |        struct x{};
+                     |        struct x a;
+                     |        {
+                     |            struct x;
+                     |            struct x b;
+                     |        }
+                     |}
+                   """.stripMargin)
+        }
+    }
+
+    test("incomplete structs in signatures") {
+        expect(true) {
+            check( """struct x {}; struct x foo() {  }""")
+        }
+        expect(false) {
+            check( """struct x foo() { }""")
+        }
+        expect(false) {
+            check( """void foo(struct x b) { }""")
+        }
+    }
+
+    test("inner structs") {
+        expect(true) {
+            check( """
+                     |struct x {
+                     |   struct z { int a; } c;
+                     |   struct z b;
+                     |} y;
+                   """.stripMargin)
+        }
+        expect(false) {
+            check( """
+                     |void foo() {
+                     |        int a;
+                     |        {
+                     |                struct x {};
+                     |                struct x a;
+                     |        }
+                     |        struct x b;//struct x is incomplete
+                     |}
+                   """.stripMargin)
+        }
+
+    }
+
+    test("forward declaration struct from sched.c") {
+        /**
+         * top level declarations can be declared with an incomplete type if the type is completed eventually
+         * (in contrast declarations inside functions and function signatures must immediately contain complete types)
+         */
+        expect(true) {
+            check("static __attribute__((section(\".data\" \"\"))) struct rt_rq per_cpu__init_rt_rq_var ;" +
+                "struct rt_rq {};")
+        }
+        expect(true) {
+            check("static __attribute__((section(\".data\" \"\"))) __typeof__(struct rt_rq) per_cpu__init_rt_rq_var ;" +
+                "struct rt_rq {};")
+        }
+        expect(true) {
+            check("struct x a;" +
+                "struct x {};")
+        }
+        expect(false) {
+            check("struct x a;" +
+                "void foo() { a; }" +
+                "struct x {};")
+        }
+
+    }
+
+
+
+    test("structure types without variability") {
+        expect(true) {
+            check("struct s;") //forward declaration
+        }
+        expect(false) {
+            check("struct s x;") //no forward declaration
+        }
+        expect(true) {
+            check("struct s {} x;") //empty struct declaration
+        }
+        expect(true) {
+            check("struct s {int a;};\n" +
+                "void foo(){struct s b;}")
+        }
+        expect(false) {
+            check("struct s { struct t x; };") // t is not a struct, check x like variable declaration
+        }
+        expect(true) {
+            check("struct s foo();")
+        }
+        expect(true) {
+            check("struct s { char x;} a[3];")
+        }
+        expect(true) {
+            check("struct r{ struct s { char x;} a[3]; };")
+        }
+        expect(true) {
+            check("struct s {int a;};\n" +
+                "void foo(){struct c {struct s x;} b;}")
+        }
+        expect(false) {
+            check("struct s foo(){}\n" +
+                "void bar() { foo(); }")
+        }
+        expect(false) {
+            check("struct s bar() { }")
+        }
+        expect(false) {
+            check("void bar(struct c x) { }")
+        }
+        expect(true) {
+            check("struct s {int a;};\n" +
+                "struct s foo(){}\n" +
+                "void bar() { foo(); }")
+        }
+        expect(false) {
+            check("void foo(){struct {int a; struct x b;} b;}")
+        }
+        expect(false) {
+            check("struct s {int a; struct x b;};\n" +
+                "void foo(){struct s b;}")
+        }
+        expect(true) {
+            check("extern struct s b;")
+        }
+        expect(false) {
+            check("extern struct s b;\n" +
+                "void foo() { b; }")
+        }
+    }
+    test("structure types with variability") {
+        expect(false) {
+            check("#ifdef X\n" +
+                "struct s {int a;};\n" +
+                "#endif\n" +
+                "void foo(){struct s b;}")
+        }
+        expect(false) {
+            check("#ifdef X\n" +
+                "struct s {int a;};\n" +
+                "#endif\n" +
+                "void foo(){struct c {struct s x;} b;}")
+        }
+        expect(false) {
+            check("#ifdef X\n" +
+                "struct s {int a;};\n" +
+                "#endif\n" +
+                "struct s foo(){}\n" +
+                "void bar() { foo(); }")
+        }
+
+    }
+
+
+    test("alternative struct declaration") {
+        expect(true) {
+            check( """
+#if defined( X)
+typedef unsigned long int stat_cnt_t;
+typedef struct reiserfs_proc_info_data {        int a; } reiserfs_proc_info_data_t;
+#else
+typedef struct reiserfs_proc_info_data {} reiserfs_proc_info_data_t;
+#endif
+struct reiserfs_sb_info {
+    int b;
+    reiserfs_proc_info_data_t s_proc_info_data;
+};
+                   """)
+
+        }
+    }
+
+    test("recursive structures") {
+        expect(true) {
+            check( """
+                     struct mtab_list {
+                		char *dir;
+                		char *device;
+                		struct mtab_list *next;
+                	} *mtl, *m;
+                   """)
+        }
+        expect(true) {
+            check( """
+         void foo(){
+             struct mtab_list {
+        		char *dir;
+        		char *device;
+        		struct mtab_list *next;
+        	} *mtl, *m;
+         }""")
+        }
+        expect(true) {
+            check( """
+            #ifdef X
+                 struct x { int b;};
+            #endif
+                 struct y {
+                    int a;
+            #ifdef X
+                    struct x d;
+            #endif
+                    int e;
+                 };
+                 struct y test(){}
+                   """)
+        }
+    }
+
+    ignore("A specific type shall have its content defined at most once") {
+        expect(true){
+            check(
+                """
+                  |typedef union
+                  |{
+                  |  struct y
+                  |  {
+                  |    int z;
+                  |  } yy;
+                  |} xx;
+                """.stripMargin)
+        }
+        expect(true) {
+            check(
+                """
+                  |struct x;
+                  |struct x { };
+                  |struct x;
+                """.stripMargin)
+        }
+        expect(false) {
+            check(
+                """
+                  |struct x { };
+                  |struct x { };
+                """.stripMargin)
+        }
+        expect(true) {
+                    check(
+                        """
+                          |#ifdef X
+                          |struct x { };
+                          |#else
+                          |struct x { };
+                          |#endif
+                        """.stripMargin)
+                }
+
+    }
+
+    test("extern structs") {
+        expect(true) {
+            check("extern struct x a;".stripMargin)
+        }
+        expect(false) {
+            check("struct x a;".stripMargin)            // error: storage size of ‘a’ isn’t known
+        }
+        expect(true) {
+            check("extern struct x a; void foo() { &a; }".stripMargin)    // valid in gcc, do not recheck at pointer creation
+        }
+        expect(false) {
+            check("extern struct x a; void foo() { a; }".stripMargin)    // valid in gcc, do not recheck at pointer creation
+        }
+        expect(false) {
+            check("extern struct x a; void bar(struct x b){} void foo() { bar(a); }".stripMargin)    // valid in gcc, do not recheck at pointer creation
+        }
+
+
+
+
+    }
+
+}