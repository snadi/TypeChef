package de.fosd.typechef.lexer.options;

<<<<<<< HEAD
import de.fosd.typechef.featureexpr.*;
=======
import de.fosd.typechef.featureexpr.FeatureExpr;
import de.fosd.typechef.featureexpr.FeatureExprParserJava;
import de.fosd.typechef.featureexpr.FeatureModel;
>>>>>>> 0ced11a6
import de.fosd.typechef.lexer.FeatureExprLib;
import gnu.getopt.Getopt;
import gnu.getopt.LongOpt;

import java.util.List;

/**
 * Created by IntelliJ IDEA.
 * User: kaestner
 * Date: 29.12.11
 * Time: 11:06
 * To change this template use File | Settings | File Templates.
 */
public class FeatureModelOptions extends Options implements IFeatureModelOptions {
    protected FeatureModel featureModel = null;
    protected FeatureModel featureModel_typeSystem = null;
    protected PartialConfiguration partialConfig = null;

    @Override
    public FeatureModel getFeatureModel() {
        if (featureModel == null)
            return FeatureExprLib.featureModelFactory().empty();
        return featureModel;
    }

    @Override
    public FeatureModel getFeatureModelTypeSystem() {
        if (featureModel_typeSystem != null)
            return featureModel_typeSystem;
        if (featureModel == null)
            return FeatureExprLib.featureModelFactory().empty();
        return featureModel;
    }

    private static final char FM_DIMACS = Options.genOptionId();
    private static final char FM_FEXPR = Options.genOptionId();
    //    private static final char FM_CLASS = Options.genOptionId();
    private static final char FM_TSDIMACS = Options.genOptionId();
    private static final char FM_PARTIALCONFIG = Options.genOptionId();

    @Override
    protected List<Options.OptionGroup> getOptionGroups() {
        List<Options.OptionGroup> r = super.getOptionGroups();

        r.add(new OptionGroup("Feature models", 100,
                new Option("featureModelDimacs", LongOpt.REQUIRED_ARGUMENT, FM_DIMACS, "file",
                        "Dimacs file describing a feature model."),
                new Option("featureModelFExpr", LongOpt.REQUIRED_ARGUMENT, FM_FEXPR, "file",
                        "File in FExpr format describing a feature model."),
//                new Option("featureModelClass", LongOpt.REQUIRED_ARGUMENT, FM_CLASS, "classname",
//                        "Class describing a feature model."),
                new Option("typeSystemFeatureModelDimacs", LongOpt.REQUIRED_ARGUMENT, FM_TSDIMACS, "file",
                        "Distinct feature model for the type system."),
                new Option("partialConfiguration", LongOpt.REQUIRED_ARGUMENT, FM_PARTIALCONFIG, "file",
                        "Loads a partial configuration to the type-system feature model (file with #define and #undef lines).")
        ));

        return r;

    }

    @Override
    protected boolean interpretOption(int c, Getopt g) throws OptionException {
        if (c == FM_DIMACS) {       //--featureModelDimacs
            if (featureModel != null)
                throw new OptionException("cannot load feature model from dimacs file. feature model already exists.");
            checkFileExists(g.getOptarg());
            featureModel = FeatureExprLib.featureModelFactory().createFromDimacsFile_2Var(g.getOptarg());
        } else if (c == FM_FEXPR) {     //--featureModelFExpr
            checkFileExists(g.getOptarg());
            FeatureExpr f = new FeatureExprParserJava(FeatureExprLib.l()).parseFile(g.getOptarg());
            if (featureModel == null)
                featureModel = FeatureExprLib.featureModelFactory().create(f);
            else featureModel = featureModel.and(f);
//        } else if (c == FM_CLASS) {//--featureModelClass
//            try {
//                FeatureModelFactory factory = (FeatureModelFactory) Class.forName(g.getOptarg()).newInstance();
//                featureModel = factory.createFeatureModel();
//            } catch (Exception e) {
//                throw new OptionException("cannot instantiate feature model: " + e.getMessage());
//            }
        } else if (c == FM_TSDIMACS) {
            checkFileExists(g.getOptarg());
            featureModel_typeSystem = FeatureExprLib.featureModelFactory().createFromDimacsFile_2Var(g.getOptarg());
        } else if (c == FM_PARTIALCONFIG) {
            checkFileExists(g.getOptarg());
            if (partialConfig != null)
                throw new OptionException("cannot load a second partial configuration");
            partialConfig = PartialConfigurationParser$.MODULE$.load(g.getOptarg());
            if (featureModel_typeSystem == null)
                featureModel_typeSystem = FeatureExprLib.featureModelFactory().empty();

            for (String featureName : partialConfig.getDefinedFeatures())
                featureModel_typeSystem = featureModel_typeSystem.assumeTrue(featureName);
            for (String featureName : partialConfig.getUndefinedFeatures())
                featureModel_typeSystem = featureModel_typeSystem.assumeFalse(featureName);
        } else
            return super.interpretOption(c, g);
        return true;
    }


    public void setFeatureModel(FeatureModel fm) {
        featureModel = fm;
    }

    public PartialConfiguration getPartialConfiguration() {
        return partialConfig;
    }
}
<|MERGE_RESOLUTION|>--- conflicted
+++ resolved
@@ -1,119 +1,117 @@
-package de.fosd.typechef.lexer.options;
-
-<<<<<<< HEAD
-import de.fosd.typechef.featureexpr.*;
-=======
-import de.fosd.typechef.featureexpr.FeatureExpr;
-import de.fosd.typechef.featureexpr.FeatureExprParserJava;
-import de.fosd.typechef.featureexpr.FeatureModel;
->>>>>>> 0ced11a6
-import de.fosd.typechef.lexer.FeatureExprLib;
-import gnu.getopt.Getopt;
-import gnu.getopt.LongOpt;
-
-import java.util.List;
-
-/**
- * Created by IntelliJ IDEA.
- * User: kaestner
- * Date: 29.12.11
- * Time: 11:06
- * To change this template use File | Settings | File Templates.
- */
-public class FeatureModelOptions extends Options implements IFeatureModelOptions {
-    protected FeatureModel featureModel = null;
-    protected FeatureModel featureModel_typeSystem = null;
-    protected PartialConfiguration partialConfig = null;
-
-    @Override
-    public FeatureModel getFeatureModel() {
-        if (featureModel == null)
-            return FeatureExprLib.featureModelFactory().empty();
-        return featureModel;
-    }
-
-    @Override
-    public FeatureModel getFeatureModelTypeSystem() {
-        if (featureModel_typeSystem != null)
-            return featureModel_typeSystem;
-        if (featureModel == null)
-            return FeatureExprLib.featureModelFactory().empty();
-        return featureModel;
-    }
-
-    private static final char FM_DIMACS = Options.genOptionId();
-    private static final char FM_FEXPR = Options.genOptionId();
-    //    private static final char FM_CLASS = Options.genOptionId();
-    private static final char FM_TSDIMACS = Options.genOptionId();
-    private static final char FM_PARTIALCONFIG = Options.genOptionId();
-
-    @Override
-    protected List<Options.OptionGroup> getOptionGroups() {
-        List<Options.OptionGroup> r = super.getOptionGroups();
-
-        r.add(new OptionGroup("Feature models", 100,
-                new Option("featureModelDimacs", LongOpt.REQUIRED_ARGUMENT, FM_DIMACS, "file",
-                        "Dimacs file describing a feature model."),
-                new Option("featureModelFExpr", LongOpt.REQUIRED_ARGUMENT, FM_FEXPR, "file",
-                        "File in FExpr format describing a feature model."),
-//                new Option("featureModelClass", LongOpt.REQUIRED_ARGUMENT, FM_CLASS, "classname",
-//                        "Class describing a feature model."),
-                new Option("typeSystemFeatureModelDimacs", LongOpt.REQUIRED_ARGUMENT, FM_TSDIMACS, "file",
-                        "Distinct feature model for the type system."),
-                new Option("partialConfiguration", LongOpt.REQUIRED_ARGUMENT, FM_PARTIALCONFIG, "file",
-                        "Loads a partial configuration to the type-system feature model (file with #define and #undef lines).")
-        ));
-
-        return r;
-
-    }
-
-    @Override
-    protected boolean interpretOption(int c, Getopt g) throws OptionException {
-        if (c == FM_DIMACS) {       //--featureModelDimacs
-            if (featureModel != null)
-                throw new OptionException("cannot load feature model from dimacs file. feature model already exists.");
-            checkFileExists(g.getOptarg());
-            featureModel = FeatureExprLib.featureModelFactory().createFromDimacsFile_2Var(g.getOptarg());
-        } else if (c == FM_FEXPR) {     //--featureModelFExpr
-            checkFileExists(g.getOptarg());
-            FeatureExpr f = new FeatureExprParserJava(FeatureExprLib.l()).parseFile(g.getOptarg());
-            if (featureModel == null)
-                featureModel = FeatureExprLib.featureModelFactory().create(f);
-            else featureModel = featureModel.and(f);
-//        } else if (c == FM_CLASS) {//--featureModelClass
-//            try {
-//                FeatureModelFactory factory = (FeatureModelFactory) Class.forName(g.getOptarg()).newInstance();
-//                featureModel = factory.createFeatureModel();
-//            } catch (Exception e) {
-//                throw new OptionException("cannot instantiate feature model: " + e.getMessage());
-//            }
-        } else if (c == FM_TSDIMACS) {
-            checkFileExists(g.getOptarg());
-            featureModel_typeSystem = FeatureExprLib.featureModelFactory().createFromDimacsFile_2Var(g.getOptarg());
-        } else if (c == FM_PARTIALCONFIG) {
-            checkFileExists(g.getOptarg());
-            if (partialConfig != null)
-                throw new OptionException("cannot load a second partial configuration");
-            partialConfig = PartialConfigurationParser$.MODULE$.load(g.getOptarg());
-            if (featureModel_typeSystem == null)
-                featureModel_typeSystem = FeatureExprLib.featureModelFactory().empty();
-
-            for (String featureName : partialConfig.getDefinedFeatures())
-                featureModel_typeSystem = featureModel_typeSystem.assumeTrue(featureName);
-            for (String featureName : partialConfig.getUndefinedFeatures())
-                featureModel_typeSystem = featureModel_typeSystem.assumeFalse(featureName);
-        } else
-            return super.interpretOption(c, g);
-        return true;
-    }
-
-
-    public void setFeatureModel(FeatureModel fm) {
-        featureModel = fm;
-    }
-
-    public PartialConfiguration getPartialConfiguration() {
-        return partialConfig;
-    }
-}
+package de.fosd.typechef.lexer.options;
+
+import de.fosd.typechef.featureexpr.FeatureExpr;
+import de.fosd.typechef.featureexpr.FeatureExprParserJava;
+import de.fosd.typechef.featureexpr.FeatureModel;
+import de.fosd.typechef.lexer.FeatureExprLib;
+import gnu.getopt.Getopt;
+import gnu.getopt.LongOpt;
+
+import java.util.List;
+
+/**
+ * Created by IntelliJ IDEA.
+ * User: kaestner
+ * Date: 29.12.11
+ * Time: 11:06
+ * To change this template use File | Settings | File Templates.
+ */
+public class FeatureModelOptions extends Options implements IFeatureModelOptions {
+    protected FeatureModel featureModel = null;
+    protected FeatureModel featureModel_typeSystem = null;
+    protected PartialConfiguration partialConfig = null;
+
+
+    @Override
+    public FeatureModel getFeatureModel() {
+        if (featureModel == null)
+            return FeatureExprLib.featureModelFactory().empty();
+        return featureModel;
+    }
+
+    @Override
+    public FeatureModel getFeatureModelTypeSystem() {
+        if (featureModel_typeSystem != null)
+            return featureModel_typeSystem;
+        if (featureModel == null)
+            return FeatureExprLib.featureModelFactory().empty();
+        return featureModel;
+    }
+
+    private static final char FM_DIMACS = Options.genOptionId();
+    private static final char FM_FEXPR = Options.genOptionId();
+    //    private static final char FM_CLASS = Options.genOptionId();
+    private static final char FM_TSDIMACS = Options.genOptionId();
+    private static final char FM_PARTIALCONFIG = Options.genOptionId();
+
+    @Override
+    protected List<Options.OptionGroup> getOptionGroups() {
+        List<Options.OptionGroup> r = super.getOptionGroups();
+
+        r.add(new OptionGroup("Feature models", 100,
+                new Option("featureModelDimacs", LongOpt.REQUIRED_ARGUMENT, FM_DIMACS, "file",
+                        "Dimacs file describing a feature model."),
+                new Option("featureModelFExpr", LongOpt.REQUIRED_ARGUMENT, FM_FEXPR, "file",
+                        "File in FExpr format describing a feature model."),
+//                new Option("featureModelClass", LongOpt.REQUIRED_ARGUMENT, FM_CLASS, "classname",
+//                        "Class describing a feature model."),
+                new Option("typeSystemFeatureModelDimacs", LongOpt.REQUIRED_ARGUMENT, FM_TSDIMACS, "file",
+                        "Distinct feature model for the type system."),
+                new Option("partialConfiguration", LongOpt.REQUIRED_ARGUMENT, FM_PARTIALCONFIG, "file",
+                        "Loads a partial configuration to the type-system feature model (file with #define and #undef lines).")
+        ));
+
+        return r;
+
+    }
+
+    @Override
+    protected boolean interpretOption(int c, Getopt g) throws OptionException {
+        if (c == FM_DIMACS) {       //--featureModelDimacs
+            if (featureModel != null)
+                throw new OptionException("cannot load feature model from dimacs file. feature model already exists.");
+            checkFileExists(g.getOptarg());
+            featureModel = FeatureExprLib.featureModelFactory().createFromDimacsFile_2Var(g.getOptarg());
+        } else if (c == FM_FEXPR) {     //--featureModelFExpr
+            checkFileExists(g.getOptarg());
+            FeatureExpr f = new FeatureExprParserJava(FeatureExprLib.l()).parseFile(g.getOptarg());
+            if (featureModel == null)
+                featureModel = FeatureExprLib.featureModelFactory().create(f);
+            else featureModel = featureModel.and(f);
+//        } else if (c == FM_CLASS) {//--featureModelClass
+//            try {
+//                FeatureModelFactory factory = (FeatureModelFactory) Class.forName(g.getOptarg()).newInstance();
+//                featureModel = factory.createFeatureModel();
+//            } catch (Exception e) {
+//                throw new OptionException("cannot instantiate feature model: " + e.getMessage());
+//            }
+        } else if (c == FM_TSDIMACS) {
+            checkFileExists(g.getOptarg());
+            featureModel_typeSystem = FeatureExprLib.featureModelFactory().createFromDimacsFile_2Var(g.getOptarg());
+        } else if (c == FM_PARTIALCONFIG) {
+            checkFileExists(g.getOptarg());
+            if (partialConfig != null)
+                throw new OptionException("cannot load a second partial configuration");
+            partialConfig = PartialConfigurationParser$.MODULE$.load(g.getOptarg());
+            FeatureExpr f = partialConfig.getFeatureExpr();
+            if (featureModel_typeSystem == null)
+                featureModel_typeSystem = FeatureExprLib.featureModelFactory().empty();
+
+            for (String featureName : partialConfig.getDefinedFeatures())
+                featureModel_typeSystem = featureModel_typeSystem.assumeTrue(featureName);
+            for (String featureName : partialConfig.getUndefinedFeatures())
+                featureModel_typeSystem = featureModel_typeSystem.assumeFalse(featureName);
+        } else
+            return super.interpretOption(c, g);
+        return true;
+    }
+
+
+    public void setFeatureModel(FeatureModel fm) {
+        featureModel = fm;
+    }
+
+    public PartialConfiguration getPartialConfiguration() {
+        return partialConfig;
+    }
+}