package de.fosd.typechef.crewrite

import de.fosd.typechef.parser.c.AST
import de.fosd.typechef.conditional._
import org.kiama.rewriting.Rewriter._
<<<<<<< HEAD
=======
import de.fosd.typechef.featureexpr.FeatureExpr
>>>>>>> 6906c719

// simplified navigation support
// reimplements basic navigation between AST nodes not affected by Opt and Choice nodes
// see old version: https://github.com/ckaestne/TypeChef/blob/ConditionalControlFlow/CParser/src/main/scala/de/fosd/typechef/parser/c/ASTNavigation.scala
trait ASTNavigation {

  // method simply goes up the hierarchy and looks for next AST element and returns it
  def parentAST(e: Product, env: ASTEnv): AST = {
    val eparent = env.parent(e)
    eparent match {
      case o: Opt[_] => parentAST(o, env)
      case c: Conditional[_] => parentAST(c, env)
      case a: AST => a
      case _ => null
    }
  }

  // getting the previous element of an AST element in the presence of Opt and Choice
  // has to consider the following situation
  // Opt elements usually appear in the presence of lists
  // List[Opt[_]] (see AST for more information)
  // having a list of Opt elements, AST elements usually appear in those Opt elements
  // [ Opt(f1, AST), Opt(f2, AST), ..., Opt(fn, AST)]
  // to get the previous AST element of each AST element in that list, we have to
  // go one level up and look for previous Opt elements and their children
  def prevAST(e: Product, env: ASTEnv): AST = {
    val eprev = env.previous(e)
    eprev match {
      case c: Choice[_] => lastChoice(c)
      case o: One[_] => o.value.asInstanceOf[AST]
      case a: AST => a
      case Opt(_, v: Choice[_]) => lastChoice(v)
      case Opt(_, v: One[_]) => v.value.asInstanceOf[AST]
      case Opt(_, v: AST) => v
      case null => {
        val eparent = env.parent(e)
        eparent match {
          case o: Opt[_] => prevAST(o, env)
          case c: Choice[_] => prevAST(c, env)
          case c: One[_] => prevAST(c, env)
          case _ => null
        }
      }
    }
  }

  // similar to prevAST but with next
  def nextAST(e: Product, env: ASTEnv): AST = {
    val enext = env.next(e)
    enext match {
      case c: Choice[_] => firstChoice(c)
      case o: One[_] => o.value.asInstanceOf[AST]
      case a: AST => a
      case Opt(_, v: Choice[_]) => firstChoice(v)
      case Opt(_, v: One[_]) => v.value.asInstanceOf[AST]
      case Opt(_, v: AST) => v
      case null => {
        val eparent = env.parent(e)
        eparent match {
          case o: Opt[_] => nextAST(o, env)
          case c: Choice[_] => nextAST(c, env)
          case c: One[_] => nextAST(c, env)
          case _ => null
        }
      }
    }
  }

  // returns a list of all previous AST elements including e
  // useful in compound statements that have a list of Opt elements
  // prevASTElems(e, env) // ei == e
  // [ Opt(f1, e1), Opt(f2, e2), ..., Opt(fi, ei), ..., Opt(fn, en) ]
  // returns [e1, e2, ..., ei]
  def prevASTElems(e: Product, env: ASTEnv): List[AST] = {
    e match {
      case null => List()
      case s => prevASTElems(prevAST(s, env), env) ++ List(childAST(s))
    }
  }

  // returns a list of all next AST elements including e
  // [ Opt(f1, e1), Opt(f2, e2), ..., Opt(fi, ei), ..., Opt(fn, en) ]
  // returns [ei, ..., en]
  def nextASTElems(e: Product, env: ASTEnv): List[AST] = {
    e match {
      case null => List()
      case s => List(childAST(s)) ++ nextASTElems(nextAST(s, env), env)
    }
  }

  // returns the first AST element that is nested in the following elements
  // or null; elements are Opt, Conditional, and Some
  // function does not work for type List[_]
  def childAST(e: Product): AST = {
    e match {
      case Opt(_, v: AST) => v
      case Opt(_, v: One[_]) => v.value.asInstanceOf[AST]
      case Opt(_, v: Choice[_]) => firstChoice(v)
      case x: One[_] => x.value.asInstanceOf[AST]
      case a: AST => a
      case x: Option[_] if (x.isDefined) => childAST(x.get.asInstanceOf[Product])
      case _ => null
    }
  }

  // method recursively filters all AST elements for a given type T
<<<<<<< HEAD
  // method is broken, because case x always matches and therefore the filtering does not work properly
  def filterASTElems[T <: AST](a: Product)(implicit m: ClassManifest[T]): List[T] = {
    var res: List[T] = List()
    val filter = oncetd(query{ case x if (m.erasure.isInstance(x)) => res ::= x.asInstanceOf[T] })
    filter(a)
    res
  }

  def filterAllASTElems[T <: AST](a: Product)(implicit m: ClassManifest[T]): List[T] = {
    var res: List[T] = List()
    val filter = manytd(query{ case x if (m.erasure.isInstance(x)) => res ::= x.asInstanceOf[T] })
    filter(a)
    res
=======
  def filterASTElems[T <: AST](a: Any)(implicit m: ClassManifest[T]): List[T] = {
    a match {
      case p: Product if (m.erasure.isInstance(p)) => List(p.asInstanceOf[T])
      case l: List[_] => l.flatMap(filterASTElems[T])
      case p: Product => p.productIterator.toList.flatMap(filterASTElems[T])
      case _ => List()
    }
  }

  def filterASTElems[T <: AST](a: Any, ctx: FeatureExpr, env: ASTEnv)(implicit m: ClassManifest[T]): List[T] = {
    a match {
      case p: Product if (m.erasure.isInstance(p) && (env.featureExpr(p) implies ctx isSatisfiable())) => List(p.asInstanceOf[T])
      case l: List[_] => l.flatMap(filterAllASTElems[T](_, ctx, env))
      case p: Product => p.productIterator.toList.flatMap(filterAllASTElems[T](_, ctx, env))
      case _ => List()
    }
  }

  def filterAllASTElems[T <: AST](a: Any)(implicit m: ClassManifest[T]): List[T] = {
    a match {
      case p: Product if (m.erasure.isInstance(p)) => List(p.asInstanceOf[T]) ++
        p.productIterator.toList.flatMap(filterASTElems[T])
      case l: List[_] => l.flatMap(filterASTElems[T])
      case p: Product => p.productIterator.toList.flatMap(filterASTElems[T])
      case _ => List()
    }
  }

  def filterAllASTElems[T <: AST](a: Any, ctx: FeatureExpr, env: ASTEnv)
                                 (implicit m: ClassManifest[T]): List[T] = {
    a match {
      case p: Product if (m.erasure.isInstance(p) && (env.featureExpr(p) implies ctx isSatisfiable())) => List(p.asInstanceOf[T]) ++
        p.productIterator.toList.flatMap(filterAllASTElems[T](_, ctx, env))
      case l: List[_] => l.flatMap(filterAllASTElems[T](_, ctx, env))
      case p: Product => p.productIterator.toList.flatMap(filterAllASTElems[T](_, ctx, env))
      case _ => List()
    }
>>>>>>> 6906c719
  }

  // go up the AST hierarchy and look for a specific AST element with type T
  def findPriorASTElem[T <: AST](a: Product, env: ASTEnv)(implicit m: ClassManifest[T]): Option[T] = {
    a match {
      case x if (m.erasure.isInstance(x)) => Some(x.asInstanceOf[T])
      case x: Product => findPriorASTElem[T](parentAST(x, env), env)
      case null => None
    }
  }

  // recursively walk right branch of Choice structure until we hit an AST element
  private def lastChoice(x: Choice[_]): AST = {
    x.elseBranch match {
      case c: Choice[_] => lastChoice(c)
      case One(c) => c.asInstanceOf[AST]
    }
  }

  // recursively walk left branch of Choice structure until we hit an AST element
  private def firstChoice(x: Choice[_]): AST = {
    x.thenBranch match {
      case c: Choice[_] => firstChoice(c)
      case One(c) => c.asInstanceOf[AST]
    }
  }
}<|MERGE_RESOLUTION|>--- conflicted
+++ resolved
@@ -3,10 +3,7 @@
 import de.fosd.typechef.parser.c.AST
 import de.fosd.typechef.conditional._
 import org.kiama.rewriting.Rewriter._
-<<<<<<< HEAD
-=======
 import de.fosd.typechef.featureexpr.FeatureExpr
->>>>>>> 6906c719
 
 // simplified navigation support
 // reimplements basic navigation between AST nodes not affected by Opt and Choice nodes
@@ -113,21 +110,6 @@
   }
 
   // method recursively filters all AST elements for a given type T
-<<<<<<< HEAD
-  // method is broken, because case x always matches and therefore the filtering does not work properly
-  def filterASTElems[T <: AST](a: Product)(implicit m: ClassManifest[T]): List[T] = {
-    var res: List[T] = List()
-    val filter = oncetd(query{ case x if (m.erasure.isInstance(x)) => res ::= x.asInstanceOf[T] })
-    filter(a)
-    res
-  }
-
-  def filterAllASTElems[T <: AST](a: Product)(implicit m: ClassManifest[T]): List[T] = {
-    var res: List[T] = List()
-    val filter = manytd(query{ case x if (m.erasure.isInstance(x)) => res ::= x.asInstanceOf[T] })
-    filter(a)
-    res
-=======
   def filterASTElems[T <: AST](a: Any)(implicit m: ClassManifest[T]): List[T] = {
     a match {
       case p: Product if (m.erasure.isInstance(p)) => List(p.asInstanceOf[T])
@@ -165,7 +147,6 @@
       case p: Product => p.productIterator.toList.flatMap(filterAllASTElems[T](_, ctx, env))
       case _ => List()
     }
->>>>>>> 6906c719
   }
 
   // go up the AST hierarchy and look for a specific AST element with type T
