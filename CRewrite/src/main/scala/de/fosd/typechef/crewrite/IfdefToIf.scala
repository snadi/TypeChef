package de.fosd.typechef.crewrite

<<<<<<< HEAD
import org.kiama.rewriting.Rewriter._
=======
import scala.collection.mutable.ListBuffer
import scala.collection.mutable
import scala.Some

import java.util
import java.util.IdentityHashMap
import java.util.regex.Pattern
import java.io.{PrintWriter, FileWriter, File}
import io.Source

import de.fosd.typechef.parser.c._
import de.fosd.typechef.featureexpr._
import de.fosd.typechef.featureexpr.bdd.BDDFeatureExpr
import de.fosd.typechef.featureexpr.sat._
>>>>>>> 09875fc4
import de.fosd.typechef.conditional._
import de.fosd.typechef.lexer.FeatureExprLib
import de.fosd.typechef.typesystem.CTypeSystemFrontend

import org.kiama.rewriting.Rewriter._


/**
 * strategies to rewrite ifdefs to ifs
 */

class IfdefToIf extends ASTNavigation with ConditionalNavigation {
    val trueF = FeatureExprFactory.True
    var fm = FeatureExprLib.featureModelFactory.empty

    var analysisResults = ""

    val path = new File("..").getCanonicalPath ++ "/ifdeftoif/"

    val parameterForFeaturesOutsideOfConfigFile = "0"

    val createFunctionsForModelChecking = false

    val CONFIGPREFIX = "v_"
    var counter = 0
    var defuse: IdentityHashMap[Id, List[Id]] = new IdentityHashMap()
    var IdMap: Map[FeatureExpr, Int] = Map()
    var fctMap: Map[Id, Map[FeatureExpr, String]] = Map()
    var jmpMap: Map[String, Map[FeatureExpr, String]] = Map()
    var replaceId: IdentityHashMap[Id, FeatureExpr] = new IdentityHashMap()
    var typeDefs: ListBuffer[Id] = ListBuffer()
    var alreadyReplaced: ListBuffer[Id] = ListBuffer()
    val toBeReplaced: util.IdentityHashMap[Product, Product] = new IdentityHashMap()
    var liftOptReplaceMap: Map[Opt[_], List[Opt[_]]] = Map()
    val idsToBeReplaced: IdentityHashMap[Id, List[FeatureExpr]] = new IdentityHashMap()
    val writeOptionsIntoFile = true

    val busyBoxFm = FeatureExprLib.featureModelFactory.create(new FeatureExprParser(FeatureExprLib.l).parseFile("../TypeChef-BusyboxAnalysis/busybox/featureModel"))

    val exponentialComputationThreshold = 10
    val nstoms = 1000000

    val isBusyBox = false
    // Variables for statistics

    // Features
    var noOfFeatures = 0
    var noOfTotalFeatures = 0
    var featureSet: Set[SingleFeatureExpr] = Set()

    // Declarations
    var noOfOptionalDeclarations = 0
    var noOfDeclarations = 0
    var noOfDeclarationDuplications = 0
    var noOfDeclarationDuplicationsSpecifiers = 0
    var noOfDeclarationDuplicationsInits = 0

    // Functions
    var noOfFunctions = 0
    var noOfOptionalFunctions = 0
    var noOfFunctionDuplicationsSpecifiers = 0
    var noOfFunctionDuplicationsDeclarators = 0
    var noOfFunctionDuplicationsParameters = 0
    var noOfFunctionDuplications = 0

    // Statements
    var noOfStatements = 0
    var noOfStatementDuplications = 0
    var noOfStatementsVariable = 0

    // StructDeclarations
    var noOfStructDeclarations = 0
    var noOfStructDeclarationsRenamed = 0

    // Enumerators
    var noOfEnumerators = 0
    var noOfEnumeratorsVariable = 0

    // Techniques
    var noOfRenamings = 0
    var noOfRenamingUsages = 0
    var noOfEmbeddings = 0
    var noOfDuplications = 0

    // Choices
    var noOfChoiceNodes = 0

    def resetValues() {
        // Features
        noOfFeatures = 0

        // Declarations
        noOfOptionalDeclarations = 0
        noOfDeclarations = 0
        noOfDeclarationDuplications = 0
        noOfDeclarationDuplicationsSpecifiers = 0
        noOfDeclarationDuplicationsInits = 0

        // Functions
        noOfFunctions = 0
        noOfOptionalFunctions = 0
        noOfFunctionDuplicationsSpecifiers = 0
        noOfFunctionDuplicationsDeclarators = 0
        noOfFunctionDuplicationsParameters = 0
        noOfFunctionDuplications = 0

        // Statements
        noOfStatements = 0
        noOfStatementDuplications = 0
        noOfStatementsVariable = 0

        // Techniques
        noOfRenamings = 0
        noOfRenamingUsages = 0
        noOfEmbeddings = 0
        noOfDuplications = 0

        // Choices
        noOfChoiceNodes = 0
    }

    /*
    Converts a feature expression to a condition in the c programming language. def(x64) becomes options.x64
     */
    def featureToCExpr(feature: FeatureExpr): Expr = feature match {
        case d: DefinedExternal => PostfixExpr(Id("options"), PointerPostfixSuffix(".", Id(d.feature.toLowerCase)))
        case d: DefinedMacro => featureToCExpr(d.presenceCondition)
        case b: BDDFeatureExpr =>
            bddFexToCExpr(b,
                ((fName: String) => PostfixExpr(Id("options"), PointerPostfixSuffix(".", Id(fName.toLowerCase))))
            )
        case a: And =>
            val l = a.clauses.toList
            var del = List[Opt[NArySubExpr]]()
            if (l.size < 1) {
                print("")
            }
            for (e <- l.tail)
                del = del ++ List(Opt(trueF, NArySubExpr("&&", featureToCExpr(e))))
            NAryExpr(featureToCExpr(l.head), del)
        case o: Or =>
            val l = o.clauses.toList
            var del = List[Opt[NArySubExpr]]()
            if (l.size < 1) {
                print("")
            }
            for (e <- l.tail)
                del = del ++ List(Opt(trueF, NArySubExpr("||", featureToCExpr(e))))
            NAryExpr(featureToCExpr(l.head), del)
        case Not(n) => UnaryOpExpr("!", featureToCExpr(n))
    }

    def bddFexToCExpr(bdd: BDDFeatureExpr, transformFName: String => Expr): Expr = {
        if (bdd.isTautology()) Constant("1")
        else if (bdd.isContradiction()) Constant("0")
        else {
            def clause(d: Array[(Byte, String)]): Expr = NAryExpr(clauseForHead(d.head), clauseForTailElements(d.tail))
            def clauseForTailElements(d: Array[(Byte, String)]): List[Opt[NArySubExpr]] = d.map(
                x => (if (x._1 == 0)
                    List(Opt(trueF, NArySubExpr("&&", UnaryOpExpr("!", transformFName(x._2)))))
                else
                    List(Opt(trueF, NArySubExpr("&&", transformFName(x._2))))
                        )).foldLeft(List(): List[Opt[NArySubExpr]])((a, b) => a ++ b)
            def clauseForHead(x: (Byte, String)): Expr = (if (x._1 == 0)
                UnaryOpExpr("!", transformFName(x._2))
            else
                transformFName(x._2)
                    )
            val cnfClauses: List[Expr] = bdd.getBddAllSat.map(clause(_)).toList
            NAryExpr(cnfClauses.head,
                cnfClauses.tail.foldLeft(List(): List[Opt[NArySubExpr]])((a, b: Expr) => a ++ List(Opt(trueF, NArySubExpr("||", b))))
            )
        }
    }

    def computeDifference(before: Int, after: Int): Double = {
        ((after - before) / (before.toDouble))
    }

    def computeDifference(before: Long, after: Long): Double = {
        ((after - before) / (before.toDouble))
    }

    def getAnalysisResults: String = {
        analysisResults
    }

    /**
     * Used for reading/writing to database, files, etc.
     * Code From the book "Beginning Scala"
     * http://www.amazon.com/Beginning-Scala-David-Pollak/dp/1430219890
     */
    def using[A <: {def close()}, B](param: A)(f: A => B): B =
        try {
            f(param)
        } finally {
            param.close()
        }

    def writeToFile(fileName: String, data: String) {
        using(new FileWriter(fileName)) {
            fileWriter => fileWriter.write(data)
        }
    }

    def appendToFile(fileName: String, textData: String) {
        using(new FileWriter(fileName, true)) {
            fileWriter => using(new PrintWriter(fileWriter)) {
                printWriter => printWriter.print(textData)
            }
        }
    }

    def getTypeSystem(ast: AST): CTypeSystemFrontend = {
        new CTypeSystemFrontend(ast.asInstanceOf[TranslationUnit])
    }


    /*
   Creates a file including an external int, a function, a struct with all features and an init function for that struct
    */
    def writeOptionFile(ast: AST) {
        val features = filterFeatures(ast)
        val optionsAst = definedExternalToAst(features)

        PrettyPrinter.printF(optionsAst, "opt.h")
    }

    def getCSVHeader: String = {
        "File name,Number of features,Number of AST nodes before,Number of AST nodes after,AST node difference,Declarations before,Annotated declarations,Annotated declaration ratio,Declarations afterwards,Declaration growth,Functions,Annotated functions,Annotated function ratio,Functions afterwards,Function growth,If/Elif statements before,If/Elif statements afterwards,If/Elif statement growth,Renamed identifier declarations,Renamed identifier usages,Parsing time,Ifdeftoif time\n"
    }

    /*
    Creates a csv friendly line with all the statistical information from one transformation
     */
    def createCsvString(): String = {
        val s = ","
        noOfFeatures + s + noOfDeclarations + s + noOfOptionalDeclarations + s + noOfDeclarationDuplications + s + noOfFunctions + s + noOfOptionalFunctions + s + noOfFunctionDuplications + s + noOfStatements + s + noOfStatementsVariable + s + noOfStatementDuplications + s + noOfRenamings + s + noOfRenamingUsages + s + noOfChoiceNodes
    }

    /*
    Creates an AST including an external int, a function, a struct with all features and an init function for that struct
     */
    def getOptionFile(ast: AST): TranslationUnit = {
        val features = filterFeatures(ast)
        val optionsAst = definedExternalToAst(features)
        optionsAst
    }

    /*
    Creates an option struct for all collected FeatureExpressions
     */
    def getTotalOptionFile: TranslationUnit = {
        definedExternalToAst(featureSet)
    }

    /*
    Converts a set of FeatureExpressions into an option struct
     */
    def definedExternalToAst(defExSet: Set[SingleFeatureExpr]): TranslationUnit = {
        val structDeclList = defExSet.map(x => {
            Opt(trueF, StructDeclaration(List(Opt(trueF, IntSpecifier())), List(Opt(trueF, StructDeclarator(AtomicNamedDeclarator(List(), Id(x.feature.toLowerCase), List()), None, List())))))
        }).toList
        val structDeclaration = Opt(trueF, Declaration(List(Opt(trueF, StructOrUnionSpecifier(false, Some(Id("ifdef_options")), Some(structDeclList)))), List(Opt(trueF, InitDeclaratorI(AtomicNamedDeclarator(List(), Id("options"), List()), List(), None)))))

        if (!createFunctionsForModelChecking) {
            TranslationUnit(List(structDeclaration))
        } else {
            val externDeclaration = Opt(trueF, Declaration(List(Opt(trueF, ExternSpecifier()), Opt(trueF, IntSpecifier())), List(Opt(trueF, InitDeclaratorI(AtomicNamedDeclarator(List(), Id("__VERIFIER_NONDET_INT"), List(Opt(trueF, DeclParameterDeclList(List(Opt(trueF, PlainParameterDeclaration(List(Opt(trueF, VoidSpecifier()))))))))), List(), None)))))

            val function = Opt(trueF, FunctionDef(List(Opt(trueF, IntSpecifier())), AtomicNamedDeclarator(List(), Id("select_one"), List(Opt(trueF, DeclIdentifierList(List())))), List(), CompoundStatement(List(Opt(trueF, IfStatement(One(PostfixExpr(Id("__VERIFIER_NONDET_INT"), FunctionCall(ExprList(List())))), One(CompoundStatement(List(Opt(trueF, ReturnStatement(Some(Constant("1"))))))), List(), Some(One(CompoundStatement(List(Opt(trueF, ReturnStatement(Some(Constant("0"))))))))))))))

            val cmpStmt = defExSet.map(x => {
                Opt(trueF, ExprStatement(AssignExpr(PostfixExpr(Id("options"), PointerPostfixSuffix(".", Id(x.feature.toLowerCase))), "=", PostfixExpr(Id("select_one"), FunctionCall(ExprList(List()))))))
            }).toList
            val initFunction = Opt(trueF, FunctionDef(List(Opt(trueF, VoidSpecifier())), AtomicNamedDeclarator(List(), Id("initOptions"), List(Opt(trueF, DeclIdentifierList(List())))), List(), CompoundStatement(cmpStmt)))
            TranslationUnit(List(externDeclaration, function, structDeclaration, initFunction))
        }
    }

    /*
    Filteres a given product for feature expressions which are not True and returns a set including each single feature expression
     */
    def filterFeatures(a: Any): Set[SingleFeatureExpr] = {
        def getFeatureExpressions(a: Any): List[FeatureExpr] = {
            a match {
                case o: Opt[_] => (if (o.feature == trueF) List() else List(o.feature)) ++ o.productIterator.toList.flatMap(getFeatureExpressions(_))
                case l: List[_] => l.flatMap(getFeatureExpressions(_))
                case p: Product => p.productIterator.toList.flatMap(getFeatureExpressions(_))
                case t: FeatureExpr => if (t == trueF) List() else List(t)
                case _ => List()
            }
        }
        val features = getFeatureExpressions(a).flatMap(x => x.collectDistinctFeatureObjects).toSet
        if (!writeOptionsIntoFile) {
            featureSet = featureSet ++ features
        }
        noOfFeatures = features.size
        features
    }

    def createStatistics(a: Any, current: ((Int, Int), (Int, Int), (Int, Int)) = ((0, 0), (0, 0), (0, 0))): ((Int, Int), (Int, Int), (Int, Int)) = {
        def addTuples(tuples: List[((Int, Int), (Int, Int), (Int, Int))], currentTuple: ((Int, Int), (Int, Int), (Int, Int)) = ((0, 0), (0, 0), (0, 0))): ((Int, Int), (Int, Int), (Int, Int)) = {
            tuples.foldLeft(currentTuple)((first, second) => (((first._1._1 + second._1._1), (first._1._2 + second._1._2)), ((first._2._1 + second._2._1), (first._2._2 + second._2._2)), ((first._3._1 + second._3._1), (first._3._2 + second._3._2))))
        }
        a match {
            case o: Opt[_] => {
                o.entry match {
                    case decl@Declaration(specs, init) =>
                        if (o.feature.equivalentTo(trueF)) {
                            addTuples(List(((0, 1), (0, 0), (0, 0)), createStatistics(decl)), current)
                        } else {
                            (((current._1._1 + 1), (current._1._2 + 1)), current._2, current._3)
                        }
                }
            }
            case l: List[_] => l.map(x => createStatistics(x, ((0, 0), (0, 0), (0, 0)))).foldLeft(current)((first, second) => (((first._1._1 + second._1._1), (first._1._2 + second._1._2)), ((first._2._1 + second._2._1), (first._2._2 + second._2._2)), ((first._3._1 + second._3._1), (first._3._2 + second._3._2))))
            case p: Product => p.productIterator.toList.map(x => createStatistics(x, ((0, 0), (0, 0), (0, 0)))).foldLeft(current)((first, second) => (((first._1._1 + second._1._1), (first._1._2 + second._1._2)), ((first._2._1 + second._2._1), (first._2._2 + second._2._2)), ((first._3._1 + second._3._1), (first._3._2 + second._3._2))))
            case _ => current
        }
    }

    /*
    Retrieves a list of tuples out of a choice node. Also takes choices inside choices into account
     */
    private def choiceToTuple[T <: Product](choice: Conditional[T], currentContext: FeatureExpr = trueF, count: Boolean = true): List[(FeatureExpr, T)] = {
        def addOne[T <: Product](entry: One[T], ft: FeatureExpr): List[(FeatureExpr, T)] = {
            entry match {
                case One(null) =>
                    List()
                case One(a) =>
                    if (count) {
                        noOfChoiceNodes = noOfChoiceNodes + 1
                    }
                    val finalFeature = ft.and(currentContext)
                    if (finalFeature.equals(FeatureExprFactory.False)) {
                        List()
                    } else {
                        List((ft.and(currentContext), a))
                    }
            }
        }
        choice match {
            case Choice(ft, first@One(_), second@One(_)) =>
                addOne(first, ft) ++ addOne(second, ft.not())
            case Choice(ft, first@Choice(_, _, _), second@Choice(_, _, _)) =>
                choiceToTuple(first) ++ choiceToTuple(second)
            case Choice(ft, first@One(a), second@Choice(_, _, _)) =>
                addOne(first, ft) ++ choiceToTuple(second)
            case Choice(ft, first@Choice(_, _, _), second@One(_)) =>
                choiceToTuple(first) ++ addOne(second, ft.not())
        }
    }

    /*
  Retrieves a list of tuples out of a choice node. Also takes choices inside choices into account
   */
    def conditionalToTuple[T <: Product](start: Conditional[T], currentContext: FeatureExpr = trueF, count: Boolean = true): List[(FeatureExpr, T)] = {
        def conditionalHelper[T <: Product](entry: Conditional[T], ft: FeatureExpr): List[(FeatureExpr, T)] = {
            entry match {
                case Choice(ft, first: Conditional[T], second: Conditional[T]) =>
                    noOfChoiceNodes = noOfChoiceNodes + 1
                    conditionalHelper(first, ft) ++ conditionalHelper(second, ft.not())
                case One(null) =>
                    List()
                case One(something) =>
                    val finalFeature = currentContext.and(ft)
                    val nextFeatures = computeNextRelevantFeatures(something, finalFeature)
                    if (finalFeature.equals(FeatureExprFactory.False)) {
                        List()
                    } else {
                        if (!nextFeatures.isEmpty) {
                            nextFeatures.map(x => (finalFeature.and(x), replaceOptAndId(something, x)))
                        } else {
                            List((finalFeature, replaceOptAndId(something, finalFeature)))
                        }
                    }
            }
        }
        conditionalHelper(start, currentContext)
    }

    /*
  Retrieves a list of tuples out of a choice node. Also takes choices inside choices into account
   */
    private def choiceToFeatures[T <: Product](c: Conditional[T], currentContext: FeatureExpr = trueF): List[FeatureExpr] = {
        def addOne[T <: Product](entry: One[T], ft: FeatureExpr): List[FeatureExpr] = {
            entry match {
                case One(null) =>
                    List()
                case One(a) =>
                    //noOfChoiceNodes = noOfChoiceNodes + 1
                    List(ft)
            }
        }
        c match {
            case One(null) =>
                List()
            case One(a) =>
                if (currentContext.equals(trueF)) {
                    List()
                } else {
                    List(currentContext)
                }
            case Choice(ft, first, second) =>
                choiceToFeatures(first, ft) ++ choiceToFeatures(second, ft.not)
        }
    }

    /*
   Filters a given product for feature expressions which are not True and returns a set of all different feature expressions
    */
    def getSingleFeatureSet(a: Any): List[FeatureExpr] = {
        def getFeatureExpressions(a: Any): List[FeatureExpr] = {
            a match {
                case o: Opt[_] => (if (o.feature == trueF) List() else List(o.feature)) ++ o.productIterator.toList.flatMap(getFeatureExpressions(_))
                case l: List[_] => l.flatMap(getFeatureExpressions(_))
                case p: Product => p.productIterator.toList.flatMap(getFeatureExpressions(_))
                case t: FeatureExpr => if (t == trueF) List() else List(t)
                case _ => List()
            }
        }
        val result = getFeatureExpressions(a).distinct
        result
    }

    def getFeatureExpressions(a: Any): List[FeatureExpr] = {
        var lst: ListBuffer[FeatureExpr] = ListBuffer()
        val r = breadthfirst(query {
            case Opt(f, _) =>
                if (!f.equivalentTo(trueF) && !f.equivalentTo(FeatureExprFactory.False) && !lst.contains(f)) {
                    lst += f
                }
        })
        r(a).get
        lst.toList
    }

    /*
    This method fills the IdMap which is used to map a feature expression to a number. This number is used for
    for renaming identifiers e.g. #ifdef A int a #endif -> int _1_a     feature A is mapped to number 1.
     */
    def fillIdMap(a: Any) {
        if (IdMap.size == 0) {
            IdMap += (trueF -> IdMap.size)
        }
        getSingleFeatureSet(a).foreach(x => if (!IdMap.contains(x)) {
            IdMap += (x -> IdMap.size)
        })
    }

    /*
    Creates all possible 2^n combinations for a list of n raw feature expressions. List(def(x64), def(x86)) becomes
    List(def(x64)&def(x86),!def(x64)&def(x86),def(x64)&!def(x86),!def(x64)&!def(x86).
   */
    def getFeatureCombinations(lst: List[FeatureExpr]): List[FeatureExpr] = {
        if (lst.size == 0) {
            List()
        } else {
            //val result = featureBufferList.tail.foldLeft(featureBufferList.head)((first, second) => {
            //first.flatMap(x => second.map(y => y.and(x)))
            //})
            lst.tail.foldLeft(List(lst.head, lst.head.not()))((first, second) => {
                first.flatMap(x => List(x.and(second), x.and(second.not())))
            })
        }
    }

    /*
    Retrieves the FeatureExpression which is mapped to the given number
     */
    def getFeatureForId(id: Int): Option[FeatureExpr] = {
        if (IdMap.size < id || id < 0) {
            None
        } else {
            val it = IdMap.iterator
            while (it.hasNext) {
                val next = it.next()
                if (next._2.equals(id)) {
                    return Some(next._1)
                }
            }
            None
        }
    }

    def replaceFeatureByTrue[T <: Product](t: T, feat: FeatureExpr): T = {
        val r = manytd(rule {
            case l: List[Opt[_]] =>
                l.flatMap(o =>
                    if (o.feature.equivalentTo(trueF)) {
                        List(o)
                    } else if (feat.&(o.feature).isContradiction()) {
                        List()
                    } else if (o.feature.equivalentTo(feat)) {
                        List(o.copy(feature = trueF))
                    } else if (feat.implies(o.feature).isTautology()) {
                        List(o.copy(feature = trueF))
                    } else {
                        List(o)
                    })
        })

        /*
         Check if initial element is an Opt node and remove the feature because the rewriting rule in that case
         only handles opt lists inside the initial element.
          */
        t match {
            case o@Opt(ft, entry) =>
                if (ft.equals(trueF)) {
                    r(o) match {
                        case None => t
                        case _ => r(o).get.asInstanceOf[T]
                    }
                } else if (ft.equivalentTo(feat)) {
                    val newOpt = Opt(trueF, entry)
                    r(newOpt) match {
                        case None => newOpt.asInstanceOf[T]
                        case _ => r(newOpt).get.asInstanceOf[T]
                    }
                } else {
                    r(o) match {
                        case None => t
                        case _ => r(o).get.asInstanceOf[T]
                    }
                }
            case _ =>
                r(t) match {
                    case None => t
                    case k => k.get.asInstanceOf[T]
                }
        }
    }

    //def convertDeclaration

    def convertSingleDeclaration(dcl: Opt[Declaration]): List[Opt[Declaration]] = {
        val decl = replaceFeatureByTrue(dcl, dcl.feature)
        computeNextRelevantFeatures(decl.entry)
        decl.entry match {
            case d@Declaration(declSpecs, init) =>
                noOfDeclarations = noOfDeclarations + 1
                noOfOptionalDeclarations = noOfOptionalDeclarations + 1
                if (isVariable(decl)) {
                    if (isVariable(d.declSpecs)) {
                        noOfDeclarationDuplicationsSpecifiers = noOfDeclarationDuplicationsSpecifiers + 1
                    }
                    if (isVariable(d.init)) {
                        noOfDeclarationDuplicationsInits = noOfDeclarationDuplicationsInits + 1
                    }
                    val featurecombinations = getFeatureExpressions(decl)
                    val newDecls: List[Opt[Declaration]] = featurecombinations.map(x =>
                        filterOptsByFeature(decl.copy(entry = d.copy(declSpecs = declSpecs.map(x => x match {
                            case o@Opt(_, StructOrUnionSpecifier(_, Some(i: Id), _)) => convertId(x, dcl.feature)
                            case Opt(_, e: EnumSpecifier) => convertAllIds(x, dcl.feature)
                            case z => z
                        }), init = init.map(y => y match {
                            case Opt(_, i: InitDeclaratorI) => convertId(y, x)
                            case z => z
                        }))), x)
                    )
                    if (!newDecls.isEmpty) {
                        noOfDeclarationDuplications = noOfDeclarationDuplications + newDecls.size - 1
                    }
                    newDecls
                } else {
                    val tempDecl = decl.copy(entry = d.copy(declSpecs = declSpecs.map(x => x match {
                        case o@Opt(_, StructOrUnionSpecifier(_, Some(i: Id), _)) => convertId(x, dcl.feature)
                        case Opt(_, e: EnumSpecifier) => convertAllIds(x, dcl.feature)
                        case z => z
                    }), init = init.map(x => x match {
                        case Opt(_, i: InitDeclaratorI) => convertId(x, dcl.feature)
                        case z => z
                    })))
                    List(tempDecl)
                }
            case _ => List(replaceFeatureByTrue(decl, dcl.feature))
        }
    }

    def addIdUsages(i: Id, ft: FeatureExpr) {
        noOfRenamings = noOfRenamings + 1
        if (defuse.containsKey(i)) {
            val idUsages = defuse.get(i)
            noOfRenamingUsages = noOfRenamingUsages + idUsages.size
            idUsages.foreach(x => {
                if (idsToBeReplaced.containsKey(x)) {
                    idsToBeReplaced.put(x, ft :: idsToBeReplaced.get(x))
                } else {
                    idsToBeReplaced.put(x, List(ft))
                }
            })
        }
    }

    def convertId[T <: Product](t: T, ft: FeatureExpr): T = {
        val r = oncetd(rule {
            case init@InitDeclaratorI(decl@AtomicNamedDeclarator(a, i: Id, b), attr, inits) =>
                if (i.name != "main") {
                    addIdUsages(i, ft)
                    replaceId.put(i, ft)
                    if (!IdMap.contains(ft)) {
                        IdMap += (ft -> IdMap.size)
                    }
                    InitDeclaratorI(AtomicNamedDeclarator(a, Id("_" + IdMap.get(ft).get + "_" + i.name), b), attr, inits)
                } else {
                    init
                }
            case init@InitDeclaratorI(nnd@NestedNamedDeclarator(l, decl@AtomicNamedDeclarator(a, i: Id, b), r), attr, inits) =>
                if (i.name != "main") {
                    addIdUsages(i, ft)
                    replaceId.put(i, ft)
                    if (!IdMap.contains(ft)) {
                        IdMap += (ft -> IdMap.size)
                    }
                    InitDeclaratorI(NestedNamedDeclarator(l, AtomicNamedDeclarator(a, Id("_" + IdMap.get(ft).get + "_" + i.name), b), r), attr, inits)
                } else {
                    init
                }
            /*case i: Id =>
              if (i.name != "main") {
                if (defuse.containsKey(i)) {
                  if (i.name.equals("security_context_t")) {
                      val test = 0
                  }
                  val idUsages = defuse.get(i)
                  idUsages.foreach(x => {
                    if (idsToBeReplaced.containsKey(x)) {
                      idsToBeReplaced.put(x, ft :: idsToBeReplaced.get(x))
                    } else {
                      idsToBeReplaced.put(x, List(ft))
                    }
                  })
                }
                replaceId.put(i, ft)
                if (!IdMap.contains(ft)) {
                  IdMap += (ft -> IdMap.size)
                }
                Id("_" + IdMap.get(ft).get + "_" + i.name)
              } else {
                i
              }*/

        })
        r(t) match {
            case None => t
            case k => k.get.asInstanceOf[T]
        }
    }

    def convertStructId[T <: Product](t: T, ft: FeatureExpr): T = {
        val r = oncetd(rule {
            case decl@AtomicNamedDeclarator(a, i: Id, b) =>
                if (i.name != "main") {
                    addIdUsages(i, ft)
                    replaceId.put(i, ft)
                    if (!IdMap.contains(ft)) {
                        IdMap += (ft -> IdMap.size)
                    }
                    AtomicNamedDeclarator(a, Id("_" + IdMap.get(ft).get + "_" + i.name), b)
                } else {
                    decl
                }
        })
        r(t) match {
            case None => t
            case k => k.get.asInstanceOf[T]
        }
    }

    def convertEnumId(enu: Enumerator, ft: FeatureExpr): Enumerator = {
        addIdUsages(enu.id, ft)
        if (!IdMap.contains(ft)) {
            IdMap += (ft -> IdMap.size)
        }
        Enumerator(Id("_" + IdMap.get(ft).get + "_" + enu.id.name), enu.assignment)
    }

    def convertAllIds[T <: Product](t: T, ft: FeatureExpr): T = {
        val r = manytd(rule {
            case i: Id =>
                // TODO auf Funktionen beschränken
                if (i.name != "main") {
                    addIdUsages(i, ft)
                    replaceId.put(i, ft)
                    Id("_" + IdMap.get(ft).get + "_" + i.name)
                } else {
                    i
                }

        })
        r(t).get.asInstanceOf[T]
    }

    /*
    Filters given Elements Opt Lists by Opt nodes where given feature implies Opt.feature and replaces these by True.
     */
    def filterOptsByFeature[T <: Product](t: T, feat: FeatureExpr): T = {
        val r = manytd(rule {
            case l: List[Opt[_]] =>
                l.flatMap(o => {
                    if (feat.mex(o.feature).isTautology()) {
                        List()
                    } else if (feat.equivalentTo(o.feature) || feat.implies(o.feature).isTautology()) {
                        List(Opt(trueF, o.entry))
                    } else {
                        List()
                    }
                })
        })
        r(t) match {
            case None => t
            case k => k.get.asInstanceOf[T]
        }
    }

    /*
    Replaces given Elements Opt Lists Opt nodes which are the same as given feature by True.
    */
    def replaceFeature[T <: Product](t: T, feat: FeatureExpr): T = {
        val r = manytd(rule {
            case l: List[Opt[_]] =>
                l.flatMap(o =>
                    if (feat.mex(o.feature).isTautology()) {
                        List()
                    } else if (o.feature.equivalentTo(feat) || feat.implies(o.feature).isTautology()) {
                        List(Opt(trueF, o.entry))
                    } else {
                        List(o)
                    })
        })
        r(t) match {
            case None => t
            case k => k.get.asInstanceOf[T]
        }
    }

    /*
    Replaces given FeatureExpression recursively from given Element by True. Also removes Opt nodes which should not occur
    in this given context. Also renames Ids if they have a declaration annotated by given FeatureExpression.
    */
    def replaceOptAndId[T <: Product](t: T, feat: FeatureExpr): T = {
        val r = manytd(rule {
            case l: List[Opt[_]] =>
                l.flatMap(o =>
                    if (feat.mex(o.feature).isTautology()) {
                        List()
                    } else if (o.feature.equivalentTo(feat) || feat.implies(o.feature).isTautology) {
                        List(Opt(trueF, o.entry))
                    } else {
                        // TODO: To list(o) or not
                        List(o)
                    })
            case i: Id =>
                if (idsToBeReplaced.containsKey(i)) {
                    // Increase number of expanded statements
                    if (!IdMap.contains(feat)) {
                        IdMap += (feat -> IdMap.size)
                    }
                    val matchingId = idsToBeReplaced.get(i).find(x => feat.implies(x).isTautology())
                    matchingId match {
                        case None =>
                            // TODO: this should not happen?
                            val lst = idsToBeReplaced.get(i)
                            Id("_" + IdMap.get(feat).get + "_" + i.name)
                            i
                        case Some(x: FeatureExpr) =>
                            Id("_" + IdMap.get(x).get + "_" + i.name)
                        case k =>
                            Id("")
                    }
                } else {
                    i
                }
        })

        t match {
            case o@Opt(ft, entry) =>
                if (ft.equals(trueF)) {
                    r(o) match {
                        case None => t
                        case _ => r(o).get.asInstanceOf[T]
                    }
                } else if (ft.equals(feat)) {
                    val newOpt = Opt(trueF, entry)
                    r(newOpt) match {
                        case None => newOpt.asInstanceOf[T]
                        case _ => r(newOpt).get.asInstanceOf[T]
                    }
                } else {
                    r(o) match {
                        case None => t
                        case _ => r(o).get.asInstanceOf[T]
                    }
                }
            case _ =>
                r(t) match {
                    case None => t
                    case k => k.get.asInstanceOf[T]
                }
        }
    }

    def replaceOptAndIdTest[T <: Product](t: T, feat: FeatureExpr): T = {
        t match {
            case o@Opt(feature, entry: Product) =>
                Opt(trueF, replaceOptAndIdTest(entry, feat)).asInstanceOf[T]
            case k =>
                val withoutFeature = replaceFeatureByTrue(t, feat)
                withoutFeature match {
                    case w@WhileStatement(expr, stmt) =>
                        WhileStatement(replaceIdTest(expr, feat), stmt).asInstanceOf[T]
                    case d@DoStatement(expr, stmt) =>
                        DoStatement(replaceIdTest(expr, feat), stmt).asInstanceOf[T]
                    case f@ForStatement(expr1, expr2, expr3, stmt) =>
                        ForStatement(replaceIdTest(expr1, feat), replaceIdTest(expr2, feat), replaceIdTest(expr3, feat), stmt).asInstanceOf[T]
                    case e@ExprStatement(expr) =>
                        ExprStatement(replaceIdTest(expr, feat)).asInstanceOf[T]
                    case i@IfStatement(expr, thenBranch, elif, els) =>
                        IfStatement(replaceIdTest(expr, feat), thenBranch, elif, els).asInstanceOf[T]
                    case e@ElifStatement(expr, stmt) =>
                        ElifStatement(replaceIdTest(expr, feat), stmt).asInstanceOf[T]
                    case l =>
                        replaceIdTest(l, feat)
                }
        }
    }

    def replaceIdTest[T <: Product](t: T, feat: FeatureExpr): T = {
        val r = alltd(rule {
            case s: Statement =>
                s
            case i: Id =>
                if (idsToBeReplaced.containsKey(i)) {
                    // Increase number of expanded statements
                    if (!IdMap.contains(feat)) {
                        IdMap += (feat -> IdMap.size)
                    }
                    val matchingId = idsToBeReplaced.get(i).find(x => feat.implies(x).isTautology())
                    matchingId match {
                        case None =>
                            // TODO: this should not happen?
                            val lst = idsToBeReplaced.get(i)
                            val test = lst.filter(x => feat.implies(x).isTautology())
                            Id("_" + IdMap.get(feat).get + "_" + i.name)
                            i
                        case Some(x: FeatureExpr) =>
                            Id("_" + IdMap.get(x).get + "_" + i.name)
                        case k =>
                            Id("")
                    }
                } else {
                    i
                }
        })

        r(t) match {
            case None => t
            case k => k.get.asInstanceOf[T]
        }
    }

    def replaceTrueByFeature[T <: Product](t: T, feat: FeatureExpr): T = {
        val r = manytd(rule {
            case l: List[Opt[_]] =>
                l.flatMap(o =>
                    if (feat.&(o.feature).isContradiction()) {
                        List()
                    } else if (o.feature.equivalentTo(feat) || feat.implies(o.feature).isTautology || o.feature.equivalentTo(trueF)) {
                        List(o.copy(feature = feat))
                    } else {
                        List(o)
                    })
        })
        r(t) match {
            case None => t
            case k => k.get.asInstanceOf[T]
        }
    }

    def ifdeftoif(source_ast: AST, decluse: IdentityHashMap[Id, List[Id]], featureModel: FeatureModel = FeatureExprLib.featureModelFactory.empty, outputStem: String = "unnamed", lexAndParseTime: Long = 0): (Option[AST], Long) = {
        new File(path).mkdirs()

        // Sets the feature model to the busybox feature model in case we're not testing files from the frontend
        if (featureModel.equals(FeatureExprLib.featureModelFactory.empty) && isBusyBox && (new File("../TypeChef-BusyboxAnalysis/busybox/featureModel")).exists()) {
            fm = FeatureExprLib.featureModelFactory.create(new FeatureExprParser(FeatureExprLib.l).parseFile("../TypeChef-BusyboxAnalysis/busybox/featureModel"))
        } else {
            fm = featureModel
        }
        fillIdMap(source_ast)
        defuse = decluse
        val fileName = outputStemToFileName(outputStem)

        val tb = java.lang.management.ManagementFactory.getThreadMXBean
        val time = tb.getCurrentThreadCpuTime()
        val new_ast = transformRecursive(source_ast)
        val featureStruct = definedExternalToAst(filterFeatures(source_ast))
        val result_ast = TranslationUnit(featureStruct.defs ++ new_ast.asInstanceOf[TranslationUnit].defs)
        val transformTime = (tb.getCurrentThreadCpuTime() - time) / nstoms

        val errors = getTypeSystem(result_ast).checkAST()

        if (!errors) {
            if (!(new File(path ++ "statistics.csv").exists)) {
                writeToFile(path ++ "statistics.csv", getCSVHeader)
            }

            val csvEntry = createCsvEntry(source_ast, new_ast, fileName, lexAndParseTime, transformTime)
            appendToFile(path ++ "statistics.csv", csvEntry)

            (Some(result_ast), transformTime)
        } else {
            (None, 0)
        }
    }

    def outputStemToFileName(outputStem: String): String = {
        val lastSepIndex = outputStem.lastIndexOf(System.getProperty("file.separator"))
        if (lastSepIndex == -1) {
            outputStem
        } else {
            outputStem.substring(lastSepIndex + 1)
        }
    }

    /*
    Makes #ifdef to if transformation on given AST element. Returns new AST element and a statistics String.
     */
    def transformAst[T <: Product](t: T, decluse: IdentityHashMap[Id, List[Id]], featureModel: FeatureModel = FeatureExprLib.featureModelFactory.empty): (T, String) = {
        if (featureModel.equals(FeatureExprLib.featureModelFactory.empty) && isBusyBox) {
            fm = FeatureExprLib.featureModelFactory.create(new FeatureExprParser(FeatureExprLib.l).parseFile("C:/Users/Flo/Dropbox/HiWi/busybox/TypeChef-BusyboxAnalysis/busybox/featureModel"))
        } else {
            fm = featureModel
        }
        fillIdMap(t)
        defuse = decluse
        val result = transformRecursive(t)
        val features = filterFeatures(t)
        val csvNumbers = createCsvString()
        resetValues()
        if (writeOptionsIntoFile) {
            (TranslationUnit(definedExternalToAst(features).defs ++ result.asInstanceOf[TranslationUnit].defs).asInstanceOf[T], csvNumbers)
        } else {
            (result, csvNumbers)
        }
    }

    var noOfStmts = 0
    var noOfOptStmts = 0
    var noOfFuncts = 0
    var noOfOptFuncts = 0
    var noOfDecls = 0
    var noOfOptDecls = 0

    def generateStatistics[T <: Product](t: T, ft: FeatureExpr = trueF) {
        val r = alltd(query {
            case o@Opt(feat, entry) =>
                if (feat.equivalentTo(trueF) || feat.equivalentTo(ft)) {
                    /* A node without new context */
                    entry match {
                        case declStmt@DeclarationStatement(decl: Declaration) => noOfDecls = noOfDecls + 1
                        case decl: Declaration => noOfDecls = noOfDecls + 1
                        case e: Enumerator => noOfDecls = noOfDecls + 1
                        case sd: StructDeclaration => noOfDecls = noOfDecls + 1
                        case fd: FunctionDef => noOfFuncts = noOfFuncts + 1
                        case nfd: NestedFunctionDef => noOfFuncts = noOfFuncts + 1
                        case cs: CompoundStatement =>
                        case s: Statement => noOfStmts = noOfStmts + 1
                    }
                } else {
                    /* A new optional node */

                }
        })
    }

    /*
    Transforms given AST element.
     */
    def transformRecursive[T <: Product](t: T, currentContext: FeatureExpr = trueF): T = {
        val r = alltd(rule {
            case l: List[Opt[_]] =>
                l.flatMap(x => x match {
                    case o@Opt(ft: FeatureExpr, entry) =>
                        /*
                       Handle opt nodes which occur under a certain condition
                        */
                        if (ft != trueF) {
                            entry match {
                                case i@IfStatement(_, _, _, _) =>
                                    noOfStatements = noOfStatements + 1
                                    handleIfStatements2(o, ft)
                                case r: ReturnStatement =>
                                    noOfStatements = noOfStatements + 1
                                    noOfStatementsVariable = noOfStatementsVariable + 1
                                    val features = computeNextRelevantFeatures(r, ft)
                                    if (!features.isEmpty) {
                                        val result = features.map(x => Opt(trueF, statementToIf(replaceOptAndId(r, x), ft)))
                                        result
                                    } else {
                                        List(Opt(trueF, statementToIf(replaceOptAndId(r, ft), ft)))
                                    }

                                case w: WhileStatement =>
                                    noOfStatements = noOfStatements + 1
                                    /*val result = List(Opt(trueF, transformRecursive(replaceFeature(statementToIf(w, ft), ft), env, defuse)))
                                    result*/
                                    handleWhileStatements(o.asInstanceOf[Opt[Statement]], currentContext)
                                case s: SwitchStatement =>
                                    noOfStatements = noOfStatements + 1
                                    noOfStatementsVariable = noOfStatementsVariable + 1
                                    val result = List(Opt(trueF, transformRecursive(replaceFeature(statementToIf(s, ft), ft))))
                                    result
                                case d: DoStatement =>
                                    noOfStatements = noOfStatements + 1
                                    noOfStatementsVariable = noOfStatementsVariable + 1
                                    // val result = List(Opt(trueF, transformRecursive(replaceFeature(statementToIf(d, ft), ft))))
                                    val result = handleDoStatements(o.asInstanceOf[Opt[Statement]])
                                    result
                                case g: GotoStatement =>
                                    noOfStatements = noOfStatements + 1
                                    noOfStatementsVariable = noOfStatementsVariable + 1
                                    val result = List(Opt(trueF, transformRecursive(replaceFeature(statementToIf(g, ft), ft))))
                                    result
                                case f: ForStatement =>
                                    noOfStatements = noOfStatements + 1
                                    noOfStatementsVariable = noOfStatementsVariable + 1
                                    handleForStatements(o.asInstanceOf[Opt[Statement]])
                                case elif@ElifStatement(One(expr: Expr), thenBranch) =>
                                    noOfStatements = noOfStatements + 1
                                    noOfStatementsVariable = noOfStatementsVariable + 1
                                    //val features = computeNextRelevantFeatures
                                    List(Opt(trueF, ElifStatement(One(NAryExpr(featureToCExpr(ft), List(Opt(trueF, NArySubExpr("&&", replaceOptAndId(expr, ft)))))), transformRecursive(replaceOptAndId(thenBranch, ft), ft))))

                                case e: ExprStatement =>
                                    noOfStatements = noOfStatements + 1
                                    noOfStatementsVariable = noOfStatementsVariable + 1
                                    val features = computeNextRelevantFeatures(e, o.feature).filter(x => x.implies(currentContext).isTautology())
                                    if (!features.isEmpty) {
                                        features.map(x => Opt(trueF, IfStatement(One(featureToCExpr(x.and(o.feature))), One(CompoundStatement(List(Opt(trueF, replaceOptAndId(e, x.and(o.feature)))))), List(), None)))
                                    } else {
                                        List(Opt(trueF, IfStatement(One(featureToCExpr(o.feature)), One(CompoundStatement(List(Opt(trueF, replaceOptAndId(e, o.feature))))), List(), None)))
                                    }
                                case label: LabelStatement =>
                                    noOfStatements = noOfStatements + 1
                                    noOfStatementsVariable = noOfStatementsVariable + 1
                                    if (containsIdUsage(label)) {
                                        List(Opt(trueF, IfStatement(One(featureToCExpr(ft)), One(CompoundStatement(List(Opt(trueF, convertIdUsagesFromDefuse(label, ft))))), List(), None)))
                                    } else {
                                        List(Opt(trueF, IfStatement(One(featureToCExpr(ft)), One(CompoundStatement(List(Opt(trueF, label)))), List(), None)))
                                    }

<<<<<<< HEAD
    //    private val rewriteStrategy = everywherebu(rule {
    //        case Opt(f, stmt: Statement) if (!f.isTautology) =>
    //            Opt(base, IfStatement(featureToCExpr(f), One(stmt), List(), None))
    //        case Choice(f, One(a: Statement), One(b: Statement)) =>
    //            One(IfStatement(featureToCExpr(f), One(a), List(), Some(One(b))))
    //    })
    //
    //    def rewrite(ast: AST): AST = {
    //        rewriteStrategy(ast).get.asInstanceOf[AST]
    //    }

    // this method replaces a given element e within a structure t with the elements
    // n; we only match elements inside lists (case l: List[Opt[T]] => )
    def replace[T <: Product](t: T, e: Opt[_], n: List[Opt[_]]): T = {
        val r = all(rule {
            case l: List[Opt[_]] => l.flatMap({x => if (x.eq(e)) n else x :: Nil})
        })

        r(t).get.asInstanceOf[T]
    }

    //    def featureToCExpr(feature: FeatureExpr): Expr = feature match {
    //        case d: DefinedExternal => Id(CONFIGPREFIX + d.feature)
    //        case a: And =>
    //            val l = a.clauses.toList
    //            var del = List[Opt[NArySubExpr]]()
    //            for (e <- l.tail)
    //                del = del ++ List(Opt(FeatureExpr.base, NArySubExpr("&&", featureToCExpr(e))))
    //            NAryExpr(featureToCExpr(l.head), del)
    //        case o: Or =>
    //            val l = o.clauses.toList
    //            var del = List[Opt[NArySubExpr]]()
    //            for (e <- l.tail)
    //                del = del ++ List(Opt(FeatureExpr.base, NArySubExpr("||", featureToCExpr(e))))
    //            NAryExpr(featureToCExpr(l.head), del)
    //        case Not(n) => UnaryOpExpr("!", featureToCExpr(n))
    //    }
=======

                                case declStmt@DeclarationStatement(decl: Declaration) =>
                                    /*val newDecl = Opt(trueF, DeclarationStatement(replaceFeatureByTrue(convertId(decl, o.feature), o.feature)))
                                    List(newDecl)*/
                                    handleDeclarations(Opt(ft, decl), currentContext).map(x => Opt(trueF, DeclarationStatement(x.entry)))
                                //List(Opt(trueF, decl).asInstanceOf[Opt[Declaration]]).map(x => Opt(trueF, DeclarationStatement(x.entry)))

                                case decl: Declaration =>
                                    handleDeclarations(o.asInstanceOf[Opt[Declaration]], currentContext)
                                /*val newDecls = convertSingleDeclaration(o.asInstanceOf[Opt[Declaration]])
                                newDecls*/

                                case typeless: TypelessDeclaration =>
                                    // TODO: Umwandlung
                                    List(o)


                                case fd: FunctionDef =>
                                    noOfFunctions = noOfFunctions + 1
                                    handleFunctions(o)

                                case nfd: NestedFunctionDef =>
                                    noOfFunctions = noOfFunctions + 1
                                    handleFunctions(o)

                                case e: Enumerator =>
                                    noOfOptionalDeclarations = noOfOptionalDeclarations + 1
                                    noOfDeclarations = noOfDeclarations + 1
                                    noOfEnumerators = noOfEnumerators + 1
                                    noOfEnumeratorsVariable = noOfEnumeratorsVariable + 1
                                    val result = List(transformRecursive((replaceFeatureByTrue(Opt(trueF, convertEnumId(e, o.feature)), o.feature))))
                                    result
                                case sd: StructDeclaration =>
                                    noOfStructDeclarations = noOfStructDeclarations + 1
                                    noOfStructDeclarationsRenamed = noOfStructDeclarationsRenamed + 1
                                    val features = computeNextRelevantFeatures(sd, o.feature)
                                    val tmpResult = replaceFeatureByTrue(convertStructId(o, o.feature), o.feature)
                                    if (!features.isEmpty) {
                                        features.map(x => replaceOptAndId(tmpResult, x))
                                    } else {
                                        List(tmpResult)
                                    }

                                case p: Pragma =>
                                    // TODO: Eventuell variabel lassen
                                    List(o.copy(feature = trueF))
                                case s: Specifier =>
                                    List(o.copy(feature = trueF))
                                case s: String =>
                                    List(o.copy(feature = trueF))
                                case es: EmptyStatement =>
                                    List()
                                case ee: EmptyExternalDef =>
                                    List()
                                case cs: CompoundStatement =>
                                    List(Opt(trueF, IfStatement(One(featureToCExpr(o.feature)), One(transformRecursive(replaceFeatureByTrue(cs, o.feature))), List(), None)))
                                case k =>
                                    // println("Missing Opt: " + o + "\nFrom: " + k.asInstanceOf[AST].getPositionFrom + "\n")
                                    List(o)
                            }
                        } else {

                            /*
                           Handle opt nodes which occur under condition true
                            */
                            entry match {
                                case cmpStmt: CompoundStatement =>
                                    List(Opt(trueF, transformRecursive(cmpStmt, currentContext)))
                                case f: ForStatement =>
                                    noOfStatements = noOfStatements + 1
                                    handleForStatements(o.asInstanceOf[Opt[Statement]], currentContext)
                                case d: DoStatement =>
                                    noOfStatements = noOfStatements + 1
                                    handleDoStatements(o.asInstanceOf[Opt[Statement]], currentContext)
                                case r: ReturnStatement =>
                                    noOfStatements = noOfStatements + 1
                                    val features = computeNextRelevantFeatures(r, currentContext)
                                    if (!features.isEmpty) {
                                        val result = features.map(x => Opt(trueF, statementToIf(replaceOptAndId(r, x), x)))
                                        result
                                    } else {
                                        if (currentContext.equivalentTo(trueF)) {
                                            List(o)
                                        } else {
                                            List(Opt(trueF, replaceOptAndId(r, currentContext)))
                                        }
                                    }
                                case g: GotoStatement =>
                                    noOfStatements = noOfStatements + 1
                                    List(o)
                                case l: LabelStatement =>
                                    noOfStatements = noOfStatements + 1
                                    List(o)
                                case e: ExprStatement =>
                                    noOfStatements = noOfStatements + 1
                                    val features = computeNextRelevantFeatures(e, currentContext)
                                    if (features.size > 100) {
                                        computeNextRelevantFeatures(e, currentContext)
                                    }
                                    if (!features.isEmpty) {
                                        features.map(x => Opt(trueF, IfStatement(One(featureToCExpr(x)), One(CompoundStatement(List(Opt(trueF, replaceOptAndId(e, x.and(o.feature)))))), List(), None)))
                                    } else {
                                        if (currentContext.equivalentTo(trueF)) {
                                            List(o)
                                        } else {
                                            List(Opt(trueF, ExprStatement(replaceOptAndId(e.expr, currentContext))))
                                        }
                                    }
                                case w@WhileStatement(expr: Expr, s: Conditional[_]) =>
                                    noOfStatements = noOfStatements + 1
                                    val result = handleWhileStatements(o.asInstanceOf[Opt[Statement]], currentContext)
                                    result
                                case declStmt@DeclarationStatement(decl: Declaration) =>
                                    /*if (isVariable(decl)) {
                                      val features = computeNextRelevantFeatures(decl)
                                      features.map(x => convertId(replaceFeature(o, x), x))
                                    } else {
                                      List(o)
                                    }*/
                                    handleDeclarations(Opt(ft, decl), currentContext).map(x => Opt(trueF, DeclarationStatement(x.entry)))
                                case ss: SwitchStatement =>
                                    noOfStatements = noOfStatements + 1
                                    if (isVariable(ss)) {
                                        val features = getFeatureCombinations(getFeatureExpressions(ss).flatMap(x => x.collectDistinctFeatureObjects).distinct)
                                        if (!features.isEmpty) {
                                            noOfStatementsVariable = noOfStatementDuplications - 1 + features.size
                                        }
                                        features.map(x => {
                                            optStatementToIf(Opt(x, transformRecursive(replaceFeatureByTrue(o, x)).entry).asInstanceOf[Opt[Statement]])
                                        })
                                    } else {
                                        List(transformRecursive(o, currentContext))
                                    }
                                case i@IfStatement(_, _, _, _) =>
                                    noOfStatements = noOfStatements + 1
                                    handleIfStatements2(o, currentContext)
                                case elif@ElifStatement(One(cond), thenBranch) =>
                                    noOfStatements = noOfStatements + 1
                                    val feat = computeNextRelevantFeatures(cond)
                                    if (!feat.isEmpty) {
                                        noOfStatementDuplications = noOfStatementDuplications - 1 + feat.size
                                        feat.map(x => transformRecursive(replaceOptAndId(Opt(trueF, ElifStatement(One(NAryExpr(featureToCExpr(x), List(Opt(trueF, NArySubExpr("&&", cond))))), thenBranch)), x), currentContext))
                                    } else {
                                        List(transformRecursive(o, currentContext))
                                    }
                                case elif@ElifStatement(c@Choice(ft, thenBranch, elseBranch), thenStmt) =>
                                    noOfStatements = noOfStatements + 1
                                    val choices = choiceToTuple(c, currentContext).map(x => (x._1.and(currentContext), x._2)).filterNot(x => x._1.equivalentTo(FeatureExprFactory.False))
                                    if (!choices.isEmpty) {
                                        noOfStatementDuplications = noOfStatementDuplications - 1 + choices.size
                                    }
                                    choices.map(x => {
                                        if (containsIdUsage(thenBranch)) {
                                            transformRecursive(replaceFeature(Opt(trueF, ElifStatement(One(NAryExpr(featureToCExpr(x._1), List(Opt(trueF, NArySubExpr("&&", convertIdUsagesFromDefuse(x._2, x._1)))))), thenStmt)), x._1), currentContext)
                                        } else {
                                            transformRecursive(replaceFeature(Opt(trueF, ElifStatement(One(NAryExpr(featureToCExpr(x._1), List(Opt(trueF, NArySubExpr("&&", x._2))))), thenStmt)), x._1), currentContext)
                                        }
                                    })

                                case td: TypelessDeclaration =>
                                    List(o)

                                case fd: FunctionDef =>
                                    noOfFunctions = noOfFunctions + 1
                                    handleFunctions(o)

                                case nfd: NestedFunctionDef =>
                                    noOfFunctions = noOfFunctions + 1
                                    handleFunctions(o)

                                case e@Enumerator(id, Some(soe: SizeOfExprT)) =>
                                    noOfDeclarations = noOfDeclarations + 1
                                    noOfEnumerators = noOfEnumerators + 1
                                    val features = computeNextRelevantFeatures(e, currentContext)
                                    if (!features.isEmpty) {
                                        features.map(x => Opt(trueF, transformRecursive(convertEnumId(replaceOptAndId(e, x), x), x)))
                                    } else {
                                        List(transformRecursive(o, currentContext))
                                    }
                                case e@Enumerator(id, Some(nae: NAryExpr)) =>
                                    noOfDeclarations = noOfDeclarations + 1
                                    if (isVariable(e)) {
                                        val featureSet = getSingleFeatureSet(e)
                                        if (!featureSet.isEmpty) {
                                            noOfDeclarationDuplications = noOfDeclarationDuplications + featureSet.size - 1
                                        }
                                        val newEnumerators = featureSet.map(x => Opt(trueF, convertEnumId(filterOptsByFeature(e, x), x))).toList
                                        newEnumerators
                                    } else {
                                        List(o)
                                    }
                                case sd: StructDeclaration =>
                                    noOfDeclarations = noOfDeclarations + 1
                                    noOfStructDeclarations = noOfStructDeclarations + 1
                                    val features = computeNextRelevantFeatures(sd, o.feature)
                                    if (!features.isEmpty) {
                                        features.map(x => transformRecursive(replaceOptAndId(o, x), x))
                                    } else {
                                        List(transformRecursive(o, currentContext))
                                    }
                                case d@Declaration(declSpecs, init) =>
                                    handleDeclarations(o.asInstanceOf[Opt[Declaration]], currentContext)
                                /*if (isVariable(d)) {
                                  if (declSpecs.exists(x => (x.entry.isInstanceOf[EnumSpecifier] || (x.entry.isInstanceOf[StructOrUnionSpecifier]) && x.feature.equivalentTo(trueF)))) {
                                    List(transformRecursive(o))
                                  } else {
                                    if (isExclusion(getNextVariableFeaturesCondition(d))) {
                                      val features = getNextVariableFeaturesCondition(d).map(x => Opt(trueF, Declaration(filterOptsByFeature(declSpecs, x), convertId(filterOptsByFeature(init, x), x))))
                                      if (!features.isEmpty) {
                                        noOfDeclarationDuplications = noOfDeclarationDuplications - 1 + features.size
                                      }
                                      features
                                    } else {
                                      val features = getFeatureCombinations(getNextVariableFeaturesCondition(d)).map(x => Opt(trueF, Declaration(filterOptsByFeature(declSpecs, x), convertId(filterOptsByFeature(init, x), x))))
                                      if (!features.isEmpty) {
                                        noOfDeclarationDuplications = noOfDeclarationDuplications - 1 + features.size
                                      }
                                      features
                                    }
                                  }
                                } else {
                                  List(o)
                                }*/
                                case k: Product => List(transformRecursive(o, currentContext))
                                case _ => List(o)
                            }
                        }
                    case k => List(transformRecursive(k))
                })
        })
        r(t) match {
            case None => t
            case k => k.get.asInstanceOf[T]
        }
    }

    def nextLevelContainsVariability(t: Any): Boolean = {
        val optList = getNextOptList(t)
        val result = optList.exists(x => (x.feature != trueF))
        result
    }

    def secondNextLevelContainsVariability(t: Any): Boolean = {
        val optList = getNextOptList(t)
        var result = false

        // TODO florian: isEmpty check is not necessary
        if (!optList.isEmpty) {
            val finalOptList = optList.flatMap(x => getNextOptList(x))
            result = finalOptList.exists(x => (x.feature != trueF))
        }
        result
    }

    def containsDeclaration(a: Any): Boolean = {
        !filterASTElems[Declaration](a).isEmpty
    }

    def containsIdUsage(a: Any): Boolean = {
        val ids = filterASTElems[Id](a)
        ids.foreach(x => if (idsToBeReplaced.containsKey(x)) return true)
        false
    }

    def getIdUsageFeatureList(a: Any): List[List[FeatureExpr]] = {
        val ids = filterASTElems[Id](a)
        val features = ids.filter(x => idsToBeReplaced.containsKey(x)).map(x => idsToBeReplaced.get(x))
        features.distinct
    }

    def computeIdUsageFeatures(a: Any, currentContext: FeatureExpr = trueF): List[FeatureExpr] = {
        if (currentContext.equivalentTo(trueF)) {
            val res = getIdUsageFeatureList(a, currentContext).foldLeft(List(trueF))((first, second) => first.flatMap(x => second.diff(first).map(y => y.and(x))))
            res
        } else {
            val res = getIdUsageFeatureList(a, currentContext).foldLeft(List(trueF))((first, second) => first.flatMap(x => second.diff(first).map(y => y.and(x)))).flatMap(x => if (currentContext.implies(x).isTautology()) List(x) else List())
            res
        }
    }

    def getVariableIdAndFeature(a: Any): List[(Id, FeatureExpr)] = {
        List()
    }

    def getNextOptList(a: Any): List[Opt[_]] = {
        a match {
            case d: Opt[_] => List(d)
            case l: List[_] => l.flatMap(getNextOptList(_))
            case p: Product => p.productIterator.toList.flatMap(getNextOptList(_))
            case _ => List()
        }
    }

    def getSecondNextOptList(a: Any): List[Opt[_]] = {
        val optList = getNextOptList(a)
        if (!optList.isEmpty) {
            optList.flatMap(x => getNextOptList(x))
        } else {
            List()
        }
    }

    def getNextFeatures(a: Any): List[FeatureExpr] = {
        def getNextFeatureHelp(a: Any): List[FeatureExpr] = {
            a match {
                case d@Opt(ft, entry) => List(ft)
                case l: List[_] => l.flatMap(getNextFeatures(_))
                case p: Product => p.productIterator.toList.flatMap(getNextFeatures(_))
                case _ => List()
            }
        }
        getNextFeatureHelp(a).toSet.toList
    }

    // TODO florian: using getNextFeatures and filtering out trueF should be enough.
    def getNextVariableFeatures(a: Any): List[FeatureExpr] = {
        def getNextFeatureHelp(a: Any): List[FeatureExpr] = {
            a match {
                case d@Opt(ft, entry) => if (!ft.equals(trueF)) List(ft) else List()
                case l: List[_] => l.flatMap(getNextFeatureHelp(_))
                case p: Product => p.productIterator.toList.flatMap(getNextFeatureHelp(_))
                case _ => List()
            }
        }
        getNextFeatureHelp(a).toSet.toList
    }

    def fixTypeChefsFeatureExpressions(feature: FeatureExpr, context: FeatureExpr): FeatureExpr = {
        if (feature.implies(context).isTautology()) {
            feature
        } else {
            feature.and(context)
        }
    }

    def fixTypeChefsFeatureExpressions[T <: Product](t: T, currentContext: FeatureExpr = trueF): T = {
        val r = alltd(rule {
            case l: List[Opt[_]] =>
                l.flatMap(x => x match {
                    case o@Opt(ft: FeatureExpr, entry) =>
                        if (ft.mex(currentContext).isTautology()) {
                            List()
                        } else if (ft.implies(currentContext).isTautology()) {
                            List(fixTypeChefsFeatureExpressions(o, ft))
                        } else {
                            List(fixTypeChefsFeatureExpressions(Opt(ft.and(currentContext), entry), ft.and(currentContext)))
                        }
                })
        })
        r(t) match {
            case None =>
                t
            case k =>
                k.get.asInstanceOf[T]
        }
    }

    def computeScalarProduct(listOfLists: List[List[FeatureExpr]]): List[FeatureExpr] = {
        if (listOfLists.isEmpty) {
            List()
        } else if (listOfLists.size == 1) {
            listOfLists.head
        } else {
            listOfLists.tail.foldLeft(listOfLists.head)((first, second) => {
                if (!first.isEmpty && !second.isEmpty) {
                    first.flatMap(x => second.map(y => y.and(x))).filterNot(x => x.equivalentTo(FeatureExprFactory.False) || !x.isSatisfiable(fm))
                } else if (second.isEmpty && !first.isEmpty) {
                    first
                } else if (first.isEmpty && !second.isEmpty) {
                    second
                } else {
                    List()
                }
            })
        }
    }

    def computeNextRelevantFeatures(a: Any, currentContext: FeatureExpr = trueF): List[FeatureExpr] = {
        def computationHelper(a: Any, currentContext: FeatureExpr = trueF, expectAtLeastOneResult: Boolean = false): List[FeatureExpr] = {
            val featureList = getNextVariableFeaturesCondition(a, currentContext).filterNot(x => x.equivalentTo(currentContext)) ++ List(FeatureExprFactory.False)
            //val featureList2 = getNextVariableFeaturesCondition2(a).map(x => x.and(currentContext)).filterNot(x => x.equivalentTo(currentContext) || x.equivalentTo(FeatureExprFactory.False))
            val featureList2 = getNextVariableFeaturesCondition3(a, currentContext)
            if (!featureList2.isEmpty || featureList.size > 1) {
                val i = 0
            }
            if (featureList.size == 1 && featureList2.isEmpty) {
                if (expectAtLeastOneResult) {
                    List(trueF)
                } else {
                    List()
                }
            } else {
                val featureBuffer: ListBuffer[List[FeatureExpr]] = ListBuffer()
                val currentFeatures: mutable.HashSet[FeatureExpr] = new mutable.HashSet
                featureList.foldLeft(List(): List[FeatureExpr])((first, second) => {
                    // Reached end of list
                    if (second.equivalentTo(FeatureExprFactory.False)) {
                        if (!first.isEmpty) {
                            if (!currentFeatures.contains(first.head)) {
                                /*first.foreach(x => x.collectDistinctFeatureObjects.foreach(y => currentFeatures.add(y)))*/
                                currentFeatures.add(first.head)
                                currentFeatures.add(first.head.or(currentContext.not()).not())
                                featureBuffer += List(first.head, first.head.or(currentContext.not()).not())
                            }
                        }
                        List()
                    } else if (first.isEmpty) {
                        second :: first
                    } else {
                        var result = true

                        // Change var result to reflect if all collected features mutually exclude each other
                        first.foldLeft(second)((a, b) => {
                            if (b.equivalentTo(FeatureExprFactory.False)) {
                                b
                            } else if (a.mex(b).isTautology()) {
                                b
                            } else {
                                result = false
                                b
                            }
                        })
                        val orResult = first.foldLeft(second)((a, b) => a.or(b))
                        if (result && currentContext.implies(orResult).isTautology()) {
                            // All collected features are mutually exclusive and the context implies the or result of all of them
                            featureBuffer += (second :: first)
                            List()
                        } else if (result) {
                            // Continue collecting mutually exclusive expressions
                            second :: first
                        } else {
                            if (!currentFeatures.contains(first.head)) {
                                currentFeatures.add(first.head)
                                currentFeatures.add(first.head.or(currentContext.not()).not())
                                featureBuffer += List(first.head, first.head.or(currentContext.not()).not())
                                /*first.foreach(x => x.collectDistinctFeatureObjects.foreach(y => currentFeatures.add(y)))*/
                            }

                            if (second.equivalentTo(FeatureExprFactory.False)) {
                                if (!currentFeatures.contains(second)) {
                                    currentFeatures += second
                                    currentFeatures += second.or(currentContext.not()).not()
                                    featureBuffer += List(second, second.or(currentContext.not()).not())
                                    /*second.collectDistinctFeatureObjects.foreach(x => currentFeatures.add(x))*/
                                }
                            }
                            List(second)
                        }
                    }
                })

                /*val singleFeaturesWithoutContext = currentFeatures.toList.diff(currentContext.collectDistinctFeatureObjects.toList)
                if (!singleFeaturesWithoutContext.isEmpty && singleFeaturesWithoutContext.size < 10) {
                  featureBuffer += getFeatureCombinations(singleFeaturesWithoutContext)
                }*/
                currentFeatures.clear()
                if (featureBuffer.isEmpty) {
                    if (!featureList2.isEmpty) {
                        featureList2
                    } else {
                        List()
                    }
                } else if (featureBuffer.size == 1) {
                    val result = featureBuffer.toList.head
                    result
                } else {
                    val featureBufferList = featureBuffer.toList
                    // Workaround for exponential explosion
                    if (featureBufferList.size > exponentialComputationThreshold) {
                        featureBufferList.flatMap(x => x).filterNot(x => x.equivalentTo(FeatureExprFactory.False)).distinct
                    } else {
                        val result = featureBufferList.tail.foldLeft(featureBufferList.head)((first, second) => {
                            if (!first.isEmpty) {
                                first.flatMap(x => second.map(y => y.and(x))).filterNot(x => x.equivalentTo(FeatureExprFactory.False) || !x.isSatisfiable(fm))
                            } else {
                                List()
                            }
                        })
                        /*if (result.size > 100) {
                          val test = result.filterNot(x => !x.isSatisfiable(fm))
                        }*/
                        result.distinct
                    }
                }
            }
        }
        a match {
            case cs: CompoundStatement =>
                List()
            case ws: WhileStatement =>
                computationHelper(ws.expr, currentContext)
            case fs: ForStatement =>
                val features1 = computationHelper(fs.expr1, currentContext, true)
                var features2 = computationHelper(fs.expr2, currentContext, true).diff(features1)
                if (features2.isEmpty) {
                    features2 = List(trueF)
                }
                var features3 = computationHelper(fs.expr3, currentContext, true).diff(features2).diff(features1)
                if (features3.isEmpty) {
                    features3 = List(trueF)
                }
                val result = features1.flatMap(x => features2.map(y => y.and(x))).flatMap(x => features3.map(y => y.and(x)))
                result
            case is@IfStatement(One(statement), thenBranch, elif, els) =>
                computationHelper(statement, currentContext)
            case is@IfStatement(c: Choice[Product], thenBranch, elif, els) =>
                val choices = choiceToTuple(c, currentContext)
                choices.flatMap(x => computationHelper(x._2, x._1)).distinct
            // computationHelper(is.condition, currentContext)
            case ss: SwitchStatement =>
                computationHelper(ss.expr, currentContext)
            case es: ExprStatement =>
                computationHelper(es.expr, currentContext)
            case ds: DoStatement =>
                computationHelper(ds.expr, currentContext)
            case rs@ReturnStatement(Some(x)) =>
                computationHelper(x, currentContext)
            case gs: GotoStatement =>
                computationHelper(gs.target, currentContext)
            case fd: FunctionDef =>
                val features1 = computationHelper(fd.specifiers, currentContext, true)
                var features2 = computationHelper(fd.declarator, currentContext, true).diff(features1)
                if (features2.isEmpty) {
                    features2 = List(trueF)
                }
                var features3 = computationHelper(fd.oldStyleParameters, currentContext, true).diff(features2).diff(features1)
                if (features3.isEmpty) {
                    features3 = List(trueF)
                }
                val result = features1.flatMap(x => features2.map(y => y.and(x))).flatMap(x => features3.map(y => y.and(x)))
                result.filterNot(x => x.equivalentTo(trueF))
            /*case d@Declaration(declSpecs, init) =>
              val features1 = computationHelper(declSpecs, currentContext, true)
              val features2 = computationHelper(init, currentContext, true)
              val result = features1.flatMap(x => features2.map(y => y.and(x)))
              result.filterNot(x => x.equivalentTo(trueF))*/
            case k =>
                computationHelper(k, currentContext)
        }
    }

    def getNextVariableFeaturesCondition(a: Any, currentContext: FeatureExpr = trueF): List[FeatureExpr] = {
        def getNextFeatureHelp(a: Any, currentContext: FeatureExpr = trueF): List[FeatureExpr] = {
            a match {
                case d@Opt(ft, entry: NArySubExpr) =>
                    if (ft.equals(trueF) || ft.equals(FeatureExprFactory.False)) entry.productIterator.toList.flatMap(getNextFeatureHelp(_, currentContext)) else List(fixTypeChefsFeatureExpressions(ft, currentContext)) ++ entry.productIterator.toList.flatMap(getNextFeatureHelp(_, ft))
                case d@Opt(ft, entry: Expr) =>
                    if (ft.equals(trueF) || ft.equals(FeatureExprFactory.False)) entry.productIterator.toList.flatMap(getNextFeatureHelp(_, currentContext)) else List(fixTypeChefsFeatureExpressions(ft, currentContext)) ++ entry.productIterator.toList.flatMap(getNextFeatureHelp(_, ft))
                case d@Opt(ft, entry: DeclParameterDeclList) =>
                    if (ft.equals(trueF) || ft.equals(FeatureExprFactory.False)) entry.productIterator.toList.flatMap(getNextFeatureHelp(_, currentContext)) else List(fixTypeChefsFeatureExpressions(ft, currentContext)) ++ entry.productIterator.toList.flatMap(getNextFeatureHelp(_, ft))
                case d@Opt(ft, entry: ParameterDeclarationD) =>
                    if (ft.equals(trueF) || ft.equals(FeatureExprFactory.False)) entry.productIterator.toList.flatMap(getNextFeatureHelp(_, currentContext)) else List(fixTypeChefsFeatureExpressions(ft, currentContext)) ++ entry.productIterator.toList.flatMap(getNextFeatureHelp(_, ft))
                case d@Opt(ft, entry: InitDeclaratorI) =>
                    (if (!ft.equals(trueF) || ft.equals(FeatureExprFactory.False)) List(fixTypeChefsFeatureExpressions(ft, currentContext)) else List()) ++ entry.productIterator.toList.flatMap(getNextFeatureHelp(_, currentContext))
                case d@Opt(ft, entry) =>
                    if (!ft.equals(trueF) || ft.equals(FeatureExprFactory.False)) List(fixTypeChefsFeatureExpressions(ft, currentContext)) else List()
                case l: List[_] =>
                    l.flatMap(getNextFeatureHelp(_, currentContext))
                case p: Product =>
                    p.productIterator.toList.flatMap(getNextFeatureHelp(_, currentContext))
                case _ =>
                    List()
            }
        }
        /*case i: Id =>
      if (idsToBeReplaced.containsKey(i)) {
        val tmp = idsToBeReplaced.get(i) //.filter(x => )
        idsToBeReplaced.get(i)
      } else {
        List()
      }*/
        val result = getNextFeatureHelp(a, currentContext).distinct
        result
    }

    def getNextVariableFeaturesCondition2(a: Any, currentContext: FeatureExpr = trueF): List[FeatureExpr] = {
        def getNextFeatureHelp(a: Any, currentContext: FeatureExpr = trueF): List[FeatureExpr] = {
            a match {
                case l: List[_] =>
                    l.flatMap(getNextFeatureHelp(_))
                case i: Id =>
                    if (idsToBeReplaced.containsKey(i)) {
                        val result = idsToBeReplaced.get(i)
                        result
                    } else {
                        List()
                    }
                case d@Opt(ft, i: Id) =>
                    if (idsToBeReplaced.containsKey(i)) {
                        val result = idsToBeReplaced.get(i)
                        result
                    } else {
                        List()
                    }
                case d@Opt(ft, entry: StructOrUnionSpecifier) =>
                    entry.productIterator.toList.flatMap(getNextFeatureHelp(_, ft))
                case d@Opt(ft, entry: NArySubExpr) =>
                    entry.productIterator.toList.flatMap(getNextFeatureHelp(_, ft))
                case d@Opt(ft, entry: Expr) =>
                    entry.productIterator.toList.flatMap(getNextFeatureHelp(_, ft))
                case d@Opt(ft, entry: ParameterDeclarationD) =>
                    entry.productIterator.toList.flatMap(getNextFeatureHelp(_))
                case d@Opt(ft, entry: TypeDefTypeSpecifier) =>
                    entry.productIterator.toList.flatMap(getNextFeatureHelp(_))
                case d@Opt(ft, entry: DeclParameterDeclList) =>
                    entry.productIterator.toList.flatMap(getNextFeatureHelp(_))
                case d@Opt(ft, entry: InitDeclaratorI) =>
                    entry.productIterator.toList.flatMap(getNextFeatureHelp(_))
                case d@Opt(ft, entry: AtomicNamedDeclarator) =>
                    entry.productIterator.toList.flatMap(getNextFeatureHelp(_))
                case d@Opt(ft, entry) =>
                    List()
                case p: Product =>
                    p.productIterator.toList.flatMap(getNextFeatureHelp(_))
                case _ =>
                    List()
            }
        }
        getNextFeatureHelp(a).distinct
    }

    def getNextVariableFeaturesCondition3(a: Any, currentContext: FeatureExpr = trueF): List[FeatureExpr] = {
        def getNextFeatureHelp(a: Any): List[Id] = {
            a match {
                case l: List[_] =>
                    l.flatMap(getNextFeatureHelp(_))
                case i: Id =>
                    if (idsToBeReplaced.containsKey(i)) {
                        List(i)
                    } else {
                        List()
                    }
                case d@Opt(ft, i: Id) =>
                    if (idsToBeReplaced.containsKey(i)) {
                        List(i)
                    } else {
                        List()
                    }
                case d@Opt(ft, entry: StructOrUnionSpecifier) =>
                    entry.productIterator.toList.flatMap(getNextFeatureHelp(_))
                case d@Opt(ft, entry: NArySubExpr) =>
                    entry.productIterator.toList.flatMap(getNextFeatureHelp(_))
                case d@Opt(ft, entry: Expr) =>
                    entry.productIterator.toList.flatMap(getNextFeatureHelp(_))
                case d@Opt(ft, entry: ParameterDeclarationD) =>
                    entry.productIterator.toList.flatMap(getNextFeatureHelp(_))
                case d@Opt(ft, entry: TypeDefTypeSpecifier) =>
                    entry.productIterator.toList.flatMap(getNextFeatureHelp(_))
                case d@Opt(ft, entry: DeclParameterDeclList) =>
                    entry.productIterator.toList.flatMap(getNextFeatureHelp(_))
                case d@Opt(ft, entry: InitDeclaratorI) =>
                    entry.productIterator.toList.flatMap(getNextFeatureHelp(_))
                case d@Opt(ft, entry: AtomicNamedDeclarator) =>
                    entry.productIterator.toList.flatMap(getNextFeatureHelp(_))
                case d@Opt(ft, entry: StructDeclarator) =>
                    entry.productIterator.toList.flatMap(getNextFeatureHelp(_))
                case d@Opt(ft, entry) =>
                    List()
                case p: Product =>
                    p.productIterator.toList.flatMap(getNextFeatureHelp(_))
                case _ =>
                    List()
            }
        }
        val ids = getNextFeatureHelp(a)
        computeScalarProduct(ids.map(x => idsToBeReplaced.get(x).map(y => y.and(currentContext)))).filter(z => z.isSatisfiable(fm))
    }

    /*
    New implementation of the lift opt function. This method looks at all Opt(True, entry) nodes and checks if the next lower level
    of opt nodes is variable. This node is then copied for the different feature combinations of his next level of opt nodes.
     */
    def liftOpts[T <: Product](t: T): T = {
        val r = manytd(rule {
            case l: List[Opt[_]] =>
                l.flatMap(x => x match {
                    case o@Opt(ft: FeatureExpr, entry) =>
                        if (ft == trueF && nextLevelContainsVariability(entry)) {
                            val nextLevel = getNextOptList(entry)
                            val features = nextLevel.flatMap(x => if (x.feature != trueF) List(x.feature) else List()).toSet
                            var needTrueExpression = false
                            features.foreach(x => if (!features.exists(y => x.&(y).isContradiction())) {
                                needTrueExpression = true
                            })
                            val result = features.map(x => replaceTrueByFeature(o, x).copy(feature = x)).toList
                            if (needTrueExpression) {
                                replaceTrueByFeature(o, trueF) :: result
                            } else {
                                result
                            }
                        } else {
                            List(o)
                        }
                })
        })
        val newAst = r(t).get.asInstanceOf[T]
        newAst
    }

    def convertIdUsagesFromDefuse[T <: Product](t: T, feat: FeatureExpr): T = {
        val r = manytd(rule {
            case i: Id =>
                if (idsToBeReplaced.containsKey(i)) {
                    // Increase number of expanded statements
                    if (!IdMap.contains(feat)) {
                        IdMap += (feat -> IdMap.size)
                    }
                    val test = idsToBeReplaced.get(i).find(x => feat.implies(x).isTautology())
                    test match {
                        case None =>
                            // TODO: this should not happen?
                            Id("_" + IdMap.get(feat).get + "_" + i.name)
                        case Some(x: FeatureExpr) => Id("_" + IdMap.get(x).get + "_" + i.name)
                        case _ => Id("")
                    }
                } else {
                    i
                }
        })
        r(t) match {
            case None => t
            case k => k.get.asInstanceOf[T]
        }
    }


    def exprStatementToIf(e: ExprStatement, ft: FeatureExpr): IfStatement = {
        IfStatement(One(featureToCExpr(ft)), One(CompoundStatement(List(Opt(trueF, replaceOptAndId(replaceFeature(e, ft), ft))))), List(), None)
    }

    def statementToIf(e: Statement, ft: FeatureExpr): IfStatement = {
        IfStatement(One(featureToCExpr(ft)), One(CompoundStatement(List(Opt(trueF, replaceOptAndId(replaceFeature(e, ft), ft))))), List(), None)
    }

    def optStatementToIf(o: Opt[Statement]): Opt[IfStatement] = {
        Opt(trueF, IfStatement(One(featureToCExpr(o.feature)), One(CompoundStatement(List(Opt(trueF, replaceOptAndId(replaceFeature(o.entry, o.feature), o.feature))))), List(), None))
    }

    def choiceToIf(c: Choice[Statement]): One[Statement] = {
        def conditionalToStatement(c: Conditional[Statement], ft: FeatureExpr = FeatureExprFactory.False): List[(Statement, FeatureExpr)] = {
            c match {
                case One(null) => List()
                case Choice(choiceFeature, first: Conditional[_], second: Conditional[_]) =>
                    conditionalToStatement(first, choiceFeature) ++ conditionalToStatement(second, choiceFeature.not())
                case One(value) =>
                    List((value, ft))
            }
        }
        One(CompoundStatement(conditionalToStatement(c).map(x => Opt(trueF, statementToIf(x._1, x._2)))))

        /*c match {
          case Choice(ft, One(first: Statement), One(second: Statement)) =>
            One(CompoundStatement(List(Opt(trueF, statementToIf(first, ft)), Opt(trueF, statementToIf(second, ft.not())))))
          case _ =>
            println("ChoiceToIf not exhaustive: " + c)
            null
        }*/
    }

    def convertThenBody(optIf: Opt[_]): Opt[_] = {
        optIf.entry match {
            case i@IfStatement(a, One(statement), b, c) =>
                statement match {
                    case cs: CompoundStatement =>
                        optIf
                    case k =>
                        Opt(optIf.feature, IfStatement(a, One(CompoundStatement(List(Opt(trueF, statement)))), b, c))
                }
            case f@ForStatement(expr1, expr2, expr3, One(statement)) =>
                statement match {
                    case cs: CompoundStatement =>
                        optIf
                    case k =>
                        Opt(optIf.feature, ForStatement(expr1, expr2, expr3, One(CompoundStatement(List(Opt(trueF, statement))))))
                }
            case w@WhileStatement(expr, One(statement)) =>
                statement match {
                    case cs: CompoundStatement =>
                        optIf
                    case k =>
                        Opt(optIf.feature, WhileStatement(expr, One(CompoundStatement(List(Opt(trueF, statement))))))
                }
            case k =>
                optIf
        }
    }

    def convertStatementToCompound(stmt: Statement): CompoundStatement = {
        stmt match {
            case cs: CompoundStatement =>
                cs
            case k =>
                CompoundStatement(List(Opt(trueF, stmt)))
        }
    }

    def handleIfStatements2(opt: Opt[_], currentContext: FeatureExpr = trueF): List[Opt[_]] = {
        if (opt.feature.equals(trueF)) {
            handleIfStatementsTest(opt, currentContext)
        } else {
            handleIfStatementsTest(replaceOptAndId(opt, opt.feature), opt.feature)
        }
    }

    def handleIfStatementsTest(opt: Opt[_], currentContext: FeatureExpr = trueF): List[Opt[_]] = {
        val optIf = convertThenBody(opt)
        //println(PrettyPrinter.print(optIf.entry.asInstanceOf[AST]))
        if (optIf.feature.equals(trueF)) {
            optIf.entry match {
                case i@IfStatement(c: Conditional[Expr], thenBranch: Conditional[Statement], elif, els) =>
                    val conditionalTuple = conditionalToTuple(c, currentContext)
                    val statementTuple = conditionalToTuple(thenBranch, currentContext)
                    if (conditionalTuple.size == 1 && statementTuple.size == 1) {
                        List(transformRecursive(optIf, currentContext))
                    } else if (conditionalTuple.size == 1) {
                        statementTuple.flatMap(x => handleIfStatementsTest(Opt(trueF, IfStatement(One(NAryExpr(featureToCExpr(x._1), List(Opt(trueF, NArySubExpr("&&", conditionalTuple.head._2))))), transformRecursive(replaceOptAndId(One(convertStatementToCompound(x._2)), x._1), x._1), elif, els)), currentContext))
                    } else if (statementTuple.size == 1) {
                        List(Opt(trueF, IfStatement(One(NAryExpr(featureToCExpr(conditionalTuple.head._1), List(Opt(trueF, NArySubExpr("&&", conditionalTuple.head._2))))), transformRecursive(replaceOptAndId(thenBranch, conditionalTuple.head._1), conditionalTuple.head._1), conditionalTuple.tail.map(x => Opt(trueF, ElifStatement(One(NAryExpr(featureToCExpr(x._1), List(Opt(trueF, NArySubExpr("&&", x._2))))), replaceOptAndId(thenBranch, x._1)))) ++ elif.flatMap(y => handleIfStatementsTest(y, currentContext).asInstanceOf[List[Opt[ElifStatement]]]), transformRecursive(els, currentContext))))
                        //val cartesian = conditionalTuple.flatMap(x => statementTuple.map(y => (y._1.and(x._1), x._2, y._2)))
                        //List(Opt(trueF, IfStatement(One(NAryExpr(featureToCExpr(cartesian.head._1), List(Opt(trueF, NArySubExpr("&&", cartesian.head._2))))), transformRecursive(replaceOptAndId(One(convertStatementToCompound(cartesian.head._3)), cartesian.head._1), cartesian.head._1), cartesian.tail.map(x => Opt(trueF, ElifStatement(One(NAryExpr(featureToCExpr(x._1), List(Opt(trueF, NArySubExpr("&&", x._2))))), replaceOptAndId(One(convertStatementToCompound(x._3)), x._1)))) ++ elif.flatMap(y => handleIfStatementsTest(y, currentContext).asInstanceOf[List[Opt[ElifStatement]]]), transformRecursive(els, currentContext))))
                    } else {
                        List()
                    }
                case e@ElifStatement(c: Conditional[Expr], thenBranch) =>
                    val conditionalTuple = conditionalToTuple(c, currentContext)
                    if (conditionalTuple.size == 1 && conditionalTuple.head._1.equals(trueF)) {
                        List(optIf)
                    } else {
                        conditionalTuple.map(x => Opt(trueF, ElifStatement(One(NAryExpr(featureToCExpr(x._1), List(Opt(trueF, NArySubExpr("&&", x._2))))), transformRecursive(replaceOptAndId(thenBranch, x._1), x._1))))
                    }
            }

        } else {
            handleIfStatementsTest(replaceFeatureByTrue(optIf, optIf.feature))
        }
    }

    def handleIfStatements(opt: Opt[_], currentFeature: FeatureExpr = trueF): List[Opt[_]] = {
        val optIf = convertThenBody(opt)

        optIf.entry match {
            case i@IfStatement(c@Choice(ft, cThen, cEls), thenBranch, elif, els) =>
                val choices = choiceToTuple(c, currentFeature).map(tuple => (tuple._1.and(currentFeature), tuple._2)).filterNot(x => x._1.equivalentTo(FeatureExprFactory.False))
                val result = choices.flatMap(x => handleIfStatements(replaceOptAndId(Opt(trueF, IfStatement(One(NAryExpr(featureToCExpr(x._1), List(Opt(trueF, NArySubExpr("&&", x._2))))), thenBranch, elif, els)), x._1), x._1))
                result
            //handleIfStatements(Opt(trueF, IfStatement(One(NAryExpr(featureToCExpr(choices.head._1), List(Opt(trueF, NArySubExpr("&&", choices.head._2))))), then, choices.tail.map(x => Opt(trueF, ElifStatement(One(NAryExpr(featureToCExpr(x._1), List(Opt(trueF, NArySubExpr("&&", x._2.asInstanceOf[Expr]))))), then))) ++ elif, els)), currentContext)
            case i@IfStatement(One(cond), One(thenBranch: CompoundStatement), elif, els) =>
                val tst = computeNextRelevantFeatures(i, currentFeature)
                if (tst.isEmpty) {
                    print("")
                }
                if (containsIdUsage(cond)) {
                    //val feat = computeNextRelevantFeatures(i)
                    val feat = computeIdUsageFeatures(cond).filterNot(x => x.equivalentTo(FeatureExprFactory.False))
                    if (!feat.isEmpty) {
                        noOfStatementDuplications = noOfStatementDuplications - 1 + feat.size
                    }
                    feat.flatMap(x => handleIfStatements(replaceFeature(Opt(optIf.feature, IfStatement(One(NAryExpr(featureToCExpr(x), List(Opt(trueF, NArySubExpr("&&", convertIdUsagesFromDefuse(cond, x)))))), One(thenBranch), elif, els)), x), x))
                } else {
                    if (optIf.feature.equivalentTo(trueF)) {
                        if (isVariable(cond)) {
                            noOfStatementsVariable = noOfStatementsVariable + 1
                            val feat = computeNextRelevantFeatures(i) // TODO: .filterNot(x => x.equals(FeatureExprFactory.False))
                            if (!feat.isEmpty) {
                                noOfStatementDuplications = noOfStatementDuplications - 1 + feat.size
                            }
                            feat.flatMap(x => handleIfStatements(filterOptsByFeature(Opt(optIf.feature, IfStatement(One(NAryExpr(featureToCExpr(x), List(Opt(trueF, NArySubExpr("&&", convertIdUsagesFromDefuse(cond, x)))))), One(thenBranch), elif, els)), x), x))
                        } else if (isVariable(elif)) {

                            /*
                           Case #1: Always occurring if statement with variability in elif statements
                            */
                            noOfStatementsVariable = noOfStatementsVariable + 1
                            List(optIf.copy(entry = i.copy(elifs = transformRecursive(elif, currentFeature), thenBranch = One(transformRecursive(thenBranch, currentFeature)))))
                        } else {

                            /*
                            Case #2: Always occurring if statement without further variability
                             */
                            //List(Opt(trueF, IfStatement(One(cond), One(transformRecursive(then, env, defuse)), transformRecursive(elif, env, defuse), els)))
                            List(transformRecursive(optIf, currentFeature))
                            //List(optIf)
                        }
                    } else {
                        noOfStatementsVariable = noOfStatementsVariable + 1
                        handleIfStatements(replaceFeature(Opt(trueF, IfStatement(One(NAryExpr(featureToCExpr(optIf.feature), List(Opt(trueF, NArySubExpr("&&", cond))))), One(thenBranch), elif, els)), optIf.feature), optIf.feature)
                    }
                }
            case k =>
                List()
        }
    }

    def handleWhileStatements(optW: Opt[Statement], currentContext: FeatureExpr = trueF): List[Opt[Statement]] = {
        val opt = convertThenBody(optW)
        opt.entry match {
            case w@WhileStatement(expr, conditional) =>
                if (!opt.feature.equivalentTo(trueF)) {
                    noOfStatementsVariable = noOfStatementsVariable + 1
                    var realFeature = fixTypeChefsFeatureExpressions(opt.feature, currentContext)
                    List((Opt(trueF, IfStatement(One(featureToCExpr(realFeature)), One(CompoundStatement(handleWhileStatements(replaceOptAndId(replaceOptAndId(Opt(trueF, w), realFeature), currentContext), realFeature))), List(), None))))
                } else {
                    conditional match {
                        case One(statement) =>
                            val feat = computeNextRelevantFeatures(expr, currentContext)
                            if (!feat.isEmpty) {
                                val result = feat.map(x => {
                                    Opt(trueF, IfStatement(One(featureToCExpr(x)), One(CompoundStatement(handleWhileStatements(replaceOptAndId(Opt(trueF, WhileStatement(expr, conditional)), x), x))), List(), None))
                                })
                                if (!result.isEmpty) {
                                    noOfStatementDuplications = noOfStatementDuplications - 1 + result.size
                                }
                                result
                            } else {
                                List(transformRecursive(replaceOptAndId(opt, currentContext), currentContext)).asInstanceOf[List[Opt[Statement]]]
                            }
                        case c@Choice(ft, one, second) =>
                            val choices = choiceToTuple(c, currentContext).filterNot(x => x._1.equivalentTo(FeatureExprFactory.False))
                            if (!choices.isEmpty) {
                                noOfStatementDuplications = noOfStatementDuplications - 1 + choices.size
                            }
                            List(Opt(trueF, IfStatement(One(featureToCExpr(choices.head._1)), One(CompoundStatement(handleWhileStatements(replaceOptAndId(Opt(trueF, WhileStatement(expr, One(choices.head._2))), choices.head._1), choices.head._1))), choices.tail.map(y => Opt(trueF, ElifStatement(One(featureToCExpr(y._1)), One(CompoundStatement(handleWhileStatements(replaceOptAndId(Opt(trueF, WhileStatement(expr, One(y._2))), y._1), y._1)))))), None)))
                    }
                }
            case k =>
                List()
        }
    }

    def handleDoStatements(opt: Opt[Statement], currentContext: FeatureExpr = trueF): List[Opt[Statement]] = {
        opt.entry match {
            case d@DoStatement(expr, conditional) =>
                if (!opt.feature.equivalentTo(trueF)) {
                    noOfStatementsVariable = noOfStatementsVariable + 1
                    List((Opt(trueF, IfStatement(One(featureToCExpr(opt.feature)), One(CompoundStatement(handleDoStatements(replaceFeature(Opt(trueF, d), opt.feature), opt.feature))), List(), None))))
                } else {
                    conditional match {
                        case One(statement) =>
                            if (containsIdUsage(expr)) {
                                val feat = computeIdUsageFeatures(expr)
                                val result = feat.map(x => {
                                    Opt(trueF, IfStatement(One(featureToCExpr(x)), One(CompoundStatement(handleDoStatements(Opt(trueF, WhileStatement(convertIdUsagesFromDefuse(expr, x), conditional)), x))), List(), None))
                                })
                                if (!result.isEmpty) {
                                    noOfStatementDuplications = noOfStatementDuplications - 1 + result.size
                                }
                                result
                            } else {
                                List(transformRecursive(opt, currentContext))
                            }
                        case c@Choice(ft, one, second) =>
                            val choices = choiceToTuple(c, currentContext)
                            if (!choices.isEmpty) {
                                noOfStatementDuplications = noOfStatementDuplications - 1 + choices.size
                            }
                            List(Opt(trueF, IfStatement(One(featureToCExpr(choices.head._1)), One(CompoundStatement(handleDoStatements(Opt(trueF, WhileStatement(expr, One(choices.head._2))), choices.head._1))), choices.tail.map(y => Opt(trueF, ElifStatement(One(featureToCExpr(y._1)), One(CompoundStatement(handleDoStatements(Opt(trueF, WhileStatement(expr, One(y._2))), y._1)))))), None)))
                    }
                }
            case k =>
                List()
        }
    }

    def handleForStatements(optFor: Opt[Statement], currentContext: FeatureExpr = trueF): List[Opt[Statement]] = {
        val opt = convertThenBody(optFor).asInstanceOf[Opt[Statement]]
        opt.entry match {
            case f@ForStatement(expr1, expr2, expr3, conditional) =>
                if (!opt.feature.equivalentTo(trueF)) {
                    noOfStatementsVariable = noOfStatementsVariable + 1
                    List((Opt(trueF, IfStatement(One(featureToCExpr(opt.feature)), One(CompoundStatement(handleForStatements(replaceFeature(Opt(trueF, f), opt.feature), opt.feature))), List(), None))))
                } else {
                    conditional match {
                        case One(statement) =>
                            // TODO: check expr2 and expr3
                            // val test = computeNextRelevantFeatures(f)
                            if (containsIdUsage(expr1) /*|| containsIdUsage(expr2) || containsIdUsage(expr3)*/ ) {
                                val feat = computeIdUsageFeatures(expr1)
                                val result = feat.map(x => {
                                    if (!currentContext.equivalentTo(trueF) && currentContext.implies(x).isTautology()) {
                                        transformRecursive(replaceOptAndId(opt, x))
                                    } else {
                                        Opt(trueF, IfStatement(One(featureToCExpr(x)), One(CompoundStatement(handleForStatements(Opt(trueF, ForStatement(convertIdUsagesFromDefuse(expr1, x), convertIdUsagesFromDefuse(expr2, x), convertIdUsagesFromDefuse(expr3, x), conditional)), x))), List(), None))
                                    }
                                })
                                if (!result.isEmpty) {
                                    noOfStatementDuplications = noOfStatementDuplications - 1 + result.size
                                }
                                result
                            } else {
                                List(transformRecursive(opt, currentContext))
                            }
                        case c@Choice(ft, one, second) =>
                            val choices = choiceToTuple(c, currentContext)
                            if (!choices.isEmpty) {
                                noOfStatementDuplications = noOfStatementDuplications - 1 + choices.size
                            }
                            List(Opt(trueF, IfStatement(One(featureToCExpr(choices.head._1)), One(CompoundStatement(handleForStatements(Opt(trueF, ForStatement(expr1, expr2, expr3, One(choices.head._2))), choices.head._1))), choices.tail.map(y => Opt(trueF, ElifStatement(One(featureToCExpr(y._1)), One(CompoundStatement(handleForStatements(Opt(trueF, ForStatement(expr1, expr2, expr3, One(y._2))), y._1)))))), None)))
                    }
                }
            case k =>
                List()
        }
    }

    def handleDeclarations(optDeclaration: Opt[Declaration], currentContext: FeatureExpr = trueF): List[Opt[Declaration]] = {
        noOfDeclarations = noOfDeclarations + 1
        if (optDeclaration.feature.equivalentTo(trueF)) {
            optDeclaration.entry match {
                case d@Declaration(declSpecs, init) =>
                    val features = computeNextRelevantFeatures(d).map(x => x.and(currentContext))
                    if (!features.isEmpty) {
                        val result = features.map(x => Opt(trueF, transformRecursive(convertId(replaceOptAndId(Declaration(declSpecs, init), x), x), x)))
                        noOfDeclarationDuplications = noOfDeclarationDuplications - 1 + features.size
                        result
                    } else {
                        List(transformRecursive(optDeclaration))
                    }
            }
        } else {
            optDeclaration.entry match {
                case d@Declaration(declSpecs, init) =>
                    noOfOptionalDeclarations = noOfOptionalDeclarations + 1
                    val feat = optDeclaration.feature
                    val newDeclSpecs = declSpecs.map(x => x match {
                        case o@Opt(ft, EnumSpecifier(Some(i: Id), k)) =>
                            if (defuse.containsKey(i)) {
                                addIdUsages(i, feat)
                                Opt(ft, EnumSpecifier(Some(Id("_" + IdMap.get(feat).get + "_" + i.name)), k))
                            } else {
                                o
                            }
                        case o@Opt(ft, StructOrUnionSpecifier(a, Some(i: Id), b)) =>
                            if (defuse.containsKey(i)) {
                                addIdUsages(i, feat)
                                Opt(ft, StructOrUnionSpecifier(a, Some(Id("_" + IdMap.get(feat).get + "_" + i.name)), b))
                            } else {
                                o
                            }

                        case k =>
                            k
                    })
                    val tmpDecl = filterOptsByFeature(Declaration(newDeclSpecs, init), feat)
                    val features = computeNextRelevantFeatures(tmpDecl, feat)
                    if (!features.isEmpty) {
                        val result = features.map(x => Opt(trueF, transformRecursive(replaceOptAndId(convertId(tmpDecl, x), x), x)))
                        noOfDeclarationDuplications = noOfDeclarationDuplications - 1 + features.size
                        result
                    } else {
                        val result = List(Opt(trueF, transformRecursive(replaceOptAndId(convertId(tmpDecl, feat), feat), feat)))
                        result
                    }
            }
        }
    }

    def handleSwitchStatements(optSwitch: Opt[_]): List[Opt[_]] = {
        optSwitch.entry match {
            case SwitchStatement(e, stmt) =>
                val features = computeNextRelevantFeatures(e)
        }
        List(optSwitch)
    }

    def handleFunctions(optFunction: Opt[_]): List[Opt[_]] = {
        optFunction.entry match {
            case fd: FunctionDef =>
                if (optFunction.feature.equals(trueF)) {
                    val tst = computeNextRelevantFeatures(fd)
                    if (isVariable(fd.specifiers) || isVariable(fd.oldStyleParameters) || isVariable(fd.declarator)) {

                        /*
                        Case #1: Always occuring function with variability outside of the function body
                         */
                        val features = computeNextRelevantFeatures(fd)
                        if (isVariable(fd.specifiers)) {
                            // features = features ++ computeNextRelevantFeatures(fd.specifiers)
                            noOfFunctionDuplicationsSpecifiers = noOfFunctionDuplicationsSpecifiers + 1
                        }
                        if (isVariable(fd.declarator)) {
                            // features = features ++ computeNextRelevantFeatures(fd.declarator)
                            noOfFunctionDuplicationsDeclarators = noOfFunctionDuplicationsDeclarators + 1
                        }
                        if (isVariable(fd.oldStyleParameters)) {
                            // features = features ++ computeNextRelevantFeatures(fd.oldStyleParameters)
                            noOfFunctionDuplicationsParameters = noOfFunctionDuplicationsParameters + 1
                        }
                        // val features = computeNextRelevantFeatures(functionWithoutBody)
                        // val features = getFeatureCombinations(removeList(getNextFeatures(fd).flatMap(x => x.collectDistinctFeatures2).toList, optFunction.feature.collectDistinctFeatures2.toList))
                        val result = features.map(x => {
                            val tmpResult = filterOptsByFeature(convertStructId(replaceFeatureByTrue(optFunction, optFunction.feature), x.&(optFunction.feature)), x).asInstanceOf[Opt[FunctionDef]]
                            tmpResult.copy(entry = tmpResult.entry.copy(stmt = transformRecursive(tmpResult.entry.stmt)))
                            //transformRecursive(filterOptsByFeature(convertId(replaceFeatureByTrue(optFunction, optFunction.feature), x.&(optFunction.feature), defuse), x), env, defuse)
                        })
                        if (!result.isEmpty) {
                            noOfOptionalFunctions = noOfOptionalFunctions + 1
                            noOfFunctionDuplications = noOfFunctionDuplications + result.size - 1
                        }
                        result
                    } else {

                        /*
                        Case #2: Always occuring function without variability outside of the function body
                         */
                        List(transformRecursive(optFunction))
                    }
                } else {
                    val tempOpt = replaceOptAndId(optFunction, optFunction.feature).asInstanceOf[Opt[FunctionDef]]
                    //println(PrettyPrinter.print(replaceOptAndIdTest(optFunction, optFunction.feature).entry.asInstanceOf[FunctionDef]))
                    val functionWithoutBody = tempOpt.entry.copy(stmt = CompoundStatement(List()))
                    if (isVariable(tempOpt.entry.specifiers) || isVariable(tempOpt.entry.oldStyleParameters) || isVariable(tempOpt.entry.declarator)) {

                        /*
                        Case #3: Annotated function with variability outside of the function body
                         */
                        // var features: List[FeatureExpr] = List()
                        if (isVariable(tempOpt.entry.specifiers)) {
                            //features = features ++ computeNextRelevantFeatures(tempOpt.entry.specifiers)
                            noOfFunctionDuplicationsSpecifiers = noOfFunctionDuplicationsSpecifiers + 1
                        }
                        if (isVariable(tempOpt.entry.declarator)) {
                            //features = features ++ computeNextRelevantFeatures(tempOpt.entry.declarator)
                            noOfFunctionDuplicationsDeclarators = noOfFunctionDuplicationsDeclarators + 1
                        }
                        if (isVariable(tempOpt.entry.oldStyleParameters)) {
                            //features = features ++ computeNextRelevantFeatures(tempOpt.entry.oldStyleParameters)
                            noOfFunctionDuplicationsParameters = noOfFunctionDuplicationsParameters + 1
                        }
                        //val features = computeNextRelevantFeatures(functionWithoutBody)
                        val features = computeNextRelevantFeatures(fd, optFunction.feature).map(x => x.and(optFunction.feature))
                        // features = features.toSet.toList
                        val result = features.map(x => {
                            transformRecursive(replaceOptAndId(convertStructId(tempOpt, x), x), x)
                        })
                        if (!result.isEmpty) {
                            noOfOptionalFunctions = noOfOptionalFunctions + 1
                            noOfFunctionDuplications = noOfFunctionDuplications + result.size - 1
                        }
                        result
                    } else {

                        /*
                       Case #4: Annotated function without variability outside of the function body
                        */
                        noOfOptionalFunctions = noOfOptionalFunctions + 1
                        val tmpResult = convertStructId(tempOpt, optFunction.feature)
                        List(tmpResult.copy(entry = tmpResult.entry.copy(stmt = transformRecursive(tmpResult.entry.stmt, optFunction.feature))))
                    }
                }
            case nfd: NestedFunctionDef =>
                if (optFunction.feature.equals(trueF)) {
                    if (isVariable(nfd.specifiers) || isVariable(nfd.parameters) || isVariable(nfd.declarator)) {

                        /*
                        Case #1: Always occuring function with variability outside of the function body
                         */
                        val features = computeNextRelevantFeatures(nfd)
                        if (isVariable(nfd.specifiers)) {
                            // features = features ++ computeNextRelevantFeatures(fd.specifiers)
                            noOfFunctionDuplicationsSpecifiers = noOfFunctionDuplicationsSpecifiers + 1
                        }
                        if (isVariable(nfd.declarator)) {
                            // features = features ++ computeNextRelevantFeatures(fd.declarator)
                            noOfFunctionDuplicationsDeclarators = noOfFunctionDuplicationsDeclarators + 1
                        }
                        if (isVariable(nfd.parameters)) {
                            // features = features ++ computeNextRelevantFeatures(fd.oldStyleParameters)
                            noOfFunctionDuplicationsParameters = noOfFunctionDuplicationsParameters + 1
                        }
                        // val features = computeNextRelevantFeatures(functionWithoutBody)
                        // val features = getFeatureCombinations(removeList(getNextFeatures(fd).flatMap(x => x.collectDistinctFeatures2).toList, optFunction.feature.collectDistinctFeatures2.toList))
                        val result = features.map(x => {
                            val tmpResult = filterOptsByFeature(convertStructId(replaceFeatureByTrue(optFunction, optFunction.feature), x.&(optFunction.feature)), x).asInstanceOf[Opt[FunctionDef]]
                            tmpResult.copy(entry = tmpResult.entry.copy(stmt = transformRecursive(tmpResult.entry.stmt)))
                            //transformRecursive(filterOptsByFeature(convertId(replaceFeatureByTrue(optFunction, optFunction.feature), x.&(optFunction.feature), defuse), x), env, defuse)
                        })
                        if (!result.isEmpty) {
                            noOfOptionalFunctions = noOfOptionalFunctions + 1
                            noOfFunctionDuplications = noOfFunctionDuplications + result.size - 1
                        }
                        result
                    } else {

                        /*
                        Case #2: Always occuring function without variability outside of the function body
                         */
                        List(transformRecursive(optFunction))
                    }
                } else {
                    val tempOpt = replaceFeatureByTrue(optFunction, optFunction.feature).asInstanceOf[Opt[FunctionDef]]
                    val functionWithoutBody = tempOpt.entry.copy(stmt = CompoundStatement(List()))
                    if (isVariable(tempOpt.entry.specifiers) || isVariable(tempOpt.entry.oldStyleParameters) || isVariable(tempOpt.entry.declarator)) {

                        /*
                        Case #3: Annotated function with variability outside of the function body
                         */
                        // var features: List[FeatureExpr] = List()
                        if (isVariable(tempOpt.entry.specifiers)) {
                            //features = features ++ computeNextRelevantFeatures(tempOpt.entry.specifiers)
                            noOfFunctionDuplicationsSpecifiers = noOfFunctionDuplicationsSpecifiers + 1
                        }
                        if (isVariable(tempOpt.entry.declarator)) {
                            //features = features ++ computeNextRelevantFeatures(tempOpt.entry.declarator)
                            noOfFunctionDuplicationsDeclarators = noOfFunctionDuplicationsDeclarators + 1
                        }
                        if (isVariable(tempOpt.entry.oldStyleParameters)) {
                            //features = features ++ computeNextRelevantFeatures(tempOpt.entry.oldStyleParameters)
                            noOfFunctionDuplicationsParameters = noOfFunctionDuplicationsParameters + 1
                        }
                        //val features = computeNextRelevantFeatures(functionWithoutBody)
                        val features = computeNextRelevantFeatures(nfd, optFunction.feature).map(x => x.and(optFunction.feature))
                        // features = features.toSet.toList
                        val result = features.map(x => {
                            transformRecursive(filterOptsByFeature(convertStructId(tempOpt, x), x))
                        })
                        if (!result.isEmpty) {
                            noOfOptionalFunctions = noOfOptionalFunctions + 1
                            noOfFunctionDuplications = noOfFunctionDuplications + result.size - 1
                        }
                        result
                    } else {

                        /*
                       Case #4: Annotated function without variability outside of the function body
                        */
                        noOfOptionalFunctions = noOfOptionalFunctions + 1
                        val tmpResult = convertStructId(tempOpt, optFunction.feature)
                        List(tmpResult.copy(entry = tmpResult.entry.copy(stmt = transformRecursive(tmpResult.entry.stmt))))
                    }
                }
            case _ => List()
        }
    }

    def countNumberOfASTElements(ast: AST): Long = {
        def countNumberOfASTElementsHelper(a: Any): Long = {
            a match {
                case l: List[_] => l.map(countNumberOfASTElementsHelper).sum
                case _: FeatureExpr => 0
                case p: Product => 1 + p.productIterator.toList.map(countNumberOfASTElementsHelper).sum
                case _ => 1
            }
        }
        countNumberOfASTElementsHelper(ast)
    }

    def countNumberOfElements[T <: AST](ast: AST)(implicit m: ClassManifest[T]): Long = {
        def countNumberHelper(a: Any): Long = {
            a match {
                case l: List[_] => l.map(countNumberHelper).sum
                case _: FeatureExpr => 0
                case p: Product =>
                    if (m.erasure.isInstance(p)) {
                        1 + p.productIterator.toList.map(countNumberHelper).sum
                    } else {
                        p.productIterator.toList.map(countNumberHelper).sum
                    }
                case _ =>
                    0
            }
        }
        countNumberHelper(ast)
    }

    def countNumberOfVariableElements[T <: AST](ast: AST)(implicit m: ClassManifest[T]): Long = {
        def countNumberHelper(a: Any, currentContext: FeatureExpr = trueF): Long = {
            val i = 0
            a match {
                case l: List[_] => l.map(x => countNumberHelper(x, currentContext)).sum
                case _: FeatureExpr => 0
                case o@Opt(ft, entry: AST) =>
                    if ((ft.implies(currentContext).isTautology() && !ft.equivalentTo(currentContext)) && m.erasure.isInstance(entry)) {
                        1 + entry.productIterator.toList.map(x => countNumberHelper(x, ft)).sum
                    } else {
                        entry.productIterator.toList.map(x => countNumberHelper(x, ft)).sum
                    }
                case p: Product =>
                    p.productIterator.toList.map(x => countNumberHelper(x, currentContext)).sum
                case _ =>
                    0
            }
        }
        countNumberHelper(ast)
    }

    // TODO florian: are these functions still necessary? You have a general countNumberOfElements[T <: AST] function
    def countNumberOfDeclarations(ast: AST): Long = {
        def countNumberHelper(a: Any): Long = {
            a match {
                case l: List[_] => l.map(countNumberHelper).sum
                case _: FeatureExpr => 0
                case p: Product =>
                    if (p.isInstanceOf[Declaration] || p.isInstanceOf[Enumerator] || p.isInstanceOf[StructDeclaration]) {
                        1 + p.productIterator.toList.map(countNumberHelper).sum
                    } else {
                        p.productIterator.toList.map(countNumberHelper).sum
                    }
                case _ =>
                    0
            }
        }
        countNumberHelper(ast)
    }

    def countNumberOfIfsAndElifs(ast: AST): Long = {
        def countNumberHelper(a: Any): Long = {
            a match {
                case l: List[_] => l.map(countNumberHelper).sum
                case _: FeatureExpr => 0
                case p: Product =>
                    if (p.isInstanceOf[IfStatement] || p.isInstanceOf[ElifStatement]) {
                        1 + p.productIterator.toList.map(countNumberHelper).sum
                    } else {
                        p.productIterator.toList.map(countNumberHelper).sum
                    }
                case _ =>
                    0
            }
        }
        countNumberHelper(ast)
    }

    def createCsvEntry(source_ast: AST, new_ast: AST, fileName: String, lexAndParseTime: Long, transformTime: Long): String = {
        val numberOfAstElements = countNumberOfASTElements(source_ast)
        val newNumberOfAstElements = countNumberOfASTElements(new_ast)
        val astGrowth = computeDifference(numberOfAstElements, newNumberOfAstElements)

        val numberOfDecls = countNumberOfDeclarations(source_ast)
        val numberOfVariableDecls = countNumberOfVariableDeclarations(source_ast)
        val numberOfFunctions = countNumberOfElements[FunctionDef](source_ast)
        val numberOfVariableFunctions = countNumberOfVariableElements[FunctionDef](source_ast)
        val numberOfIfsAndElifs = countNumberOfIfsAndElifs(source_ast)

        val newNumberOfDecls = countNumberOfDeclarations(new_ast)
        val newNumberOfFunctions = countNumberOfElements[FunctionDef](new_ast)
        val newNumberOfIfsAndElifs = countNumberOfIfsAndElifs(new_ast)

        val variableToTotalDecls = numberOfVariableDecls / numberOfDecls.toDouble
        val declarationGrowth = computeDifference(numberOfDecls, newNumberOfDecls)

        val variableToTotalFunctions = numberOfVariableFunctions / numberOfFunctions.toDouble
        val functionGrowth = computeDifference(numberOfFunctions, newNumberOfFunctions)

        val ifAndElifGrowth = computeDifference(numberOfIfsAndElifs, newNumberOfIfsAndElifs)

        createCommaSeparatedString(List(fileName, noOfFeatures, numberOfAstElements, newNumberOfAstElements, astGrowth, numberOfDecls, numberOfVariableDecls, variableToTotalDecls, newNumberOfDecls, declarationGrowth, numberOfFunctions, numberOfVariableFunctions, variableToTotalFunctions, newNumberOfFunctions, functionGrowth, numberOfIfsAndElifs, newNumberOfIfsAndElifs, ifAndElifGrowth, noOfRenamings, noOfRenamingUsages, lexAndParseTime, transformTime)) ++ "\n"
    }

    def countNumberOfVariableDeclarations(ast: AST): Long = {
        def countNumberHelper(a: Any, currentContext: FeatureExpr = trueF): Long = {
            val i = 0
            a match {
                case l: List[_] => l.map(x => countNumberHelper(x, currentContext)).sum
                case _: FeatureExpr => 0
                case o@Opt(ft, entry: AST) =>
                    if ((ft.implies(currentContext).isTautology() && !ft.equivalentTo(currentContext)) && (entry.isInstanceOf[Declaration] || entry.isInstanceOf[DeclarationStatement] || entry.isInstanceOf[Enumerator] || entry.isInstanceOf[StructDeclaration])) {
                        1 + entry.productIterator.toList.map(x => countNumberHelper(x, ft)).sum
                    } else {
                        entry.productIterator.toList.map(x => countNumberHelper(x, ft)).sum
                    }
                case p: Product =>
                    p.productIterator.toList.map(x => countNumberHelper(x, currentContext)).sum
                case _ =>
                    0
            }
        }
        countNumberHelper(ast)
    }

    def createCommaSeparatedString(input: List[Any]): String = {
        input.map(x => x.toString) mkString ","
    }

    def analyseDeclarations[T <: Product](t: T) = {
        val r = manytd(query {
            case o@Opt(entry, Declaration(declSpecs, init)) =>
                init.foreach(x => x match {
                    case Opt(ft, iDecl: InitDeclaratorI) =>
                        iDecl.declarator match {
                            case a: AtomicNamedDeclarator =>
                            case n: NestedNamedDeclarator =>
                            case k => println(k)
                        }
                    case k => val i = 0
                })
        })
        r(t)
    }

    def getFunctionFromConfiguration(@SuppressWarnings(Array("unchecked")) features: Set[SingleFeatureExpr], file: File, fm: FeatureModel = busyBoxFm): AST = {
        val correctFeatureModelIncompatibility = false
        var ignoredFeatures = 0
        var changedAssignment = 0
        var totalFeatures = 0
        var fileEx: FeatureExpr = FeatureExprFactory.True
        var trueFeatures: Set[SingleFeatureExpr] = Set()
        var falseFeatures: Set[SingleFeatureExpr] = Set()

        val enabledPattern: Pattern = java.util.regex.Pattern.compile("([^=]*)=y")
        val disabledPattern: Pattern = java.util.regex.Pattern.compile("([^=]*)=n")
        for (line <- Source.fromFile(file).getLines().filterNot(_.startsWith("#")).filterNot(_.isEmpty)) {
            totalFeatures += 1
            var matcher = enabledPattern.matcher(line)
            if (matcher.matches()) {
                val name = matcher.group(1)
                val feature = FeatureExprFactory.createDefinedExternal(name)
                var fileExTmp = fileEx.and(feature)
                if (correctFeatureModelIncompatibility) {
                    val isSat = fileExTmp.isSatisfiable(fm)
                    println(name + " " + (if (isSat) "sat" else "!sat"))
                    if (!isSat) {
                        fileExTmp = fileEx.andNot(feature)
                        println("disabling feature " + feature)
                        //fileExTmp = fileEx; println("ignoring Feature " +feature)
                        falseFeatures += feature
                        changedAssignment += 1
                    } else {
                        trueFeatures += feature
                    }
                } else {
                    trueFeatures += feature
                }
                fileEx = fileExTmp
            } else {
                matcher = disabledPattern.matcher(line)
                if (matcher.matches()) {
                    val name = matcher.group(1)
                    val feature = FeatureExprFactory.createDefinedExternal(name)
                    var fileExTmp = fileEx.andNot(feature)
                    if (correctFeatureModelIncompatibility) {
                        val isSat = fileEx.isSatisfiable(fm)
                        println("! " + name + " " + (if (isSat) "sat" else "!sat"))
                        if (!isSat) {
                            fileExTmp = fileEx.and(feature)
                            println("SETTING " + name + "=y")
                            trueFeatures += feature
                            changedAssignment += 1
                        } else {
                            falseFeatures += feature
                        }
                    } else {
                        falseFeatures += feature
                    }
                    fileEx = fileExTmp
                } else {
                    ignoredFeatures += 1
                    //println("ignoring line: " + line)
                }
            }
            //println(line)
        }
        val trueFeaturesInSet = features.filter(trueFeatures.contains)
        val falseFeaturesInSet = features.filter(falseFeatures.contains)
        val featuresOutsideFm = features.filterNot((trueFeatures ++ falseFeatures).contains)
        /*for (x <- featuresOutsideFm) {
            println(x.feature)
        }*/
        if (correctFeatureModelIncompatibility) {
            // save corrected file
            val fw = new FileWriter(new File(file.getParentFile, file.getName + "_corrected"))
            fw.write("# configFile written by typechef, based on " + file.getAbsoluteFile)
            fw.write("# ignored " + ignoredFeatures + " features of " + totalFeatures + " features")
            fw.write("# changed assignment for " + changedAssignment + " features of " + totalFeatures + " features")
            for (feature <- trueFeatures)
                fw.append(feature.feature + "=y\n")
            fw.close()
        }
        val exprStmts = (trueFeaturesInSet.map(x => Opt(trueF, ExprStatement(AssignExpr(PostfixExpr(Id("options"), PointerPostfixSuffix(".", Id("config_" + x.toString.toLowerCase()))), "=", Constant("1"))))) ++ falseFeaturesInSet.map(x => Opt(trueF, ExprStatement(AssignExpr(PostfixExpr(Id("options"), PointerPostfixSuffix(".", Id("config_" + x.toString.toLowerCase()))), "=", Constant("0"))))) ++ featuresOutsideFm.map(x => Opt(trueF, ExprStatement(AssignExpr(PostfixExpr(Id("options"), PointerPostfixSuffix(".", Id("config_" + x.toString.toLowerCase()))), "=", Constant(parameterForFeaturesOutsideOfConfigFile)))))).toList
        val functionDef = FunctionDef(List(Opt(trueF, VoidSpecifier())), AtomicNamedDeclarator(List(), Id("initConfig"), List(Opt(True, DeclIdentifierList(List())))), List(), CompoundStatement(exprStmts))
        println(PrettyPrinter.print(functionDef))
        assert(exprStmts.size == features.size)
        return functionDef
    }

    def getConfigsFromFiles(@SuppressWarnings(Array("unchecked")) ast: AST, file: File, fm: FeatureModel = busyBoxFm): AST = {
        getFunctionFromConfiguration(filterFeatures(ast), file, fm)
    }
>>>>>>> 09875fc4
}<|MERGE_RESOLUTION|>--- conflicted
+++ resolved
@@ -1,8 +1,5 @@
 package de.fosd.typechef.crewrite
 
-<<<<<<< HEAD
-import org.kiama.rewriting.Rewriter._
-=======
 import scala.collection.mutable.ListBuffer
 import scala.collection.mutable
 import scala.Some
@@ -17,7 +14,6 @@
 import de.fosd.typechef.featureexpr._
 import de.fosd.typechef.featureexpr.bdd.BDDFeatureExpr
 import de.fosd.typechef.featureexpr.sat._
->>>>>>> 09875fc4
 import de.fosd.typechef.conditional._
 import de.fosd.typechef.lexer.FeatureExprLib
 import de.fosd.typechef.typesystem.CTypeSystemFrontend
@@ -180,12 +176,12 @@
                     List(Opt(trueF, NArySubExpr("&&", UnaryOpExpr("!", transformFName(x._2)))))
                 else
                     List(Opt(trueF, NArySubExpr("&&", transformFName(x._2))))
-                        )).foldLeft(List(): List[Opt[NArySubExpr]])((a, b) => a ++ b)
+                    )).foldLeft(List(): List[Opt[NArySubExpr]])((a, b) => a ++ b)
             def clauseForHead(x: (Byte, String)): Expr = (if (x._1 == 0)
                 UnaryOpExpr("!", transformFName(x._2))
             else
                 transformFName(x._2)
-                    )
+                )
             val cnfClauses: List[Expr] = bdd.getBddAllSat.map(clause(_)).toList
             NAryExpr(cnfClauses.head,
                 cnfClauses.tail.foldLeft(List(): List[Opt[NArySubExpr]])((a, b: Expr) => a ++ List(Opt(trueF, NArySubExpr("||", b))))
@@ -1070,45 +1066,6 @@
                                         List(Opt(trueF, IfStatement(One(featureToCExpr(ft)), One(CompoundStatement(List(Opt(trueF, label)))), List(), None)))
                                     }
 
-<<<<<<< HEAD
-    //    private val rewriteStrategy = everywherebu(rule {
-    //        case Opt(f, stmt: Statement) if (!f.isTautology) =>
-    //            Opt(base, IfStatement(featureToCExpr(f), One(stmt), List(), None))
-    //        case Choice(f, One(a: Statement), One(b: Statement)) =>
-    //            One(IfStatement(featureToCExpr(f), One(a), List(), Some(One(b))))
-    //    })
-    //
-    //    def rewrite(ast: AST): AST = {
-    //        rewriteStrategy(ast).get.asInstanceOf[AST]
-    //    }
-
-    // this method replaces a given element e within a structure t with the elements
-    // n; we only match elements inside lists (case l: List[Opt[T]] => )
-    def replace[T <: Product](t: T, e: Opt[_], n: List[Opt[_]]): T = {
-        val r = all(rule {
-            case l: List[Opt[_]] => l.flatMap({x => if (x.eq(e)) n else x :: Nil})
-        })
-
-        r(t).get.asInstanceOf[T]
-    }
-
-    //    def featureToCExpr(feature: FeatureExpr): Expr = feature match {
-    //        case d: DefinedExternal => Id(CONFIGPREFIX + d.feature)
-    //        case a: And =>
-    //            val l = a.clauses.toList
-    //            var del = List[Opt[NArySubExpr]]()
-    //            for (e <- l.tail)
-    //                del = del ++ List(Opt(FeatureExpr.base, NArySubExpr("&&", featureToCExpr(e))))
-    //            NAryExpr(featureToCExpr(l.head), del)
-    //        case o: Or =>
-    //            val l = o.clauses.toList
-    //            var del = List[Opt[NArySubExpr]]()
-    //            for (e <- l.tail)
-    //                del = del ++ List(Opt(FeatureExpr.base, NArySubExpr("||", featureToCExpr(e))))
-    //            NAryExpr(featureToCExpr(l.head), del)
-    //        case Not(n) => UnaryOpExpr("!", featureToCExpr(n))
-    //    }
-=======
 
                                 case declStmt@DeclarationStatement(decl: Declaration) =>
                                     /*val newDecl = Opt(trueF, DeclarationStatement(replaceFeatureByTrue(convertId(decl, o.feature), o.feature)))
@@ -2586,5 +2543,4 @@
     def getConfigsFromFiles(@SuppressWarnings(Array("unchecked")) ast: AST, file: File, fm: FeatureModel = busyBoxFm): AST = {
         getFunctionFromConfiguration(filterFeatures(ast), file, fm)
     }
->>>>>>> 09875fc4
 }