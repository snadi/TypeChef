--- conflicted
+++ resolved
@@ -53,10 +53,6 @@
             return
         }
 
-<<<<<<< HEAD
-        new lexer.Main().run(opt, opt.parse, null, null)
-        val in = lex(opt)
-=======
         var ast: TranslationUnit = null
         if (opt.reuseAST && opt.parse && new File(opt.getSerializedASTFilename).exists()) {
             println("loading AST.")
@@ -78,7 +74,6 @@
                 Frontend.serializeAST(ast, opt.getSerializedASTFilename)
             }
         }
->>>>>>> 26286b3f
 
         ast = prepareAST[TranslationUnit](ast)
 
@@ -90,7 +85,7 @@
     }
 
     def lex(opt: FamilyBasedVsSampleBasedOptions): TokenReader[CToken, CTypeContext] = {
-        val tokens = new lexer.Main().run(opt, opt.parse, null, null)
+        val tokens = new lexer.Main().run(opt, opt.parse)
         val in = CLexer.prepareTokens(tokens)
         in
     }
