--- conflicted
+++ resolved
@@ -1,4 +1,3 @@
-<<<<<<< HEAD
 package de.fosd.typechef;
 
 import de.fosd.typechef.featureexpr.FeatureExpr;
@@ -228,236 +227,4 @@
         else
             return errorXMLFile;
     }
-}
-=======
-package de.fosd.typechef;
-
-import de.fosd.typechef.featureexpr.FeatureExpr;
-import de.fosd.typechef.featureexpr.FeatureExprFactory$;
-import de.fosd.typechef.featureexpr.FeatureExprParser;
-import de.fosd.typechef.featureexpr.FeatureModel;
-import de.fosd.typechef.lexer.options.LexerOptions;
-import de.fosd.typechef.lexer.options.OptionException;
-import de.fosd.typechef.lexer.options.Options;
-import de.fosd.typechef.parser.Position;
-import de.fosd.typechef.parser.c.ParserOptions;
-import gnu.getopt.Getopt;
-import gnu.getopt.LongOpt;
-import scala.Function3;
-
-import java.io.File;
-import java.util.List;
-
-
-public class FrontendOptions extends LexerOptions implements ParserOptions {
-    boolean parse = true,
-            typecheck = false,
-            writeInterface = false,
-            conditionalControlFlow = false,
-            serializeAST = false,
-            writeDebugInterface = false,
-            recordTiming = false,
-            parserStatistics = false,
-            parserResults = false,
-            writePI = false;
-    protected File errorXMLFile = null;
-    private final File _autoErrorXMLFile = new File(".");
-    String outputStem = "";
-    private String filePresenceConditionFile = "";
-
-
-    private final static char F_PARSE = Options.genOptionId();
-    private final static char F_INTERFACE = Options.genOptionId();
-    private final static char F_WRITEPI = Options.genOptionId();
-    private final static char F_DEBUGINTERFACE = Options.genOptionId();
-    private final static char F_CONDITIONALCONTROLFLOW = Options.genOptionId();
-    private final static char F_SERIALIZEAST = Options.genOptionId();
-    private final static char F_RECORDTIMING = Options.genOptionId();
-    private final static char F_FILEPC = Options.genOptionId();
-    private final static char F_PARSERSTATS = Options.genOptionId();
-    private final static char F_HIDEPARSERRESULTS = Options.genOptionId();
-    private final static char F_BDD = Options.genOptionId();
-    private final static char F_ERRORXML = Options.genOptionId();
-    private Function3<FeatureExpr, String, Position, Object> _renderParserError;
-
-
-    @Override
-    protected List<Options.OptionGroup> getOptionGroups() {
-        List<OptionGroup> r = super.getOptionGroups();
-
-        r.add(new OptionGroup("General processing options (lexing, parsing, type checking, interfaces; select only highest)", 10,
-                new Option("lex", LongOpt.NO_ARGUMENT, 'E', null,
-                        "Stop after lexing; no parsing."),
-                new Option("parse", LongOpt.NO_ARGUMENT, F_PARSE, null,
-                        "Lex and parse the file; no type checking."),
-                new Option("typecheck", LongOpt.NO_ARGUMENT, 't', null,
-                        "Lex, parse, and type check; but do not create interfaces."),
-                new Option("interface", LongOpt.NO_ARGUMENT, F_INTERFACE, null,
-                        "Lex, parse, type check, and create interfaces (default)."),
-
-                new Option("conditionalControlFlow", LongOpt.NO_ARGUMENT, F_CONDITIONALCONTROLFLOW, null,
-                        "Lex, parse, and check conditional control flow"),
-
-                new Option("output", LongOpt.REQUIRED_ARGUMENT, 'o', "file",
-                        "Path to output files (no extension, creates .pi, .macrodbg etc files)."),
-
-                new Option("writePI", LongOpt.NO_ARGUMENT, F_WRITEPI, null,
-                        "Write lexer output into .pi file"),
-                new Option("debugInterface", LongOpt.NO_ARGUMENT, F_DEBUGINTERFACE, null,
-                        "Write interface in human readable format (requires --interface)"),
-
-                new Option("serializeAST", LongOpt.NO_ARGUMENT, F_SERIALIZEAST, null,
-                        "Write ast to .ast file after parsing."),
-                new Option("recordTiming", LongOpt.NO_ARGUMENT, F_RECORDTIMING, null,
-                        "Report times for all phases."),
-
-                new Option("filePC", LongOpt.REQUIRED_ARGUMENT, F_FILEPC, "file",
-                        "Presence condition for the file (format like --featureModelFExpr). Default 'file.pc'."),
-                new Option("bdd", LongOpt.NO_ARGUMENT, F_BDD, null,
-                        "Use BDD engine instead of SAT engine (provide as first parameter)."),
-
-                new Option("errorXML", LongOpt.OPTIONAL_ARGUMENT, F_ERRORXML, "file",
-                        "File to store syntax and type errors in XML format.")
-
-        ));
-        r.add(new OptionGroup("Parser options", 23,
-                new Option("hideparserresults", LongOpt.NO_ARGUMENT, F_HIDEPARSERRESULTS, null,
-                        "Do not show parser results."),
-                new Option("parserstatistics", LongOpt.NO_ARGUMENT, F_PARSERSTATS, null,
-                        "Print parser statistics.")
-        ));
-
-        return r;
-
-    }
-
-    @Override
-    protected boolean interpretOption(int c, Getopt g) throws OptionException {
-        if (c == 'E') {       //--lex
-            parse = typecheck = writeInterface = false;
-            lexPrintToStdout = true;
-        } else if (c == F_PARSE) {//--parse
-            parse = true;
-            typecheck = writeInterface = false;
-        } else if (c == 't') {//--typecheck
-            parse = typecheck = true;
-            writeInterface = false;
-        } else if (c == F_INTERFACE) {//--interface
-            parse = typecheck = writeInterface = true;
-        } else if (c == F_CONDITIONALCONTROLFLOW) {//--conditional control flow check
-            parse = conditionalControlFlow = true;
-        } else if (c == F_SERIALIZEAST) {
-            serializeAST = true;
-        } else if (c == F_RECORDTIMING) {
-            recordTiming = true;
-        } else if (c == F_DEBUGINTERFACE) {
-            writeDebugInterface = true;
-        } else if (c == 'o') {
-            outputStem = g.getOptarg();
-        } else if (c == F_FILEPC) {//--filePC
-            checkFileExists(g.getOptarg());
-            filePresenceConditionFile = g.getOptarg();
-        } else if (c == F_HIDEPARSERRESULTS) {
-            parserResults = false;
-        } else if (c == F_PARSERSTATS) {
-            parserStatistics = true;
-        } else if (c == F_WRITEPI) {
-            writePI = true;
-        } else if (c == F_BDD) {
-            de.fosd.typechef.featureexpr.FeatureExprFactory$.MODULE$.setDefault(de.fosd.typechef.featureexpr.FeatureExprFactory$.MODULE$.bdd());
-        } else if (c == F_ERRORXML) {//--errorXML=file
-            if (g.getOptarg() == null)
-                errorXMLFile = _autoErrorXMLFile;
-            else {
-                checkFileWritable(g.getOptarg());
-                errorXMLFile = new File(g.getOptarg());
-            }
-        } else
-            return super.interpretOption(c, g);
-
-        return true;
-
-    }
-
-    protected void afterParsing() throws OptionException {
-        super.afterParsing();
-        if (getFiles().size() <= 0)
-            throw new OptionException("No file specified.");
-        if (getFiles().size() > 1)
-            throw new OptionException("Multiple files specified. Only one supported.");
-
-        if (outputStem.length() == 0)
-            outputStem = getFile().replace(".c", "");
-        if (writePI && (lexOutputFile == null || lexOutputFile.length() == 0))
-            lexOutputFile = outputStem + ".pi";
-    }
-
-    String getFile() {
-        return getFiles().iterator().next();
-    }
-
-    String getInterfaceFilename() {
-        return outputStem + ".interface";
-    }
-
-    String getDebugInterfaceFilename() {
-        return outputStem + ".dbginterface";
-    }
-
-    String getFilePresenceConditionFilename() {
-        if (filePresenceConditionFile.length() > 0)
-            return filePresenceConditionFile;
-        else
-            return outputStem + ".pc";
-    }
-
-    private FeatureExpr filePC = null;
-
-    FeatureExpr getFilePresenceCondition() {
-        if (filePC == null)
-            filePC = new FeatureExprParser(FeatureExprFactory$.MODULE$.dflt()).parseFile(getFilePresenceConditionFilename());
-        return filePC;
-    }
-
-    String getLocalFeatureModelFilename() {
-        return outputStem + ".fm";
-    }
-
-    private FeatureExpr localFM = null;
-
-    FeatureExpr getLocalFeatureModel() {
-        if (localFM == null)
-            localFM = new FeatureExprParser(FeatureExprFactory$.MODULE$.dflt()).parseFile(getLocalFeatureModelFilename());
-        return localFM;
-    }
-
-    String getSerializedASTFilename() {
-        return outputStem + ".ast";
-    }
-
-    public boolean printParserStatistics() {
-        return parserStatistics;
-    }
-
-    @Override
-    public Function3<FeatureExpr, String, Position, Object> renderParserError() {
-        return _renderParserError;
-    }
-
-    public void setRenderParserError(Function3<FeatureExpr, String, Position, Object> r) {
-        _renderParserError = r;
-    }
-
-
-    public boolean printParserResult() {
-        return parserResults;
-    }
-
-    public File getErrorXMLFile() {
-        if (errorXMLFile == _autoErrorXMLFile)
-            return new File(getFile() + ".xml");
-        else
-            return errorXMLFile;
-    }
-}
->>>>>>> 22e41695
+}