--- conflicted
+++ resolved
@@ -1,389 +1,377 @@
-package de.fosd.typechef.typesystem
-
-
-import de.fosd.typechef.parser.c._
-import de.fosd.typechef.conditional._
-import de.fosd.typechef.featureexpr.{FeatureExprFactory, FeatureExpr}
-
-/**
- * typing C expressions
- */
-trait CExprTyping extends CTypes with CEnv with CDeclTyping with CTypeSystemInterface with CDefUse {
-
-    /**
-     * types an expression in an environment, returns a new
-     * environment for all subsequent tokens (eg in a sequence)
-     */
-    def getExprType(expr: Expr, featureExpr: FeatureExpr, env: Env): Conditional[CType] = {
-        val et = getExprType(_: Expr, featureExpr, env)
-        val etF = getExprType(_: Expr, _: FeatureExpr, env)
-        //        TODO assert types in varCtx and funCtx are welltyped and non-void
-
-        val resultType: Conditional[CType] =
-            if (!featureExpr.isSatisfiable()) {
-                One(CIgnore())
-            } else
-                expr match {
-                    /**
-                     * The standard provides for methods of
-                     * specifying constants in unsigned, long and oating point types; we omit
-                     * these for brevity's sake
-                     */
-                    //TODO other constant types
-                    case Constant(v) =>
-                        if (v == "0" || v == "'\\0'") One(CZero())
-                        else
-                        if (v.head == '\'') One(CUnsigned(CChar()))
-                        else
-                        if (v.last.toLower == 'l') One(CSigned(CLong()))
-                        else One(CSigned(CInt()))
-                    //variable or function ref
-                    case id@Id(name) =>
-                        val ctype = env.varEnv(name)
-                        ctype.mapf(featureExpr, {
-                            (f, t) =>
-                                if (t.isUnknown && f.isSatisfiable()) {
-                                    val when = env.varEnv.whenDefined(name)
-                                    issueTypeError(Severity.IdLookupError, f, name + " undeclared" +
-                                        (if (when.isSatisfiable()) " (only under condition " + when + ")" else ""),
-                                        expr)
-                                }
-                                checkStructs(t, f, env, id)
-                        })
-                        ctype.map(_.toObj)
-                    //&a: create pointer
-                    case pc@PointerCreationExpr(expr) =>
-                        et(expr).mapf(featureExpr, {
-                            case (f, CObj(t)) => CPointer(t)
-                            case (f, t: CFunction) => CPointer(t)
-                            case (f, e) =>
-                                reportTypeError(f, "invalid & on " + pc + " (" + e + ")", pc)
-                        })
-                    //*a: pointer dereferencing
-                    case pd@PointerDerefExpr(expr) =>
-                        et(expr).mapf(featureExpr, (f, x) => x.toValue match {
-                            case CPointer(t) if (t != CVoid) => t.toObj
-                            case fun: CFunction => fun // for some reason deref of a function still yields a valid function in gcc
-                            case e =>
-                                reportTypeError(f, "invalid * on " + pd + " (" + e + ")", pd)
-                        })
-                    //e.n notation
-                    case p@PostfixExpr(expr, PointerPostfixSuffix(".", i@Id(id))) =>
-                        def lookup(fields: ConditionalTypeMap, fexpr: FeatureExpr): Conditional[CType] = {
-                            val rt = fields.getOrElse(id, CUnknown("field not found: (" + expr + ")." + id + "; has " + fields))
-                            rt.mapf(fexpr, (f, t) => if (t.isUnknown && f.isSatisfiable()) issueTypeError(Severity.FieldLookupError, f, "unknown field " + id, i))
-                            rt
-                        }
-
-                        et(expr).mapfr(featureExpr, {
-                            case (f, CObj(CAnonymousStruct(fields, _))) => lookup(fields, f).map(_.toObj)
-                            case (f, CAnonymousStruct(fields, _)) => lookup(fields, f)
-                            case (f, CObj(CStruct(s, isUnion))) => structEnvLookup(env.structEnv, s, isUnion, id, p, f).map(_.toObj)
-                            case (f, CStruct(s, isUnion)) => structEnvLookup(env.structEnv, s, isUnion, id, p, f).mapf(f, {
-                                case (f, e) if (arrayType(e)) =>
-                                    reportTypeError(f, "expression " + p + " must not have array " + e, p)
-                                case (f, e) => e
-                            })
-                            case (f, e) =>
-                                One(reportTypeError(f, "invalid ." + id + " on " + p + " (" + e + ")", p))
-                        })
-                    //e->n (by rewrite to &e.n)
-                    case p@PostfixExpr(expr, PointerPostfixSuffix("->", i@Id(id))) =>
-                        val newExpr = PostfixExpr(PointerDerefExpr(expr), PointerPostfixSuffix(".", i))
-                        et(newExpr)
-                    //(a)b
-                    case ce@CastExpr(targetTypeName, expr) =>
-                        val targetTypes = getTypenameType(targetTypeName, featureExpr, env)
-                        val sourceTypes = et(expr).map(_.toValue)
-                        ConditionalLib.mapCombinationF(sourceTypes, targetTypes, featureExpr,
-                            (fexpr: FeatureExpr, sourceType: CType, targetType: CType) =>
-                                if (targetType == CVoid() ||
-                                    isPointer(targetType) ||
-                                    (isScalar(sourceType) && isScalar(targetType))) targetType
-                                else if (isScalar(targetType) && isPointer(normalize(sourceType))) targetType //cast from pointer to long is valid
-                                else if (isCompound(sourceType) && (isStruct(targetType) || isArray(targetType))) targetType //workaround for array/struct initializers
-                                else if (sourceType.isIgnore || targetType.isIgnore || sourceType.isUnknown || targetType.isUnknown) targetType
-                                else
-                                    reportTypeError(fexpr, "incorrect cast from " + sourceType + " to " + targetType, ce)
-                        )
-                    //a()
-                    case pe@PostfixExpr(expr, FunctionCall(ExprList(parameterExprs))) =>
-                        val functionType: Conditional[CType] = et(expr)
-                        val providedParameterTypes: List[Opt[Conditional[CType]]] = parameterExprs.map({
-                            case Opt(f, e) => Opt(f, etF(e, featureExpr and f))
-                        })
-
-                        // defuse chain
-<<<<<<< HEAD
-                        addUse(pe, env)
-=======
-                        expr match {
-                          case i@Id(name) => {
-                            env.varEnv.getAstOrElse(name, null) match {
-                              case o:One[Id] => defuse.put(o.value, defuse.get(o.value) ++ List(i))
-                              case x => assert(false, "element (" + x + ") is not supported")
-                            }
-                          }
-                        }
->>>>>>> cfe6cb9b
-
-                        val providedParameterTypesExploded: Conditional[List[CType]] = ConditionalLib.explodeOptList(Conditional.flatten(providedParameterTypes))
-                        ConditionalLib.mapCombinationF(functionType, providedParameterTypesExploded, featureExpr,
-                            (fexpr: FeatureExpr, funType: CType, paramTypes: List[CType]) =>
-                                funType.toValue match {
-                                    case CPointer(CFunction(parameterTypes, retType)) => typeFunctionCall(expr, parameterTypes, retType, paramTypes, pe, fexpr, env)
-                                    case CFunction(parameterTypes, retType) => typeFunctionCall(expr, parameterTypes, retType, paramTypes, pe, fexpr, env)
-                                    case u: CUnknown => u
-                                    case e =>
-                                        reportTypeError(fexpr, expr + " is not a function, but has type " + e, pe)
-                                }
-                        )
-
-                    //a=b, a+=b, ...
-                    case ae@AssignExpr(lexpr, op, rexpr) =>
-                        ConditionalLib.mapCombinationF(et(rexpr), et(lexpr), featureExpr,
-                            (fexpr: FeatureExpr, rtype: CType, ltype: CType) => {
-                                val opType = operationType(op, ltype, rtype, ae, fexpr)
-                                ltype match {
-                                    case CObj(t) if (coerce(t, opType)) => prepareArray(ltype).toValue
-                                    case u: CUnknown => u.toValue
-                                    case e => reportTypeError(fexpr, "incorrect assignment with " + e + " " + op + " " + rtype, ae)
-                                }
-                            })
-                    //a++, a--
-                    case pe@PostfixExpr(expr, SimplePostfixSuffix(_)) => et(expr) map {
-                        prepareArray
-                    } map {
-                        case CObj(t) if (isScalar(t)) => t //apparently ++ also works on arrays
-                        //TODO check?: not on function references
-                        case e => reportTypeError(featureExpr, "wrong type argument to increment " + e, pe)
-                    }
-                    //a+b
-                    case ne@NAryExpr(expr, opList) =>
-                        ConditionalLib.conditionalFoldLeftFR(opList, et(expr), featureExpr,
-                            (fexpr: FeatureExpr, ctype: CType, subExpr: NArySubExpr) =>
-                                etF(subExpr.e, fexpr) map (subExprType => operationType(subExpr.op, ctype, subExprType, ne, fexpr))
-                        )
-                    //a[e]
-                    case p@PostfixExpr(expr, ArrayAccess(idx)) =>
-                        //syntactic sugar for *(a+i)
-                        val newExpr = PointerDerefExpr(createSum(expr, idx))
-                        et(newExpr)
-                    //"a"
-                    case StringLit(_) => One(CPointer(CSignUnspecified(CChar()))) //unspecified sign according to Paolo
-                    //++a, --a
-                    case p@UnaryExpr(_, expr) =>
-                        val newExpr = AssignExpr(expr, "+=", Constant("1"))
-                        et(newExpr)
-
-                    case SizeOfExprT(_) => One(CUnsigned(CInt())) //actual type should be "size_t" as defined in stddef.h on the target system.
-                    case SizeOfExprU(_) => One(CUnsigned(CInt()))
-                    case ue@UnaryOpExpr(kind, expr) =>
-                        if (kind == "&&")
-                        //label deref, TODO check that label is actually declared
-                            One(CPointer(CVoid())) //label dereference
-                        else {
-                            val exprType = et(expr).map(_.toValue)
-                            kind match {
-                                //TODO complete list: __real__ __imag__
-                                //TODO promotions
-                                case "+" => exprType.mapf(featureExpr,
-                                    (fexpr, x) => if (isArithmetic(x) || x.isIgnore) promote(x) else reportTypeError(fexpr, "incorrect type, expected arithmetic, was " + x, ue))
-                                case "-" => exprType.mapf(featureExpr,
-                                    (fexpr, x) => if (isArithmetic(x) || x.isIgnore) promote(x) else reportTypeError(fexpr, "incorrect type, expected arithmetic, was " + x, ue))
-                                case "~" => exprType.mapf(featureExpr,
-                                    (fexpr, x) => if (isIntegral(x) || x.isIgnore) CSigned(CInt()) else reportTypeError(fexpr, "incorrect type, expected integer, was " + x, ue))
-                                case "!" => exprType.mapf(featureExpr,
-                                    (fexpr, x) => if (isScalar(x) || x.isIgnore) CSigned(CInt()) else reportTypeError(fexpr, "incorrect type, expected scalar, was " + x, ue))
-                                case _ => One(reportTypeError(featureExpr, "unknown unary operator " + kind + " (TODO)", ue))
-                            }
-                        }
-                    //x?y:z  (gnuc: x?:z === x?x:z)
-                    case ce@ConditionalExpr(condition, thenExpr, elseExpr) =>
-                        et(condition) mapfr(featureExpr, {
-                            (fexpr, conditionType) =>
-                                if (isScalar(conditionType))
-                                    getConditionalExprType(etF(thenExpr.getOrElse(condition), fexpr), etF(elseExpr, fexpr), fexpr, ce)
-                                else if (conditionType.isIgnore) One(conditionType)
-                                else One(reportTypeError(fexpr, "invalid type of condition: " + conditionType, ce))
-                        })
-                    //compound statement in expr. ({a;b;c;}), type is the type of the last statement
-                    case CompoundStatementExpr(compoundStatement) =>
-                        getStmtType(compoundStatement, featureExpr, env)._1
-                    case ExprList(exprs) => //comma operator, evaluated left to right, last expr yields value and type; like compound statement expression
-                        //implemented like compound statement
-                        //get a type of every inner expression, collect OptList of types (with one type for every statement, under the same conditions)
-                        val typeOptList: List[Opt[Conditional[CType]]] =
-                            for (Opt(exprFeature, innerExpr) <- exprs) yield {
-                                Opt(exprFeature, etF(innerExpr, featureExpr and exprFeature))
-                            }
-
-                        //return last type
-                        val lastType: Conditional[Option[Conditional[CType]]] = ConditionalLib.lastEntry(typeOptList)
-                        val t: Conditional[CType] = lastType.mapr({
-                            case None => One(CVoid()) //TODO what is the type of an empty ExprList?
-                            case Some(ctype) => ctype
-                        }) simplify (featureExpr);
-
-                        //return original environment, definitions don't leave this scope
-                        t
-
-                    case LcurlyInitializer(inits) => One(CCompound()) //TODO more specific checks, currently just use CCompound which can be cast into any structure or array
-                    case GnuAsmExpr(_, _, _, _) => One(CIgnore()) //don't care about asm now
-                    case BuiltinOffsetof(_, _) => One(CSigned(CInt()))
-                    case c: BuiltinTypesCompatible => One(CSigned(CInt())) //http://www.delorie.com/gnu/docs/gcc/gcc_81.html
-                    case c: BuiltinVaArgs => One(CIgnore())
-                    case AlignOfExprT(typename) => getTypenameType(typename, featureExpr, env); One(CSigned(CInt()))
-                    case AlignOfExprU(expr) => et(expr); One(CSigned(CInt()))
-
-                    //TODO initializers 6.5.2.5
-                    case e => One(reportTypeError(featureExpr, "unknown expression " + e + " (TODO)", e))
-                }
-
-        typedExpr(expr, resultType, featureExpr)
-        addEnv(expr, env)
-        resultType.simplify(featureExpr)
-    }
-
-    private def getConditionalExprType(thenTypes: Conditional[CType], elseTypes: Conditional[CType], featureExpr: FeatureExpr, where: AST) =
-        ConditionalLib.mapCombinationF(thenTypes, elseTypes, featureExpr, (featureExpr: FeatureExpr, thenType: CType, elseType: CType) => {
-            (thenType.toValue, elseType.toValue) match {
-                case (CPointer(CVoid()), CPointer(x)) => CPointer(x) //spec
-                case (CPointer(x), CPointer(CVoid())) => CPointer(x) //spec
-                case (t1, t2) if (coerce(t1, t2)) => converse(t1, t2) //spec
-                case (t1, t2) => reportTypeError(featureExpr, "different address spaces in conditional expression: " + t1 + " and " + t2, where)
-            }
-        })
-
-
-    /**
-     * defines types of various operations
-     * TODO currently incomplete and possibly incorrect
-     *
-     * visible only for test cases
-     */
-    private[typesystem] def operationType(op: String, type1: CType, type2: CType, where: AST, featureExpr: FeatureExpr): CType = {
-        def pointerArthOp(o: String) = Set("+", "-") contains o
-        def pointerArthAssignOp(o: String) = Set("+=", "-=") contains o
-        def assignOp(o: String) = Set("+=", "/=", "-=", "*=", "%=", "<<=", ">>=", "&=", "|=", "^=") contains o
-        def compOp(o: String) = Set("==", "!=", "<", ">", "<=", ">=") contains o
-        def logicalOp(o: String) = Set("&&", "||") contains o
-        def bitwiseOp(o: String) = Set("&", "|", "^", "~") contains o
-        def shiftOp(o: String) = Set("<<", ">>") contains o
-
-        (op, normalize(type1), normalize(type2)) match {
-            //pointer arithmetic
-            case (_, CIgnore(), _) => CIgnore()
-            case (_, _, CIgnore()) => CIgnore()
-            case (o, t1, t2) if (pointerArthOp(o) && isArithmetic(t1) && isArithmetic(t2) && coerce(t1, t2)) => converse(t1, t2) //spec
-            case (o, t1, t2) if (pointerArthOp(o) && isPointer(t1) && isIntegral(t2)) => type1.toValue //spec
-            case ("+", t1, t2) if (isIntegral(t1) && isPointer(t2)) => type2.toValue //spec
-            case ("-", t1, t2) if (isPointer(t1) && (t1 == t2)) => CSigned(CInt()) //spec
-            case (o, t1, t2) if ((Set("+=", "-=") contains o) && type1.isObject && isPointer(t1) && isIntegral(t2)) => type1.toValue //spec
-            case ("+=", t1, t2) if (type1.isObject && isIntegral(t1) && isPointer(t2)) => type2.toValue //spec
-            case ("-=", t1, t2) if (type1.isObject && isPointer(t1) && (t1 == t2)) => CSigned(CInt()) //spec
-            //bitwise operations defined on isIntegral
-            case (op, t1, t2) if (bitwiseOp(op) && isIntegral(t1) && isIntegral(t2)) => converse(t1, t2)
-            case (op, t1, t2) if (shiftOp(op) && isIntegral(t1) && isIntegral(t2)) => promote(t1) //spec
-
-            //comparisons
-            case (op, t1, t2) if (compOp(op) && isArithmetic(t1) && isArithmetic(t2)) => CSigned(CInt()) //spec
-            case (op, t1, t2) if (compOp(op) && isPointer(t1) && isPointer(t2) && coerce(t1, t2)) => CSigned(CInt()) //spec
-
-
-            case ("*", t1, t2) if (isArithmetic(t1) && isArithmetic(t2) && coerce(t1, t2)) => converse(t1, t2)
-            case ("/", t1, t2) if (isArithmetic(t1) && isArithmetic(t2) && coerce(t1, t2)) => converse(t1, t2)
-            case ("%", t1, t2) if (isIntegral(t1) && isIntegral(t2) && coerce(t1, t2)) => converse(t1, t2)
-            case ("=", t1, t2) if (type1.isObject) => type2.toValue //TODO spec says return t1?
-            case (o, t1, t2) if (logicalOp(o) && isScalar(t1) && isScalar(t2)) => CSigned(CInt()) //spec
-            case (o, t1, t2) if (assignOp(o) && type1.isObject && coerce(t1, t2)) => type2.toValue //TODO spec says return t1?
-            case (o, t1, t2) if (pointerArthAssignOp(o) && type1.isObject && isPointer(t1) && isIntegral(t2)) => type1.toValue
-            case (o, t1, t2) =>
-                if (t1.isUnknown || t2.isUnknown)
-                    CUnknown(t1 + " " + op + " " + t2)
-                else
-                    reportTypeError(featureExpr, "unknown operation or incompatible types " + type1 + " " + op + " " + type2, where)
-        }
-    }
-
-    private def prepareArray(t: CType): CType = t match {
-        case CObj(CArray(x, _)) => CObj(CPointer(x))
-        case x => x
-    }
-
-
-    /**
-     * returns the wider of two types for automatic widening
-     */
-    def wider(t1: CType, t2: CType) =
-        if (t1 < t2) t2 else t1
-
-
-    private def createSum(a: Expr, b: Expr) =
-        NAryExpr(a, List(Opt(FeatureExprFactory.True, NArySubExpr("+", b))))
-
-
-    private def typeFunctionCall(expr: AST, parameterTypes: Seq[CType], retType: CType, _foundTypes: List[CType],
-                                 funCall: PostfixExpr, featureExpr: FeatureExpr, env: Env): CType = {
-        checkStructs(retType, featureExpr, env, expr)
-        parameterTypes.map(checkStructs(_, featureExpr, env, expr))
-
-        var expectedTypes = parameterTypes
-        var foundTypes = _foundTypes
-        //variadic macros
-        if (expectedTypes.lastOption == Some(CVarArgs())) {
-            expectedTypes = expectedTypes.dropRight(1)
-            foundTypes = foundTypes.take(expectedTypes.size)
-        }
-        else if (expectedTypes.lastOption == Some(CVoid()))
-            expectedTypes = expectedTypes.dropRight(1)
-
-        //check parameter size and types
-        if (expectedTypes.size != foundTypes.size)
-            reportTypeError(featureExpr, "parameter number mismatch: expected " + expectedTypes.size + " parameter but found " + foundTypes.size + " in " + expr + " (expected types: " + parameterTypes + ")", funCall)
-        else
-        if (areParameterCompatible(foundTypes, expectedTypes))
-            retType
-        else {
-            //better reporting
-            val nr = 1.to(foundTypes.size)
-            val problems = findIncompatibleParamter(foundTypes, expectedTypes).map(!_)
-            val data = nr zip problems zip foundTypes zip expectedTypes
-            for ((((nr, probl), foundType), expectedType) <- data)
-                if (probl)
-                    reportTypeError(featureExpr,
-                        "type mismatch for parameter " + nr + ": expected " + expectedType + " found " + foundType, funCall)
-            CUnknown("parameter mismatch in " + funCall)
-        }
-    }
-
-
-    private def areParameterCompatible(foundTypes: Seq[CType], expectedTypes: Seq[CType]): Boolean =
-        findIncompatibleParamter(foundTypes, expectedTypes) forall (x => x)
-
-
-    private def findIncompatibleParamter(foundTypes: Seq[CType], expectedTypes: Seq[CType]): Seq[Boolean] =
-        (foundTypes zip expectedTypes) map {
-            case (ft, et) => coerce(et, ft) || ft.isUnknown
-        }
-
-
-    private def structEnvLookup(strEnv: StructEnv, structName: String, isUnion: Boolean, fieldName: String, astNode: Expr, featureExpr: FeatureExpr): Conditional[CType] = {
-        assert(strEnv.someDefinition(structName, isUnion), "struct/union " + structName + " unknown") //should not occur by construction. system won't build a struct type if its name is not in the struct table
-
-        val struct: ConditionalTypeMap = strEnv.get(structName, isUnion)
-        val ctype = struct.getOrElse(fieldName, CUnknown("field " + fieldName + " unknown in " + structName))
-
-        ctype.mapf(featureExpr, {
-            (f, t) => if (t.isUnknown && f.isSatisfiable()) issueTypeError(Severity.FieldLookupError, f, "field " + fieldName + " unknown in " + structName, astNode)
-        })
-
-        ctype
-    }
-
-
-    //implemented by CTypeSystem
-    def getStmtType(stmt: Statement, featureExpr: FeatureExpr, env: Env): (Conditional[CType], Env)
-
-
+package de.fosd.typechef.typesystem
+
+
+import de.fosd.typechef.parser.c._
+import de.fosd.typechef.conditional._
+import de.fosd.typechef.featureexpr.{FeatureExprFactory, FeatureExpr}
+
+/**
+ * typing C expressions
+ */
+trait CExprTyping extends CTypes with CEnv with CDeclTyping with CTypeSystemInterface with CDefUse {
+
+    /**
+     * types an expression in an environment, returns a new
+     * environment for all subsequent tokens (eg in a sequence)
+     */
+    def getExprType(expr: Expr, featureExpr: FeatureExpr, env: Env): Conditional[CType] = {
+        val et = getExprType(_: Expr, featureExpr, env)
+        val etF = getExprType(_: Expr, _: FeatureExpr, env)
+        //        TODO assert types in varCtx and funCtx are welltyped and non-void
+
+        val resultType: Conditional[CType] =
+            if (!featureExpr.isSatisfiable()) {
+                One(CIgnore())
+            } else
+                expr match {
+                    /**
+                     * The standard provides for methods of
+                     * specifying constants in unsigned, long and oating point types; we omit
+                     * these for brevity's sake
+                     */
+                    //TODO other constant types
+                    case Constant(v) =>
+                        if (v == "0" || v == "'\\0'") One(CZero())
+                        else
+                        if (v.head == '\'') One(CUnsigned(CChar()))
+                        else
+                        if (v.last.toLower == 'l') One(CSigned(CLong()))
+                        else One(CSigned(CInt()))
+                    //variable or function ref
+                    case id@Id(name) =>
+                        val ctype = env.varEnv(name)
+                        ctype.mapf(featureExpr, {
+                            (f, t) =>
+                                if (t.isUnknown && f.isSatisfiable()) {
+                                    val when = env.varEnv.whenDefined(name)
+                                    issueTypeError(Severity.IdLookupError, f, name + " undeclared" +
+                                        (if (when.isSatisfiable()) " (only under condition " + when + ")" else ""),
+                                        expr)
+                                }
+                                checkStructs(t, f, env, id)
+                        })
+                        ctype.map(_.toObj)
+                    //&a: create pointer
+                    case pc@PointerCreationExpr(expr) =>
+                        et(expr).mapf(featureExpr, {
+                            case (f, CObj(t)) => CPointer(t)
+                            case (f, t: CFunction) => CPointer(t)
+                            case (f, e) =>
+                                reportTypeError(f, "invalid & on " + pc + " (" + e + ")", pc)
+                        })
+                    //*a: pointer dereferencing
+                    case pd@PointerDerefExpr(expr) =>
+                        et(expr).mapf(featureExpr, (f, x) => x.toValue match {
+                            case CPointer(t) if (t != CVoid) => t.toObj
+                            case fun: CFunction => fun // for some reason deref of a function still yields a valid function in gcc
+                            case e =>
+                                reportTypeError(f, "invalid * on " + pd + " (" + e + ")", pd)
+                        })
+                    //e.n notation
+                    case p@PostfixExpr(expr, PointerPostfixSuffix(".", i@Id(id))) =>
+                        def lookup(fields: ConditionalTypeMap, fexpr: FeatureExpr): Conditional[CType] = {
+                            val rt = fields.getOrElse(id, CUnknown("field not found: (" + expr + ")." + id + "; has " + fields))
+                            rt.mapf(fexpr, (f, t) => if (t.isUnknown && f.isSatisfiable()) issueTypeError(Severity.FieldLookupError, f, "unknown field " + id, i))
+                            rt
+                        }
+
+                        et(expr).mapfr(featureExpr, {
+                            case (f, CObj(CAnonymousStruct(fields, _))) => lookup(fields, f).map(_.toObj)
+                            case (f, CAnonymousStruct(fields, _)) => lookup(fields, f)
+                            case (f, CObj(CStruct(s, isUnion))) => structEnvLookup(env.structEnv, s, isUnion, id, p, f).map(_.toObj)
+                            case (f, CStruct(s, isUnion)) => structEnvLookup(env.structEnv, s, isUnion, id, p, f).mapf(f, {
+                                case (f, e) if (arrayType(e)) =>
+                                    reportTypeError(f, "expression " + p + " must not have array " + e, p)
+                                case (f, e) => e
+                            })
+                            case (f, e) =>
+                                One(reportTypeError(f, "invalid ." + id + " on " + p + " (" + e + ")", p))
+                        })
+                    //e->n (by rewrite to &e.n)
+                    case p@PostfixExpr(expr, PointerPostfixSuffix("->", i@Id(id))) =>
+                        val newExpr = PostfixExpr(PointerDerefExpr(expr), PointerPostfixSuffix(".", i))
+                        et(newExpr)
+                    //(a)b
+                    case ce@CastExpr(targetTypeName, expr) =>
+                        val targetTypes = getTypenameType(targetTypeName, featureExpr, env)
+                        val sourceTypes = et(expr).map(_.toValue)
+                        ConditionalLib.mapCombinationF(sourceTypes, targetTypes, featureExpr,
+                            (fexpr: FeatureExpr, sourceType: CType, targetType: CType) =>
+                                if (targetType == CVoid() ||
+                                    isPointer(targetType) ||
+                                    (isScalar(sourceType) && isScalar(targetType))) targetType
+                                else if (isScalar(targetType) && isPointer(normalize(sourceType))) targetType //cast from pointer to long is valid
+                                else if (isCompound(sourceType) && (isStruct(targetType) || isArray(targetType))) targetType //workaround for array/struct initializers
+                                else if (sourceType.isIgnore || targetType.isIgnore || sourceType.isUnknown || targetType.isUnknown) targetType
+                                else
+                                    reportTypeError(fexpr, "incorrect cast from " + sourceType + " to " + targetType, ce)
+                        )
+                    //a()
+                    case pe@PostfixExpr(expr, FunctionCall(ExprList(parameterExprs))) =>
+                        val functionType: Conditional[CType] = et(expr)
+                        val providedParameterTypes: List[Opt[Conditional[CType]]] = parameterExprs.map({
+                            case Opt(f, e) => Opt(f, etF(e, featureExpr and f))
+                        })
+
+                        addUse(pe, env)
+
+                        val providedParameterTypesExploded: Conditional[List[CType]] = ConditionalLib.explodeOptList(Conditional.flatten(providedParameterTypes))
+                        ConditionalLib.mapCombinationF(functionType, providedParameterTypesExploded, featureExpr,
+                            (fexpr: FeatureExpr, funType: CType, paramTypes: List[CType]) =>
+                                funType.toValue match {
+                                    case CPointer(CFunction(parameterTypes, retType)) => typeFunctionCall(expr, parameterTypes, retType, paramTypes, pe, fexpr, env)
+                                    case CFunction(parameterTypes, retType) => typeFunctionCall(expr, parameterTypes, retType, paramTypes, pe, fexpr, env)
+                                    case u: CUnknown => u
+                                    case e =>
+                                        reportTypeError(fexpr, expr + " is not a function, but has type " + e, pe)
+                                }
+                        )
+
+                    //a=b, a+=b, ...
+                    case ae@AssignExpr(lexpr, op, rexpr) =>
+                        ConditionalLib.mapCombinationF(et(rexpr), et(lexpr), featureExpr,
+                            (fexpr: FeatureExpr, rtype: CType, ltype: CType) => {
+                                val opType = operationType(op, ltype, rtype, ae, fexpr)
+                                ltype match {
+                                    case CObj(t) if (coerce(t, opType)) => prepareArray(ltype).toValue
+                                    case u: CUnknown => u.toValue
+                                    case e => reportTypeError(fexpr, "incorrect assignment with " + e + " " + op + " " + rtype, ae)
+                                }
+                            })
+                    //a++, a--
+                    case pe@PostfixExpr(expr, SimplePostfixSuffix(_)) => et(expr) map {
+                        prepareArray
+                    } map {
+                        case CObj(t) if (isScalar(t)) => t //apparently ++ also works on arrays
+                        //TODO check?: not on function references
+                        case e => reportTypeError(featureExpr, "wrong type argument to increment " + e, pe)
+                    }
+                    //a+b
+                    case ne@NAryExpr(expr, opList) =>
+                        ConditionalLib.conditionalFoldLeftFR(opList, et(expr), featureExpr,
+                            (fexpr: FeatureExpr, ctype: CType, subExpr: NArySubExpr) =>
+                                etF(subExpr.e, fexpr) map (subExprType => operationType(subExpr.op, ctype, subExprType, ne, fexpr))
+                        )
+                    //a[e]
+                    case p@PostfixExpr(expr, ArrayAccess(idx)) =>
+                        //syntactic sugar for *(a+i)
+                        val newExpr = PointerDerefExpr(createSum(expr, idx))
+                        et(newExpr)
+                    //"a"
+                    case StringLit(_) => One(CPointer(CSignUnspecified(CChar()))) //unspecified sign according to Paolo
+                    //++a, --a
+                    case p@UnaryExpr(_, expr) =>
+                        val newExpr = AssignExpr(expr, "+=", Constant("1"))
+                        et(newExpr)
+
+                    case SizeOfExprT(_) => One(CUnsigned(CInt())) //actual type should be "size_t" as defined in stddef.h on the target system.
+                    case SizeOfExprU(_) => One(CUnsigned(CInt()))
+                    case ue@UnaryOpExpr(kind, expr) =>
+                        if (kind == "&&")
+                        //label deref, TODO check that label is actually declared
+                            One(CPointer(CVoid())) //label dereference
+                        else {
+                            val exprType = et(expr).map(_.toValue)
+                            kind match {
+                                //TODO complete list: __real__ __imag__
+                                //TODO promotions
+                                case "+" => exprType.mapf(featureExpr,
+                                    (fexpr, x) => if (isArithmetic(x) || x.isIgnore) promote(x) else reportTypeError(fexpr, "incorrect type, expected arithmetic, was " + x, ue))
+                                case "-" => exprType.mapf(featureExpr,
+                                    (fexpr, x) => if (isArithmetic(x) || x.isIgnore) promote(x) else reportTypeError(fexpr, "incorrect type, expected arithmetic, was " + x, ue))
+                                case "~" => exprType.mapf(featureExpr,
+                                    (fexpr, x) => if (isIntegral(x) || x.isIgnore) CSigned(CInt()) else reportTypeError(fexpr, "incorrect type, expected integer, was " + x, ue))
+                                case "!" => exprType.mapf(featureExpr,
+                                    (fexpr, x) => if (isScalar(x) || x.isIgnore) CSigned(CInt()) else reportTypeError(fexpr, "incorrect type, expected scalar, was " + x, ue))
+                                case _ => One(reportTypeError(featureExpr, "unknown unary operator " + kind + " (TODO)", ue))
+                            }
+                        }
+                    //x?y:z  (gnuc: x?:z === x?x:z)
+                    case ce@ConditionalExpr(condition, thenExpr, elseExpr) =>
+                        et(condition) mapfr(featureExpr, {
+                            (fexpr, conditionType) =>
+                                if (isScalar(conditionType))
+                                    getConditionalExprType(etF(thenExpr.getOrElse(condition), fexpr), etF(elseExpr, fexpr), fexpr, ce)
+                                else if (conditionType.isIgnore) One(conditionType)
+                                else One(reportTypeError(fexpr, "invalid type of condition: " + conditionType, ce))
+                        })
+                    //compound statement in expr. ({a;b;c;}), type is the type of the last statement
+                    case CompoundStatementExpr(compoundStatement) =>
+                        getStmtType(compoundStatement, featureExpr, env)._1
+                    case ExprList(exprs) => //comma operator, evaluated left to right, last expr yields value and type; like compound statement expression
+                        //implemented like compound statement
+                        //get a type of every inner expression, collect OptList of types (with one type for every statement, under the same conditions)
+                        val typeOptList: List[Opt[Conditional[CType]]] =
+                            for (Opt(exprFeature, innerExpr) <- exprs) yield {
+                                Opt(exprFeature, etF(innerExpr, featureExpr and exprFeature))
+                            }
+
+                        //return last type
+                        val lastType: Conditional[Option[Conditional[CType]]] = ConditionalLib.lastEntry(typeOptList)
+                        val t: Conditional[CType] = lastType.mapr({
+                            case None => One(CVoid()) //TODO what is the type of an empty ExprList?
+                            case Some(ctype) => ctype
+                        }) simplify (featureExpr);
+
+                        //return original environment, definitions don't leave this scope
+                        t
+
+                    case LcurlyInitializer(inits) => One(CCompound()) //TODO more specific checks, currently just use CCompound which can be cast into any structure or array
+                    case GnuAsmExpr(_, _, _, _) => One(CIgnore()) //don't care about asm now
+                    case BuiltinOffsetof(_, _) => One(CSigned(CInt()))
+                    case c: BuiltinTypesCompatible => One(CSigned(CInt())) //http://www.delorie.com/gnu/docs/gcc/gcc_81.html
+                    case c: BuiltinVaArgs => One(CIgnore())
+                    case AlignOfExprT(typename) => getTypenameType(typename, featureExpr, env); One(CSigned(CInt()))
+                    case AlignOfExprU(expr) => et(expr); One(CSigned(CInt()))
+
+                    //TODO initializers 6.5.2.5
+                    case e => One(reportTypeError(featureExpr, "unknown expression " + e + " (TODO)", e))
+                }
+
+        typedExpr(expr, resultType, featureExpr)
+        addEnv(expr, env)
+        resultType.simplify(featureExpr)
+    }
+
+    private def getConditionalExprType(thenTypes: Conditional[CType], elseTypes: Conditional[CType], featureExpr: FeatureExpr, where: AST) =
+        ConditionalLib.mapCombinationF(thenTypes, elseTypes, featureExpr, (featureExpr: FeatureExpr, thenType: CType, elseType: CType) => {
+            (thenType.toValue, elseType.toValue) match {
+                case (CPointer(CVoid()), CPointer(x)) => CPointer(x) //spec
+                case (CPointer(x), CPointer(CVoid())) => CPointer(x) //spec
+                case (t1, t2) if (coerce(t1, t2)) => converse(t1, t2) //spec
+                case (t1, t2) => reportTypeError(featureExpr, "different address spaces in conditional expression: " + t1 + " and " + t2, where)
+            }
+        })
+
+
+    /**
+     * defines types of various operations
+     * TODO currently incomplete and possibly incorrect
+     *
+     * visible only for test cases
+     */
+    private[typesystem] def operationType(op: String, type1: CType, type2: CType, where: AST, featureExpr: FeatureExpr): CType = {
+        def pointerArthOp(o: String) = Set("+", "-") contains o
+        def pointerArthAssignOp(o: String) = Set("+=", "-=") contains o
+        def assignOp(o: String) = Set("+=", "/=", "-=", "*=", "%=", "<<=", ">>=", "&=", "|=", "^=") contains o
+        def compOp(o: String) = Set("==", "!=", "<", ">", "<=", ">=") contains o
+        def logicalOp(o: String) = Set("&&", "||") contains o
+        def bitwiseOp(o: String) = Set("&", "|", "^", "~") contains o
+        def shiftOp(o: String) = Set("<<", ">>") contains o
+
+        (op, normalize(type1), normalize(type2)) match {
+            //pointer arithmetic
+            case (_, CIgnore(), _) => CIgnore()
+            case (_, _, CIgnore()) => CIgnore()
+            case (o, t1, t2) if (pointerArthOp(o) && isArithmetic(t1) && isArithmetic(t2) && coerce(t1, t2)) => converse(t1, t2) //spec
+            case (o, t1, t2) if (pointerArthOp(o) && isPointer(t1) && isIntegral(t2)) => type1.toValue //spec
+            case ("+", t1, t2) if (isIntegral(t1) && isPointer(t2)) => type2.toValue //spec
+            case ("-", t1, t2) if (isPointer(t1) && (t1 == t2)) => CSigned(CInt()) //spec
+            case (o, t1, t2) if ((Set("+=", "-=") contains o) && type1.isObject && isPointer(t1) && isIntegral(t2)) => type1.toValue //spec
+            case ("+=", t1, t2) if (type1.isObject && isIntegral(t1) && isPointer(t2)) => type2.toValue //spec
+            case ("-=", t1, t2) if (type1.isObject && isPointer(t1) && (t1 == t2)) => CSigned(CInt()) //spec
+            //bitwise operations defined on isIntegral
+            case (op, t1, t2) if (bitwiseOp(op) && isIntegral(t1) && isIntegral(t2)) => converse(t1, t2)
+            case (op, t1, t2) if (shiftOp(op) && isIntegral(t1) && isIntegral(t2)) => promote(t1) //spec
+
+            //comparisons
+            case (op, t1, t2) if (compOp(op) && isArithmetic(t1) && isArithmetic(t2)) => CSigned(CInt()) //spec
+            case (op, t1, t2) if (compOp(op) && isPointer(t1) && isPointer(t2) && coerce(t1, t2)) => CSigned(CInt()) //spec
+
+
+            case ("*", t1, t2) if (isArithmetic(t1) && isArithmetic(t2) && coerce(t1, t2)) => converse(t1, t2)
+            case ("/", t1, t2) if (isArithmetic(t1) && isArithmetic(t2) && coerce(t1, t2)) => converse(t1, t2)
+            case ("%", t1, t2) if (isIntegral(t1) && isIntegral(t2) && coerce(t1, t2)) => converse(t1, t2)
+            case ("=", t1, t2) if (type1.isObject) => type2.toValue //TODO spec says return t1?
+            case (o, t1, t2) if (logicalOp(o) && isScalar(t1) && isScalar(t2)) => CSigned(CInt()) //spec
+            case (o, t1, t2) if (assignOp(o) && type1.isObject && coerce(t1, t2)) => type2.toValue //TODO spec says return t1?
+            case (o, t1, t2) if (pointerArthAssignOp(o) && type1.isObject && isPointer(t1) && isIntegral(t2)) => type1.toValue
+            case (o, t1, t2) =>
+                if (t1.isUnknown || t2.isUnknown)
+                    CUnknown(t1 + " " + op + " " + t2)
+                else
+                    reportTypeError(featureExpr, "unknown operation or incompatible types " + type1 + " " + op + " " + type2, where)
+        }
+    }
+
+    private def prepareArray(t: CType): CType = t match {
+        case CObj(CArray(x, _)) => CObj(CPointer(x))
+        case x => x
+    }
+
+
+    /**
+     * returns the wider of two types for automatic widening
+     */
+    def wider(t1: CType, t2: CType) =
+        if (t1 < t2) t2 else t1
+
+
+    private def createSum(a: Expr, b: Expr) =
+        NAryExpr(a, List(Opt(FeatureExprFactory.True, NArySubExpr("+", b))))
+
+
+    private def typeFunctionCall(expr: AST, parameterTypes: Seq[CType], retType: CType, _foundTypes: List[CType],
+                                 funCall: PostfixExpr, featureExpr: FeatureExpr, env: Env): CType = {
+        checkStructs(retType, featureExpr, env, expr)
+        parameterTypes.map(checkStructs(_, featureExpr, env, expr))
+
+        var expectedTypes = parameterTypes
+        var foundTypes = _foundTypes
+        //variadic macros
+        if (expectedTypes.lastOption == Some(CVarArgs())) {
+            expectedTypes = expectedTypes.dropRight(1)
+            foundTypes = foundTypes.take(expectedTypes.size)
+        }
+        else if (expectedTypes.lastOption == Some(CVoid()))
+            expectedTypes = expectedTypes.dropRight(1)
+
+        //check parameter size and types
+        if (expectedTypes.size != foundTypes.size)
+            reportTypeError(featureExpr, "parameter number mismatch: expected " + expectedTypes.size + " parameter but found " + foundTypes.size + " in " + expr + " (expected types: " + parameterTypes + ")", funCall)
+        else
+        if (areParameterCompatible(foundTypes, expectedTypes))
+            retType
+        else {
+            //better reporting
+            val nr = 1.to(foundTypes.size)
+            val problems = findIncompatibleParamter(foundTypes, expectedTypes).map(!_)
+            val data = nr zip problems zip foundTypes zip expectedTypes
+            for ((((nr, probl), foundType), expectedType) <- data)
+                if (probl)
+                    reportTypeError(featureExpr,
+                        "type mismatch for parameter " + nr + ": expected " + expectedType + " found " + foundType, funCall)
+            CUnknown("parameter mismatch in " + funCall)
+        }
+    }
+
+
+    private def areParameterCompatible(foundTypes: Seq[CType], expectedTypes: Seq[CType]): Boolean =
+        findIncompatibleParamter(foundTypes, expectedTypes) forall (x => x)
+
+
+    private def findIncompatibleParamter(foundTypes: Seq[CType], expectedTypes: Seq[CType]): Seq[Boolean] =
+        (foundTypes zip expectedTypes) map {
+            case (ft, et) => coerce(et, ft) || ft.isUnknown
+        }
+
+
+    private def structEnvLookup(strEnv: StructEnv, structName: String, isUnion: Boolean, fieldName: String, astNode: Expr, featureExpr: FeatureExpr): Conditional[CType] = {
+        assert(strEnv.someDefinition(structName, isUnion), "struct/union " + structName + " unknown") //should not occur by construction. system won't build a struct type if its name is not in the struct table
+
+        val struct: ConditionalTypeMap = strEnv.get(structName, isUnion)
+        val ctype = struct.getOrElse(fieldName, CUnknown("field " + fieldName + " unknown in " + structName))
+
+        ctype.mapf(featureExpr, {
+            (f, t) => if (t.isUnknown && f.isSatisfiable()) issueTypeError(Severity.FieldLookupError, f, "field " + fieldName + " unknown in " + structName, astNode)
+        })
+
+        ctype
+    }
+
+
+    //implemented by CTypeSystem
+    def getStmtType(stmt: Statement, featureExpr: FeatureExpr, env: Env): (Conditional[CType], Env)
+
+
 }