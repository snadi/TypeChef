--- conflicted
+++ resolved
@@ -1,495 +1,477 @@
-package de.fosd.typechef.typesystem
-
-
-import _root_.de.fosd.typechef.parser.c._
-import _root_.de.fosd.typechef.conditional._
-import _root_.de.fosd.typechef.featureexpr.{FeatureExprFactory, FeatureExpr}
-import de.fosd.typechef.error._
-
-/**
- * typing C expressions
- */
-trait CExprTyping extends CTypes with CEnv with CDeclTyping with CTypeSystemInterface {
-
-
-    /**
-     * types an expression in an environment, returns a new
-     * environment for all subsequent tokens (eg in a sequence)
-     */
-    def getExprType(expr: Expr, featureExpr: FeatureExpr, env: Env): Conditional[CType] = {
-        val et = getExprType(_: Expr, featureExpr, env)
-        def etF(e: Expr, f: FeatureExpr, newEnv: Env = env) = getExprType(e, f, newEnv)
-        //        TODO assert types in varCtx and funCtx are welltyped and non-void
-
-        val resultType: Conditional[CType] =
-            if (!featureExpr.isSatisfiable()) {
-                One(CIgnore())
-            } else
-                expr match {
-                    /**
-                     * The standard provides for methods of
-                     * specifying constants in unsigned, long and oating point types; we omit
-                     * these for brevity's sake
-                     */
-                    //TODO other constant types
-                    case c@Constant(v) =>
-                        if (opts.warning_long_designator && v.lastOption.map(_ == 'l').getOrElse(false))
-                            reportTypeError(featureExpr, "Use \"L,\" not \"l,\" to indicate a long value", c, Severity.SecurityWarning, "long-designator")
-
-                        if (v == "0" || v == "'\\0'") One(CZero())
-                        else
-                        if (v.head == '\'') One(CUnsigned(CChar()))
-                        else
-                        if (v.last.toUpper == 'L') One(CSigned(CLong()))
-                        else One(CSigned(CInt()))
-                    //variable or function ref
-                    case id@Id(name) =>
-                        var ctype = env.varEnv(name)
-
-                        ctype = markSecurityRelevantFunctions(name, ctype)
-
-                        ctype.mapf(featureExpr, {
-                            (f, t) =>
-                                if (t.isUnknown && f.isSatisfiable()) {
-                                    val when = env.varEnv.whenDefined(name)
-                                    issueTypeError(Severity.IdLookupError, f, name + " undeclared" +
-                                        (if (when.isSatisfiable()) " (only under condition " + when + ")" else ""),
-                                        expr)
-                                }
-                            //checkStructCompleteness(t, f, env, id) -- do not check on every access, only when a variable is declared, see issue #12
-                        })
-                        ctype.map(_.toObj)
-                    //&a: create pointer
-                    case pc@PointerCreationExpr(expr) =>
-                        et(expr).mapf(featureExpr, {
-                            case (f, CObj(t)) => CPointer(t)
-                            case (f, t: CFunction) => CPointer(t)
-                            case (f, e) => if (e.isIgnore) e
-                            else
-                                reportTypeError(f, "invalid & on " + expr + " (" + e + ")", pc)
-                        })
-                    //*a: pointer dereferencing
-                    case pd@PointerDerefExpr(expr) =>
-                        et(expr).mapf(featureExpr, (f, x) => x.toValue match {
-                            case CPointer(s@CStruct(name, isUnion)) =>
-                                //dereferencing pointers to structures only for complete structures
-                                val whenComplete = env.structEnv.isComplete(name, isUnion)
-                                if ((f andNot whenComplete).isSatisfiable())
-                                    reportTypeError(f andNot whenComplete, "dereferencing pointer to incomplete type " + name + " (complete when " + whenComplete + ")", pd)
-                                s.toObj
-                            case CPointer(t) if (t != CVoid) => t.toObj
-                            case CArray(t, _) => t.toObj
-<<<<<<< HEAD
-=======
-                            case i@CIgnore() => i.toObj
->>>>>>> 5021dec0
-                            case fun: CFunction => fun // for some reason deref of a function still yields a valid function in gcc
-                            case e => if (e.isIgnore) e
-                            else
-                                reportTypeError(f, "invalid * on " + expr + " (" + e + ")", pd)
-                        })
-                    //e.n notation
-                    case p@PostfixExpr(expr, PointerPostfixSuffix(".", i@Id(id))) =>
-                        def lookup(fields: ConditionalTypeMap, fexpr: FeatureExpr): Conditional[CType] = {
-                            val rt = fields.getOrElse(id, CUnknown("field not found: (" + expr + ")." + id + "; has " + fields))
-                            rt.mapf(fexpr, (f, t) => if (t.isUnknown && f.isSatisfiable()) issueTypeError(Severity.FieldLookupError, f, "unknown field " + id, i))
-                            rt
-                        }
-
-                        et(expr).mapfr(featureExpr, {
-                            case (f, CObj(CAnonymousStruct(fields, _))) => lookup(fields, f).map(_.toObj)
-                            case (f, CAnonymousStruct(fields, _)) => lookup(fields, f)
-                            case (f, CObj(CStruct(s, isUnion))) => structEnvLookup(env.structEnv, s, isUnion, id, p, f).map(_.toObj)
-                            case (f, CStruct(s, isUnion)) => structEnvLookup(env.structEnv, s, isUnion, id, p, f).mapf(f, {
-                                case (f, e) if (arrayType(e)) =>
-                                    reportTypeError(f, "expression " + p + " must not have array " + e, p)
-                                case (f, e) => e
-                            })
-                            case (f, e) => if (e.isIgnore) One(e)
-                            else
-                                One(reportTypeError(f, "request for member " + id + " in something not a structure or union (" + p + "; " + e + ")", p))
-                        })
-                    //e->n (by rewrite to *e.n)
-                    case p@PostfixExpr(expr, PointerPostfixSuffix("->", i@Id(id))) =>
-                        val newExpr = PostfixExpr(PointerDerefExpr(expr), PointerPostfixSuffix(".", i))
-                        newExpr.setPositionRange(p.getPositionFrom, p.getPositionTo) //enable line reporting in error messages
-                        newExpr.p.setPositionRange(expr.getPositionFrom, expr.getPositionTo) //enable line reporting in error messages
-                        newExpr.s.setPositionRange(i.getPositionFrom, i.getPositionTo) //enable line reporting in error messages
-                        et(newExpr)
-                    //(a)b
-                    case ce@CastExpr(targetTypeName, expr) =>
-                        val targetTypes = getTypenameType(targetTypeName, featureExpr, env)
-                        val sourceTypes = et(expr).map(_.toValue)
-                        ConditionalLib.mapCombinationF(sourceTypes, targetTypes, featureExpr,
-                            (fexpr: FeatureExpr, sourceType: CType, targetType: CType) =>
-                                if (targetType == CVoid() ||
-                                    isPointer(targetType) ||
-                                    (isScalar(sourceType) && isScalar(targetType))) targetType
-                                else if (isScalar(targetType) && isPointer(normalize(sourceType))) targetType //cast from pointer to long is valid
-                                else if (isCompound(sourceType) && (isStruct(targetType) || isArray(targetType))) targetType.toObj //workaround for array/struct initializers
-                                else if (sourceType.isIgnore || targetType.isIgnore || sourceType.isUnknown || targetType.isUnknown) targetType
-                                else
-                                    reportTypeError(fexpr, "incorrect cast from " + sourceType + " to " + targetType, ce)
-                        )
-                    //a()
-                    case pe@PostfixExpr(expr, FunctionCall(ExprList(parameterExprs))) =>
-                        val functionType: Conditional[CType] = et(expr)
-                        val hasSecurityRelevantFunction = functionType.exists({
-                            case f: CFunction => f.securityRelevant;
-                            case _ => false
-                        })
-                        val providedParameterTypes: List[Opt[Conditional[CType]]] = parameterExprs.map({
-                            case Opt(f, e) => Opt(f, etF(e, featureExpr and f, env.markSecurityRelevant(hasSecurityRelevantFunction, "sensitive function parameters")))
-                        })
-
-                        val providedParameterTypesExploded: Conditional[List[CType]] = ConditionalLib.explodeOptList(Conditional.flatten(providedParameterTypes))
-                        ConditionalLib.mapCombinationF(functionType, providedParameterTypesExploded, featureExpr,
-                            (fexpr: FeatureExpr, funType: CType, paramTypes: List[CType]) =>
-                                funType.toValue match {
-                                    case CPointer(CFunction(parameterTypes, retType)) => typeFunctionCall(expr, parameterTypes, retType, paramTypes, pe, fexpr, env)
-                                    case CFunction(parameterTypes, retType) => typeFunctionCall(expr, parameterTypes, retType, paramTypes, pe, fexpr, env)
-                                    case u: CUnknown => u
-                                    case e => if (e.isIgnore) e
-                                    else
-                                        reportTypeError(fexpr, expr + " is not a function, but has type " + e, pe)
-                                }
-                        )
-
-                    //a=b, a+=b, ...
-                    case ae@AssignExpr(lexpr, op, rexpr) =>
-                        ConditionalLib.mapCombinationF(et(rexpr), et(lexpr), featureExpr,
-                            (fexpr: FeatureExpr, rtype: CType, ltype: CType) => {
-                                //security check for integer overflows when operand is used in pointer arithmetic (ie. also array access)
-                                //checks expression again in a tighter context
-                                if (isPointer(ltype) && pointerArthAssignOp(op)) etF(rexpr, fexpr, env.markSecurityRelevant("array access/pointer arithmetic"))
-
-                                val opType = operationType(op, ltype, rtype, ae, fexpr, env)
-                                ltype match {
-<<<<<<< HEAD
-                                    case CObj(t) if (coerce(t, opType)) => prepareArray(ltype).toValue
-                                    case e => if (e.isIgnore || e.isUnknown) e.toValue else reportTypeError(fexpr, "incorrect assignment with " + e + " " + op + " " + rtype, ae)
-                                }
-                            })
-                    //a++, a--
-                    case pe@PostfixExpr(expr, SimplePostfixSuffix(_)) => et(expr) map {
-                        prepareArray
-                    } mapf(featureExpr, {
-                        case (f, CObj(t)) if (isScalar(t)) => t //apparently ++ also works on arrays
-                        //TODO check?: not on function references
-                        case (f, e) => if (e.isIgnore) e else reportTypeError(f, "wrong type argument to increment " + e, pe)
-                    })
-=======
-                                    case CObj(t) if (coerce(t, opType)) => {
-                                        if (opts.warning_implicit_coercion && isForcedCoercion(ltype, rtype))
-                                            reportTypeError(fexpr, "Implicit coercion of integer types (%s <- %s), consider a cast".format(ltype.toText, rtype.toText), ae, Severity.SecurityWarning, "implicit_coercion")
-                                        prepareArray(ltype).toValue
-                                    }
-                                    case u: CUnknown => u.toValue
-                                    case CObj(i@CIgnore()) => i.toValue
-                                    case e => reportTypeError(fexpr, "incorrect assignment with " + e + " " + op + " " + rtype, ae)
-                                }
-                            })
-                    //a++, a--
-                    case pe@PostfixExpr(expr, SimplePostfixSuffix(_)) =>
-                        //check for integer overflow
-                        if (opts.warning_potential_integer_overflow && env.isSecurityRelevantLocation)
-                            issueTypeError(Severity.SecurityWarning, featureExpr, "Potential integer overflow in security relevant context (%s)".format(env.securityRelevantLocation.get), pe, "potential_integer_overflow")
-
-                        et(expr) map {
-                            prepareArray
-                        } mapf(featureExpr, {
-                            case (f, CObj(t)) if (isScalar(t)) => t //apparently ++ also works on arrays
-                            //TODO check?: not on function references
-                            case (f, e) => reportTypeError(f, "wrong type argument to increment " + e, pe)
-                        })
->>>>>>> 5021dec0
-                    //a+b
-                    case ne@NAryExpr(expr, opList) =>
-                        ConditionalLib.conditionalFoldLeftFR(opList, et(expr), featureExpr,
-                            (fexpr: FeatureExpr, ctype: CType, subExpr: NArySubExpr) => {
-                                //security check for integer overflows when operand is used in pointer arithmetic (ie. also array access)
-                                val isPointerArith = (pointerArthOp(subExpr.op) || pointerArthAssignOp(subExpr.op)) && isPointer(ctype)
-                                val subExprType = etF(subExpr.e, fexpr, if (isPointerArith) env.markSecurityRelevant("array access/pointer arithmetic") else env)
-
-                                subExprType map (subExprType => operationType(subExpr.op, ctype, subExprType, ne, fexpr, env))
-                            }
-                        )
-                    //a[e]
-                    case p@PostfixExpr(expr, ArrayAccess(idx)) =>
-                        //syntactic sugar for *(a+i)
-                        val newExpr = PointerDerefExpr(createSum(expr, idx)).setPositionRange(p)
-                        et(newExpr)
-                    //"a"
-                    case StringLit(_) => One(CPointer(CSignUnspecified(CChar()))) //unspecified sign according to Paolo
-                    //++a, --a
-                    case p@UnaryExpr(_, expr) =>
-                        val newExpr = AssignExpr(expr, "+=", Constant("1").setPositionRange(p)).setPositionRange(p)
-                        et(newExpr)
-                    //sizeof()
-                    case SizeOfExprT(_) => sizeofType(env)
-                    case SizeOfExprU(_) => sizeofType(env)
-                    case ue@UnaryOpExpr(kind, expr) =>
-                        if (kind == "&&")
-                        //label deref, TODO check that label is actually declared
-                            One(CPointer(CVoid())) //label dereference
-                        else {
-                            val exprType = et(expr).map(_.toValue)
-                            kind match {
-                                //TODO complete list: __real__ __imag__
-                                //TODO promotions
-                                case "+" => exprType.mapf(featureExpr,
-                                    (fexpr, x) => if (isArithmetic(x) || x.isIgnore) promote(x) else reportTypeError(fexpr, "incorrect type, expected arithmetic, was " + x, ue))
-                                case "-" =>
-                                    //check for integer overflow (+,~,! do not overflow)
-                                    if (opts.warning_potential_integer_overflow && env.isSecurityRelevantLocation)
-                                        issueTypeError(Severity.SecurityWarning, featureExpr, "Potential integer overflow in security relevant context (%s)".format(env.securityRelevantLocation.get), ue, "potential_integer_overflow")
-
-                                    exprType.mapf(featureExpr,
-                                        (fexpr, x) => if (isArithmetic(x) || x.isIgnore) promote(x) else reportTypeError(fexpr, "incorrect type, expected arithmetic, was " + x, ue))
-                                case "~" => exprType.mapf(featureExpr,
-                                    (fexpr, x) => if (isIntegral(x) || x.isIgnore) CSigned(CInt()) else reportTypeError(fexpr, "incorrect type, expected integer, was " + x, ue))
-                                case "!" => exprType.mapf(featureExpr,
-                                    (fexpr, x) => if (isScalar(x) || x.isIgnore) CSigned(CInt()) else reportTypeError(fexpr, "incorrect type, expected scalar, was " + x, ue))
-                                case _ => One(reportTypeError(featureExpr, "unknown unary operator " + kind + " (TODO)", ue))
-                            }
-                        }
-                    //x?y:z  (gnuc: x?:z === x?x:z)
-                    case ce@ConditionalExpr(condition, thenExpr, elseExpr) =>
-                        //dead code detection, see CTypeSystem..IfStatement
-                        val (contr, taut) = analyzeExprBounds(One(condition), featureExpr, env)
-
-                        et(condition) mapfr(featureExpr, {
-                            (fexpr, conditionType) =>
-                                if (isScalar(conditionType))
-                                    getConditionalExprType(etF(thenExpr.getOrElse(condition), fexpr, env.markDead(contr)), etF(elseExpr, fexpr, env.markDead(taut)), fexpr, ce)
-                                else if (conditionType.isIgnore) One(conditionType)
-                                else One(reportTypeError(fexpr, "invalid type of condition: " + conditionType, ce))
-                        })
-                    //compound statement in expr. ({a;b;c;}), type is the type of the last statement
-                    case CompoundStatementExpr(compoundStatement) =>
-                        getStmtType(compoundStatement, featureExpr, env)._1
-                    case ExprList(exprs) => //comma operator, evaluated left to right, last expr yields value and type; like compound statement expression
-                        //implemented like compound statement
-                        //get a type of every inner expression, collect OptList of types (with one type for every statement, under the same conditions)
-                        val typeOptList: List[Opt[Conditional[CType]]] =
-                            for (Opt(exprFeature, innerExpr) <- exprs) yield {
-                                Opt(exprFeature, etF(innerExpr, featureExpr and exprFeature))
-                            }
-
-                        //return last type
-                        val lastType: Conditional[Option[Conditional[CType]]] = ConditionalLib.lastEntry(typeOptList)
-                        val t: Conditional[CType] = lastType.mapr({
-                            case None => One(CVoid()) //TODO what is the type of an empty ExprList?
-                            case Some(ctype) => ctype
-                        }) simplify (featureExpr);
-
-                        //return original environment, definitions don't leave this scope
-                        t
-
-                    case LcurlyInitializer(inits) => One(CCompound().toObj) //TODO more specific checks, currently just use CCompound which can be cast into any structure or array
-                    case GnuAsmExpr(_, _, _, _) => One(CIgnore()) //don't care about asm now
-                    case BuiltinOffsetof(_, _) => One(CSigned(CInt()))
-                    case c: BuiltinTypesCompatible => One(CSigned(CInt())) //http://www.delorie.com/gnu/docs/gcc/gcc_81.html
-                    case b@BuiltinVaArgs(expr, typename) =>
-                        //check expr is of type va_list
-                        et(expr) mapfr(featureExpr, {
-                            (fexpr, exprType) => if (exprType.toValue != CBuiltinVaList())
-                                One(reportTypeError(fexpr, "invalid type of condition: " + exprType, b))
-                            else One("all okay")
-                        })
-                        //return whatever type declared without further check
-                        getTypenameType(typename, featureExpr, env)
-                    case AlignOfExprT(typename) => getTypenameType(typename, featureExpr, env); One(CSigned(CInt()))
-                    case AlignOfExprU(expr) => et(expr); One(CSigned(CInt()))
-
-                    //TODO initializers 6.5.2.5
-                    case e => One(reportTypeError(featureExpr, "unknown expression " + e + " (TODO)", e))
-                }
-
-        typedExpr(expr, resultType, featureExpr, env)
-        addEnv(expr, env)
-        resultType.simplify(featureExpr)
-    }
-
-    private[typesystem] def analyzeExprBounds(expr: Conditional[Expr], context: FeatureExpr, env: Env): (FeatureExpr, FeatureExpr)
-
-    private def getConditionalExprType(thenTypes: Conditional[CType], elseTypes: Conditional[CType], featureExpr: FeatureExpr, where: AST) =
-        ConditionalLib.mapCombinationF(thenTypes, elseTypes, featureExpr, (featureExpr: FeatureExpr, thenType: CType, elseType: CType) => {
-            (thenType.toValue, elseType.toValue) match {
-                case (CPointer(CVoid()), CPointer(x)) => CPointer(x) //spec
-                case (CPointer(x), CPointer(CVoid())) => CPointer(x) //spec
-                case (t1, t2) if (coerce(t1, t2)) => converse(t1, t2) //spec
-                case (t1, t2) if ((isArithmetic(t1) && t2 == CVoid()) || (isArithmetic(t2) && t1 == CVoid())) => CVoid() //tested from gcc
-                case (t1, t2) => reportTypeError(featureExpr, "different address spaces in conditional expression: " + t1 + " and " + t2, where)
-            }
-        })
-
-
-    private def pointerArthOp(o: String) = Set("+", "-") contains o
-    private def pointerArthAssignOp(o: String) = Set("+=", "-=") contains o
-
-    //see https://www.securecoding.cert.org/confluence/display/seccode/INT32-C.+Ensure+that+operations+on+signed+integers+do+not+result+in+overflow
-    private def potentiallyOverflowingOp(o: String) = Set("+", "-", "*", "/", "%", "++", "--", "+=", "-=", "/=", "%=", "<<=", "<<") contains o
-
-    /**
-     * defines types of various operations
-     * TODO currently incomplete and possibly incorrect
-     *
-     * visible only for test cases
-     */
-    private[typesystem] def operationType(op: String, type1: CType, type2: CType, where: AST, featureExpr: FeatureExpr, env: Env): CType = {
-        def assignOp(o: String) = Set("+=", "/=", "-=", "*=", "%=", "<<=", ">>=", "&=", "|=", "^=") contains o
-        def compOp(o: String) = Set("==", "!=", "<", ">", "<=", ">=") contains o
-        def logicalOp(o: String) = Set("&&", "||") contains o
-        def bitwiseOp(o: String) = Set("&", "|", "^", "~") contains o
-        def shiftOp(o: String) = Set("<<", ">>") contains o
-
-        //check integer overflow in security relevant contexts
-        if (opts.warning_potential_integer_overflow && env.isSecurityRelevantLocation && potentiallyOverflowingOp(op) && !(isPointer(normalize(type1))))
-            issueTypeError(Severity.SecurityWarning, featureExpr, "Potential integer overflow in security relevant context (%s)".format(env.securityRelevantLocation.get), where, "potential_integer_overflow")
-
-        (op, normalize(type1), normalize(type2)) match {
-            //pointer arithmetic
-            case (_, CIgnore(), _) => CIgnore()
-            case (_, _, CIgnore()) => CIgnore()
-            case (o, t1, t2) if (pointerArthOp(o) && isArithmetic(t1) && isArithmetic(t2) && coerce(t1, t2)) => converse(t1, t2) //spec
-            case (o, t1, t2) if (pointerArthOp(o) && isPointer(t1) && isIntegral(t2)) => type1.toValue //spec
-            case ("+", t1, t2) if (isIntegral(t1) && isPointer(t2)) => type2.toValue //spec
-            case ("-", t1, t2) if (isPointer(t1) && (t1 == t2)) => CSigned(CInt()) //spec
-            case (o, t1, t2) if ((Set("+=", "-=") contains o) && type1.isObject && isPointer(t1) && isIntegral(t2)) => type1.toValue //spec
-            case ("+=", t1, t2) if (type1.isObject && isIntegral(t1) && isPointer(t2)) => type2.toValue //spec
-            case ("-=", t1, t2) if (type1.isObject && isPointer(t1) && (t1 == t2)) => CSigned(CInt()) //spec
-            //bitwise operations defined on isIntegral
-            case (op, t1, t2) if (bitwiseOp(op) && isIntegral(t1) && isIntegral(t2)) => converse(t1, t2)
-            case (op, t1, t2) if (shiftOp(op) && isIntegral(t1) && isIntegral(t2)) => promote(t1) //spec
-
-            //comparisons
-            case (op, t1, t2) if (compOp(op) && isArithmetic(t1) && isArithmetic(t2)) => CSigned(CInt()) //spec
-            case (op, t1, t2) if (compOp(op) && isPointer(t1) && isPointer(t2) && coerce(t1, t2)) => CSigned(CInt()) //spec
-
-
-            case ("*", t1, t2) if (isArithmetic(t1) && isArithmetic(t2) && coerce(t1, t2)) => converse(t1, t2)
-            case ("/", t1, t2) if (isArithmetic(t1) && isArithmetic(t2) && coerce(t1, t2)) => converse(t1, t2)
-            case ("%", t1, t2) if (isIntegral(t1) && isIntegral(t2) && coerce(t1, t2)) => converse(t1, t2)
-            case ("=", t1, t2) if (type1.isObject) => type2.toValue //TODO spec says return t1?
-            case (o, t1, t2) if (logicalOp(o) && isScalar(t1) && isScalar(t2)) => CSigned(CInt()) //spec
-            case (o, t1, t2) if (assignOp(o) && type1.isObject && coerce(t1, t2)) => type2.toValue //TODO spec says return t1?
-            case (o, t1, t2) if (pointerArthAssignOp(o) && type1.isObject && isPointer(t1) && isIntegral(t2)) => type1.toValue
-            case (o, t1, t2) =>
-                if (t1.isUnknown || t2.isUnknown)
-                    CUnknown(t1 + " " + op + " " + t2)
-                else
-                    reportTypeError(featureExpr, "unknown operation or incompatible types " + type1 + " " + op + " " + type2, where)
-        }
-    }
-
-    private def prepareArray(t: CType): CType = t match {
-        case CObj(CArray(x, _)) => CObj(CPointer(x))
-        case x => x
-    }
-
-
-    /**
-     * returns the wider of two types for automatic widening
-     */
-    def wider(t1: CType, t2: CType) =
-        if (t1 < t2) t2 else t1
-
-
-    private def createSum(a: Expr, b: Expr) =
-        NAryExpr(a, List(Opt(FeatureExprFactory.True, NArySubExpr("+", b).setPositionRange(b)))).setPositionRange(a.getPositionFrom, b.getPositionTo)
-
-
-    private def typeFunctionCall(expr: AST, parameterTypes: Seq[CType], retType: CType, _foundTypes: List[CType],
-                                 funCall: PostfixExpr, featureExpr: FeatureExpr, env: Env): CType = {
-        //probably just checked on declaration: (??)
-        //        checkStructs(retType, featureExpr, env, expr)
-        //        parameterTypes.map(checkStructs(_, featureExpr, env, expr))
-
-        var expectedTypes = parameterTypes
-        var foundTypes = _foundTypes
-        //variadic macros
-        if (expectedTypes.lastOption == Some(CVarArgs())) {
-            expectedTypes = expectedTypes.dropRight(1)
-            foundTypes = foundTypes.take(expectedTypes.size)
-        }
-        else if (expectedTypes.lastOption == Some(CVoid()))
-            expectedTypes = expectedTypes.dropRight(1)
-
-        //check parameter size and types
-        if (expectedTypes.size != foundTypes.size)
-            reportTypeError(featureExpr, "parameter number mismatch: expected " + expectedTypes.size + " parameter but found " + foundTypes.size + " in " + expr + " (expected types: " + parameterTypes + ")", funCall)
-        else
-        if (areParameterCompatible(foundTypes, expectedTypes))
-            retType
-        else {
-            //better reporting
-            val nr = 1.to(foundTypes.size)
-            val problems = findIncompatibleParamter(foundTypes, expectedTypes).map(!_)
-            val data = nr zip problems zip foundTypes zip expectedTypes
-            for ((((nr, probl), foundType), expectedType) <- data)
-                if (probl)
-                    reportTypeError(featureExpr,
-                        "type mismatch for parameter " + nr + ": expected " + expectedType + " found " + foundType, funCall)
-            CUnknown("parameter mismatch in " + funCall)
-        }
-    }
-
-
-    private def areParameterCompatible(foundTypes: Seq[CType], expectedTypes: Seq[CType]): Boolean =
-        findIncompatibleParamter(foundTypes, expectedTypes) forall (x => x)
-
-
-    private def findIncompatibleParamter(foundTypes: Seq[CType], expectedTypes: Seq[CType]): Seq[Boolean] =
-        (foundTypes zip expectedTypes) map {
-            case (ft, et) => coerce(et, ft) || ft.isUnknown
-        }
-
-
-    private def structEnvLookup(strEnv: StructEnv, structName: String, isUnion: Boolean, fieldName: String, astNode: Expr, featureExpr: FeatureExpr): Conditional[CType] = {
-        //sanity check, should not occur by construction
-        //completeness is checked when declaring the variable or when dereferencing a pointer
-        val whenComplete = strEnv.isComplete(structName, isUnion)
-        if ((featureExpr andNot whenComplete).isSatisfiable())
-            issueTypeError(Severity.FieldLookupError, featureExpr andNot whenComplete, "member access to incomplete or unknown structure/union " + structName, astNode)
-
-        val struct: ConditionalTypeMap = strEnv.getFieldsMerged(structName, isUnion)
-        val ctype = struct.getOrElse(fieldName, CUnknown("member " + fieldName + " unknown in " + structName))
-
-        ctype.mapf(featureExpr, {
-            (f, t) => if (t.isUnknown && f.isSatisfiable()) issueTypeError(Severity.FieldLookupError, f, "member " + fieldName + " unknown in " + structName, astNode)
-        })
-
-        ctype
-    }
-
-
-    //implemented by CTypeSystem
-    def getStmtType(stmt: Statement, featureExpr: FeatureExpr, env: Env): (Conditional[CType], Env)
-
-    /**
-     * sizeof() has type Any->size_t. Type size_t is defined in individual header files (e.g. stddef.h) of the system though
-     * and may not be defined in all cases. here we look up the type of size_t and return an int in case it fails
-     */
-    def sizeofType(env: Env): Conditional[CType] =
-        env.typedefEnv.getOrElse("size_t", CUnsigned(CInt()))
-
-
-    /**
-     * hardcoding of functions for which parameters are considered security relevant
-     * parameters of these functions are checked for integer overflows
-     */
-    def markSecurityRelevantFunctions(funname: String, ctype: Conditional[CType]): Conditional[CType] = {
-        val functions = Set("malloc", "calloc", "realloc")
-
-        if (functions contains funname)
-            ctype.map({
-                case c: CFunction => c.markSecurityRelevant
-                case t => t
-            })
-        else ctype
-
-    }
-
-
+package de.fosd.typechef.typesystem
+
+
+import _root_.de.fosd.typechef.parser.c._
+import _root_.de.fosd.typechef.conditional._
+import _root_.de.fosd.typechef.featureexpr.{FeatureExprFactory, FeatureExpr}
+import de.fosd.typechef.error._
+
+/**
+ * typing C expressions
+ */
+trait CExprTyping extends CTypes with CEnv with CDeclTyping with CTypeSystemInterface {
+
+
+    /**
+     * types an expression in an environment, returns a new
+     * environment for all subsequent tokens (eg in a sequence)
+     */
+    def getExprType(expr: Expr, featureExpr: FeatureExpr, env: Env): Conditional[CType] = {
+        val et = getExprType(_: Expr, featureExpr, env)
+        def etF(e: Expr, f: FeatureExpr, newEnv: Env = env) = getExprType(e, f, newEnv)
+        //        TODO assert types in varCtx and funCtx are welltyped and non-void
+
+        val resultType: Conditional[CType] =
+            if (!featureExpr.isSatisfiable()) {
+                One(CIgnore())
+            } else
+                expr match {
+                    /**
+                     * The standard provides for methods of
+                     * specifying constants in unsigned, long and oating point types; we omit
+                     * these for brevity's sake
+                     */
+                    //TODO other constant types
+                    case c@Constant(v) =>
+                        if (opts.warning_long_designator && v.lastOption.map(_ == 'l').getOrElse(false))
+                            reportTypeError(featureExpr, "Use \"L,\" not \"l,\" to indicate a long value", c, Severity.SecurityWarning, "long-designator")
+
+                        if (v == "0" || v == "'\\0'") One(CZero())
+                        else
+                        if (v.head == '\'') One(CUnsigned(CChar()))
+                        else
+                        if (v.last.toUpper == 'L') One(CSigned(CLong()))
+                        else One(CSigned(CInt()))
+                    //variable or function ref
+                    case id@Id(name) =>
+                        var ctype = env.varEnv(name)
+
+                        ctype = markSecurityRelevantFunctions(name, ctype)
+
+                        ctype.mapf(featureExpr, {
+                            (f, t) =>
+                                if (t.isUnknown && f.isSatisfiable()) {
+                                    val when = env.varEnv.whenDefined(name)
+                                    issueTypeError(Severity.IdLookupError, f, name + " undeclared" +
+                                        (if (when.isSatisfiable()) " (only under condition " + when + ")" else ""),
+                                        expr)
+                                }
+                            //checkStructCompleteness(t, f, env, id) -- do not check on every access, only when a variable is declared, see issue #12
+                        })
+                        ctype.map(_.toObj)
+                    //&a: create pointer
+                    case pc@PointerCreationExpr(expr) =>
+                        et(expr).mapf(featureExpr, {
+                            case (f, CObj(t)) => CPointer(t)
+                            case (f, t: CFunction) => CPointer(t)
+                            case (f, e) => if (e.isIgnore) e
+                            else
+                                reportTypeError(f, "invalid & on " + expr + " (" + e + ")", pc)
+                        })
+                    //*a: pointer dereferencing
+                    case pd@PointerDerefExpr(expr) =>
+                        et(expr).mapf(featureExpr, (f, x) => x.toValue match {
+                            case CPointer(s@CStruct(name, isUnion)) =>
+                                //dereferencing pointers to structures only for complete structures
+                                val whenComplete = env.structEnv.isComplete(name, isUnion)
+                                if ((f andNot whenComplete).isSatisfiable())
+                                    reportTypeError(f andNot whenComplete, "dereferencing pointer to incomplete type " + name + " (complete when " + whenComplete + ")", pd)
+                                s.toObj
+                            case CPointer(t) if (t != CVoid) => t.toObj
+                            case CArray(t, _) => t.toObj
+                            case i@CIgnore() => i.toObj
+                            case fun: CFunction => fun // for some reason deref of a function still yields a valid function in gcc
+                            case e => if (e.isIgnore) e
+                            else
+                                reportTypeError(f, "invalid * on " + expr + " (" + e + ")", pd)
+                        })
+                    //e.n notation
+                    case p@PostfixExpr(expr, PointerPostfixSuffix(".", i@Id(id))) =>
+                        def lookup(fields: ConditionalTypeMap, fexpr: FeatureExpr): Conditional[CType] = {
+                            val rt = fields.getOrElse(id, CUnknown("field not found: (" + expr + ")." + id + "; has " + fields))
+                            rt.mapf(fexpr, (f, t) => if (t.isUnknown && f.isSatisfiable()) issueTypeError(Severity.FieldLookupError, f, "unknown field " + id, i))
+                            rt
+                        }
+
+                        et(expr).mapfr(featureExpr, {
+                            case (f, CObj(CAnonymousStruct(fields, _))) => lookup(fields, f).map(_.toObj)
+                            case (f, CAnonymousStruct(fields, _)) => lookup(fields, f)
+                            case (f, CObj(CStruct(s, isUnion))) => structEnvLookup(env.structEnv, s, isUnion, id, p, f).map(_.toObj)
+                            case (f, CStruct(s, isUnion)) => structEnvLookup(env.structEnv, s, isUnion, id, p, f).mapf(f, {
+                                case (f, e) if (arrayType(e)) =>
+                                    reportTypeError(f, "expression " + p + " must not have array " + e, p)
+                                case (f, e) => e
+                            })
+                            case (f, e) => if (e.isIgnore) One(e)
+                            else
+                                One(reportTypeError(f, "request for member " + id + " in something not a structure or union (" + p + "; " + e + ")", p))
+                        })
+                    //e->n (by rewrite to *e.n)
+                    case p@PostfixExpr(expr, PointerPostfixSuffix("->", i@Id(id))) =>
+                        val newExpr = PostfixExpr(PointerDerefExpr(expr), PointerPostfixSuffix(".", i))
+                        newExpr.setPositionRange(p.getPositionFrom, p.getPositionTo) //enable line reporting in error messages
+                        newExpr.p.setPositionRange(expr.getPositionFrom, expr.getPositionTo) //enable line reporting in error messages
+                        newExpr.s.setPositionRange(i.getPositionFrom, i.getPositionTo) //enable line reporting in error messages
+                        et(newExpr)
+                    //(a)b
+                    case ce@CastExpr(targetTypeName, expr) =>
+                        val targetTypes = getTypenameType(targetTypeName, featureExpr, env)
+                        val sourceTypes = et(expr).map(_.toValue)
+                        ConditionalLib.mapCombinationF(sourceTypes, targetTypes, featureExpr,
+                            (fexpr: FeatureExpr, sourceType: CType, targetType: CType) =>
+                                if (targetType == CVoid() ||
+                                    isPointer(targetType) ||
+                                    (isScalar(sourceType) && isScalar(targetType))) targetType
+                                else if (isScalar(targetType) && isPointer(normalize(sourceType))) targetType //cast from pointer to long is valid
+                                else if (isCompound(sourceType) && (isStruct(targetType) || isArray(targetType))) targetType.toObj //workaround for array/struct initializers
+                                else if (sourceType.isIgnore || targetType.isIgnore || sourceType.isUnknown || targetType.isUnknown) targetType
+                                else
+                                    reportTypeError(fexpr, "incorrect cast from " + sourceType + " to " + targetType, ce)
+                        )
+                    //a()
+                    case pe@PostfixExpr(expr, FunctionCall(ExprList(parameterExprs))) =>
+                        val functionType: Conditional[CType] = et(expr)
+                        val hasSecurityRelevantFunction = functionType.exists({
+                            case f: CFunction => f.securityRelevant;
+                            case _ => false
+                        })
+                        val providedParameterTypes: List[Opt[Conditional[CType]]] = parameterExprs.map({
+                            case Opt(f, e) => Opt(f, etF(e, featureExpr and f, env.markSecurityRelevant(hasSecurityRelevantFunction, "sensitive function parameters")))
+                        })
+
+                        val providedParameterTypesExploded: Conditional[List[CType]] = ConditionalLib.explodeOptList(Conditional.flatten(providedParameterTypes))
+                        ConditionalLib.mapCombinationF(functionType, providedParameterTypesExploded, featureExpr,
+                            (fexpr: FeatureExpr, funType: CType, paramTypes: List[CType]) =>
+                                funType.toValue match {
+                                    case CPointer(CFunction(parameterTypes, retType)) => typeFunctionCall(expr, parameterTypes, retType, paramTypes, pe, fexpr, env)
+                                    case CFunction(parameterTypes, retType) => typeFunctionCall(expr, parameterTypes, retType, paramTypes, pe, fexpr, env)
+                                    case u: CUnknown => u
+                                    case e => if (e.isIgnore) e
+                                    else
+                                        reportTypeError(fexpr, expr + " is not a function, but has type " + e, pe)
+                                }
+                        )
+
+                    //a=b, a+=b, ...
+                    case ae@AssignExpr(lexpr, op, rexpr) =>
+                        ConditionalLib.mapCombinationF(et(rexpr), et(lexpr), featureExpr,
+                            (fexpr: FeatureExpr, rtype: CType, ltype: CType) => {
+                                //security check for integer overflows when operand is used in pointer arithmetic (ie. also array access)
+                                //checks expression again in a tighter context
+                                if (isPointer(ltype) && pointerArthAssignOp(op)) etF(rexpr, fexpr, env.markSecurityRelevant("array access/pointer arithmetic"))
+
+                                val opType = operationType(op, ltype, rtype, ae, fexpr, env)
+                                ltype match {
+                                    case CObj(t) if (coerce(t, opType)) => {
+                                        if (opts.warning_implicit_coercion && isForcedCoercion(ltype, rtype))
+                                            reportTypeError(fexpr, "Implicit coercion of integer types (%s <- %s), consider a cast".format(ltype.toText, rtype.toText), ae, Severity.SecurityWarning, "implicit_coercion")
+                                        prepareArray(ltype).toValue
+                                    }
+                                    case u: CUnknown => u.toValue
+                                    case CObj(i@CIgnore()) => i.toValue
+                                    case e => reportTypeError(fexpr, "incorrect assignment with " + e + " " + op + " " + rtype, ae)
+                                }
+                            })
+                    //a++, a--
+                    case pe@PostfixExpr(expr, SimplePostfixSuffix(_)) =>
+                        //check for integer overflow
+                        if (opts.warning_potential_integer_overflow && env.isSecurityRelevantLocation)
+                            issueTypeError(Severity.SecurityWarning, featureExpr, "Potential integer overflow in security relevant context (%s)".format(env.securityRelevantLocation.get), pe, "potential_integer_overflow")
+
+                        et(expr) map {
+                            prepareArray
+                        } mapf(featureExpr, {
+                            case (f, CObj(t)) if (isScalar(t)) => t //apparently ++ also works on arrays
+                            //TODO check?: not on function references
+                            case (f, e) => reportTypeError(f, "wrong type argument to increment " + e, pe)
+                        })
+                    //a+b
+                    case ne@NAryExpr(expr, opList) =>
+                        ConditionalLib.conditionalFoldLeftFR(opList, et(expr), featureExpr,
+                            (fexpr: FeatureExpr, ctype: CType, subExpr: NArySubExpr) => {
+                                //security check for integer overflows when operand is used in pointer arithmetic (ie. also array access)
+                                val isPointerArith = (pointerArthOp(subExpr.op) || pointerArthAssignOp(subExpr.op)) && isPointer(ctype)
+                                val subExprType = etF(subExpr.e, fexpr, if (isPointerArith) env.markSecurityRelevant("array access/pointer arithmetic") else env)
+
+                                subExprType map (subExprType => operationType(subExpr.op, ctype, subExprType, ne, fexpr, env))
+                            }
+                        )
+                    //a[e]
+                    case p@PostfixExpr(expr, ArrayAccess(idx)) =>
+                        //syntactic sugar for *(a+i)
+                        val newExpr = PointerDerefExpr(createSum(expr, idx)).setPositionRange(p)
+                        et(newExpr)
+                    //"a"
+                    case StringLit(_) => One(CPointer(CSignUnspecified(CChar()))) //unspecified sign according to Paolo
+                    //++a, --a
+                    case p@UnaryExpr(_, expr) =>
+                        val newExpr = AssignExpr(expr, "+=", Constant("1").setPositionRange(p)).setPositionRange(p)
+                        et(newExpr)
+                    //sizeof()
+                    case SizeOfExprT(_) => sizeofType(env)
+                    case SizeOfExprU(_) => sizeofType(env)
+                    case ue@UnaryOpExpr(kind, expr) =>
+                        if (kind == "&&")
+                        //label deref, TODO check that label is actually declared
+                            One(CPointer(CVoid())) //label dereference
+                        else {
+                            val exprType = et(expr).map(_.toValue)
+                            kind match {
+                                //TODO complete list: __real__ __imag__
+                                //TODO promotions
+                                case "+" => exprType.mapf(featureExpr,
+                                    (fexpr, x) => if (isArithmetic(x) || x.isIgnore) promote(x) else reportTypeError(fexpr, "incorrect type, expected arithmetic, was " + x, ue))
+                                case "-" =>
+                                    //check for integer overflow (+,~,! do not overflow)
+                                    if (opts.warning_potential_integer_overflow && env.isSecurityRelevantLocation)
+                                        issueTypeError(Severity.SecurityWarning, featureExpr, "Potential integer overflow in security relevant context (%s)".format(env.securityRelevantLocation.get), ue, "potential_integer_overflow")
+
+                                    exprType.mapf(featureExpr,
+                                        (fexpr, x) => if (isArithmetic(x) || x.isIgnore) promote(x) else reportTypeError(fexpr, "incorrect type, expected arithmetic, was " + x, ue))
+                                case "~" => exprType.mapf(featureExpr,
+                                    (fexpr, x) => if (isIntegral(x) || x.isIgnore) CSigned(CInt()) else reportTypeError(fexpr, "incorrect type, expected integer, was " + x, ue))
+                                case "!" => exprType.mapf(featureExpr,
+                                    (fexpr, x) => if (isScalar(x) || x.isIgnore) CSigned(CInt()) else reportTypeError(fexpr, "incorrect type, expected scalar, was " + x, ue))
+                                case _ => One(reportTypeError(featureExpr, "unknown unary operator " + kind + " (TODO)", ue))
+                            }
+                        }
+                    //x?y:z  (gnuc: x?:z === x?x:z)
+                    case ce@ConditionalExpr(condition, thenExpr, elseExpr) =>
+                        //dead code detection, see CTypeSystem..IfStatement
+                        val (contr, taut) = analyzeExprBounds(One(condition), featureExpr, env)
+
+                        et(condition) mapfr(featureExpr, {
+                            (fexpr, conditionType) =>
+                                if (isScalar(conditionType))
+                                    getConditionalExprType(etF(thenExpr.getOrElse(condition), fexpr, env.markDead(contr)), etF(elseExpr, fexpr, env.markDead(taut)), fexpr, ce)
+                                else if (conditionType.isIgnore) One(conditionType)
+                                else One(reportTypeError(fexpr, "invalid type of condition: " + conditionType, ce))
+                        })
+                    //compound statement in expr. ({a;b;c;}), type is the type of the last statement
+                    case CompoundStatementExpr(compoundStatement) =>
+                        getStmtType(compoundStatement, featureExpr, env)._1
+                    case ExprList(exprs) => //comma operator, evaluated left to right, last expr yields value and type; like compound statement expression
+                        //implemented like compound statement
+                        //get a type of every inner expression, collect OptList of types (with one type for every statement, under the same conditions)
+                        val typeOptList: List[Opt[Conditional[CType]]] =
+                            for (Opt(exprFeature, innerExpr) <- exprs) yield {
+                                Opt(exprFeature, etF(innerExpr, featureExpr and exprFeature))
+                            }
+
+                        //return last type
+                        val lastType: Conditional[Option[Conditional[CType]]] = ConditionalLib.lastEntry(typeOptList)
+                        val t: Conditional[CType] = lastType.mapr({
+                            case None => One(CVoid()) //TODO what is the type of an empty ExprList?
+                            case Some(ctype) => ctype
+                        }) simplify (featureExpr);
+
+                        //return original environment, definitions don't leave this scope
+                        t
+
+                    case LcurlyInitializer(inits) => One(CCompound().toObj) //TODO more specific checks, currently just use CCompound which can be cast into any structure or array
+                    case GnuAsmExpr(_, _, _, _) => One(CIgnore()) //don't care about asm now
+                    case BuiltinOffsetof(_, _) => One(CSigned(CInt()))
+                    case c: BuiltinTypesCompatible => One(CSigned(CInt())) //http://www.delorie.com/gnu/docs/gcc/gcc_81.html
+                    case b@BuiltinVaArgs(expr, typename) =>
+                        //check expr is of type va_list
+                        et(expr) mapfr(featureExpr, {
+                            (fexpr, exprType) => if (exprType.toValue != CBuiltinVaList())
+                                One(reportTypeError(fexpr, "invalid type of condition: " + exprType, b))
+                            else One("all okay")
+                        })
+                        //return whatever type declared without further check
+                        getTypenameType(typename, featureExpr, env)
+                    case AlignOfExprT(typename) => getTypenameType(typename, featureExpr, env); One(CSigned(CInt()))
+                    case AlignOfExprU(expr) => et(expr); One(CSigned(CInt()))
+
+                    //TODO initializers 6.5.2.5
+                    case e => One(reportTypeError(featureExpr, "unknown expression " + e + " (TODO)", e))
+                }
+
+        typedExpr(expr, resultType, featureExpr, env)
+        addEnv(expr, env)
+        resultType.simplify(featureExpr)
+    }
+
+    private[typesystem] def analyzeExprBounds(expr: Conditional[Expr], context: FeatureExpr, env: Env): (FeatureExpr, FeatureExpr)
+
+    private def getConditionalExprType(thenTypes: Conditional[CType], elseTypes: Conditional[CType], featureExpr: FeatureExpr, where: AST) =
+        ConditionalLib.mapCombinationF(thenTypes, elseTypes, featureExpr, (featureExpr: FeatureExpr, thenType: CType, elseType: CType) => {
+            (thenType.toValue, elseType.toValue) match {
+                case (CPointer(CVoid()), CPointer(x)) => CPointer(x) //spec
+                case (CPointer(x), CPointer(CVoid())) => CPointer(x) //spec
+                case (t1, t2) if (coerce(t1, t2)) => converse(t1, t2) //spec
+                case (t1, t2) if ((isArithmetic(t1) && t2 == CVoid()) || (isArithmetic(t2) && t1 == CVoid())) => CVoid() //tested from gcc
+                case (t1, t2) => reportTypeError(featureExpr, "different address spaces in conditional expression: " + t1 + " and " + t2, where)
+            }
+        })
+
+
+    private def pointerArthOp(o: String) = Set("+", "-") contains o
+    private def pointerArthAssignOp(o: String) = Set("+=", "-=") contains o
+
+    //see https://www.securecoding.cert.org/confluence/display/seccode/INT32-C.+Ensure+that+operations+on+signed+integers+do+not+result+in+overflow
+    private def potentiallyOverflowingOp(o: String) = Set("+", "-", "*", "/", "%", "++", "--", "+=", "-=", "/=", "%=", "<<=", "<<") contains o
+
+    /**
+     * defines types of various operations
+     * TODO currently incomplete and possibly incorrect
+     *
+     * visible only for test cases
+     */
+    private[typesystem] def operationType(op: String, type1: CType, type2: CType, where: AST, featureExpr: FeatureExpr, env: Env): CType = {
+        def assignOp(o: String) = Set("+=", "/=", "-=", "*=", "%=", "<<=", ">>=", "&=", "|=", "^=") contains o
+        def compOp(o: String) = Set("==", "!=", "<", ">", "<=", ">=") contains o
+        def logicalOp(o: String) = Set("&&", "||") contains o
+        def bitwiseOp(o: String) = Set("&", "|", "^", "~") contains o
+        def shiftOp(o: String) = Set("<<", ">>") contains o
+
+        //check integer overflow in security relevant contexts
+        if (opts.warning_potential_integer_overflow && env.isSecurityRelevantLocation && potentiallyOverflowingOp(op) && !(isPointer(normalize(type1))))
+            issueTypeError(Severity.SecurityWarning, featureExpr, "Potential integer overflow in security relevant context (%s)".format(env.securityRelevantLocation.get), where, "potential_integer_overflow")
+
+        (op, normalize(type1), normalize(type2)) match {
+            //pointer arithmetic
+            case (_, CIgnore(), _) => CIgnore()
+            case (_, _, CIgnore()) => CIgnore()
+            case (o, t1, t2) if (pointerArthOp(o) && isArithmetic(t1) && isArithmetic(t2) && coerce(t1, t2)) => converse(t1, t2) //spec
+            case (o, t1, t2) if (pointerArthOp(o) && isPointer(t1) && isIntegral(t2)) => type1.toValue //spec
+            case ("+", t1, t2) if (isIntegral(t1) && isPointer(t2)) => type2.toValue //spec
+            case ("-", t1, t2) if (isPointer(t1) && (t1 == t2)) => CSigned(CInt()) //spec
+            case (o, t1, t2) if ((Set("+=", "-=") contains o) && type1.isObject && isPointer(t1) && isIntegral(t2)) => type1.toValue //spec
+            case ("+=", t1, t2) if (type1.isObject && isIntegral(t1) && isPointer(t2)) => type2.toValue //spec
+            case ("-=", t1, t2) if (type1.isObject && isPointer(t1) && (t1 == t2)) => CSigned(CInt()) //spec
+            //bitwise operations defined on isIntegral
+            case (op, t1, t2) if (bitwiseOp(op) && isIntegral(t1) && isIntegral(t2)) => converse(t1, t2)
+            case (op, t1, t2) if (shiftOp(op) && isIntegral(t1) && isIntegral(t2)) => promote(t1) //spec
+
+            //comparisons
+            case (op, t1, t2) if (compOp(op) && isArithmetic(t1) && isArithmetic(t2)) => CSigned(CInt()) //spec
+            case (op, t1, t2) if (compOp(op) && isPointer(t1) && isPointer(t2) && coerce(t1, t2)) => CSigned(CInt()) //spec
+
+
+            case ("*", t1, t2) if (isArithmetic(t1) && isArithmetic(t2) && coerce(t1, t2)) => converse(t1, t2)
+            case ("/", t1, t2) if (isArithmetic(t1) && isArithmetic(t2) && coerce(t1, t2)) => converse(t1, t2)
+            case ("%", t1, t2) if (isIntegral(t1) && isIntegral(t2) && coerce(t1, t2)) => converse(t1, t2)
+            case ("=", t1, t2) if (type1.isObject) => type2.toValue //TODO spec says return t1?
+            case (o, t1, t2) if (logicalOp(o) && isScalar(t1) && isScalar(t2)) => CSigned(CInt()) //spec
+            case (o, t1, t2) if (assignOp(o) && type1.isObject && coerce(t1, t2)) => type2.toValue //TODO spec says return t1?
+            case (o, t1, t2) if (pointerArthAssignOp(o) && type1.isObject && isPointer(t1) && isIntegral(t2)) => type1.toValue
+            case (o, t1, t2) =>
+                if (t1.isUnknown || t2.isUnknown)
+                    CUnknown(t1 + " " + op + " " + t2)
+                else
+                    reportTypeError(featureExpr, "unknown operation or incompatible types " + type1 + " " + op + " " + type2, where)
+        }
+    }
+
+    private def prepareArray(t: CType): CType = t match {
+        case CObj(CArray(x, _)) => CObj(CPointer(x))
+        case x => x
+    }
+
+
+    /**
+     * returns the wider of two types for automatic widening
+     */
+    def wider(t1: CType, t2: CType) =
+        if (t1 < t2) t2 else t1
+
+
+    private def createSum(a: Expr, b: Expr) =
+        NAryExpr(a, List(Opt(FeatureExprFactory.True, NArySubExpr("+", b).setPositionRange(b)))).setPositionRange(a.getPositionFrom, b.getPositionTo)
+
+
+    private def typeFunctionCall(expr: AST, parameterTypes: Seq[CType], retType: CType, _foundTypes: List[CType],
+                                 funCall: PostfixExpr, featureExpr: FeatureExpr, env: Env): CType = {
+        //probably just checked on declaration: (??)
+        //        checkStructs(retType, featureExpr, env, expr)
+        //        parameterTypes.map(checkStructs(_, featureExpr, env, expr))
+
+        var expectedTypes = parameterTypes
+        var foundTypes = _foundTypes
+        //variadic macros
+        if (expectedTypes.lastOption == Some(CVarArgs())) {
+            expectedTypes = expectedTypes.dropRight(1)
+            foundTypes = foundTypes.take(expectedTypes.size)
+        }
+        else if (expectedTypes.lastOption == Some(CVoid()))
+            expectedTypes = expectedTypes.dropRight(1)
+
+        //check parameter size and types
+        if (expectedTypes.size != foundTypes.size)
+            reportTypeError(featureExpr, "parameter number mismatch: expected " + expectedTypes.size + " parameter but found " + foundTypes.size + " in " + expr + " (expected types: " + parameterTypes + ")", funCall)
+        else
+        if (areParameterCompatible(foundTypes, expectedTypes))
+            retType
+        else {
+            //better reporting
+            val nr = 1.to(foundTypes.size)
+            val problems = findIncompatibleParamter(foundTypes, expectedTypes).map(!_)
+            val data = nr zip problems zip foundTypes zip expectedTypes
+            for ((((nr, probl), foundType), expectedType) <- data)
+                if (probl)
+                    reportTypeError(featureExpr,
+                        "type mismatch for parameter " + nr + ": expected " + expectedType + " found " + foundType, funCall)
+            CUnknown("parameter mismatch in " + funCall)
+        }
+    }
+
+
+    private def areParameterCompatible(foundTypes: Seq[CType], expectedTypes: Seq[CType]): Boolean =
+        findIncompatibleParamter(foundTypes, expectedTypes) forall (x => x)
+
+
+    private def findIncompatibleParamter(foundTypes: Seq[CType], expectedTypes: Seq[CType]): Seq[Boolean] =
+        (foundTypes zip expectedTypes) map {
+            case (ft, et) => coerce(et, ft) || ft.isUnknown
+        }
+
+
+    private def structEnvLookup(strEnv: StructEnv, structName: String, isUnion: Boolean, fieldName: String, astNode: Expr, featureExpr: FeatureExpr): Conditional[CType] = {
+        //sanity check, should not occur by construction
+        //completeness is checked when declaring the variable or when dereferencing a pointer
+        val whenComplete = strEnv.isComplete(structName, isUnion)
+        if ((featureExpr andNot whenComplete).isSatisfiable())
+            issueTypeError(Severity.FieldLookupError, featureExpr andNot whenComplete, "member access to incomplete or unknown structure/union " + structName, astNode)
+
+        val struct: ConditionalTypeMap = strEnv.getFieldsMerged(structName, isUnion)
+        val ctype = struct.getOrElse(fieldName, CUnknown("member " + fieldName + " unknown in " + structName))
+
+        ctype.mapf(featureExpr, {
+            (f, t) => if (t.isUnknown && f.isSatisfiable()) issueTypeError(Severity.FieldLookupError, f, "member " + fieldName + " unknown in " + structName, astNode)
+        })
+
+        ctype
+    }
+
+
+    //implemented by CTypeSystem
+    def getStmtType(stmt: Statement, featureExpr: FeatureExpr, env: Env): (Conditional[CType], Env)
+
+    /**
+     * sizeof() has type Any->size_t. Type size_t is defined in individual header files (e.g. stddef.h) of the system though
+     * and may not be defined in all cases. here we look up the type of size_t and return an int in case it fails
+     */
+    def sizeofType(env: Env): Conditional[CType] =
+        env.typedefEnv.getOrElse("size_t", CUnsigned(CInt()))
+
+
+    /**
+     * hardcoding of functions for which parameters are considered security relevant
+     * parameters of these functions are checked for integer overflows
+     */
+    def markSecurityRelevantFunctions(funname: String, ctype: Conditional[CType]): Conditional[CType] = {
+        val functions = Set("malloc", "calloc", "realloc")
+
+        if (functions contains funname)
+            ctype.map({
+                case c: CFunction => c.markSecurityRelevant
+                case t => t
+            })
+        else ctype
+
+    }
+
+
 }