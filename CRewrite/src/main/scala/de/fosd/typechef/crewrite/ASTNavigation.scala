--- conflicted
+++ resolved
@@ -11,67 +11,67 @@
 // see old version: https://github.com/ckaestne/TypeChef/blob/ConditionalControlFlow/CParser/src/main/scala/de/fosd/typechef/parser/c/ASTNavigation.scala
 trait ASTNavigation {
 
-    // method simply goes up the hierarchy and looks for next AST element and returns it
-    def parentAST(e: Product, env: ASTEnv): AST = {
+  // method simply goes up the hierarchy and looks for next AST element and returns it
+  def parentAST(e: Product, env: ASTEnv): AST = {
+    val eparent = env.parent(e)
+    eparent match {
+      case o: Opt[_] => parentAST(o, env)
+      case c: Conditional[_] => parentAST(c, env)
+      case a: AST => a
+      case _ => null
+    }
+  }
+
+  // getting the previous element of an AST element in the presence of Opt and Choice
+  // has to consider the following situation
+  // Opt elements usually appear in the presence of lists
+  // List[Opt[_]] (see AST for more information)
+  // having a list of Opt elements, AST elements usually appear in those Opt elements
+  // [ Opt(f1, AST), Opt(f2, AST), ..., Opt(fn, AST)]
+  // to get the previous AST element of each AST element in that list, we have to
+  // go one level up and look for previous Opt elements and their children
+  def prevAST(e: Product, env: ASTEnv): AST = {
+    val eprev = env.previous(e)
+    eprev match {
+      case c: Choice[_] => lastChoice(c)
+      case o: One[_] => o.value.asInstanceOf[AST]
+      case a: AST => a
+      case Opt(_, v: Choice[_]) => lastChoice(v)
+      case Opt(_, v: One[_]) => v.value.asInstanceOf[AST]
+      case Opt(_, v: AST) => v
+      case null => {
         val eparent = env.parent(e)
         eparent match {
-            case o: Opt[_] => parentAST(o, env)
-            case c: Conditional[_] => parentAST(c, env)
-            case a: AST => a
-            case _ => null
-        }
-    }
-
-    // getting the previous element of an AST element in the presence of Opt and Choice
-    // has to consider the following situation
-    // Opt elements usually appear in the presence of lists
-    // List[Opt[_]] (see AST for more information)
-    // having a list of Opt elements, AST elements usually appear in those Opt elements
-    // [ Opt(f1, AST), Opt(f2, AST), ..., Opt(fn, AST)]
-    // to get the previous AST element of each AST element in that list, we have to
-    // go one level up and look for previous Opt elements and their children
-    def prevAST(e: Product, env: ASTEnv): AST = {
-        val eprev = env.previous(e)
-        eprev match {
-            case c: Choice[_] => lastChoice(c)
-            case o: One[_] => o.value.asInstanceOf[AST]
-            case a: AST => a
-            case Opt(_, v: Choice[_]) => lastChoice(v)
-            case Opt(_, v: One[_]) => v.value.asInstanceOf[AST]
-            case Opt(_, v: AST) => v
-            case null => {
-                val eparent = env.parent(e)
-                eparent match {
-                    case o: Opt[_] => prevAST(o, env)
-                    case c: Choice[_] => prevAST(c, env)
-                    case c: One[_] => prevAST(c, env)
-                    case _ => null
-                }
-            }
-        }
-    }
-
-    // similar to prevAST but with next
-    def nextAST(e: Product, env: ASTEnv): AST = {
-        val enext = env.next(e)
-        enext match {
-            case c: Choice[_] => firstChoice(c)
-            case o: One[_] => o.value.asInstanceOf[AST]
-            case a: AST => a
-            case Opt(_, v: Choice[_]) => firstChoice(v)
-            case Opt(_, v: One[_]) => v.value.asInstanceOf[AST]
-            case Opt(_, v: AST) => v
-            case null => {
-                val eparent = env.parent(e)
-                eparent match {
-                    case o: Opt[_] => nextAST(o, env)
-                    case c: Choice[_] => nextAST(c, env)
-                    case c: One[_] => nextAST(c, env)
-                    case _ => null
-                }
-            }
-        }
-    }
+          case o: Opt[_] => prevAST(o, env)
+          case c: Choice[_] => prevAST(c, env)
+          case c: One[_] => prevAST(c, env)
+          case _ => null
+        }
+      }
+    }
+  }
+
+  // similar to prevAST but with next
+  def nextAST(e: Product, env: ASTEnv): AST = {
+    val enext = env.next(e)
+    enext match {
+      case c: Choice[_] => firstChoice(c)
+      case o: One[_] => o.value.asInstanceOf[AST]
+      case a: AST => a
+      case Opt(_, v: Choice[_]) => firstChoice(v)
+      case Opt(_, v: One[_]) => v.value.asInstanceOf[AST]
+      case Opt(_, v: AST) => v
+      case null => {
+        val eparent = env.parent(e)
+        eparent match {
+          case o: Opt[_] => nextAST(o, env)
+          case c: Choice[_] => nextAST(c, env)
+          case c: One[_] => nextAST(c, env)
+          case _ => null
+        }
+      }
+    }
+  }
 
     // returns a list of all previous AST elements including e
     // useful in compound statements that have a list of Opt elements
@@ -105,87 +105,75 @@
         nextASTElemsRec(e)
     }
 
-    // returns the first AST element that is nested in the following elements
-    // or null; elements are Opt, Conditional, and Some
-    // function does not work for type List[_]
-    def childAST(e: Product): AST = {
-        e match {
-            case Opt(_, v: AST) => v
-            case Opt(_, v: One[_]) => v.value.asInstanceOf[AST]
-            case Opt(_, v: Choice[_]) => firstChoice(v)
-            case x: One[_] => x.value.asInstanceOf[AST]
-            case a: AST => a
-            case x: Option[_] if (x.isDefined) => childAST(x.get.asInstanceOf[Product])
-            case _ => null
-        }
-    }
-
-    // method recursively filters all AST elements for a given type
-    // base case is the element of type T
-    def filterASTElems[T <: AST](a: Any)(implicit m: ClassManifest[T]): List[T] = {
-        a match {
-            case p: Product if (m.erasure.isInstance(p)) => List(p.asInstanceOf[T])
-            case l: List[_] => l.flatMap(filterASTElems[T])
-            case p: Product => p.productIterator.toList.flatMap(filterASTElems[T])
-            case _ => List()
-        }
-    }
-
-    // method recursively filters all AST elements for a given type and feature expression
-    // base case is the element of type T with feature expression ctx
-    def filterASTElems[T <: AST](a: Any, ctx: FeatureExpr, env: ASTEnv)(implicit m: ClassManifest[T]): List[T] = {
-        a match {
-            case p: Product if (m.erasure.isInstance(p) && (env.featureExpr(p) implies ctx isSatisfiable())) => List(p.asInstanceOf[T])
-            case l: List[_] => l.flatMap(filterAllASTElems[T](_, ctx, env))
-            case p: Product => p.productIterator.toList.flatMap(filterAllASTElems[T](_, ctx, env))
-            case _ => List()
-        }
-    }
-
-    // in contrast to filterASTElems, filterAllASTElems visits all elements of the tree-wise input structure
-    def filterAllASTElems[T <: AST](a: Any)(implicit m: ClassManifest[T]): List[T] = {
-        a match {
-            case p: Product if (m.erasure.isInstance(p)) => List(p.asInstanceOf[T]) ++
-                    p.productIterator.toList.flatMap(filterASTElems[T])
-            case l: List[_] => l.flatMap(filterASTElems[T])
-            case p: Product => p.productIterator.toList.flatMap(filterASTElems[T])
-            case _ => List()
-        }
-    }
-
-    // in contrast to filterASTElems, filterAllASTElems visits all elements of the tree-wise input structure and
-    // checks feature expressions also
-    def filterAllASTElems[T <: AST](a: Any, ctx: FeatureExpr, env: ASTEnv)
-                                   (implicit m: ClassManifest[T]): List[T] = {
-        a match {
-            case p: Product if (m.erasure.isInstance(p) && (env.featureExpr(p) implies ctx isSatisfiable())) => List(p.asInstanceOf[T]) ++
-                    p.productIterator.toList.flatMap(filterAllASTElems[T](_, ctx, env))
-            case l: List[_] => l.flatMap(filterAllASTElems[T](_, ctx, env))
-            case p: Product => p.productIterator.toList.flatMap(filterAllASTElems[T](_, ctx, env))
-            case _ => List()
-        }
-    }
-
-    // go up the AST hierarchy and look for a specific AST element with type T
-    def findPriorASTElem[T <: AST](a: Product, env: ASTEnv)(implicit m: ClassManifest[T]): Option[T] = {
-        a match {
-            case x if (m.erasure.isInstance(x)) => Some(x.asInstanceOf[T])
-            case x: Product => findPriorASTElem[T](parentAST(x, env), env)
-            case null => None
-        }
-    }
-<<<<<<< HEAD
-
-    // go up the AST hierarchy and loog for specific AST elements with type T
-    def findPriorASTElems[T <: AST](a: Product, env: ASTEnv)(implicit m: ClassManifest[T]): List[T] = {
-        a match {
-            case x if (m.erasure.isInstance(x)) => x.asInstanceOf[T] :: findPriorASTElems(parentAST(x, env), env)
-            case x: Product => findPriorASTElems(parentAST(x, env), env)
-            case null => Nil
-        }
-=======
-  }
-
+  // returns the first AST element that is nested in the following elements
+  // or null; elements are Opt, Conditional, and Some
+  // function does not work for type List[_]
+  def childAST(e: Product): AST = {
+    e match {
+      case Opt(_, v: AST) => v
+      case Opt(_, v: One[_]) => v.value.asInstanceOf[AST]
+      case Opt(_, v: Choice[_]) => firstChoice(v)
+      case x: One[_] => x.value.asInstanceOf[AST]
+      case a: AST => a
+      case x: Option[_] if (x.isDefined) => childAST(x.get.asInstanceOf[Product])
+      case _ => null
+    }
+  }
+
+  // method recursively filters all AST elements for a given type
+  // base case is the element of type T
+  def filterASTElems[T <: AST](a: Any)(implicit m: ClassManifest[T]): List[T] = {
+    a match {
+      case p: Product if (m.erasure.isInstance(p)) => List(p.asInstanceOf[T])
+      case l: List[_] => l.flatMap(filterASTElems[T])
+      case p: Product => p.productIterator.toList.flatMap(filterASTElems[T])
+      case _ => List()
+    }
+  }
+
+  // method recursively filters all AST elements for a given type and feature expression
+  // base case is the element of type T with feature expression ctx
+  def filterASTElems[T <: AST](a: Any, ctx: FeatureExpr, env: ASTEnv)(implicit m: ClassManifest[T]): List[T] = {
+    a match {
+      case p: Product if (m.erasure.isInstance(p) && (env.featureExpr(p) implies ctx isSatisfiable())) => List(p.asInstanceOf[T])
+      case l: List[_] => l.flatMap(filterAllASTElems[T](_, ctx, env))
+      case p: Product => p.productIterator.toList.flatMap(filterAllASTElems[T](_, ctx, env))
+      case _ => List()
+    }
+  }
+
+  // in contrast to filterASTElems, filterAllASTElems visits all elements of the tree-wise input structure
+  def filterAllASTElems[T <: AST](a: Any)(implicit m: ClassManifest[T]): List[T] = {
+    a match {
+      case p: Product if (m.erasure.isInstance(p)) => List(p.asInstanceOf[T]) ++
+        p.productIterator.toList.flatMap(filterASTElems[T])
+      case l: List[_] => l.flatMap(filterASTElems[T])
+      case p: Product => p.productIterator.toList.flatMap(filterASTElems[T])
+      case _ => List()
+    }
+  }
+
+  // in contrast to filterASTElems, filterAllASTElems visits all elements of the tree-wise input structure and
+  // checks feature expressions also
+  def filterAllASTElems[T <: AST](a: Any, ctx: FeatureExpr, env: ASTEnv)
+                                 (implicit m: ClassManifest[T]): List[T] = {
+    a match {
+      case p: Product if (m.erasure.isInstance(p) && (env.featureExpr(p) implies ctx isSatisfiable())) => List(p.asInstanceOf[T]) ++
+        p.productIterator.toList.flatMap(filterAllASTElems[T](_, ctx, env))
+      case l: List[_] => l.flatMap(filterAllASTElems[T](_, ctx, env))
+      case p: Product => p.productIterator.toList.flatMap(filterAllASTElems[T](_, ctx, env))
+      case _ => List()
+    }
+  }
+
+  // go up the AST hierarchy and look for a specific AST element with type T
+  def findPriorASTElem[T <: AST](a: Product, env: ASTEnv)(implicit m: ClassManifest[T]): Option[T] = {
+    a match {
+      case x if (m.erasure.isInstance(x)) => Some(x.asInstanceOf[T])
+      case x: Product => findPriorASTElem[T](parentAST(x, env), env)
+      case null => None
+    }
+  }
 
   // go up the AST hierarchy and loog for specific AST elements with type T
   def findPriorASTElems[T <: AST](a: Product, env: ASTEnv)(implicit m: ClassManifest[T]): List[T] = {
@@ -193,22 +181,22 @@
       case x if (m.erasure.isInstance(x)) => x.asInstanceOf[T] :: findPriorASTElems(parentAST(x, env), env)
       case x: Product => findPriorASTElems(parentAST(x, env), env)
       case null => Nil
->>>>>>> 096fcd2a
-    }
-
-    // recursively walk right branch of Choice structure until we hit an AST element
-    private def lastChoice(x: Choice[_]): AST = {
-        x.elseBranch match {
-            case c: Choice[_] => lastChoice(c)
-            case One(c) => c.asInstanceOf[AST]
-        }
-    }
-
-    // recursively walk left branch of Choice structure until we hit an AST element
-    private def firstChoice(x: Choice[_]): AST = {
-        x.thenBranch match {
-            case c: Choice[_] => firstChoice(c)
-            case One(c) => c.asInstanceOf[AST]
-        }
-    }
+    }
+  }
+
+  // recursively walk right branch of Choice structure until we hit an AST element
+  private def lastChoice(x: Choice[_]): AST = {
+    x.elseBranch match {
+      case c: Choice[_] => lastChoice(c)
+      case One(c) => c.asInstanceOf[AST]
+    }
+  }
+
+  // recursively walk left branch of Choice structure until we hit an AST element
+  private def firstChoice(x: Choice[_]): AST = {
+    x.thenBranch match {
+      case c: Choice[_] => firstChoice(c)
+      case One(c) => c.asInstanceOf[AST]
+    }
+  }
 }