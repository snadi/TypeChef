package de.fosd.typechef.crewrite

import org.kiama.rewriting.Rewriter._

import de.fosd.typechef.parser.c._
import de.fosd.typechef.typesystem.{DeclUseMap, UseDeclMap}
import de.fosd.typechef.featureexpr.FeatureModel

// implements a simple analysis of freeing memory that was not dynamically allocated
// https://www.securecoding.cert.org/confluence/display/seccode/MEM34-C.+Only+free+memory+allocated+dynamically
//
// major limitations:
//   - we use intraprocedural control flow (IntraCFG) which
//     is a conservative analysis for program flow
//     so the analysis will likely produce a lot
//     of false positives
//
// L  = P((Var* x Lab*))
// ⊑  = ⊆            // see MonotoneFW
// ∐  = ⋃            // combinationOperator
// ⊥  = ∅            // b
// i  = ∅            // should be {(x,?)|x ∈ FV(S*)}
// E  = {FunctionDef} // see MonotoneFW
// F  = flow
class XFree(env: ASTEnv, dum: DeclUseMap, udm: UseDeclMap, fm: FeatureModel, f: FunctionDef, casestudy: String) extends MonotoneFWIdLab(env, dum, udm, fm, f) with IntraCFG with CFGHelper with ASTNavigation with UsedDefinedDeclaredVariables {

    private val freecalls = {
        if (casestudy == "linux") List("free", "kfree")
        else if (casestudy == "openssl") List("free", "CRYPTO_free")
        else List("free")
    }

    private val memcalls = {
        if (casestudy == "linux") List("malloc", "kmalloc")
        else List("malloc")
    }

    // get all declared variables without an initialization
<<<<<<< HEAD
    def gen(a: AST): Map[FeatureExpr, Set[Id]] = {
        var res = Set[Id]()
        val variables = manytd(query {
            case InitDeclaratorI(AtomicNamedDeclarator(_, i, _), _, None) => res += i
            case InitDeclaratorI(AtomicNamedDeclarator(_, i, _), _, Some(initializer)) => {
=======
    def gen(a: AST): L = {
        var res = l
        val variables = manytd(query {
            case InitDeclaratorI(AtomicNamedDeclarator(_, i: Id, _), _, None) => res ++= fromCache(i)
            case InitDeclaratorI(AtomicNamedDeclarator(_, i: Id, _), _, Some(initializer)) => {
>>>>>>> de2c6c87
                val pmallocs = filterASTElems[PostfixExpr](initializer)

                if (pmallocs.isEmpty) res ++= fromCache(i)
                else pmallocs.map {
                    case PostfixExpr(m: Id, _) if memcalls.contains(m.name) =>
                        if (! env.featureExpr(m) equivalentTo env.featureExpr(i)) res ++= fromCache(i)
                    case _ =>
                }
            }
        })

        variables(a)
        res
    }

    // get variables that get an assignment with malloc
<<<<<<< HEAD
    def kill(a: AST): Map[FeatureExpr, Set[Id]] = {
        var res = Set[Id]()
        val assignments = manytd(query {
            case AssignExpr(target@Id(_), "=", source) => {
                val pmallocs = filterASTElems[PostfixExpr](source)

                pmallocs.map(pe => {
                    pe match {
                        case PostfixExpr(i@Id(_), _) if (memcalls.contains(i.name)) =>
                            if (env.featureExpr(i) equivalentTo (env.featureExpr(target))) {}
                            else {res += target}
                        case _ =>
                    }
                })
=======
    def kill(a: AST): L = {
        var res = l
        val assignments = manytd(query {
            case AssignExpr(target: Id, "=", source) => {
                val pmallocs = filterASTElems[PostfixExpr](source)

                pmallocs.map {
                    case PostfixExpr(i: Id, _) if memcalls.contains(i.name) =>
                        if (! env.featureExpr(i) equivalentTo env.featureExpr(target)) res ++= fromCache(target, true)
                    case _ =>
                }
>>>>>>> de2c6c87
            }
        })

        assignments(a)
        res
    }

    // returns a list of Ids with names of variables that a freed
    // by call to free or realloc
    // using the terminology of liveness we return pointers that have that are in use
    def freedVariables(a: AST) = {

        var res = List[Id]()

        // add a free target independent of & and *
        def addFreeTarget(e: Expr) {
            // free(a->b)
            val sp = filterAllASTElems[PointerPostfixSuffix](e)
            if (!sp.isEmpty) {
                for (spe <- filterAllASTElems[Id](sp.reverse.head))
                    res ::= spe

                return
            }

            // free(a[b])
            val ap = filterAllASTElems[ArrayAccess](e)
            if (!ap.isEmpty) {
                for (ape <- filterAllASTElems[PostfixExpr](e)) {
                    ape match {
                        case PostfixExpr(i@Id(_), ArrayAccess(_)) => res ::= i
                        case _ =>
                    }
                }

                return
            }

            // free(a)
            val fp = filterAllASTElems[Id](e)

            for (ni <- fp)
                res ::= ni
        }


        val freedvariables = manytd(query {
            // realloc(*ptr, size) is used for reallocation of memory
            case PostfixExpr(i@Id("realloc"), FunctionCall(l)) => {
                // realloc has two arguments but more than two elements may be passed to
                // the function. this is the case when elements form alternative groups, such as,
                // realloc(#ifdef A aptr #else naptr endif, ...)
                // so we check from the start whether parameter list elements
                // form alternative groups. if so we look for Ids in each
                // of the alternative elements. if not we stop, because then we encounter
                // a size element.
                var actx = List(l.exprs.head.feature)
                var finished = false

                for (ni <- filterAllASTElems[Id](l.exprs.head.entry))
                    res ::= ni

                for (ce <- l.exprs.tail) {
<<<<<<< HEAD
                    if (actx.reduce(_ or _) isTautology (fm))
                        finished = true

                    if (!finished && actx.forall(_ and ce.feature isContradiction (fm))) {
=======
                    if (actx.reduce(_ or _) isTautology fm)
                        finished = true

                    if (!finished && actx.forall(_ and ce.feature isContradiction fm)) {
>>>>>>> de2c6c87
                        for (ni <- filterAllASTElems[Id](ce.entry))
                            res ::= ni
                        actx ::= ce.feature
                    } else {
                        finished = true
                    }

                }

            }
            // calls to free or to derivatives of free
            case PostfixExpr(Id(n), FunctionCall(l)) => {

                if (freecalls.contains(n)) {
                    for (e <- l.exprs) {
                        addFreeTarget(e.entry)
                    }
                }
            }

        })

        freedvariables(a)
        res
    }

    protected def F(e: AST) = flow(e)

    protected val i = l
    protected def b = l
    protected def combinationOperator(l1: L, l2: L) = union(l1, l2)

    protected def incached(a: AST): L = combinatorcached(a)
    protected def outcached(a: AST): L = f_lcached(a)
}<|MERGE_RESOLUTION|>--- conflicted
+++ resolved
@@ -36,25 +36,17 @@
     }
 
     // get all declared variables without an initialization
-<<<<<<< HEAD
-    def gen(a: AST): Map[FeatureExpr, Set[Id]] = {
-        var res = Set[Id]()
-        val variables = manytd(query {
-            case InitDeclaratorI(AtomicNamedDeclarator(_, i, _), _, None) => res += i
-            case InitDeclaratorI(AtomicNamedDeclarator(_, i, _), _, Some(initializer)) => {
-=======
     def gen(a: AST): L = {
         var res = l
         val variables = manytd(query {
             case InitDeclaratorI(AtomicNamedDeclarator(_, i: Id, _), _, None) => res ++= fromCache(i)
             case InitDeclaratorI(AtomicNamedDeclarator(_, i: Id, _), _, Some(initializer)) => {
->>>>>>> de2c6c87
                 val pmallocs = filterASTElems[PostfixExpr](initializer)
 
                 if (pmallocs.isEmpty) res ++= fromCache(i)
                 else pmallocs.map {
                     case PostfixExpr(m: Id, _) if memcalls.contains(m.name) =>
-                        if (! env.featureExpr(m) equivalentTo env.featureExpr(i)) res ++= fromCache(i)
+                        if (!env.featureExpr(m) equivalentTo env.featureExpr(i)) res ++= fromCache(i)
                     case _ =>
                 }
             }
@@ -65,22 +57,6 @@
     }
 
     // get variables that get an assignment with malloc
-<<<<<<< HEAD
-    def kill(a: AST): Map[FeatureExpr, Set[Id]] = {
-        var res = Set[Id]()
-        val assignments = manytd(query {
-            case AssignExpr(target@Id(_), "=", source) => {
-                val pmallocs = filterASTElems[PostfixExpr](source)
-
-                pmallocs.map(pe => {
-                    pe match {
-                        case PostfixExpr(i@Id(_), _) if (memcalls.contains(i.name)) =>
-                            if (env.featureExpr(i) equivalentTo (env.featureExpr(target))) {}
-                            else {res += target}
-                        case _ =>
-                    }
-                })
-=======
     def kill(a: AST): L = {
         var res = l
         val assignments = manytd(query {
@@ -89,10 +65,9 @@
 
                 pmallocs.map {
                     case PostfixExpr(i: Id, _) if memcalls.contains(i.name) =>
-                        if (! env.featureExpr(i) equivalentTo env.featureExpr(target)) res ++= fromCache(target, true)
+                        if (!env.featureExpr(i) equivalentTo env.featureExpr(target)) res ++= fromCache(target, true)
                     case _ =>
                 }
->>>>>>> de2c6c87
             }
         })
 
@@ -156,17 +131,10 @@
                     res ::= ni
 
                 for (ce <- l.exprs.tail) {
-<<<<<<< HEAD
-                    if (actx.reduce(_ or _) isTautology (fm))
-                        finished = true
-
-                    if (!finished && actx.forall(_ and ce.feature isContradiction (fm))) {
-=======
                     if (actx.reduce(_ or _) isTautology fm)
                         finished = true
 
                     if (!finished && actx.forall(_ and ce.feature isContradiction fm)) {
->>>>>>> de2c6c87
                         for (ni <- filterAllASTElems[Id](ce.entry))
                             res ::= ni
                         actx ::= ce.feature
