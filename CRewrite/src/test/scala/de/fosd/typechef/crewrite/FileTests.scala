package de.fosd.typechef.crewrite

import java.io.{FileNotFoundException, InputStream}
import org.junit.Test
import de.fosd.typechef.parser.c._
import de.fosd.typechef.featureexpr.{Configuration, FeatureExprFactory, FeatureModel}
import org.kiama.rewriting.Rewriter._
import de.fosd.typechef.conditional.{Opt, Choice}


class FileTests extends TestHelper with EnforceTreeHelper with ConditionalControlFlow with ConditionalNavigation {
  val folder = "testfiles/"

  def deriveProductFromConfiguration[T <: Product](a: T, c: Configuration, env: ASTEnv): T = {
    // manytd is crucial here; consider the following example
    // Product1( c1, c2, c3, c4, c5)
    // all changes the elements top down, so the parent is changed before the children and this
    // way the lookup env.featureExpr(x) will not fail. Using topdown or everywherebu changes the children and so also the
    // parent before the parent is processed so we get a NullPointerExceptions calling env.featureExpr(x). Reason is
    // changed children lead to changed parent and a new hashcode so a call to env fails.    a
    val pconfig = manytd(rule {
      case Choice(feature, thenBranch, elseBranch) => if (c.config implies (if (env.containsASTElem(thenBranch)) env.featureExpr(thenBranch) else FeatureExprFactory.True) isTautology()) thenBranch else elseBranch
      case l: List[Opt[_]] => {
        var res: List[Opt[_]] = List()
        // use l.reverse here to omit later reverse on res or use += or ++= in the thenBranch
        for (o <- l.reverse)
          if (o.feature == FeatureExprFactory.True)
            res ::= o
          else if (c.config implies (if (env.containsASTElem(o)) env.featureExpr(o) else FeatureExprFactory.True) isTautology()) {
            res ::= o.copy(feature = FeatureExprFactory.True)
          }
        res
      }
      // we need ast here because otherwise we have old and new elements in the resulting product
      // and this might pollute our caches later
      case a: AST => a.clone()
    })

    val x = pconfig(a).get.asInstanceOf[T]
    assert(isVariable(x) == false, "product still contains variability")
    x
  }

  private def checkCfg(filename: String, fm: FeatureModel = FeatureExprFactory.default.featureModelFactory.empty) = {
    var errorOccured = false
    var tfam: Long = 0
    var tbase: Long = 0
    var tfullcoverage: Long = 0

    println("analysis " + filename)
    val inputStream: InputStream = getClass.getResourceAsStream("/" + folder + filename)

    if (inputStream == null)
      throw new FileNotFoundException("Input file not fould: " + filename)

    val ast = parseFile(inputStream, filename, folder)
    println("checking family-based")
    val family_ast = rewriteInfiniteForLoops[TranslationUnit](prepareAST(ast))
    val family_env = CASTEnv.createASTEnv(family_ast)

    val family_function_defs = filterAllASTElems[FunctionDef](family_ast)

    val tfams = System.currentTimeMillis()
    errorOccured |= family_function_defs.map(intraCfgFunctionDef(_, family_env)).exists(_ == true)
    val tfame = System.currentTimeMillis()

    tfam = tfame - tfams

//    // base variant
//    println("checking base variant")
//    val base_ast = deriveProductFromConfiguration[TranslationUnit](family_ast.asInstanceOf[TranslationUnit],
//      new Configuration(ConfigurationCoverage.completeConfiguration(FeatureExprFactory.True, List(), fm), fm), family_env)
//    val base_env = CASTEnv.createASTEnv(base_ast)
//    val base_function_defs = filterAllASTElems[FunctionDef](base_ast)
//
//    val tbases = System.currentTimeMillis()
//    errorOccured |= base_function_defs.map(intraCfgFunctionDef(_, base_env)).exists(_ == true)
//    val tbasee = System.currentTimeMillis()
//
//    tbase = tbasee - tbases
//
//    // full coverage
//    println("checking full coverage")
//    val configs = ConfigurationCoverage.naiveCoverageAny(family_ast, fm, family_env) + FeatureExprFactory.True
//    var current_config = 1
//
//
//    for (config <- configs) {
//      println("checking configuration " + current_config + " of " + configs.size)
//      current_config += 1
//      val product_ast = deriveProductFromConfiguration[TranslationUnit](family_ast,
//        new Configuration(ConfigurationCoverage.completeConfiguration(config, List(), fm), fm), family_env)
//      val product_env = CASTEnv.createASTEnv(product_ast)
//      val product_function_defs = filterAllASTElems[FunctionDef](product_ast)
//
//      val tfullcoverages = System.currentTimeMillis()
//      errorOccured |= product_function_defs.map(intraCfgFunctionDef(_, product_env)).exists(_ == true)
//      val tfullcoveragee = System.currentTimeMillis()
//
//      tfullcoverage += (tfullcoveragee - tfullcoverages)
//    }

    println("family-based: " + tfam + "ms")
    println("base variant: " + tbase + "ms")
    println("full coverage: " + tfullcoverage + "ms")
    errorOccured
  }

  private def intraCfgFunctionDef(f: FunctionDef, env: ASTEnv) = {
<<<<<<< HEAD
    val s = getAllSucc(f, FeatureExprFactory.empty, env)
    val p = getAllPred(f, FeatureExprFactory.empty, env)

    println("succ: " + DotGraph.map2file(s, env, List(), List()))
    println("pred: " + DotGraph.map2file(p, env, List(), List()))
=======
    val s = getAllSucc(f, env)
    val p = getAllPred(f, env)
    
    // println("succ: " + DotGraph.map2file(s, env, List(), List()))
    // println("pred: " + DotGraph.map2file(p, env, List(), List()))
>>>>>>> 72acf0c4

    val errors = compareSuccWithPred(s, p, env)
    CCFGErrorOutput.printCCFGErrors(s, p, errors, env)

    errors.size > 0
  }

  // gcc testsuite
  // using llvm and clang, one can compute non-variability-aware cfgs with
  // clang -cc1 -analyze -cfg-dump <test file>
  // clang does not support nested function definitions; here we ignore tests with nested function definitions
  // we also ignore test cases that typechef cannot parse
  // we also ignore test cases that make use of assembler (prettyprinter fails here); these test cases are not
  // interessting anyway

//  // test fails; dead code in succ determination
//  @Ignore def test_20000105_1() {assert(checkCfg("20000105-1.c") == false)}
//  @Test def test_20000105_2() {assert(checkCfg("20000105-2.c") == false)}
//  @Test def test_20000120_1() {assert(checkCfg("20000120-1.c") == false)}
//  @Test def test_20000120_2() {assert(checkCfg("20000120-2.c") == false)}
//  @Test def test_20000127_1() {assert(checkCfg("20000127-1.c") == false)}
//  @Test def test_20000211_1() {assert(checkCfg("20000211-1.c") == false)}
//  @Test def test_20000211_3() {assert(checkCfg("20000211-3.c") == false)}
//  @Test def test_20000224_1() {assert(checkCfg("20000224-1.c") == false)}
//  @Test def test_20000314_1() {assert(checkCfg("20000314-1.c") == false)}
//
//  // parser fails
//  @Ignore def test_20000314_2() {assert(checkCfg("20000314-2.c") == false)}
//  @Test def test_20000319_1() {assert(checkCfg("20000319-1.c") == false)}
//  @Test def test_20000326_1() {assert(checkCfg("20000326-1.c") == false)}
//  @Test def test_20000326_2() {assert(checkCfg("20000326-2.c") == false)}
//  @Test def test_20000329_1() {assert(checkCfg("20000329-1.c") == false)}
//  @Test def test_20000403_1() {assert(checkCfg("20000403-1.c") == false)}
//  @Test def test_20000403_2() {assert(checkCfg("20000403-2.c") == false)}
//  @Test def test_20000405_1() {assert(checkCfg("20000405-1.c") == false)}
//  @Test def test_20000405_2() {assert(checkCfg("20000405-2.c") == false)}
//  @Test def test_20000405_3() {assert(checkCfg("20000405-3.c") == false)}
//  @Test def test_20000412_1() {assert(checkCfg("20000412-1.c") == false)}
//  @Test def test_20000412_2() {assert(checkCfg("20000412-2.c") == false)}
//  @Test def test_20000420_1() {assert(checkCfg("20000420-1.c") == false)}
//  @Test def test_20000420_2() {assert(checkCfg("20000420-2.c") == false)}
//  @Test def test_20000427_1() {assert(checkCfg("20000427-1.c") == false)}
//  @Test def test_20000502_1() {assert(checkCfg("20000502-1.c") == false)}
//  @Test def test_20000504_1() {assert(checkCfg("20000504-1.c") == false)}
//  @Test def test_20000511_1() {assert(checkCfg("20000511-1.c") == false)}
//  @Test def test_20000517_1() {assert(checkCfg("20000517-1.c") == false)}
//  @Test def test_20000518_1() {assert(checkCfg("20000518-1.c") == false)}
//  @Test def test_20000523_1() {assert(checkCfg("20000523-1.c") == false)}
//  @Test def test_20000605_1() {assert(checkCfg("20000605-1.c") == false)}
//  @Test def test_20000606_1() {assert(checkCfg("20000606-1.c") == false)}
//  @Test def test_20000609_1() {assert(checkCfg("20000609-1.c") == false)}
//  @Test def test_20000629_1() {assert(checkCfg("20000629-1.c") == false)}
//  @Test def test_20000701_1() {assert(checkCfg("20000701-1.c") == false)}
//  @Test def test_20000717_1() {assert(checkCfg("20000717-1.c") == false)}
//  @Test def test_20000718() {assert(checkCfg("20000718.c") == false)}
//
//  // test fails; infinite loop
//  @Test def test_20000728_1() {assert(checkCfg("20000728-1.c") == false)}
//  @Test def test_20000802_1() {assert(checkCfg("20000802-1.c") == false)}
//  @Test def test_20000803_1() {assert(checkCfg("20000803-1.c") == false)}
//
//  // test fails; has dead code
//  @Ignore def test_20000804_1() {assert(checkCfg("20000804-1.c") == false)}
//  @Test def test_20000818_1() {assert(checkCfg("20000818-1.c") == false)}
//  @Test def test_20000825_1() {assert(checkCfg("20000825-1.c") == false)}
//  @Test def test_20000827_1() {assert(checkCfg("20000827-1.c") == false)}
//  @Test def test_20000922_1() {assert(checkCfg("20000922-1.c") == false)}
//  @Test def test_20000923_1() {assert(checkCfg("20000923-1.c") == false)}
//  @Test def test_20001018_1() {assert(checkCfg("20001018-1.c") == false)}
//
//  // test fails; parser
//  @Ignore def test_20001024_1() {assert(checkCfg("20001024-1.c") == false)}
//  @Test def test_20001109_1() {assert(checkCfg("20001109-1.c") == false)}
//  @Test def test_20001109_2() {assert(checkCfg("20001109-2.c") == false)}
//  @Test def test_20001116_1() {assert(checkCfg("20001116-1.c") == false)}
//  @Test def test_20001121_1() {assert(checkCfg("20001121-1.c") == false)}
//  @Test def test_20001123_1() {assert(checkCfg("20001123-1.c") == false)}
//  @Test def test_20001123_2() {assert(checkCfg("20001123-2.c") == false)}
//  @Test def test_20001205_1() {assert(checkCfg("20001205-1.c") == false)}
//  @Test def test_20001212_1() {assert(checkCfg("20001212-1.c") == false)}
//  @Test def test_20001221_1() {assert(checkCfg("20001221-1.c") == false)}
//  @Test def test_20001222_1() {assert(checkCfg("20001222-1.c") == false)}
//
//  // test fails; kiama stackoverflow
//  @Ignore def test_20001226_1() {assert(checkCfg("20001226-1.c") == false)}
//  @Test def test_200031109_1() {assert(checkCfg("200031109-1.c") == false)}
//
//  // test fails; parser
//  @Ignore def test_20010102_1() {assert(checkCfg("20010102-1.c") == false)}
//  @Test def test_20010107_1() {assert(checkCfg("20010107-1.c") == false)}
//  @Test def test_20010112_1() {assert(checkCfg("20010112-1.c") == false)}
//  @Test def test_20010113_1() {assert(checkCfg("20010113-1.c") == false)}
//  @Test def test_20010114_1() {assert(checkCfg("20010114-1.c") == false)}
//
//  // test fails; parser File not found: stdbool.h
//  @Ignore def test_20010114_2() {assert(checkCfg("20010114-2.c") == false)}
//  @Test def test_20010117_1() {assert(checkCfg("20010117-1.c") == false)}
//  @Test def test_20010117_2() {assert(checkCfg("20010117-2.c") == false)}
//  @Test def test_20010118_1() {assert(checkCfg("20010118-1.c") == false)}
//
//  // test fails; parser
//  @Ignore def test_20010124_1() {assert(checkCfg("20010124-1.c") == false)}
//  @Test def test_20010202_1() {assert(checkCfg("20010202-1.c") == false)}
//  @Test def test_20010209_1() {assert(checkCfg("20010209-1.c") == false)}
//  @Test def test_20010226_1() {assert(checkCfg("20010226-1.c") == false)}
//  @Test def test_20010227_1() {assert(checkCfg("20010227-1.c") == false)}
//  @Test def test_20010313_1() {assert(checkCfg("20010313-1.c") == false)}
//  @Test def test_20010320_1() {assert(checkCfg("20010320-1.c") == false)}
//  @Test def test_20010326_1() {assert(checkCfg("20010326-1.c") == false)}
//  @Test def test_20010327_1() {assert(checkCfg("20010327-1.c") == false)}
//  @Test def test_20010328_1() {assert(checkCfg("20010328-1.c") == false)}
//  @Test def test_20010329_1() {assert(checkCfg("20010329-1.c") == false)}
//
//  // test fails; parser File not found limits.h
//  @Ignore def test_20010404_1() {assert(checkCfg("20010404-1.c") == false)}
//
//  // test fails; parser File not found stdbool.h
//  @Ignore def test_20010423_1() {assert(checkCfg("20010423-1.c") == false)}
//
//  @Ignore def test_20010408_1() {assert(checkCfg("20010408-1.c") == false)}
//  @Test def test_20010421_1() {assert(checkCfg("20010421-1.c") == false)}
//  @Test def test_20010426_1() {assert(checkCfg("20010426-1.c") == false)}
//  @Test def test_20010503_1() {assert(checkCfg("20010503-1.c") == false)}
//  @Test def test_20010510_1() {assert(checkCfg("20010510-1.c") == false)}
//  @Test def test_20010516_1() {assert(checkCfg("20010516-1.c") == false)}
//  @Test def test_20010518_1() {assert(checkCfg("20010518-1.c") == false)}
//
//  // test fails; parser File not found limits.h
//  @Ignore def test_20010518_2() {assert(checkCfg("20010518-2.c") == false)}
//  @Test def test_20010525_1() {assert(checkCfg("20010525-1.c") == false)}
//
//  // test fails; nested function definition
//  @Ignore def test_20010605_1() {assert(checkCfg("20010605-1.c") == false)}
//  @Test def test_20010605_2() {assert(checkCfg("20010605-2.c") == false)}
//  @Test def test_20010605_3() {assert(checkCfg("20010605-3.c") == false)}
//
//  // test fails; parser File not found stdbool.h
//  @Ignore def test_20010610_1() {assert(checkCfg("20010610-1.c") == false)}
//  @Test def test_20010611_1() {assert(checkCfg("20010611-1.c") == false)}
//  @Test def test_20010701_1() {assert(checkCfg("20010701-1.c") == false)}
//  @Test def test_20010706_1() {assert(checkCfg("20010706-1.c") == false)}
//  @Test def test_20010711_1() {assert(checkCfg("20010711-1.c") == false)}
//  @Test def test_20010711_2() {assert(checkCfg("20010711-2.c") == false)}
//
//  // test fails; parser
//  @Ignore def test_20010714_1() {assert(checkCfg("20010714-1.c") == false)}
//  @Test def test_20010824_1() {assert(checkCfg("20010824-1.c") == false)}
//  @Test def test_20010903_1() {assert(checkCfg("20010903-1.c") == false)}
//
//  // test fails; nested function definition
//  @Ignore def test_20010903_2() {assert(checkCfg("20010903-2.c") == false)}
//  @Test def test_20010911_1() {assert(checkCfg("20010911-1.c") == false)}
//  @Test def test_20011010_1() {assert(checkCfg("20011010-1.c") == false)}
//  @Test def test_20011023_1() {assert(checkCfg("20011023-1.c") == false)}
//  @Test def test_20011029_1() {assert(checkCfg("20011029-1.c") == false)}
//  @Test def test_20011106_1() {assert(checkCfg("20011106-1.c") == false)}
//  @Test def test_20011106_2() {assert(checkCfg("20011106-2.c") == false)}
//  @Test def test_20011109_1() {assert(checkCfg("20011109-1.c") == false)}
//
//  // test fails; parser
//  @Ignore def test_20011114_1() {assert(checkCfg("20011114-1.c") == false)}
//  @Test def test_20011114_2() {assert(checkCfg("20011114-2.c") == false)}
//
//  // test fails; parser
//  @Ignore def test_20011114_3() {assert(checkCfg("20011114-3.c") == false)}
//  @Test def test_20011114_4() {assert(checkCfg("20011114-4.c") == false)}
//  @Test def test_20011119_1() {assert(checkCfg("20011119-1.c") == false)}
//  @Test def test_20011119_2() {assert(checkCfg("20011119-2.c") == false)}
//  @Test def test_20011130_1() {assert(checkCfg("20011130-1.c") == false)}
//  @Test def test_20011130_2() {assert(checkCfg("20011130-2.c") == false)}
//  @Test def test_20011205_1() {assert(checkCfg("20011205-1.c") == false)}
//  @Test def test_20011217_1() {assert(checkCfg("20011217-1.c") == false)}
//  @Test def test_20011217_2() {assert(checkCfg("20011217-2.c") == false)}
//  @Test def test_20011218_1() {assert(checkCfg("20011218-1.c") == false)}
//  @Test def test_20011219_1() {assert(checkCfg("20011219-1.c") == false)}
//  @Test def test_20011219_2() {assert(checkCfg("20011219-2.c") == false)}
//  @Test def test_20011229_1() {assert(checkCfg("20011229-1.c") == false)}
//  @Test def test_20011229_2() {assert(checkCfg("20011229-2.c") == false)}
//  @Test def test_20020103_1() {assert(checkCfg("20020103-1.c") == false)}
//  @Test def test_20020106_1() {assert(checkCfg("20020106-1.c") == false)}
//  @Test def test_20020109_1() {assert(checkCfg("20020109-1.c") == false)}
//  @Test def test_20020109_2() {assert(checkCfg("20020109-2.c") == false)}
//  @Test def test_20020110() {assert(checkCfg("20020110.c") == false)}
//  @Test def test_20020116_1() {assert(checkCfg("20020116-1.c") == false)}
//  @Test def test_20020120_1() {assert(checkCfg("20020120-1.c") == false)}
//  @Test def test_20020121_1() {assert(checkCfg("20020121-1.c") == false)}
//  @Test def test_20020129_1() {assert(checkCfg("20020129-1.c") == false)}
//  @Test def test_20020206_1() {assert(checkCfg("20020206-1.c") == false)}
//  @Test def test_20020210_1() {assert(checkCfg("20020210-1.c") == false)}
//  @Test def test_20020303_1() {assert(checkCfg("20020303-1.c") == false)}
//
//  // test fails -- goto
//  @Ignore def test_20020304_1() {assert(checkCfg("20020304-1.c") == false)}
//  @Test def test_20020304_2() {assert(checkCfg("20020304-2.c") == false)}
//  @Test def test_20020309_1() {assert(checkCfg("20020309-1.c") == false)}
//  @Test def test_20020309_2() {assert(checkCfg("20020309-2.c") == false)}
//  @Test def test_20020312_1() {assert(checkCfg("20020312-1.c") == false)}
//
//  // test fails; goto
//  @Ignore def test_20020314_1() {assert(checkCfg("20020314-1.c") == false)}
//  @Test def test_20020315_1() {assert(checkCfg("20020315-1.c") == false)}
//  @Test def test_20020318_1() {assert(checkCfg("20020318-1.c") == false)}
//  @Test def test_20020319_1() {assert(checkCfg("20020319-1.c") == false)}
//  @Test def test_20020320_1() {assert(checkCfg("20020320-1.c") == false)}
//  @Test def test_20020323_1() {assert(checkCfg("20020323-1.c") == false)}
//  @Test def test_20020330_1() {assert(checkCfg("20020330-1.c") == false)}
//
//  // test fails; parser File not found limits.h
//  @Ignore def test_20020409_1() {assert(checkCfg("20020409-1.c") == false)}
//  @Test def test_20020415_1() {assert(checkCfg("20020415-1.c") == false)}
//  @Test def test_20020418_1() {assert(checkCfg("20020418-1.c") == false)}
//  @Test def test_20020530_1() {assert(checkCfg("20020530-1.c") == false)}
//  @Test def test_20020604_1() {assert(checkCfg("20020604-1.c") == false)}
//  @Test def test_20020605_1() {assert(checkCfg("20020605-1.c") == false)}
//
//  // test fails; parser
//  @Ignore def test_20020701_1() {assert(checkCfg("20020701-1.c") == false)}
//  @Test def test_20020706_1() {assert(checkCfg("20020706-1.c") == false)}
//  @Test def test_20020706_2() {assert(checkCfg("20020706-2.c") == false)}
//  @Test def test_20020709_1() {assert(checkCfg("20020709-1.c") == false)}
//  @Test def test_20020710_1() {assert(checkCfg("20020710-1.c") == false)}
//  @Test def test_20020715_1() {assert(checkCfg("20020715-1.c") == false)}
//
//  // test fails
//  @Ignore def test_20020807_1() {assert(checkCfg("20020807-1.c") == false)}
//  @Test def test_20020910_1() {assert(checkCfg("20020910-1.c") == false)}
//  @Test def test_20020926_1() {assert(checkCfg("20020926-1.c") == false)}
//  @Test def test_20020927_1() {assert(checkCfg("20020927-1.c") == false)}
//  @Test def test_20020930_1() {assert(checkCfg("20020930-1.c") == false)}
//  @Test def test_20021001_1() {assert(checkCfg("20021001-1.c") == false)}
//  @Test def test_20021007_1() {assert(checkCfg("20021007-1.c") == false)}
//  @Test def test_20021008_1() {assert(checkCfg("20021008-1.c") == false)}
//  @Test def test_20021015_1() {assert(checkCfg("20021015-1.c") == false)}
//  @Test def test_20021015_2() {assert(checkCfg("20021015-2.c") == false)}
//  @Test def test_20021103_1() {assert(checkCfg("20021103-1.c") == false)}
//
//  // test fails; dead code
//  @Ignore def test_20021108_1() {assert(checkCfg("20021108-1.c"))}
//  @Test def test_20021110() {assert(checkCfg("20021110.c") == false)}
//  @Test def test_20021119_1() {assert(checkCfg("20021119-1.c") == false)}
//  @Test def test_20021120_1() {assert(checkCfg("20021120-1.c") == false)}
//  @Test def test_20021120_2() {assert(checkCfg("20021120-2.c") == false)}
//  @Test def test_20021123_1() {assert(checkCfg("20021123-1.c") == false)}
//  @Test def test_20021123_4() {assert(checkCfg("20021123-4.c") == false)}
//  @Test def test_20021124_1() {assert(checkCfg("20021124-1.c") == false)}
//
//  // test fails
//  @Ignore def test_20021204_1() {assert(checkCfg("20021204-1.c"))}
//  @Test def test_20021205_1() {assert(checkCfg("20021205-1.c") == false)}
//  @Test def test_20021212_1() {assert(checkCfg("20021212-1.c") == false)}
//  @Test def test_20021230_1() {assert(checkCfg("20021230-1.c") == false)}
//  @Test def test_20030109_1() {assert(checkCfg("20030109-1.c") == false)}
//  @Test def test_20030110_1() {assert(checkCfg("20030110-1.c") == false)}
//
//  // test fails
//  @Ignore def test_20030125_1() {assert(checkCfg("20030125-1.c"))}
//  @Test def test_20030206_1() {assert(checkCfg("20030206-1.c") == false)}
//  @Test def test_20030216_1() {assert(checkCfg("20030216-1.c") == false)}
//  @Test def test_20030219_1() {assert(checkCfg("20030219-1.c") == false)}
//  @Test def test_20030220_1() {assert(checkCfg("20030220-1.c") == false)}
//  @Test def test_20030224_1() {assert(checkCfg("20030224-1.c") == false)}
//  @Test def test_20030305_1() {assert(checkCfg("20030305-1.c") == false)}
//  @Test def test_20030314_1() {assert(checkCfg("20030314-1.c") == false)}
//  @Test def test_20030319_1() {assert(checkCfg("20030319-1.c") == false)}
//  @Test def test_20030320_1() {assert(checkCfg("20030320-1.c") == false)}
//
//  // test fails
//  @Ignore def test_20030323_1() {assert(checkCfg("20030323-1.c"))}
//  @Test def test_20030330_1() {assert(checkCfg("20030330-1.c") == false)}
//  @Test def test_20030331_1() {assert(checkCfg("20030331-1.c") == false)}
//  @Test def test_20030405_1() {assert(checkCfg("20030405-1.c") == false)}
//  @Test def test_20030410_1() {assert(checkCfg("20030410-1.c") == false)}
//  @Test def test_20030415_1() {assert(checkCfg("20030415-1.c") == false)}
//  @Test def test_20030418_1() {assert(checkCfg("20030418-1.c") == false)}
//
//  // test fails -- goto
//  @Ignore def test_20030503_1() {assert(checkCfg("20030503-1.c"))}
//  @Test def test_20030518_1() {assert(checkCfg("20030518-1.c") == false)}
//  @Test def test_20030604_1() {assert(checkCfg("20030604-1.c") == false)}
//  @Test def test_20030605_1() {assert(checkCfg("20030605-1.c") == false)}
//  @Test def test_20030612_1() {assert(checkCfg("20030612-1.c") == false)}
//  @Test def test_20030624_1() {assert(checkCfg("20030624-1.c") == false)}
//  @Test def test_20030703_1() {assert(checkCfg("20030703-1.c") == false)}
//  @Test def test_20030704_1() {assert(checkCfg("20030704-1.c") == false)}
//  @Test def test_20030707_1() {assert(checkCfg("20030707-1.c") == false)}
//  @Test def test_20030708_1() {assert(checkCfg("20030708-1.c") == false)}
//  @Test def test_20030725_1() {assert(checkCfg("20030725-1.c") == false)}
//  @Test def test_20030804_1() {assert(checkCfg("20030804-1.c") == false)}
//  @Test def test_20030821_1() {assert(checkCfg("20030821-1.c") == false)}
//  @Test def test_20030903_1() {assert(checkCfg("20030903-1.c") == false)}
//  @Test def test_20030904_1() {assert(checkCfg("20030904-1.c") == false)}
//  @Test def test_20030907_1() {assert(checkCfg("20030907-1.c") == false)}
//  @Test def test_20030921_1() {assert(checkCfg("20030921-1.c") == false)}
//  @Test def test_20031002_1() {assert(checkCfg("20031002-1.c") == false)}
//  @Test def test_20031010_1() {assert(checkCfg("20031010-1.c") == false)}
//  @Test def test_20031011_1() {assert(checkCfg("20031011-1.c") == false)}
//  @Test def test_20031011_2() {assert(checkCfg("20031011-2.c") == false)}
//
//  // test fails; parser File not found limits.h
//  @Ignore def test_20031023_1() {assert(checkCfg("20031023-1.c"))}
//
//  // test fails; parser File not found 20031023-1.c
//  @Ignore def test_20031023_2() {assert(checkCfg("20031023-2.c"))}
//
//  // test fails; parser File not found 20031023-1.c
//  @Ignore def test_20031023_3() {assert(checkCfg("20031023-3.c"))}
//
//  // test fails; parser File not found 20031023-1.c
//  @Ignore def test_20031023_4() {assert(checkCfg("20031023-4.c"))}
//
//  // test fails
//  @Ignore def test_20031031_1() {assert(checkCfg("20031031-1.c"))}
//  @Test def test_20031031_2() {assert(checkCfg("20031031-2.c") == false)}
//  @Test def test_20031102_1() {assert(checkCfg("20031102-1.c") == false)}
//  @Test def test_20031112_1() {assert(checkCfg("20031112-1.c") == false)}
//  @Test def test_20031113_1() {assert(checkCfg("20031113-1.c") == false)}
//  @Test def test_20031208_1() {assert(checkCfg("20031208-1.c") == false)}
//  @Test def test_20031220_1() {assert(checkCfg("20031220-1.c") == false)}
//  @Test def test_20031220_2() {assert(checkCfg("20031220-2.c") == false)}
//  @Test def test_20031227_1() {assert(checkCfg("20031227-1.c") == false)}
//
//  // test fails; TODO continue statement
//  @Ignore def test_20031231_1() {assert(checkCfg("20031231-1.c"))}
//  @Test def test_20040101_1() {assert(checkCfg("20040101-1.c") == false)}
//
//  // test fails; TODO default before case; no breaks
//  @Ignore def test_20040109_1() {assert(checkCfg("20040109-1.c"))}
//  @Test def test_20040121_1() {assert(checkCfg("20040121-1.c") == false)}
//  @Test def test_20040130_1() {assert(checkCfg("20040130-1.c") == false)}
//  @Test def test_20040209_1() {assert(checkCfg("20040209-1.c") == false)}
//  @Test def test_20040214_1() {assert(checkCfg("20040214-1.c") == false)}
//  @Test def test_20040214_2() {assert(checkCfg("20040214-2.c") == false)}
//  @Test def test_20040304_1() {assert(checkCfg("20040304-1.c") == false)}
//  @Test def test_20040531_1() {assert(checkCfg("20040531-1.c") == false)}
//  @Test def test_20040602_1() {assert(checkCfg("20040602-1.c") == false)}
//  @Test def test_20040705_1() {assert(checkCfg("20040705-1.c") == false)}
//
//  // test fails; dead code break after return
//  @Ignore def test_20040708_1() {assert(checkCfg("20040708-1.c"))}
//  @Test def test_20040726_1() {assert(checkCfg("20040726-1.c") == false)}
//
//  @Test def test_20041007_1() {assert(checkCfg("20041007-1.c") == false)}
//  @Test def test_20041018_1() {assert(checkCfg("20041018-1.c") == false)}
//  @Test def test_20041119_1() {assert(checkCfg("20041119-1.c") == false)}
//  @Test def test_20050105_1() {assert(checkCfg("20050105-1.c") == false)}
//  @Test def test_20050113_1() {assert(checkCfg("20050113-1.c") == false)}
//  @Test def test_900116_1() {assert(checkCfg("900116-1.c") == false)}
//  @Test def test_900216_1() {assert(checkCfg("900216-1.c") == false)}
//  @Test def test_900313_1() {assert(checkCfg("900313-1.c") == false)}
//  @Test def test_900407_1() {assert(checkCfg("900407-1.c") == false)}
//  @Test def test_900516_1() {assert(checkCfg("900516-1.c") == false)}
//  @Test def test_920301_1() {assert(checkCfg("920301-1.c") == false)}
//  @Test def test_920409_1() {assert(checkCfg("920409-1.c") == false)}
//  @Test def test_920409_2() {assert(checkCfg("920409-2.c") == false)}
//  @Test def test_920410_1() {assert(checkCfg("920410-1.c") == false)}
//  @Test def test_920410_2() {assert(checkCfg("920410-2.c") == false)}
//  @Test def test_920411_2() {assert(checkCfg("920411-2.c") == false)}
//  @Test def test_920413_1() {assert(checkCfg("920413-1.c") == false)}
//
//  // test fails; nested function
//  @Ignore def test_920415_1() {assert(checkCfg("920415-1.c"))}
//  @Test def test_920428_1() {assert(checkCfg("920428-1.c") == false)}
//  @Test def test_920428_2() {assert(checkCfg("920428-2.c") == false)}
//  @Test def test_920428_3() {assert(checkCfg("920428-3.c") == false)}
//  @Test def test_920428_4() {assert(checkCfg("920428-4.c") == false)}
//  @Test def test_920428_5() {assert(checkCfg("920428-5.c") == false)}
//  @Test def test_920428_6() {assert(checkCfg("920428-6.c") == false)}
//  @Test def test_920428_7() {assert(checkCfg("920428-7.c") == false)}
//  @Test def test_920501_10() {assert(checkCfg("920501-10.c") == false)}
//  @Test def test_920501_11() {assert(checkCfg("920501-11.c") == false)}
//  @Test def test_920501_12() {assert(checkCfg("920501-12.c") == false)}
//  @Test def test_920501_13() {assert(checkCfg("920501-13.c") == false)}
//  @Test def test_920501_15() {assert(checkCfg("920501-15.c") == false)}
//  @Test def test_920501_16() {assert(checkCfg("920501-16.c") == false)}
//  @Test def test_920501_17() {assert(checkCfg("920501-17.c") == false)}
//
//  // test fails
//  @Test def test_920501_18() {assert(checkCfg("920501-18.c") == false)}
//  @Test def test_920501_19() {assert(checkCfg("920501-19.c") == false)}
//  @Test def test_920501_1() {assert(checkCfg("920501-1.c") == false)}
//  @Test def test_920501_20() {assert(checkCfg("920501-20.c") == false)}
//  @Test def test_920501_21() {assert(checkCfg("920501-21.c") == false)}
//  @Test def test_920501_22() {assert(checkCfg("920501-22.c") == false)}
//
//  // test fails
//  @Test def test_920501_23() {assert(checkCfg("920501-23.c") == false)}
//  @Test def test_920501_2() {assert(checkCfg("920501-2.c") == false)}
//  @Test def test_920501_3() {assert(checkCfg("920501-3.c") == false)}
//
//  // test fails; TODO handling else block
//  @Ignore def test_920501_4() {assert(checkCfg("920501-4.c"))}
//  @Test def test_920501_6() {assert(checkCfg("920501-6.c") == false)}
//  @Test def test_920501_7() {assert(checkCfg("920501-7.c") == false)}
//  @Test def test_920501_8() {assert(checkCfg("920501-8.c") == false)}
//  @Test def test_920501_9() {assert(checkCfg("920501-9.c") == false)}
//  @Test def test_920502_1() {assert(checkCfg("920502-1.c") == false)}
//  @Test def test_920502_2() {assert(checkCfg("920502-2.c") == false)}
//
//  @Test def test_920520_1() {assert(checkCfg("920520-1.c") == false)}
//  @Test def test_920521_1() {assert(checkCfg("920521-1.c") == false)}
//
//  @Test def test_920529_1() {assert(checkCfg("920529-1.c") == false)}
//  @Test def test_920608_1() {assert(checkCfg("920608-1.c") == false)}
//  @Test def test_920611_2() {assert(checkCfg("920611-2.c") == false)}
//  @Test def test_920615_1() {assert(checkCfg("920615-1.c") == false)}
//  @Test def test_920617_1() {assert(checkCfg("920617-1.c") == false)}
//  @Test def test_920617_2() {assert(checkCfg("920617-2.c") == false)}
//  @Test def test_920623_1() {assert(checkCfg("920623-1.c") == false)}
//
//  // test fails; TODO switch without default and breaks
//  @Ignore def test_920624_1() {assert(checkCfg("920624-1.c"))}
//
//  // test fails; TODO continue (filter break statements)
//  @Ignore def test_920625_1() {assert(checkCfg("920625-1.c"))}
//  @Test def test_920625_2() {assert(checkCfg("920625-2.c") == false)}
//  @Test def test_920626_1() {assert(checkCfg("920626-1.c") == false)}
//  @Test def test_920701_1() {assert(checkCfg("920701-1.c") == false)}
//  @Test def test_920702_1() {assert(checkCfg("920702-1.c") == false)}
//  @Test def test_920706_1() {assert(checkCfg("920706-1.c") == false)}
//  @Test def test_920710_2() {assert(checkCfg("920710-2.c") == false)}
//  @Test def test_920711_1() {assert(checkCfg("920711-1.c") == false)}
//  @Test def test_920721_1() {assert(checkCfg("920721-1.c") == false)}
//  @Test def test_920723_1() {assert(checkCfg("920723-1.c") == false)}
//
//  // test fails; TODO infinite loop
//  @Ignore def test_920729_1() {assert(checkCfg("920729-1.c"))}
//  @Test def test_920806_1() {assert(checkCfg("920806-1.c") == false)}
//  @Test def test_920808_1() {assert(checkCfg("920808-1.c") == false)}
//  @Test def test_920809_1() {assert(checkCfg("920809-1.c") == false)}
//
//  // test fails
//  @Test def test_920817_1() {assert(checkCfg("920817-1.c") == false)}
//  @Test def test_920820_1() {assert(checkCfg("920820-1.c") == false)}
//  @Test def test_920821_1() {assert(checkCfg("920821-1.c") == false)}
//  @Test def test_920821_2() {assert(checkCfg("920821-2.c") == false)}
//  @Test def test_920825_1() {assert(checkCfg("920825-1.c") == false)}
//  @Test def test_920825_2() {assert(checkCfg("920825-2.c") == false)}
//  @Test def test_920826_1() {assert(checkCfg("920826-1.c") == false)}
//  @Test def test_920828_1() {assert(checkCfg("920828-1.c") == false)}
//  @Test def test_920829_1() {assert(checkCfg("920829-1.c") == false)}
//  @Test def test_920831_1() {assert(checkCfg("920831-1.c") == false)}
//  @Test def test_920902_1() {assert(checkCfg("920902-1.c") == false)}
//  @Test def test_920909_1() {assert(checkCfg("920909-1.c") == false)}
//
//  // test fails; TODO switch without default can case
//  @Ignore def test_920917_1() {assert(checkCfg("920917-1.c"))}
//  @Test def test_920928_1() {assert(checkCfg("920928-1.c") == false)}
//  @Test def test_920928_2() {assert(checkCfg("920928-2.c") == false)}
//
//  // test fails
//  @Test def test_920928_3() {assert(checkCfg("920928-3.c") == false)}
//  @Test def test_920928_4() {assert(checkCfg("920928-4.c") == false)}
//  @Test def test_920928_5() {assert(checkCfg("920928-5.c") == false)}
//  @Test def test_920928_6() {assert(checkCfg("920928-6.c") == false)}
//  @Test def test_921004_1() {assert(checkCfg("921004-1.c") == false)}
//  @Ignore def test_921011_1() {assert(checkCfg("921011-1.c"))}
//  @Test def test_921011_2() {assert(checkCfg("921011-2.c") == false)}
//  @Test def test_921012_1() {assert(checkCfg("921012-1.c") == false)}
//  @Test def test_921012_2() {assert(checkCfg("921012-2.c") == false)}
//  @Test def test_921013_1() {assert(checkCfg("921013-1.c") == false)}
//  @Test def test_921019_1() {assert(checkCfg("921019-1.c") == false)}
//  @Test def test_921021_1() {assert(checkCfg("921021-1.c") == false)}
//  @Test def test_921024_1() {assert(checkCfg("921024-1.c") == false)}
//  @Test def test_921026_1() {assert(checkCfg("921026-1.c") == false)}
//  @Test def test_921103_1() {assert(checkCfg("921103-1.c") == false)}
//  @Test def test_921109_1() {assert(checkCfg("921109-1.c") == false)}
//  @Test def test_921111_1() {assert(checkCfg("921111-1.c") == false)}
//  @Test def test_921116_2() {assert(checkCfg("921116-2.c") == false)}
//  @Test def test_921118_1() {assert(checkCfg("921118-1.c") == false)}
//  @Test def test_921126_1() {assert(checkCfg("921126-1.c") == false)}
//
//  // test fails; TODO infinite loop
//  @Ignore def test_921202_1() {assert(checkCfg("921202-1.c"))}
//
//  // test fails
//  @Test def test_921202_2() {assert(checkCfg("921202-2.c") == false)}
//  @Test def test_921203_1() {assert(checkCfg("921203-1.c") == false)}
//  @Test def test_921203_2() {assert(checkCfg("921203-2.c") == false)}
//  @Test def test_921206_1() {assert(checkCfg("921206-1.c") == false)}
//  @Test def test_921227_1() {assert(checkCfg("921227-1.c") == false)}
//  @Test def test_930109_1() {assert(checkCfg("930109-1.c") == false)}
//  @Test def test_930109_2() {assert(checkCfg("930109-2.c") == false)}
//  @Test def test_930111_1() {assert(checkCfg("930111-1.c") == false)}
//  @Test def test_930117_1() {assert(checkCfg("930117-1.c") == false)}
//  @Test def test_930118_1() {assert(checkCfg("930118-1.c") == false)}
//
//  // test fails
//  @Test def test_930120_1() {assert(checkCfg("930120-1.c") == false)}
//  @Test def test_930126_1() {assert(checkCfg("930126-1.c") == false)}
//
//  // test fails
//  @Test def test_930210_1() {assert(checkCfg("930210-1.c") == false)}
//  @Test def test_930217_1() {assert(checkCfg("930217-1.c") == false)}
//  @Test def test_930222_1() {assert(checkCfg("930222-1.c") == false)}
//  @Test def test_930325_1() {assert(checkCfg("930325-1.c") == false)}
//  @Test def test_930326_1() {assert(checkCfg("930326-1.c") == false)}
//
//  // test fails; TODO static gotos
//  @Ignore def test_930411_1() {assert(checkCfg("930411-1.c"))}
//  @Test def test_930421_1() {assert(checkCfg("930421-1.c") == false)}
//  @Test def test_930427_2() {assert(checkCfg("930427-2.c") == false)}
//  @Test def test_930503_1() {assert(checkCfg("930503-1.c") == false)}
//  @Test def test_930503_2() {assert(checkCfg("930503-2.c") == false)}
//  @Test def test_930506_1() {assert(checkCfg("930506-1.c") == false)}
//  @Test def test_930506_2() {assert(checkCfg("930506-2.c") == false)}
//  @Test def test_930510_1() {assert(checkCfg("930510-1.c") == false)}
//  @Test def test_930513_1() {assert(checkCfg("930513-1.c") == false)}
//  @Test def test_930513_2() {assert(checkCfg("930513-2.c") == false)}
//  @Test def test_930513_3() {assert(checkCfg("930513-3.c") == false)}
//
//  // test fails; infinite loop
//  @Ignore def test_930523_1() {assert(checkCfg("930523-1.c"))}
//  @Test def test_930525_1() {assert(checkCfg("930525-1.c") == false)}
//
//  // test fails
//  @Test def test_930527_1() {assert(checkCfg("930527-1.c") == false)}
//
//  // test fails; TODO goto hell
//  @Ignore def test_930529_1() {assert(checkCfg("930529-1.c"))}
//  @Test def test_930530_1() {assert(checkCfg("930530-1.c") == false)}
//  @Test def test_930602_1() {assert(checkCfg("930602-1.c") == false)}
//  @Test def test_930603_1() {assert(checkCfg("930603-1.c") == false)}
//  @Test def test_930607_1() {assert(checkCfg("930607-1.c") == false)}
//  @Test def test_930611_1() {assert(checkCfg("930611-1.c") == false)}
//  @Test def test_930618_1() {assert(checkCfg("930618-1.c") == false)}
//
//  // test fails; TODO
//  @Ignore def test_930621_1() {assert(checkCfg("930621-1.c"))}
//  @Test def test_930623_1() {assert(checkCfg("930623-1.c") == false)}
//  @Test def test_930702_1() {assert(checkCfg("930702-1.c") == false)}
//  @Test def test_930926_1() {assert(checkCfg("930926-1.c") == false)}
//
//  // test fails; parser File not found stddef.h
//  @Ignore def test_930927_1() {assert(checkCfg("930927-1.c"))}
//  @Test def test_931003_1() {assert(checkCfg("931003-1.c") == false)}
//  @Test def test_931004_1() {assert(checkCfg("931004-1.c") == false)}
//  @Test def test_931013_1() {assert(checkCfg("931013-1.c") == false)}
//  @Test def test_931013_2() {assert(checkCfg("931013-2.c") == false)}
//  @Test def test_931013_3() {assert(checkCfg("931013-3.c") == false)}
//  @Test def test_931018_1() {assert(checkCfg("931018-1.c") == false)}
//  @Test def test_931031_1() {assert(checkCfg("931031-1.c") == false)}
//
//  // test fails; TODO loops
//  @Ignore def test_931102_1() {assert(checkCfg("931102-1.c") == false)}
//  @Test def test_931102_2() {assert(checkCfg("931102-2.c") == false)}
//  @Test def test_931203_1() {assert(checkCfg("931203-1.c") == false)}
//  @Ignore def test_940611_1() {assert(checkCfg("940611-1.c") == false)}
//  @Test def test_940712_1() {assert(checkCfg("940712-1.c") == false)}
//
//  // test fails
//  @Ignore def test_940718_1() {assert(checkCfg("940718-1.c") == false)}
//  @Test def test_941014_1() {assert(checkCfg("941014-1.c") == false)}
//  @Test def test_941014_2() {assert(checkCfg("941014-2.c") == false)}
//
//  @Ignore def test_941014_3() {assert(checkCfg("941014-3.c") == false)}
//  @Test def test_941014_4() {assert(checkCfg("941014-4.c") == false)}
//  @Test def test_941019_1() {assert(checkCfg("941019-1.c") == false)}
//  @Test def test_941111_1() {assert(checkCfg("941111-1.c") == false)}
//  @Test def test_941113_1() {assert(checkCfg("941113-1.c") == false)}
//  @Test def test_950122_1() {assert(checkCfg("950122-1.c") == false)}
//
//  // test fails
//  @Ignore def test_950124_1() {assert(checkCfg("950124-1.c") == false)}
//  @Ignore def test_950221_1() {assert(checkCfg("950221-1.c") == false)}
//
//  // test fails
//  @Ignore def test_950329_1() {assert(checkCfg("950329-1.c") == false)}
//  @Test def test_950512_1() {assert(checkCfg("950512-1.c") == false)}
//  @Test def test_950530_1() {assert(checkCfg("950530-1.c") == false)}
//  @Ignore def test_950607_1() {assert(checkCfg("950607-1.c") == false)}
//  @Test def test_950610_1() {assert(checkCfg("950610-1.c") == false)}
//
//  // test fails
//  @Ignore def test_950612_1() {assert(checkCfg("950612-1.c") == false)}
//
//  // test fails
//  @Ignore def test_950613_1() {assert(checkCfg("950613-1.c") == false)}
//  @Test def test_950618_1() {assert(checkCfg("950618-1.c") == false)}
//  @Test def test_950719_1() {assert(checkCfg("950719-1.c") == false)}
//
//  // test fails
//  @Ignore def test_950729_1() {assert(checkCfg("950729-1.c") == false)}
//  @Test def test_950816_1() {assert(checkCfg("950816-1.c") == false)}
//  @Test def test_950816_2() {assert(checkCfg("950816-2.c") == false)}
//  @Test def test_950816_3() {assert(checkCfg("950816-3.c") == false)}
//  @Test def test_950910_1() {assert(checkCfg("950910-1.c") == false)}
//
//  // test fails; parser bad token
//  @Ignore def test_950919_1() {assert(checkCfg("950919-1.c") == false)}
//  @Test def test_950921_1() {assert(checkCfg("950921-1.c") == false)}
//  @Ignore def test_950922_1() {assert(checkCfg("950922-1.c") == false)}
//  @Test def test_951004_1() {assert(checkCfg("951004-1.c") == false)}
//  @Test def test_951106_1() {assert(checkCfg("951106-1.c") == false)}
//
//  // test fails nesting function
//  @Ignore def test_951116_1() {assert(checkCfg("951116-1.c") == false)}
//  @Test def test_951128_1() {assert(checkCfg("951128-1.c") == false)}
//  @Test def test_951220_1() {assert(checkCfg("951220-1.c") == false)}
//  @Test def test_951222_1() {assert(checkCfg("951222-1.c") == false)}
//  @Test def test_960106_1() {assert(checkCfg("960106-1.c") == false)}
//  @Test def test_960130_1() {assert(checkCfg("960130-1.c") == false)}
//  @Test def test_960201_1() {assert(checkCfg("960201-1.c") == false)}
//  @Test def test_960218_1() {assert(checkCfg("960218-1.c") == false)}
//  @Test def test_960220_1() {assert(checkCfg("960220-1.c") == false)}
//  @Test def test_960221_1() {assert(checkCfg("960221-1.c") == false)}
//  @Test def test_960319_1() {assert(checkCfg("960319-1.c") == false)}
//  @Test def test_960514_1() {assert(checkCfg("960514-1.c") == false)}
//  @Test def test_960704_1() {assert(checkCfg("960704-1.c") == false)}
//  @Test def test_960829_1() {assert(checkCfg("960829-1.c") == false)}
//  @Test def test_961004_1() {assert(checkCfg("961004-1.c") == false)}
//  @Test def test_961010_1() {assert(checkCfg("961010-1.c") == false)}
//  @Test def test_961019_1() {assert(checkCfg("961019-1.c") == false)}
//  @Test def test_961031_1() {assert(checkCfg("961031-1.c") == false)}
//
//  // test fails
//  @Ignore def test_961126_1() {assert(checkCfg("961126-1.c") == false)}
//  @Test def test_961203_1() {assert(checkCfg("961203-1.c") == false)}
//  @Test def test_970206_1() {assert(checkCfg("970206-1.c") == false)}
//
//  // test fails; parser File not found stddef.h
//  @Ignore def test_970214_1() {assert(checkCfg("970214-1.c") == false)}
//
//  // test fails
//  @Ignore def test_980329_1() {assert(checkCfg("980329-1.c") == false)}
//  @Test def test_980408_1() {assert(checkCfg("980408-1.c") == false)}
//  @Test def test_980504_1() {assert(checkCfg("980504-1.c") == false)}
//
//  // test fails -- goto
//  @Ignore def test_980506_1() {assert(checkCfg("980506-1.c") == false)}
//
//  // test fails
//  @Ignore def test_980506_2() {assert(checkCfg("980506-2.c") == false)}
//  @Test def test_980511_1() {assert(checkCfg("980511-1.c") == false)}
//  @Test def test_980701_1() {assert(checkCfg("980701-1.c") == false)}
//  @Test def test_980706_1() {assert(checkCfg("980706-1.c") == false)}
//  @Test def test_980726_1() {assert(checkCfg("980726-1.c") == false)}
//  @Test def test_980729_1() {assert(checkCfg("980729-1.c") == false)}
//
//  // test fails
//  @Ignore def test_980816_1() {assert(checkCfg("980816-1.c") == false)}
//
//  // test fails
//  @Ignore def test_980821_1() {assert(checkCfg("980821-1.c") == false)}
//
//  @Test def test_980825_1() {assert(checkCfg("980825-1.c") == false)}
//  @Test def test_981001_1() {assert(checkCfg("981001-1.c") == false)}
//  @Test def test_981001_2() {assert(checkCfg("981001-2.c") == false)}
//  @Test def test_981001_3() {assert(checkCfg("981001-3.c") == false)}
//  @Test def test_981001_4() {assert(checkCfg("981001-4.c") == false)}
//  @Test def test_981006_1() {assert(checkCfg("981006-1.c") == false)}
//  @Test def test_981007_1() {assert(checkCfg("981007-1.c") == false)}
//  @Test def test_981022_1() {assert(checkCfg("981022-1.c") == false)}
//  @Test def test_981107_1() {assert(checkCfg("981107-1.c") == false)}
//  @Test def test_981223_1() {assert(checkCfg("981223-1.c") == false)}
//  @Test def test_990107_1() {assert(checkCfg("990107-1.c") == false)}
//  @Test def test_990117_1() {assert(checkCfg("990117-1.c") == false)}
//  @Test def test_990203_1() {assert(checkCfg("990203-1.c") == false)}
//  @Test def test_990517_1() {assert(checkCfg("990517-1.c") == false)}
//  @Test def test_990519_1() {assert(checkCfg("990519-1.c") == false)}
//  @Test def test_990523_1() {assert(checkCfg("990523-1.c") == false)}
//  @Test def test_990527_1() {assert(checkCfg("990527-1.c") == false)}
//  @Test def test_990617_1() {assert(checkCfg("990617-1.c") == false)}
//
//  // test fails; parser File not found string.h
//  @Ignore def test_990625_1() {assert(checkCfg("990625-1.c") == false)}
//  @Test def test_990625_2() {assert(checkCfg("990625-2.c") == false)}
//
//  // test fails
//  @Ignore def test_990801_1() {assert(checkCfg("990801-1.c") == false)}
//  @Test def test_990801_2() {assert(checkCfg("990801-2.c") == false)}
//  @Test def test_990829_1() {assert(checkCfg("990829-1.c") == false)}
//  @Test def test_990913_1() {assert(checkCfg("990913-1.c") == false)}
//  @Test def test_990928_1() {assert(checkCfg("990928-1.c") == false)}
//  @Test def test_991008_1() {assert(checkCfg("991008-1.c") == false)}
//  @Test def test_991026_1() {assert(checkCfg("991026-1.c") == false)}
//  @Test def test_991026_2() {assert(checkCfg("991026-2.c") == false)}
//  @Test def test_991127_1() {assert(checkCfg("991127-1.c") == false)}
//  @Test def test_991202_1() {assert(checkCfg("991202-1.c") == false)}
//  @Test def test_991208_1() {assert(checkCfg("991208-1.c") == false)}
//  @Test def test_991213_1() {assert(checkCfg("991213-1.c") == false)}
//  @Test def test_991213_2() {assert(checkCfg("991213-2.c") == false)}
//  @Test def test_991213_3() {assert(checkCfg("991213-3.c") == false)}
//  @Test def test_991214_1() {assert(checkCfg("991214-1.c") == false)}
//  @Test def test_991214_2() {assert(checkCfg("991214-2.c") == false)}
//  @Test def test_991229_1() {assert(checkCfg("991229-1.c") == false)}
//  @Test def test_991229_2() {assert(checkCfg("991229-2.c") == false)}
//  @Test def test_991229_3() {assert(checkCfg("991229-3.c") == false)}
//  @Test def test_calls() {assert(checkCfg("calls.c") == false)}
//  @Test def test_cmpdi_1() {assert(checkCfg("cmpdi-1.c") == false)}
//  @Test def test_combine_hang() {assert(checkCfg("combine-hang.c") == false)}
//  @Test def test_complex_1() {assert(checkCfg("complex-1.c") == false)}
//  @Test def test_cpp_1() {assert(checkCfg("cpp-1.c") == false)}
//  @Test def test_cpp_2() {assert(checkCfg("cpp-2.c") == false)}
//
//  @Ignore def test_dll() {assert(checkCfg("dll.c") == false)}
//  @Test def test_fix_trunc_mem_1() {assert(checkCfg("fix-trunc-mem-1.c") == false)}
//  @Test def test_funcptr_1() {assert(checkCfg("funcptr-1.c") == false)}
//
//  // test fails
//  @Ignore def test_goto_1() {assert(checkCfg("goto-1.c") == false)}
//  @Test def test_iftrap_1() {assert(checkCfg("iftrap-1.c") == false)}
//  @Test def test_iftrap_2() {assert(checkCfg("iftrap-2.c") == false)}
//  @Test def test_init_1() {assert(checkCfg("init-1.c") == false)}
//  @Test def test_init_2() {assert(checkCfg("init-2.c") == false)}
//  @Test def test_init_3() {assert(checkCfg("init-3.c") == false)}
//  @Test def test_inline_1() {assert(checkCfg("inline-1.c") == false)}
//
//  // test fails -- unreachable code
//  @Ignore def test_labels_1() {assert(checkCfg("labels-1.c") == false)}
//  @Ignore def test_labels_2() {assert(checkCfg("labels-2.c") == false)}
//
//  @Test def test_labels_3() {assert(checkCfg("labels-3.c") == false)}
//  @Test def test_libcall_1() {assert(checkCfg("libcall-1.c") == false)}
//  @Test def test_mangle_1() {assert(checkCfg("mangle-1.c") == false)}
//  @Test def test_mipscop_1() {assert(checkCfg("mipscop-1.c") == false)}
//  @Test def test_mipscop_2() {assert(checkCfg("mipscop-2.c") == false)}
//  @Test def test_mipscop_3() {assert(checkCfg("mipscop-3.c") == false)}
//  @Test def test_mipscop_4() {assert(checkCfg("mipscop-4.c") == false)}
//  @Test def test_packed_1() {assert(checkCfg("packed-1.c") == false)}
//  @Test def test_pr13889() {assert(checkCfg("pr13889.c") == false)}
//  @Test def test_pr16566_1() {assert(checkCfg("pr16566-1.c") == false)}
//  @Test def test_pr16566_2() {assert(checkCfg("pr16566-2.c") == false)}
//  @Test def test_pr16566_3() {assert(checkCfg("pr16566-3.c") == false)}
//  @Test def test_simd_1() {assert(checkCfg("simd-1.c") == false)}
//  @Test def test_simd_2() {assert(checkCfg("simd-2.c") == false)}
//
//  @Ignore def test_simd_3() {assert(checkCfg("simd-3.c") == false)}
//  @Test def test_simd_4() {assert(checkCfg("simd-4.c") == false)}
//  @Test def test_simd_5() {assert(checkCfg("simd-5.c") == false)}
//  @Test def test_simd_6() {assert(checkCfg("simd-6.c") == false)}
//  @Test def test_structs() {assert(checkCfg("structs.c") == false)}
//  @Test def test_test01() {assert(checkCfg("test01.c") == false)}
//  @Test def test_test02() {assert(checkCfg("test02.c") == false)}
//  @Test def test_trunctfdf() {assert(checkCfg("trunctfdf.c") == false)}
//  @Test def test_widechar_1() {assert(checkCfg("widechar-1.c") == false)}
//  @Test def test_zero_strct_1() {assert(checkCfg("zero-strct-1.c") == false)}
//  @Test def test_zero_strct_2() {assert(checkCfg("zero-strct-2.c") == false)}
//  @Test def test_else_if_chains() {assert(checkCfg("test_else_if_chains.c") == false)}

  // bugfinding
  @Test def test_bug01() {assert(checkCfg("bug01.c") == false)}
  @Test def test_bug02() {assert(checkCfg("bug02.c") == false)}
  @Test def test_bug03() {assert(checkCfg("bug03.c") == false)}
  @Test def test_bug04() {assert(checkCfg("bug04.c") == false)}
  @Test def test_bug05() {assert(checkCfg("bug05.c") == false)}
  @Test def test_bug06() {assert(checkCfg("bug06.c") == false)}
  @Test def test_bug07() {assert(checkCfg("bug07.c") == false)}
  @Test def test_bug08() {assert(checkCfg("bug08.c") == false)}
  @Test def test_bug09() {assert(checkCfg("bug09.c") == false)}
  @Test def test_bug10() {assert(checkCfg("bug10.c") == false)}
  @Test def test_bug11() {assert(checkCfg("bug11.c") == false)}
  @Test def test_bug12() {assert(checkCfg("bug12.c") == false)}
  @Test def test_bug13() {assert(checkCfg("bug13.c") == false)}
  @Test def test_bug14() {assert(checkCfg("bug14.c") == false)}
  @Test def test_bug15() {assert(checkCfg("bug15.c") == false)}
  @Test def test_bug16() {assert(checkCfg("bug16.c") == false)}
  @Test def test_bug17() {assert(checkCfg("bug17.c") == false)}
  @Test def test_bug18() {assert(checkCfg("bug18.c") == false)}
  @Test def test_bug19() {assert(checkCfg("bug19.c") == false)}
  @Test def test_bug20() {assert(checkCfg("bug20.c") == false)}
  @Test def test_bug21() {assert(checkCfg("bug21.c") == false)}
  @Test def test_bug22() {assert(checkCfg("bug22.c") == false)}
  @Test def test_bug23() {assert(checkCfg("bug23.c") == false)}
  @Test def test_bug24() {assert(checkCfg("bug24.c") == false)}
  @Test def test_bug25() {assert(checkCfg("bug25.c") == false)}
  @Test def test_bug26() {assert(checkCfg("bug26.c") == false)}
  @Test def test_bug27() {assert(checkCfg("bug27.c") == false)}
  @Test def test_bug28() {assert(checkCfg("bug28.c") == false)}
  @Test def test_bug29() {assert(checkCfg("bug29.c") == false)}
  @Test def test_bug30() {assert(checkCfg("bug30.c") == false)}
  @Test def test_bug31() {assert(checkCfg("bug31.c") == false)}
  @Test def test_bug32() {assert(checkCfg("bug32.c") == false)}
  @Test def test_bug33() {assert(checkCfg("bug33.c") == false)}
  @Test def test_bug34() {assert(checkCfg("bug34.c") == false)}
  @Test def test_bug35() {assert(checkCfg("bug35.c") == false)}
  @Test def test_bug36() {assert(checkCfg("bug36.c") == false)}
  @Test def test_bug37() {assert(checkCfg("bug37.c") == false)}
  @Test def test_bug38() {assert(checkCfg("bug38.c") == false)}
  @Test def test_bug39() {assert(checkCfg("bug39.c") == false)}
  @Test def test_bug40() {assert(checkCfg("bug40.c") == false)}
  @Test def test_bug41() {assert(checkCfg("bug41.c") == false)}
  @Test def test_bug42() {assert(checkCfg("bug42.c") == false)}
  @Test def test_bug43() {assert(checkCfg("bug43.c") == false)}
  @Test def test_bug44() {assert(checkCfg("bug44.c") == false)}
  @Test def test_bug45() {assert(checkCfg("bug45.c") == false)}
  @Test def test_bug46() {assert(checkCfg("bug46.c") == false)}
  @Test def test_bug47() {assert(checkCfg("bug47.c") == false)}
  @Test def test_bug48() {assert(checkCfg("bug48.c") == false)}
  @Test def test_bug49() {assert(checkCfg("bug49.c") == false)}
  @Test def test_bug50() {assert(checkCfg("bug50.c") == false)}
  @Test def test_bug51() {assert(checkCfg("bug51.c") == false)}
  @Test def test_bug52() {assert(checkCfg("bug52.c") == false)}
  @Test def test_bug53() {assert(checkCfg("bug53.c") == false)}
  @Test def test_bug54() {assert(checkCfg("bug54.c") == false)}
  @Test def test_bug55() {assert(checkCfg("bug55.c") == false)}
  @Test def test_bug56() {assert(checkCfg("bug56.c") == false)}
  @Test def test_bug57() {assert(checkCfg("bug57.c") == false)}
  @Test def test_bug58() {assert(checkCfg("bug58.c") == false)}
  @Test def test_bug59() {assert(checkCfg("bug59.c") == false)}
  @Test def test_bug60() {assert(checkCfg("bug60.c") == false)}
  @Test def test_bug61() {assert(checkCfg("bug61.c") == false)}
  @Test def test_bug62() {assert(checkCfg("bug62.c") == false)}
  @Test def test_bug63() {assert(checkCfg("bug63.c") == false)}
  @Test def test_bug64() {assert(checkCfg("bug64.c") == false)}
  @Test def test_bug65() {assert(checkCfg("bug65.c") == false)}
  @Test def test_bug66() {assert(checkCfg("bug66.c") == false)}
  @Test def test_bug67() {assert(checkCfg("bug67.c") == false)}
  @Test def test_bug68() {assert(checkCfg("bug68.c") == false)}
  @Test def test_bug69() {assert(checkCfg("bug69.c") == false)}
  @Test def test_bug70() {assert(checkCfg("bug70.c") == false)}
  @Test def test_bug71() {assert(checkCfg("bug71.c") == false)}
  @Test def test_bug72() {assert(checkCfg("bug72.c") == false)}
  @Test def test_bug73() {assert(checkCfg("bug73.c") == false)}
  @Test def test_bug74() {assert(checkCfg("bug74.c") == false)}
  @Test def test_bug75() {assert(checkCfg("bug75.c") == false)}
  @Test def test_bug76() {assert(checkCfg("bug76.c") == false)}
  @Test def test_bug77() {assert(checkCfg("bug77.c") == false)}
  @Test def test_bug78() {assert(checkCfg("bug78.c") == false)}
  @Test def test_bug79() {assert(checkCfg("bug79.c") == false)}
  @Test def test_bug80() {assert(checkCfg("bug80.c") == false)}
  @Test def test_bug81() {assert(checkCfg("bug81.c") == false)}

  //  @Ignore def test_tar() {assert(checkCfg("tar.c") == false)}
//  @Ignore def test_gzip() {assert(checkCfg("gzip.c") == false)}
}<|MERGE_RESOLUTION|>--- conflicted
+++ resolved
@@ -1,7 +1,7 @@
 package de.fosd.typechef.crewrite
 
 import java.io.{FileNotFoundException, InputStream}
-import org.junit.Test
+import org.junit.{Ignore, Test}
 import de.fosd.typechef.parser.c._
 import de.fosd.typechef.featureexpr.{Configuration, FeatureExprFactory, FeatureModel}
 import org.kiama.rewriting.Rewriter._
@@ -17,7 +17,7 @@
     // all changes the elements top down, so the parent is changed before the children and this
     // way the lookup env.featureExpr(x) will not fail. Using topdown or everywherebu changes the children and so also the
     // parent before the parent is processed so we get a NullPointerExceptions calling env.featureExpr(x). Reason is
-    // changed children lead to changed parent and a new hashcode so a call to env fails.    a
+    // changed children lead to changed parent and a new hashcode so a call to env fails.
     val pconfig = manytd(rule {
       case Choice(feature, thenBranch, elseBranch) => if (c.config implies (if (env.containsASTElem(thenBranch)) env.featureExpr(thenBranch) else FeatureExprFactory.True) isTautology()) thenBranch else elseBranch
       case l: List[Opt[_]] => {
@@ -107,19 +107,11 @@
   }
 
   private def intraCfgFunctionDef(f: FunctionDef, env: ASTEnv) = {
-<<<<<<< HEAD
     val s = getAllSucc(f, FeatureExprFactory.empty, env)
     val p = getAllPred(f, FeatureExprFactory.empty, env)
 
     println("succ: " + DotGraph.map2file(s, env, List(), List()))
     println("pred: " + DotGraph.map2file(p, env, List(), List()))
-=======
-    val s = getAllSucc(f, env)
-    val p = getAllPred(f, env)
-    
-    // println("succ: " + DotGraph.map2file(s, env, List(), List()))
-    // println("pred: " + DotGraph.map2file(p, env, List(), List()))
->>>>>>> 72acf0c4
 
     val errors = compareSuccWithPred(s, p, env)
     CCFGErrorOutput.printCCFGErrors(s, p, errors, env)
@@ -942,6 +934,6 @@
   @Test def test_bug80() {assert(checkCfg("bug80.c") == false)}
   @Test def test_bug81() {assert(checkCfg("bug81.c") == false)}
 
-  //  @Ignore def test_tar() {assert(checkCfg("tar.c") == false)}
+//  @Ignore def test_tar() {assert(checkCfg("tar.c") == false)}
 //  @Ignore def test_gzip() {assert(checkCfg("gzip.c") == false)}
 }