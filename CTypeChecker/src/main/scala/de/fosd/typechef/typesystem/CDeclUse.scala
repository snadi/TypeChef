--- conflicted
+++ resolved
@@ -32,9 +32,6 @@
     private[typesystem] def clear() = clearDeclUseMap()
 
     private def putToDeclUseMap(decl: Id) = {
-        if (decl.name.equals("LSA_LEN_SIZE")) {
-            print("")
-        }
         if (!declUseMap.contains(decl)) {
             declUseMap.put(decl, Collections.newSetFromMap[Id](new util.IdentityHashMap()))
         }
@@ -270,10 +267,9 @@
             })
         }
 
-        // TODO Unsure if function can be safely removed: if logging error occurs, report it!
+        // TODO andreas: refactor code looks a little messy
         def addUseCastExpr(typ: TypeName, addUse: (AST, FeatureExpr, CDeclUse.this.type#Env) => Unit, feature: FeatureExpr, env: CDeclUse.this.type#Env, lst: List[Opt[Initializer]]) {
-            logger.error("Use of cast expression occured!")
-            /*
+            logger.error("Type" + typ)
             var typedefspecifier: Id = null
             typ match {
                 case TypeName(ls, _) =>
@@ -343,7 +339,6 @@
                     addUse(k, feature, env)
             })
             stringToIdMap = stringToIdMap.empty
-        */
         }
     }
 
@@ -435,7 +430,7 @@
                 case One(AtomicNamedDeclarator(_, key, _)) => addToDeclUseMap(key, use)
                 case One(NestedNamedDeclarator(_, declarator, _)) => addToDeclUseMap(declarator.getId, use)
                 case One(i@Id(_)) => addToDeclUseMap(i, use)
-                case _ => // logger.error("AddAnonStructChoice " + use + " missed " + one)
+                case _ => logger.error("AddAnonStructChoice " + use + " missed " + one)
             }
         }
 
@@ -444,7 +439,7 @@
             case Choice(_, c1, c2) =>
                 addStructUseChoice(c1, use)
                 addStructUseChoice(c2, use)
-            case _ => // logger.error("AddAnonStructChoice: This should not have happend " + cond)
+            case _ => logger.error("AddAnonStructChoice: This should not have happend " + cond)
         }
     }
 
@@ -478,13 +473,7 @@
         }
     }
 
-    // def addDecl2(declToAdd : Any)
     def addDecl(current: Any, featureExpr: FeatureExpr, env: Env, isDefinition: Boolean = true) {
-<<<<<<< HEAD
-        print("")
-=======
-
->>>>>>> 05da53b3
         current match {
             // TODO andreas: the following three lines are obsolete; see case _ => at the end
             case StructDeclaration(specifiers, structDecls) =>
@@ -626,7 +615,7 @@
             case OffsetofMemberDesignatorID(i) =>
                 addDecl(i, featureExpr, env)
             case TypeDefTypeSpecifier(name: Id) =>
-                addTypeUse(name, env, featureExpr)
+            //addTypeUse(name, env, featureExpr)
             case DeclArrayAccess(Some(o)) =>
                 addDecl(o, featureExpr, env, isDefinition = false)
             case ReturnStatement(expr) =>
@@ -701,23 +690,13 @@
                 addDecl(expr, featureExpr, env)
                 cond.toOptList.foreach(x => addDecl(x.entry, featureExpr, env))
             case ArrayAccess(expr) => addDecl(expr, featureExpr, env)
+            case Choice(ft, thenExpr, els) =>
+                addDecl(thenExpr, featureExpr, env)
+                addDecl(els, featureExpr, env)
             case DeclIdentifierList(decls) => decls.foreach(decl => putToDeclUseMap(decl.entry))
             case x =>
             // Specifiers like StaticSpecifier() can be ignored
             // logger.error("Match Error" + x)
-        }
-    }
-
-    private def handleSpecifiers(specs: List[Opt[Specifier]], env: Env, feature: FeatureExpr) {
-        for (Opt(f, entry) <- specs) {
-            entry match {
-                case TypeDefTypeSpecifier(i@Id(name)) =>
-                    addTypeUse(i, env, feature)
-                case EnumSpecifier(Some(id), None) =>
-                    addEnumUse(id, env, feature)
-                case StructOrUnionSpecifier(isUnion, Some(i: Id), structEnums) =>
-                // addStructUse(i, env, feature)
-            }
         }
     }
 
