package de.fosd.typechef.parser.c

import de.fosd.typechef.conditional._
import de.fosd.typechef.featureexpr.{FeatureExprFactory, FeatureExpr}

object PrettyPrinter {

    //pretty printer combinators, stolen from http://www.scala-blogs.org/2009/04/combinators-for-pretty-printers-part-1.html
    sealed abstract class Doc {
        def ~(that: Doc) = Cons(this, that)
        def ~~(that: Doc) = this ~ space ~ that
        def *(that: Doc) = this ~ line ~ that
        def ~>(that: Doc) = this ~ nest(2, line ~ that)
    }

    case object Empty extends Doc

    case object Line extends Doc

    case class Text(s: String) extends Doc

    case class Cons(left: Doc, right: Doc) extends Doc

    case class Nest(n: Int, d: Doc) extends Doc

    implicit def string(s: String): Doc = Text(s)
    val line = Line
    val space = Text(" ")
    def nest(n: Int, d: Doc) = Nest(n, d)
    def block(d: Doc): Doc = "{" ~> d * "}"


    def layout(d: Doc): String = d match {
        case Empty => ""
        case Line => "\n"
        case Text(s) => s
        case Cons(l, r) => layout(l) + layout(r)
        case Nest(n, Empty) => layout(Empty)
        case Nest(n, Line) => "\n" + (" " * n)
        case Nest(n, Text(s)) => layout(Text(s))
        case Nest(n, Cons(l, r)) => layout(Cons(Nest(n, l), Nest(n, r)))
        case Nest(i, Nest(j, x)) => layout(Nest(i + j, x))
    }


    def print(ast: AST): String = layout(prettyPrint(ast))


    def ppConditional(e: Conditional[_], list_feature_expr: List[FeatureExpr]): Doc = e match {
        case One(c: AST) => prettyPrint(c, list_feature_expr)
<<<<<<< HEAD
        case Choice(f, a: AST, b: AST) => line ~ "#if" ~~ f.toTextExpr * prettyPrint(a, f::list_feature_expr) * "#else" * prettyPrint(b, f.not::list_feature_expr) * "#endif" ~ line
        case Choice(f, a: Conditional[_], b: Conditional[_]) => line ~ "#if" ~~ f.toTextExpr * ppConditional(a, f::list_feature_expr) * "#else" * ppConditional(b, f.not::list_feature_expr) * "#endif" ~ line
    }

    private def optConditional(e: Opt[AST], list_feature_expr: List[FeatureExpr]): Doc = {
        if (e.feature == FeatureExpr.base || list_feature_expr.contains(e.feature)) prettyPrint(e.entry, list_feature_expr)
        else line ~ "#if" ~~ e.feature.toTextExpr * prettyPrint(e.entry, e.feature::list_feature_expr) * "#endif" ~ line
=======
        case Choice(f, a: AST, b: AST) => "#if" ~~ f.toTextExpr * prettyPrint(a, f :: list_feature_expr) * "#else" * prettyPrint(b, f.not :: list_feature_expr) * "#endif"
        case Choice(f, a: Conditional[_], b: Conditional[_]) => "#if" ~~ f.toTextExpr * ppConditional(a, f :: list_feature_expr) * "#else" * ppConditional(b, f.not :: list_feature_expr) * "#endif"
    }

    private def optConditional(e: Opt[AST], list_feature_expr: List[FeatureExpr]): Doc = {
        if (e.feature == FeatureExprFactory.True || list_feature_expr.contains(e.feature)) prettyPrint(e.entry, list_feature_expr)
        else "#if" ~~ e.feature.toTextExpr * prettyPrint(e.entry, e.feature :: list_feature_expr) * "#endif"
>>>>>>> 3e950e8e
    }

    def prettyPrint(ast: AST, list_feature_expr: List[FeatureExpr] = List(FeatureExprFactory.True)): Doc = {
        implicit def pretty(a: AST): Doc = prettyPrint(a, list_feature_expr)
        implicit def prettyOpt(a: Opt[AST]): Doc = optConditional(a, list_feature_expr)
        implicit def prettyCond(a: Conditional[_]): Doc = ppConditional(a, list_feature_expr)
        implicit def prettyOptStr(a: Opt[String]): Doc = string(a.entry)

        def sep(l: List[Opt[AST]], s: (Doc, Doc) => Doc) = {
            val r: Doc = if (l.isEmpty) Empty else l.head
            l.drop(1).foldLeft(r)((a, b) => s(a, prettyOpt(b)))
        }
        def seps(l: List[Opt[String]], s: (Doc, Doc) => Doc) = {
            val r: Doc = if (l.isEmpty) Empty else l.head
            l.drop(1).foldLeft(r)(s(_, _))
        }
        def commaSep(l: List[Opt[AST]]) = sep(l, _ ~ "," ~~ _)
        def spaceSep(l: List[Opt[AST]]) = sep(l, _ ~~ _)
        def opt(o: Option[AST]): Doc = if (o.isDefined) o.get else Empty
        def optCond(o: Option[Conditional[AST]]): Doc = if (o.isDefined) o.get else Empty
        def optExt(o: Option[AST], ext: (Doc) => Doc): Doc = if (o.isDefined) ext(o.get) else Empty
        def optCondExt(o: Option[Conditional[AST]], ext: (Doc) => Doc): Doc = if (o.isDefined) ext(o.get) else Empty

        ast match {
            case TranslationUnit(ext) => sep(ext, _ * _)
            case Id(name) => name
            case Constant(v) => v
            case StringLit(v) => seps(v, _ ~~ _)
            case SimplePostfixSuffix(t) => t
            case PointerPostfixSuffix(kind, id) => kind ~ id
            case FunctionCall(params) => "(" ~ params ~ ")"
            case ArrayAccess(e) => "[" ~ e ~ "]"
            case PostfixExpr(p, s) => p ~ s
            case UnaryExpr(p, s) => p ~ s
            case SizeOfExprT(typeName) => "sizeof(" ~ typeName ~ ")"
            case SizeOfExprU(e) => "sizeof(" ~ e ~ ")"
            case CastExpr(typeName, expr) => "((" ~ typeName ~ ")" ~~ expr ~ ")"

            case PointerDerefExpr(castExpr) => "(*" ~ castExpr ~ ")"
            case PointerCreationExpr(castExpr) => "(&" ~ castExpr ~ ")"

            case UnaryOpExpr(kind, castExpr) => "(" ~ kind ~~ castExpr ~ ")"
            case NAryExpr(e, others) => "(" ~ e ~~ sep(others, _ ~~ _) ~ ")"
            case NArySubExpr(op: String, e: Expr) => op ~~ e
            case ConditionalExpr(condition: Expr, thenExpr, elseExpr: Expr) => "(" ~ condition ~~ "?" ~~ opt(thenExpr) ~~ ":" ~~ elseExpr ~ ")"
            case AssignExpr(target: Expr, operation: String, source: Expr) => "(" ~ target ~~ operation ~~ source ~ ")"
            case ExprList(exprs) => sep(exprs, _ ~~ "," ~~ _)

            case CompoundStatement(innerStatements) =>
                block(sep(innerStatements, _ * _))
            case EmptyStatement() => ";"
            case ExprStatement(expr: Expr) => expr ~ ";"
            case WhileStatement(expr: Expr, s) => "while (" ~ expr ~ ")" ~~ s
            case DoStatement(expr: Expr, s) => "do" ~~ s ~~ "while (" ~ expr ~ ")"
            case ForStatement(expr1, expr2, expr3, s) =>
                "for (" ~ opt(expr1) ~ ";" ~~ opt(expr2) ~ ";" ~~ opt(expr3) ~ ")" ~~ s
            case GotoStatement(target) => "goto" ~~ target ~ ";"
            case ContinueStatement() => "continue;"
            case BreakStatement() => "break;"
            case ReturnStatement(None) => "return;"
            case ReturnStatement(Some(e)) => "return" ~~ e ~ ";"
            case LabelStatement(id: Id, _) => id ~ ":"
            case CaseStatement(c: Expr, s) => "case" ~~ c ~ ":" ~~ optCond(s)
            case DefaultStatement(s) => "default:" ~~ optCond(s)
            case IfStatement(condition, thenBranch, elifs, elseBranch) =>
                "if (" ~ condition ~ ")" ~~ thenBranch ~~ sep(elifs, _ * _) ~~ optCondExt(elseBranch, line ~ "else" ~~ _)
            case ElifStatement(condition, thenBranch) => line ~ "else if (" ~ condition ~ ")" ~~ thenBranch
            case SwitchStatement(expr, s) => "switch (" ~ expr ~ ")" ~~ s
            case DeclarationStatement(decl: Declaration) => decl
            case NestedFunctionDef(isAuto, specifiers, declarator, parameters, stmt) =>
                (if (isAuto) "auto" ~~ Empty else Empty) ~ sep(specifiers, _ ~~ _) ~~ declarator ~~ sep(parameters, _ ~~ _) ~~ stmt
            case LocalLabelDeclaration(ids) => "__label__" ~~ sep(ids, _ ~ "," ~~ _) ~ ";"
            case OtherPrimitiveTypeSpecifier(typeName: String) => typeName
            case VoidSpecifier() => "void"
            case ShortSpecifier() => "short"
            case IntSpecifier() => "int"
            case FloatSpecifier() => "float"
            case LongSpecifier() => "long"
            case CharSpecifier() => "char"
            case DoubleSpecifier() => "double"

            case TypedefSpecifier() => "typedef"
            case TypeDefTypeSpecifier(name: Id) => name
            case SignedSpecifier() => "signed"
            case UnsignedSpecifier() => "unsigned"

            case InlineSpecifier() => "inline"
            case AutoSpecifier() => "auto"
            case RegisterSpecifier() => "register"
            case VolatileSpecifier() => "volatile"
            case ExternSpecifier() => "extern"
            case ConstSpecifier() => "const"
            case RestrictSpecifier() => "restrict"
            case StaticSpecifier() => "static"

            case AtomicAttribute(n: String) => n
            case AttributeSequence(attributes) => sep(attributes, _ ~~ _)
            case CompoundAttribute(inner) => "(" ~ sep(inner, _ ~ "," ~~ _) ~ ")"

            case Declaration(declSpecs, init) =>
                sep(declSpecs, _ ~~ _) ~~ commaSep(init) ~ ";"

            case InitDeclaratorI(declarator, _, Some(i)) => declarator ~~ "=" ~~ i
            case InitDeclaratorI(declarator, _, None) => declarator
            case InitDeclaratorE(declarator, _, e: Expr) => declarator ~ ":" ~~ e

            case AtomicNamedDeclarator(pointers, id, extensions) =>
                sep(pointers, _ ~ _) ~ id ~ sep(extensions, _ ~ _)
            case NestedNamedDeclarator(pointers, nestedDecl, extensions) =>
                sep(pointers, _ ~ _) ~ "(" ~ nestedDecl ~ ")" ~ sep(extensions, _ ~ _)
            case AtomicAbstractDeclarator(pointers, extensions) =>
                sep(pointers, _ ~ _) ~ sep(extensions, _ ~ _)
            case NestedAbstractDeclarator(pointers, nestedDecl, extensions) =>
                sep(pointers, _ ~ _) ~ "(" ~ nestedDecl ~ ")" ~ sep(extensions, _ ~ _)

            case DeclIdentifierList(idList) => "(" ~ commaSep(idList) ~ ")"
            case DeclParameterDeclList(parameterDecls) => "(" ~ commaSep(parameterDecls) ~ ")"
            case DeclArrayAccess(expr) => "[" ~ opt(expr) ~ "]"
            case Initializer(initializerElementLabel, expr: Expr) => opt(initializerElementLabel) ~~ expr
            case Pointer(specifier) => "*" ~ spaceSep(specifier)
            case PlainParameterDeclaration(specifiers) => spaceSep(specifiers)
            case ParameterDeclarationD(specifiers, decl) => spaceSep(specifiers) ~~ decl
            case ParameterDeclarationAD(specifiers, decl) => spaceSep(specifiers) ~~ decl
            case VarArgs() => "..."
            case EnumSpecifier(id, Some(enums)) => "enum" ~~ opt(id) ~~ block(sep(enums, _ ~ "," * _))
            case EnumSpecifier(Some(id), None) => "enum" ~~ id
            case Enumerator(id, Some(init)) => id ~~ "=" ~~ init
            case Enumerator(id, None) => id
            case StructOrUnionSpecifier(isUnion, id, enumerators) => (if (isUnion) "union" else "struct") ~~ opt(id) ~~ block(sep(enumerators, _ * _))
            case StructDeclaration(qualifierList, declaratorList) => spaceSep(qualifierList) ~~ commaSep(declaratorList) ~ ";"
            case StructDeclarator(decl, initializer, _) => decl ~ optExt(initializer, ":" ~~ _)
            case StructInitializer(expr, _) => ":" ~~ expr
            case AsmExpr(isVolatile, expr) => "asm" ~~ (if (isVolatile) "volatile " else "") ~ "{" ~ expr ~ "}" ~ ";"
            case FunctionDef(specifiers, declarator, oldStyleParameters, stmt) =>
                spaceSep(specifiers) ~~ declarator ~~ spaceSep(oldStyleParameters) ~~ stmt
            case EmptyExternalDef() => ";"
            case TypelessDeclaration(declList) => commaSep(declList) ~ ";"
            case TypeName(specifiers, decl) => spaceSep(specifiers) ~~ opt(decl)

            case GnuAttributeSpecifier(attributeList) => "__attribute__((" ~ commaSep(attributeList) ~ "))"
            case AsmAttributeSpecifier(stringConst) => stringConst
            case LcurlyInitializer(inits) => "{" ~ commaSep(inits) ~ "}"
            case AlignOfExprT(typeName: TypeName) => "__alignof__(" ~ typeName ~ ")"
            case AlignOfExprU(expr: Expr) => "__alignof__" ~~ expr
            case GnuAsmExpr(isVolatile: Boolean, isAuto, expr: StringLit, stuff: Any) => ""
            case RangeExpr(from: Expr, to: Expr) => from ~~ "..." ~~ to
            case TypeOfSpecifierT(typeName: TypeName) => "typeof(" ~ typeName ~ ")"
            case TypeOfSpecifierU(e: Expr) => "typeof(" ~ e ~ ")"
            case InitializerArrayDesignator(expr: Expr) => "[" ~ expr ~ "]"
            case InitializerDesignatorD(id: Id) => "." ~ id
            case InitializerDesignatorC(id: Id) => id ~ ":"
            case InitializerAssigment(desgs) => spaceSep(desgs) ~~ "="
            case BuiltinOffsetof(typeName: TypeName, offsetofMemberDesignator) => "__builtin_offsetof(" ~ typeName ~ "," ~~ spaceSep(offsetofMemberDesignator) ~ ")"
            case OffsetofMemberDesignatorID(id: Id) => "." ~ id
            case OffsetofMemberDesignatorExpr(expr: Expr) => "[" ~ expr ~ "]"
            case BuiltinTypesCompatible(typeName1: TypeName, typeName2: TypeName) => "__builtin_types_compatible_p(" ~ typeName1 ~ "," ~~ typeName2 ~ ")"
            case BuiltinVaArgs(expr: Expr, typeName: TypeName) => "__builtin_va_arg(" ~ expr ~ "," ~~ typeName ~ ")"
            case CompoundStatementExpr(compoundStatement: CompoundStatement) => "(" ~ compoundStatement ~ ")"
            case Pragma(command: StringLit) => "_Pragma(" ~ command ~ ")"

            case e => assert(false, "match not exhaustive: " + e); ""
        }
    }


}<|MERGE_RESOLUTION|>--- conflicted
+++ resolved
@@ -48,7 +48,6 @@
 
     def ppConditional(e: Conditional[_], list_feature_expr: List[FeatureExpr]): Doc = e match {
         case One(c: AST) => prettyPrint(c, list_feature_expr)
-<<<<<<< HEAD
         case Choice(f, a: AST, b: AST) => line ~ "#if" ~~ f.toTextExpr * prettyPrint(a, f::list_feature_expr) * "#else" * prettyPrint(b, f.not::list_feature_expr) * "#endif" ~ line
         case Choice(f, a: Conditional[_], b: Conditional[_]) => line ~ "#if" ~~ f.toTextExpr * ppConditional(a, f::list_feature_expr) * "#else" * ppConditional(b, f.not::list_feature_expr) * "#endif" ~ line
     }
@@ -56,18 +55,9 @@
     private def optConditional(e: Opt[AST], list_feature_expr: List[FeatureExpr]): Doc = {
         if (e.feature == FeatureExpr.base || list_feature_expr.contains(e.feature)) prettyPrint(e.entry, list_feature_expr)
         else line ~ "#if" ~~ e.feature.toTextExpr * prettyPrint(e.entry, e.feature::list_feature_expr) * "#endif" ~ line
-=======
-        case Choice(f, a: AST, b: AST) => "#if" ~~ f.toTextExpr * prettyPrint(a, f :: list_feature_expr) * "#else" * prettyPrint(b, f.not :: list_feature_expr) * "#endif"
-        case Choice(f, a: Conditional[_], b: Conditional[_]) => "#if" ~~ f.toTextExpr * ppConditional(a, f :: list_feature_expr) * "#else" * ppConditional(b, f.not :: list_feature_expr) * "#endif"
-    }
-
-    private def optConditional(e: Opt[AST], list_feature_expr: List[FeatureExpr]): Doc = {
-        if (e.feature == FeatureExprFactory.True || list_feature_expr.contains(e.feature)) prettyPrint(e.entry, list_feature_expr)
-        else "#if" ~~ e.feature.toTextExpr * prettyPrint(e.entry, e.feature :: list_feature_expr) * "#endif"
->>>>>>> 3e950e8e
-    }
-
-    def prettyPrint(ast: AST, list_feature_expr: List[FeatureExpr] = List(FeatureExprFactory.True)): Doc = {
+    }
+
+    def prettyPrint(ast: AST, list_feature_expr: List[FeatureExpr] = List(FeatureExpr.base)): Doc = {
         implicit def pretty(a: AST): Doc = prettyPrint(a, list_feature_expr)
         implicit def prettyOpt(a: Opt[AST]): Doc = optConditional(a, list_feature_expr)
         implicit def prettyCond(a: Conditional[_]): Doc = ppConditional(a, list_feature_expr)
