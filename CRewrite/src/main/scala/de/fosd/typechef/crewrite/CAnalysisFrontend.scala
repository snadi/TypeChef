
package de.fosd.typechef.crewrite

import de.fosd.typechef.featureexpr._
import java.io.StringWriter
import de.fosd.typechef.parser.c._
import de.fosd.typechef.typesystem._
import de.fosd.typechef.error.{Severity, TypeChefError}
import de.fosd.typechef.parser.c.SwitchStatement
import scala.Some
import de.fosd.typechef.parser.c.FunctionDef
import de.fosd.typechef.parser.c.TranslationUnit
import de.fosd.typechef.conditional.Opt


sealed abstract class CAnalysisFrontend(tunit: TranslationUnit) extends CFGHelper {
    protected val env = CASTEnv.createASTEnv(tunit)
    protected val fdefs = filterAllASTElems[FunctionDef](tunit)
}

class CInterAnalysisFrontend(tunit: TranslationUnit, fm: FeatureModel = FeatureExprFactory.empty) extends CAnalysisFrontend(tunit) with InterCFG {

    def getTranslationUnit(): TranslationUnit = tunit

    def writeCFG(title: String, writer: CFGWriter) {
        val env = CASTEnv.createASTEnv(tunit)
        writer.writeHeader(title)

        def lookupFExpr(e: AST): FeatureExpr = e match {
            case o if env.isKnown(o) => env.featureExpr(o)
            case e: ExternalDef => externalDefFExprs.get(e).getOrElse(FeatureExprFactory.True)
            case _ => FeatureExprFactory.True
        }

        for (f <- fdefs) {
<<<<<<< HEAD
            writer.writeMethodGraph(getAllSucc(f, FeatureExprFactory.empty, env).map {
                x => (x._1, x._2.distinct.filter { y => y.feature.isSatisfiable(fm)}) // filter duplicates and wrong succs
            }, lookupFExpr)
=======
            writer.writeMethodGraph(getAllSucc(f, fm, env), lookupFExpr, f.declarator.getName)
>>>>>>> 3404bb7b
        }
        writer.writeFooter()
        writer.close()

        if (writer.isInstanceOf[StringWriter])
            println(writer.toString)
    }
}

// TODO: refactoring different dataflow analyses into a composite will reduce code: handling of invalid paths, error printing ...
class CIntraAnalysisFrontend(tunit: TranslationUnit, ts: CTypeSystemFrontend with CTypeCache with CDeclUse, fm: FeatureModel = FeatureExprFactory.empty) extends CAnalysisFrontend(tunit) with IntraCFG {

    private lazy val udm = ts.getUseDeclMap
    private lazy val dum = ts.getDeclUseMap

    private val fanalyze = fdefs.map {
        x => (x, getAllSucc(x, FeatureExprFactory.empty, env))
    }

    var errors: List[TypeChefError] = List()

    def deadStore(): Boolean = {
        val err = fanalyze.flatMap(deadStore)

        if (err.isEmpty) {
            println("No dead stores found!")
        } else {
            println(err.map(_.toString + "\n").reduce(_ + _))
        }
        errors ++= err
        err.isEmpty
    }

    private def deadStore(fa: (FunctionDef, List[(AST, List[Opt[AST]])])): List[TypeChefError] = {
        var res: List[TypeChefError] = List()

        val df = new Liveness(env, udm, FeatureExprFactory.empty)

        val nss = fa._2.map(_._1).filterNot(x => x.isInstanceOf[FunctionDef])

        for (s <- nss) {
            val k = df.kill(s)

            if (k.size > 0) {
                val out = df.out(s)

                for ((i, fi) <- k) {
                    out.find { case (t, _) => t == i } match {
                        case None => {
                            var idecls = udm.get(i)
                            if (idecls == null)
                                idecls = List(i)
                            if (idecls.exists(isPartOf(_, fa._1)))
                                res ::= new TypeChefError(Severity.Warning, fi, "warning: Variable " + i.name + " is a dead store!", i, "")
                        }
                        case Some((x, z)) => {
                            if (! z.isTautology(fm)) {
                                val xdecls = udm.get(x)
                                var idecls = udm.get(i)
                                if (idecls == null)
                                    idecls = List(i)
                                for (ei <- idecls) {
                                    // with isPartOf we reduce the number of false positives, since we only check local variables and function parameters.
                                    // an assignment to a global variable might be used in another function
                                    if (isPartOf(ei, fa._1) && xdecls.exists(_.eq(ei)))
                                        res ::= new TypeChefError(Severity.Warning, z.not(), "warning: Variable " + i.name + " is a dead store!", i, "")
                                }

                            }
                        }
                    }
                }
            }
        }

        res
    }

    def doubleFree(): Boolean = {
        val casestudy = {
            tunit.getFile match {
                case None => ""
                case Some(x) => {
                    if (x.contains("linux")) "linux"
                    else if (x.contains("openssl")) "openssl"
                    else ""
                }
            }
        }

        val err = fanalyze.flatMap(doubleFree(_, casestudy))

        if (err.isEmpty) {
            println("No double frees found!")
        } else {
            println(err.map(_.toString + "\n").reduce(_ + _))
        }
        errors ++= err
        err.isEmpty
    }


    private def doubleFree(fa: (FunctionDef, List[(AST, List[Opt[AST]])]), casestudy: String): List[TypeChefError] = {
        var res: List[TypeChefError] = List()

        val df = new DoubleFree(env, dum, udm, FeatureExprFactory.empty, fa._1, casestudy)

        val nss = fa._2.map(_._1).filterNot(x => x.isInstanceOf[FunctionDef])

        for (s <- nss) {
            val g = df.gen(s)

            if (g.size > 0) {
                val in = df.in(s)

                for (((i, _), h) <- in)
                    g.find { case ((t, _), _) => t == i } match {
                        case None =>
                        case Some(((x, _), _)) => {
                            if (h.isSatisfiable(fm)) {
                                val xdecls = udm.get(x)
                                var idecls = udm.get(i)
                                if (idecls == null)
                                    idecls = List(i)
                                for (ei <- idecls)
                                    if (xdecls.exists(_.eq(ei)))
                                        res ::= new TypeChefError(Severity.Warning, h, "warning: Variable " + x.name + " is freed multiple times!", x, "")
                            }
                        }
                    }

            }
        }

        res
    }

    def uninitializedMemory(): Boolean = {
        val err = fanalyze.flatMap(uninitializedMemory)

        if (err.isEmpty) {
            println("No usages of uninitialized memory found!")
        } else {
            println(err.map(_.toString + "\n").reduce(_ + _))
        }
        errors ++= err
        err.isEmpty
    }


    private def uninitializedMemory(fa: (FunctionDef, List[(AST, List[Opt[AST]])])): List[TypeChefError] = {
        var res: List[TypeChefError] = List()

        val um = new UninitializedMemory(env, dum, udm, FeatureExprFactory.empty, fa._1)
        val nss = fa._2.map(_._1).filterNot(x => x.isInstanceOf[FunctionDef])

        for (s <- nss) {
            val g = um.getFunctionCallArguments(s)

            if (g.size > 0) {
                val in = um.in(s)

                for (((i, _), h) <- in)
                    g.find { case ((t, _), _) => t == i } match {
                        case None =>
                        case Some(((x, _), _)) => {
                            if (h.isSatisfiable(fm)) {
                                var xdecls = udm.get(x)
                                if (xdecls == null)
                                    xdecls = List(x)
                                var idecls = udm.get(i)
                                if (idecls == null)
                                    idecls = List(i)
                                for (ei <- idecls)
                                    if (xdecls.exists(_.eq(ei)))
                                        res ::= new TypeChefError(Severity.Warning, h, "warning: Variable " + x.name + " is used uninitialized!", x, "")
                            }
                        }
                    }

            }
        }

        res
    }

    def xfree(): Boolean = {
        val err = fanalyze.flatMap(xfree)

        if (err.isEmpty) {
            println("No static allocated memory is freed!")
        } else {
            println(err.map(_.toString + "\n").reduce(_ + _))
        }
        errors ++= err
        err.isEmpty
    }


    private def xfree(fa: (FunctionDef, List[(AST, List[Opt[AST]])])): List[TypeChefError] = {
        var res: List[TypeChefError] = List()

        val xf = new XFree(env, dum, udm, FeatureExprFactory.empty, fa._1, "")
        val nss = fa._2.map(_._1).filterNot(x => x.isInstanceOf[FunctionDef])

        for (s <- nss) {
            val g = xf.freedVariables(s)

            if (g.size > 0) {
                val in = xf.in(s)

                for (((i,_), h) <- in)
                    g.find(_ == i) match {
                        case None =>
                        case Some(x) => {
                            if (h.isSatisfiable(fm)) {
                                val xdecls = udm.get(x)
                                var idecls = udm.get(i)
                                if (idecls == null)
                                    idecls = List(i)
                                for (ei <- idecls)
                                    if (xdecls.exists(_.eq(ei)))
                                        res ::= new TypeChefError(Severity.Warning, h, "warning: Variable " + x.name + " is freed although not dynamically allocted!", x, "")
                            }

                        }
                    }

            }
        }

        res
    }

    def danglingSwitchCode(): Boolean = {
        val err = fanalyze.flatMap { x => danglingSwitchCode(x._1) }

        if (err.isEmpty) {
            println("No dangling code in switch statements found!")
        } else {
            println(err.map(_.toString + "\n").reduce(_ + _))
        }
        errors ++= err
        err.isEmpty
    }


    private def danglingSwitchCode(f: FunctionDef): List[TypeChefError] = {
        val ss = filterAllASTElems[SwitchStatement](f)
        val ds = new DanglingSwitchCode(env, FeatureExprFactory.empty)

        ss.flatMap(s => {
            ds.danglingSwitchCode(s).map(e => {
                new TypeChefError(Severity.Warning, e.feature, "warning: switch statement has dangling code ", e.entry, "")
            })

        })
    }

    def cfgInNonVoidFunc(): Boolean = {
        val err = fanalyze.flatMap(cfgInNonVoidFunc)

        if (err.isEmpty) {
            println("Control flow in non-void functions always ends in return statements!")
        } else {
            println(err.map(_.toString + "\n").reduce(_ + _))
        }
        errors ++= err
        err.isEmpty
    }

    private def cfgInNonVoidFunc(fa: (FunctionDef, List[(AST, List[Opt[AST]])])): List[TypeChefError] = {
        val cf = new CFGInNonVoidFunc(env, fm, ts)

        cf.cfgInNonVoidFunc(fa._1).map(
            e => new TypeChefError(Severity.Warning, e.feature, "Control flow of non-void function ends here!", e.entry, "")
        )
    }

    def stdLibFuncReturn(): Boolean = {
        val err = fanalyze.flatMap(stdLibFuncReturn)

        if (err.isEmpty) {
            println("Return values of stdlib functions are properly checked for errors!")
        } else {
            println(err.map(_.toString + "\n").reduce(_ + _))
        }
        errors ++= err
        err.isEmpty
    }

    private def stdLibFuncReturn(fa: (FunctionDef, List[(AST, List[Opt[AST]])])): List[TypeChefError] = {
        var err: List[TypeChefError] = List()
        val cl: List[StdLibFuncReturn] = List(
            //new StdLibFuncReturn_EOF(env, udm, fm),

            new StdLibFuncReturn_Null(env, dum, udm, FeatureExprFactory.empty, fa._1)
        )

        for ((s, _) <- fa._2) {
            for (cle <- cl) {
                lazy val errorvalues = cle.errorreturn.map(PrettyPrinter.print).mkString(" 'or' ")

                // check CFG element directly; without dataflow analysis
                for (e <- cle.checkForPotentialCalls(s)) {
                    err ::= new TypeChefError(Severity.SecurityWarning, env.featureExpr(e), "Return value of " +
                        PrettyPrinter.print(e) + " is not properly checked for (" + errorvalues + ")!", e)
                }


                // stdlib call is assigned to a variable that we track with our dataflow analysis
                // we check whether used variables that hold the value of a stdlib function are killed in s,
                // if not we report an error
                val g = cle.getUsedVariables(s)
                for (((e, _), fi) <- cle.out(s))
                    g.find(_ == e) match {
                        case None =>
                        case Some(x) => {
                            if (fi.isSatisfiable(fm)) {
                                val xdecls = udm.get(x)
                                var edecls = udm.get(e)
                                if (edecls == null) edecls = List(e)

                                for (ee <- edecls) {
                                    val kills = cle.kill(s)
                                    if (xdecls.exists(_.eq(ee)) && !kills.contains(x._1)) {
                                        err ::= new TypeChefError(Severity.SecurityWarning, fi, "The value of " +
                                            PrettyPrinter.print(e) + " is not properly checked for (" + errorvalues + ")!", e)
                                    }
                                }
                            }
                        }
                    }
            }
        }
        errors ++= err
        err
    }
}<|MERGE_RESOLUTION|>--- conflicted
+++ resolved
@@ -14,6 +14,7 @@
 
 
 sealed abstract class CAnalysisFrontend(tunit: TranslationUnit) extends CFGHelper {
+
     protected val env = CASTEnv.createASTEnv(tunit)
     protected val fdefs = filterAllASTElems[FunctionDef](tunit)
 }
@@ -32,14 +33,11 @@
             case _ => FeatureExprFactory.True
         }
 
+
         for (f <- fdefs) {
-<<<<<<< HEAD
             writer.writeMethodGraph(getAllSucc(f, FeatureExprFactory.empty, env).map {
                 x => (x._1, x._2.distinct.filter { y => y.feature.isSatisfiable(fm)}) // filter duplicates and wrong succs
             }, lookupFExpr)
-=======
-            writer.writeMethodGraph(getAllSucc(f, fm, env), lookupFExpr, f.declarator.getName)
->>>>>>> 3404bb7b
         }
         writer.writeFooter()
         writer.close()
@@ -50,7 +48,7 @@
 }
 
 // TODO: refactoring different dataflow analyses into a composite will reduce code: handling of invalid paths, error printing ...
-class CIntraAnalysisFrontend(tunit: TranslationUnit, ts: CTypeSystemFrontend with CTypeCache with CDeclUse, fm: FeatureModel = FeatureExprFactory.empty) extends CAnalysisFrontend(tunit) with IntraCFG {
+class CIntraAnalysisFrontend(tunit: TranslationUnit, ts: CTypeSystemFrontend, fm: FeatureModel = FeatureExprFactory.empty) extends CAnalysisFrontend(tunit) with IntraCFG {
 
     private lazy val udm = ts.getUseDeclMap
     private lazy val dum = ts.getDeclUseMap
@@ -137,6 +135,7 @@
         } else {
             println(err.map(_.toString + "\n").reduce(_ + _))
         }
+
         errors ++= err
         err.isEmpty
     }
@@ -151,29 +150,27 @@
 
         for (s <- nss) {
             val g = df.gen(s)
-
             if (g.size > 0) {
-                val in = df.in(s)
-
-                for (((i, _), h) <- in)
-                    g.find { case ((t, _), _) => t == i } match {
-                        case None =>
-                        case Some(((x, _), _)) => {
+            val in = df.in(s)
+
+            for (((i, _), h) <- in)
+                g.find { case ((t, _), _) => t == i } match {
+                    case None =>
+                    case Some(((x, _), _)) => {
                             if (h.isSatisfiable(fm)) {
-                                val xdecls = udm.get(x)
-                                var idecls = udm.get(i)
-                                if (idecls == null)
-                                    idecls = List(i)
-                                for (ei <- idecls)
-                                    if (xdecls.exists(_.eq(ei)))
-                                        res ::= new TypeChefError(Severity.Warning, h, "warning: Variable " + x.name + " is freed multiple times!", x, "")
-                            }
-                        }
-                    }
+                        val xdecls = udm.get(x)
+                        var idecls = udm.get(i)
+                        if (idecls == null)
+                            idecls = List(i)
+                        for (ei <- idecls)
+                            if (xdecls.exists(_.eq(ei)))
+                                res ::= new TypeChefError(Severity.Warning, h, "warning: Variable " + x.name + " is freed multiple times!", x, "")
+                    }
+                }
+        }
 
             }
         }
-
         res
     }
 
@@ -185,6 +182,7 @@
         } else {
             println(err.map(_.toString + "\n").reduce(_ + _))
         }
+
         errors ++= err
         err.isEmpty
     }
@@ -198,29 +196,27 @@
 
         for (s <- nss) {
             val g = um.getFunctionCallArguments(s)
-
             if (g.size > 0) {
-                val in = um.in(s)
-
-                for (((i, _), h) <- in)
-                    g.find { case ((t, _), _) => t == i } match {
-                        case None =>
-                        case Some(((x, _), _)) => {
+            val in = um.in(s)
+
+            for (((i, _), h) <- in)
+                g.find { case ((t, _), _) => t == i } match {
+                    case None =>
+                    case Some(((x, _), _)) => {
                             if (h.isSatisfiable(fm)) {
                                 var xdecls = udm.get(x)
                                 if (xdecls == null)
                                     xdecls = List(x)
-                                var idecls = udm.get(i)
-                                if (idecls == null)
-                                    idecls = List(i)
-                                for (ei <- idecls)
-                                    if (xdecls.exists(_.eq(ei)))
-                                        res ::= new TypeChefError(Severity.Warning, h, "warning: Variable " + x.name + " is used uninitialized!", x, "")
-                            }
-                        }
-                    }
-
-            }
+                        var idecls = udm.get(i)
+                        if (idecls == null)
+                            idecls = List(i)
+                        for (ei <- idecls)
+                            if (xdecls.exists(_.eq(ei)))
+                                res ::= new TypeChefError(Severity.Warning, h, "warning: Variable " + x.name + " is used uninitialized!", x, "")
+                    }
+                        }
+                    }
+                }
         }
 
         res
@@ -234,6 +230,7 @@
         } else {
             println(err.map(_.toString + "\n").reduce(_ + _))
         }
+
         errors ++= err
         err.isEmpty
     }
@@ -247,28 +244,25 @@
 
         for (s <- nss) {
             val g = xf.freedVariables(s)
-
             if (g.size > 0) {
-                val in = xf.in(s)
-
-                for (((i,_), h) <- in)
-                    g.find(_ == i) match {
-                        case None =>
-                        case Some(x) => {
+            val in = xf.in(s)
+
+            for (((i,_), h) <- in)
+                g.find(_ == i) match {
+                    case None =>
+                    case Some(x) => {
                             if (h.isSatisfiable(fm)) {
-                                val xdecls = udm.get(x)
-                                var idecls = udm.get(i)
-                                if (idecls == null)
-                                    idecls = List(i)
-                                for (ei <- idecls)
-                                    if (xdecls.exists(_.eq(ei)))
-                                        res ::= new TypeChefError(Severity.Warning, h, "warning: Variable " + x.name + " is freed although not dynamically allocted!", x, "")
-                            }
-
-                        }
-                    }
-
-            }
+                        val xdecls = udm.get(x)
+                        var idecls = udm.get(i)
+                        if (idecls == null)
+                            idecls = List(i)
+                        for (ei <- idecls)
+                            if (xdecls.exists(_.eq(ei)))
+                                res ::= new TypeChefError(Severity.Warning, h, "warning: Variable " + x.name + " is freed although not dynamically allocted!", x, "")
+                    }
+                        }
+                    }
+                }
         }
 
         res
@@ -282,6 +276,7 @@
         } else {
             println(err.map(_.toString + "\n").reduce(_ + _))
         }
+
         errors ++= err
         err.isEmpty
     }
@@ -307,6 +302,7 @@
         } else {
             println(err.map(_.toString + "\n").reduce(_ + _))
         }
+
         errors ++= err
         err.isEmpty
     }
@@ -327,6 +323,7 @@
         } else {
             println(err.map(_.toString + "\n").reduce(_ + _))
         }
+
         errors ++= err
         err.isEmpty
     }
@@ -359,22 +356,23 @@
                         case None =>
                         case Some(x) => {
                             if (fi.isSatisfiable(fm)) {
-                                val xdecls = udm.get(x)
-                                var edecls = udm.get(e)
-                                if (edecls == null) edecls = List(e)
-
-                                for (ee <- edecls) {
-                                    val kills = cle.kill(s)
-                                    if (xdecls.exists(_.eq(ee)) && !kills.contains(x._1)) {
+                            val xdecls = udm.get(x)
+                            var edecls = udm.get(e)
+                            if (edecls == null) edecls = List(e)
+
+                            for (ee <- edecls) {
+                                val kills = cle.kill(s)
+                                if (xdecls.exists(_.eq(ee)) && !kills.contains(x._1)) {
                                         err ::= new TypeChefError(Severity.SecurityWarning, fi, "The value of " +
-                                            PrettyPrinter.print(e) + " is not properly checked for (" + errorvalues + ")!", e)
-                                    }
+                                        PrettyPrinter.print(e) + " is not properly checked for (" + errorvalues + ")!", e)
                                 }
                             }
                         }
                     }
             }
         }
+
+        }
         errors ++= err
         err
     }
