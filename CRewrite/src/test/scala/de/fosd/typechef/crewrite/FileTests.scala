--- conflicted
+++ resolved
@@ -1,108 +1,16 @@
 package de.fosd.typechef.crewrite
 
-import de.fosd.typechef.featureexpr.{FeatureModel, NoFeatureModel}
 import java.io.{FileNotFoundException, InputStream}
 import org.junit.{Ignore, Test}
 import de.fosd.typechef.parser.c._
-<<<<<<< HEAD
-=======
 import de.fosd.typechef.featureexpr.{Configuration, FeatureExprFactory, FeatureModel}
 import org.kiama.rewriting.Rewriter._
 import de.fosd.typechef.conditional.{Opt, Choice}
->>>>>>> 6906c719
 
 
 class FileTests extends TestHelper with EnforceTreeHelper with ConditionalControlFlow with ConditionalNavigation {
   val folder = "testfiles/"
 
-<<<<<<< HEAD
-  // given an ast element x and its successors lx: x should be in pred(lx)
-  def compareSuccWithPred(lsuccs: List[(AST, List[AST])], lpreds: List[(AST, List[AST])], env: ASTEnv): Boolean = {
-    // check that number of nodes match
-    val sdiff = lsuccs.map(_._1).diff(lpreds.map(_._1))
-    val pdiff = lpreds.map(_._1).diff(lsuccs.map(_._1))
-
-    for (sdelem <- sdiff)
-      System.err.println(PrettyPrinter.print(sdelem), "[" + sdelem.getPositionFrom + ":" + sdelem.getPositionTo +
-        "]", "is not present in preds")
-
-    for (pdelem <- pdiff)
-      System.err.println(PrettyPrinter.print(pdelem), "[" + pdelem.getPositionFrom + ":" + pdelem.getPositionTo +
-        "]", "is not present in succs")
-
-    if (sdiff.size > 0 || pdiff.size > 0)
-      return false
-
-    // check that number of edges match
-    var res = true
-    var succ_edges: List[(AST, AST)] = List()
-    for ((ast_elem, succs) <- lsuccs) {
-      for (succ <- succs) {
-        succ_edges = (ast_elem, succ) :: succ_edges
-      }
-    }
-
-    var pred_edges: List[(AST, AST)] = List()
-    for ((ast_elem, preds) <- lpreds) {
-      for (pred <- preds) {
-        pred_edges = (ast_elem, pred) :: pred_edges
-      }
-    }
-
-    // check succ/pred connection and print out missing connections
-    // given two ast elems:
-    //   a
-    //   b
-    // we check (a1, b1) successor
-    // against  (b2, a2) predecessor
-    for ((a1, b1) <- succ_edges) {
-      var isin = false
-      for ((b2, a2) <- pred_edges) {
-        if (a1.eq(a2) && b1.eq(b2))
-          isin = true
-      }
-      if (! isin) {
-        System.err.println(PrettyPrinter.print(b1), " -> ", PrettyPrinter.print(a1), " is missing in preds")
-        res = false
-      }
-    }
-
-    // check pred/succ connection and print out missing connections
-    // given two ast elems:
-    //  a
-    //  b
-    // we check (b1, a1) predecessor
-    // against  (a2, b2) successor
-    for ((b1, a1) <- pred_edges) {
-      var isin = false
-      for ((a2, b2) <- succ_edges) {
-        if (a1.eq(a2) && b1.eq(b2))
-          isin = true
-      }
-      if (! isin) {
-        System.err.println(PrettyPrinter.print(a1), " -> ", PrettyPrinter.print(b1), " is missing in succs")
-        res = false
-      }
-    }
-
-    res
-  }
-
-//  private def check(filename: String, featureExpr: FeatureModel = NoFeatureModel) = {
-//    println("analysis " + filename)
-//    var inputStream: InputStream = getClass.getResourceAsStream("/" + folder + filename)
-//
-//    if (inputStream == null)
-//      throw new FileNotFoundException("Input file not fould: " + filename)
-//
-//    val ast = parseFile(inputStream, filename, folder)
-//    val new_ast = prepareAST(ast)
-//    val env = createASTEnv(new_ast)
-//    true
-//  }
-
-  private def checkCfg(filename: String, featureExpr: FeatureModel = NoFeatureModel) = {
-=======
   def deriveProductFromConfiguration[T <: Product](a: T, c: Configuration, env: ASTEnv): T = {
     // manytd is crucial here; consider the following example
     // Product1( c1, c2, c3, c4, c5)
@@ -139,7 +47,6 @@
     var tbase: Long = 0
     var tfullcoverage: Long = 0
 
->>>>>>> 6906c719
     println("analysis " + filename)
     val inputStream: InputStream = getClass.getResourceAsStream("/" + folder + filename)
 
@@ -147,20 +54,6 @@
       throw new FileNotFoundException("Input file not fould: " + filename)
 
     val ast = parseFile(inputStream, filename, folder)
-<<<<<<< HEAD
-    val new_ast = rewriteInfiniteForLoops[TranslationUnit](prepareAST(ast))
-    val env = CASTEnv.createASTEnv(new_ast)
-    val fexps = ConfigurationCoverage.collectFeatureExpressions(env).filter(_.isSatisfiable())
-    val nconfigs = ConfigurationCoverage.naiveCoverage(filterAllOptElems(new_ast).toSet, featureExpr, env)
-    println("num of expressions: " + fexps.size)
-    println("expressions: " + fexps)
-    println("configurations: " + nconfigs.size)
-
-    // filter function definitions and run cfg determination on it
-    val function_defs = filterAllASTElems[FunctionDef](new_ast)
-    println("checking " + function_defs.size + " functions!")
-    function_defs.map(intraCfgFunctionDef(_, env)).forall(_.==(true))
-=======
     println("checking family-based")
     val family_ast = rewriteInfiniteForLoops[TranslationUnit](prepareAST(ast))
     val family_env = CASTEnv.createASTEnv(family_ast)
@@ -211,17 +104,11 @@
     println("base variant: " + tbase + "ms")
     println("full coverage: " + tfullcoverage + "ms")
     errorOccured
->>>>>>> 6906c719
   }
 
   private def intraCfgFunctionDef(f: FunctionDef, env: ASTEnv) = {
     val s = getAllSucc(f, env)
     val p = getAllPred(f, env)
-<<<<<<< HEAD
-    println("succs: " + DotGraph.map2file(s, env))
-    println("preds: " + DotGraph.map2file(p, env))
-    compareSuccWithPred(s, p, env)
-=======
     
     println("succ: " + DotGraph.map2file(s, env, List(), List()))
     println("pred: " + DotGraph.map2file(p, env, List(), List()))
@@ -230,7 +117,6 @@
     CCFGErrorOutput.printCCFGErrors(s, p, errors, env)
 
     errors.size > 0
->>>>>>> 6906c719
   }
 
   // gcc testsuite
@@ -242,289 +128,6 @@
   // interessting anyway
 
   // test fails; dead code in succ determination
-<<<<<<< HEAD
-  @Ignore def test_20000105_1() {assert(checkCfg("20000105-1.c"))}
-  @Test def test_20000105_2() {assert(checkCfg("20000105-2.c"))}
-  @Test def test_20000120_1() {assert(checkCfg("20000120-1.c"))}
-  @Test def test_20000120_2() {assert(checkCfg("20000120-2.c"))}
-  @Test def test_20000127_1() {assert(checkCfg("20000127-1.c"))}
-  @Test def test_20000211_1() {assert(checkCfg("20000211-1.c"))}
-  @Test def test_20000211_3() {assert(checkCfg("20000211-3.c"))}
-  @Test def test_20000224_1() {assert(checkCfg("20000224-1.c"))}
-  @Test def test_20000314_1() {assert(checkCfg("20000314-1.c"))}
-
-  // parser fails
-  @Ignore def test_20000314_2() {assert(checkCfg("20000314-2.c"))}
-  @Test def test_20000319_1() {assert(checkCfg("20000319-1.c"))}
-  @Test def test_20000326_1() {assert(checkCfg("20000326-1.c"))}
-  @Test def test_20000326_2() {assert(checkCfg("20000326-2.c"))}
-  @Test def test_20000329_1() {assert(checkCfg("20000329-1.c"))}
-  @Test def test_20000403_1() {assert(checkCfg("20000403-1.c"))}
-  @Test def test_20000403_2() {assert(checkCfg("20000403-2.c"))}
-  @Test def test_20000405_1() {assert(checkCfg("20000405-1.c"))}
-  @Test def test_20000405_2() {assert(checkCfg("20000405-2.c"))}
-  @Test def test_20000405_3() {assert(checkCfg("20000405-3.c"))}
-  @Test def test_20000412_1() {assert(checkCfg("20000412-1.c"))}
-  @Test def test_20000412_2() {assert(checkCfg("20000412-2.c"))}
-  @Test def test_20000420_1() {assert(checkCfg("20000420-1.c"))}
-  @Test def test_20000420_2() {assert(checkCfg("20000420-2.c"))}
-  @Test def test_20000427_1() {assert(checkCfg("20000427-1.c"))}
-  @Test def test_20000502_1() {assert(checkCfg("20000502-1.c"))}
-  @Test def test_20000504_1() {assert(checkCfg("20000504-1.c"))}
-  @Test def test_20000511_1() {assert(checkCfg("20000511-1.c"))}
-  @Test def test_20000517_1() {assert(checkCfg("20000517-1.c"))}
-  @Test def test_20000518_1() {assert(checkCfg("20000518-1.c"))}
-  @Test def test_20000523_1() {assert(checkCfg("20000523-1.c"))}
-  @Test def test_20000605_1() {assert(checkCfg("20000605-1.c"))}
-  @Test def test_20000606_1() {assert(checkCfg("20000606-1.c"))}
-  @Test def test_20000609_1() {assert(checkCfg("20000609-1.c"))}
-  @Test def test_20000629_1() {assert(checkCfg("20000629-1.c"))}
-  @Test def test_20000701_1() {assert(checkCfg("20000701-1.c"))}
-  @Test def test_20000717_1() {assert(checkCfg("20000717-1.c"))}
-  @Test def test_20000718() {assert(checkCfg("20000718.c"))}
-
-  // test fails; infinite loop
-  @Test def test_20000728_1() {assert(checkCfg("20000728-1.c"))}
-  @Test def test_20000802_1() {assert(checkCfg("20000802-1.c"))}
-  @Test def test_20000803_1() {assert(checkCfg("20000803-1.c"))}
-
-  // test fails; has dead code
-  @Ignore def test_20000804_1() {assert(checkCfg("20000804-1.c"))}
-  @Test def test_20000818_1() {assert(checkCfg("20000818-1.c"))}
-  @Test def test_20000825_1() {assert(checkCfg("20000825-1.c"))}
-  @Test def test_20000827_1() {assert(checkCfg("20000827-1.c"))}
-  @Test def test_20000922_1() {assert(checkCfg("20000922-1.c"))}
-  @Test def test_20000923_1() {assert(checkCfg("20000923-1.c"))}
-  @Test def test_20001018_1() {assert(checkCfg("20001018-1.c"))}
-
-  // test fails; parser
-  @Ignore def test_20001024_1() {assert(checkCfg("20001024-1.c"))}
-  @Test def test_20001109_1() {assert(checkCfg("20001109-1.c"))}
-  @Test def test_20001109_2() {assert(checkCfg("20001109-2.c"))}
-  @Test def test_20001116_1() {assert(checkCfg("20001116-1.c"))}
-  @Test def test_20001121_1() {assert(checkCfg("20001121-1.c"))}
-  @Test def test_20001123_1() {assert(checkCfg("20001123-1.c"))}
-  @Test def test_20001123_2() {assert(checkCfg("20001123-2.c"))}
-  @Test def test_20001205_1() {assert(checkCfg("20001205-1.c"))}
-  @Test def test_20001212_1() {assert(checkCfg("20001212-1.c"))}
-  @Test def test_20001221_1() {assert(checkCfg("20001221-1.c"))}
-  @Test def test_20001222_1() {assert(checkCfg("20001222-1.c"))}
-
-  // test fails; kiama stackoverflow
-  @Ignore def test_20001226_1() {assert(checkCfg("20001226-1.c"))}
-  @Test def test_200031109_1() {assert(checkCfg("200031109-1.c"))}
-
-  // test fails; parser
-  @Ignore def test_20010102_1() {assert(checkCfg("20010102-1.c"))}
-  @Test def test_20010107_1() {assert(checkCfg("20010107-1.c"))}
-  @Test def test_20010112_1() {assert(checkCfg("20010112-1.c"))}
-  @Test def test_20010113_1() {assert(checkCfg("20010113-1.c"))}
-  @Test def test_20010114_1() {assert(checkCfg("20010114-1.c"))}
-
-  // test fails; parser File not found: stdbool.h
-  @Ignore def test_20010114_2() {assert(checkCfg("20010114-2.c"))}
-  @Test def test_20010117_1() {assert(checkCfg("20010117-1.c"))}
-  @Test def test_20010117_2() {assert(checkCfg("20010117-2.c"))}
-  @Test def test_20010118_1() {assert(checkCfg("20010118-1.c"))}
-
-  // test fails; parser
-  @Ignore def test_20010124_1() {assert(checkCfg("20010124-1.c"))}
-  @Test def test_20010202_1() {assert(checkCfg("20010202-1.c"))}
-  @Test def test_20010209_1() {assert(checkCfg("20010209-1.c"))}
-  @Test def test_20010226_1() {assert(checkCfg("20010226-1.c"))}
-  @Test def test_20010227_1() {assert(checkCfg("20010227-1.c"))}
-  @Test def test_20010313_1() {assert(checkCfg("20010313-1.c"))}
-  @Test def test_20010320_1() {assert(checkCfg("20010320-1.c"))}
-  @Test def test_20010326_1() {assert(checkCfg("20010326-1.c"))}
-  @Test def test_20010327_1() {assert(checkCfg("20010327-1.c"))}
-  @Test def test_20010328_1() {assert(checkCfg("20010328-1.c"))}
-  @Test def test_20010329_1() {assert(checkCfg("20010329-1.c"))}
-
-  // test fails; parser File not found limits.h
-  @Ignore def test_20010404_1() {assert(checkCfg("20010404-1.c"))}
-
-  // test fails; parser File not found stdbool.h
-  @Ignore def test_20010423_1() {assert(checkCfg("20010423-1.c"))}
-
-  @Ignore def test_20010408_1() {assert(checkCfg("20010408-1.c"))}
-  @Test def test_20010421_1() {assert(checkCfg("20010421-1.c"))}
-  @Test def test_20010426_1() {assert(checkCfg("20010426-1.c"))}
-  @Test def test_20010503_1() {assert(checkCfg("20010503-1.c"))}
-  @Test def test_20010510_1() {assert(checkCfg("20010510-1.c"))}
-  @Test def test_20010516_1() {assert(checkCfg("20010516-1.c"))}
-  @Test def test_20010518_1() {assert(checkCfg("20010518-1.c"))}
-
-  // test fails; parser File not found limits.h
-  @Ignore def test_20010518_2() {assert(checkCfg("20010518-2.c"))}
-  @Test def test_20010525_1() {assert(checkCfg("20010525-1.c"))}
-
-  // test fails; nested function definition
-  @Ignore def test_20010605_1() {assert(checkCfg("20010605-1.c"))}
-  @Test def test_20010605_2() {assert(checkCfg("20010605-2.c"))}
-  @Test def test_20010605_3() {assert(checkCfg("20010605-3.c"))}
-
-  // test fails; parser File not found stdbool.h
-  @Ignore def test_20010610_1() {assert(checkCfg("20010610-1.c"))}
-  @Test def test_20010611_1() {assert(checkCfg("20010611-1.c"))}
-  @Test def test_20010701_1() {assert(checkCfg("20010701-1.c"))}
-  @Test def test_20010706_1() {assert(checkCfg("20010706-1.c"))}
-  @Test def test_20010711_1() {assert(checkCfg("20010711-1.c"))}
-  @Test def test_20010711_2() {assert(checkCfg("20010711-2.c"))}
-
-  // test fails; parser
-  @Ignore def test_20010714_1() {assert(checkCfg("20010714-1.c"))}
-  @Test def test_20010824_1() {assert(checkCfg("20010824-1.c"))}
-  @Test def test_20010903_1() {assert(checkCfg("20010903-1.c"))}
-
-  // test fails; nested function definition
-  @Ignore def test_20010903_2() {assert(checkCfg("20010903-2.c"))}
-  @Test def test_20010911_1() {assert(checkCfg("20010911-1.c"))}
-  @Test def test_20011010_1() {assert(checkCfg("20011010-1.c"))}
-  @Test def test_20011023_1() {assert(checkCfg("20011023-1.c"))}
-  @Test def test_20011029_1() {assert(checkCfg("20011029-1.c"))}
-  @Test def test_20011106_1() {assert(checkCfg("20011106-1.c"))}
-  @Test def test_20011106_2() {assert(checkCfg("20011106-2.c"))}
-  @Test def test_20011109_1() {assert(checkCfg("20011109-1.c"))}
-
-  // test fails; parser
-  @Ignore def test_20011114_1() {assert(checkCfg("20011114-1.c"))}
-  @Test def test_20011114_2() {assert(checkCfg("20011114-2.c"))}
-
-  // test fails; parser
-  @Ignore def test_20011114_3() {assert(checkCfg("20011114-3.c"))}
-  @Test def test_20011114_4() {assert(checkCfg("20011114-4.c"))}
-  @Test def test_20011119_1() {assert(checkCfg("20011119-1.c"))}
-  @Test def test_20011119_2() {assert(checkCfg("20011119-2.c"))}
-  @Test def test_20011130_1() {assert(checkCfg("20011130-1.c"))}
-  @Test def test_20011130_2() {assert(checkCfg("20011130-2.c"))}
-  @Test def test_20011205_1() {assert(checkCfg("20011205-1.c"))}
-  @Test def test_20011217_1() {assert(checkCfg("20011217-1.c"))}
-  @Test def test_20011217_2() {assert(checkCfg("20011217-2.c"))}
-  @Test def test_20011218_1() {assert(checkCfg("20011218-1.c"))}
-  @Test def test_20011219_1() {assert(checkCfg("20011219-1.c"))}
-  @Test def test_20011219_2() {assert(checkCfg("20011219-2.c"))}
-  @Test def test_20011229_1() {assert(checkCfg("20011229-1.c"))}
-  @Test def test_20011229_2() {assert(checkCfg("20011229-2.c"))}
-  @Test def test_20020103_1() {assert(checkCfg("20020103-1.c"))}
-  @Test def test_20020106_1() {assert(checkCfg("20020106-1.c"))}
-  @Test def test_20020109_1() {assert(checkCfg("20020109-1.c"))}
-  @Test def test_20020109_2() {assert(checkCfg("20020109-2.c"))}
-  @Test def test_20020110() {assert(checkCfg("20020110.c"))}
-  @Test def test_20020116_1() {assert(checkCfg("20020116-1.c"))}
-  @Test def test_20020120_1() {assert(checkCfg("20020120-1.c"))}
-  @Test def test_20020121_1() {assert(checkCfg("20020121-1.c"))}
-  @Test def test_20020129_1() {assert(checkCfg("20020129-1.c"))}
-  @Test def test_20020206_1() {assert(checkCfg("20020206-1.c"))}
-  @Test def test_20020210_1() {assert(checkCfg("20020210-1.c"))}
-  @Test def test_20020303_1() {assert(checkCfg("20020303-1.c"))}
-
-  // test fails -- goto
-  @Ignore def test_20020304_1() {assert(checkCfg("20020304-1.c"))}
-  @Test def test_20020304_2() {assert(checkCfg("20020304-2.c"))}
-  @Test def test_20020309_1() {assert(checkCfg("20020309-1.c"))}
-  @Test def test_20020309_2() {assert(checkCfg("20020309-2.c"))}
-  @Test def test_20020312_1() {assert(checkCfg("20020312-1.c"))}
-
-  // test fails; goto
-  @Ignore def test_20020314_1() {assert(checkCfg("20020314-1.c"))}
-  @Test def test_20020315_1() {assert(checkCfg("20020315-1.c"))}
-  @Test def test_20020318_1() {assert(checkCfg("20020318-1.c"))}
-  @Test def test_20020319_1() {assert(checkCfg("20020319-1.c"))}
-  @Test def test_20020320_1() {assert(checkCfg("20020320-1.c"))}
-  @Test def test_20020323_1() {assert(checkCfg("20020323-1.c"))}
-  @Test def test_20020330_1() {assert(checkCfg("20020330-1.c"))}
-
-  // test fails; parser File not found limits.h
-  @Ignore def test_20020409_1() {assert(checkCfg("20020409-1.c"))}
-  @Test def test_20020415_1() {assert(checkCfg("20020415-1.c"))}
-  @Test def test_20020418_1() {assert(checkCfg("20020418-1.c"))}
-  @Test def test_20020530_1() {assert(checkCfg("20020530-1.c"))}
-  @Test def test_20020604_1() {assert(checkCfg("20020604-1.c"))}
-  @Test def test_20020605_1() {assert(checkCfg("20020605-1.c"))}
-
-  // test fails; parser
-  @Ignore def test_20020701_1() {assert(checkCfg("20020701-1.c"))}
-  @Test def test_20020706_1() {assert(checkCfg("20020706-1.c"))}
-  @Test def test_20020706_2() {assert(checkCfg("20020706-2.c"))}
-  @Test def test_20020709_1() {assert(checkCfg("20020709-1.c"))}
-  @Test def test_20020710_1() {assert(checkCfg("20020710-1.c"))}
-  @Test def test_20020715_1() {assert(checkCfg("20020715-1.c"))}
-
-  // test fails
-  @Ignore def test_20020807_1() {assert(checkCfg("20020807-1.c"))}
-  @Test def test_20020910_1() {assert(checkCfg("20020910-1.c"))}
-  @Test def test_20020926_1() {assert(checkCfg("20020926-1.c"))}
-  @Test def test_20020927_1() {assert(checkCfg("20020927-1.c"))}
-  @Test def test_20020930_1() {assert(checkCfg("20020930-1.c"))}
-  @Test def test_20021001_1() {assert(checkCfg("20021001-1.c"))}
-  @Test def test_20021007_1() {assert(checkCfg("20021007-1.c"))}
-  @Test def test_20021008_1() {assert(checkCfg("20021008-1.c"))}
-  @Test def test_20021015_1() {assert(checkCfg("20021015-1.c"))}
-  @Test def test_20021015_2() {assert(checkCfg("20021015-2.c"))}
-  @Test def test_20021103_1() {assert(checkCfg("20021103-1.c"))}
-
-  // test fails; dead code
-  @Ignore def test_20021108_1() {assert(checkCfg("20021108-1.c"))}
-  @Test def test_20021110() {assert(checkCfg("20021110.c"))}
-  @Test def test_20021119_1() {assert(checkCfg("20021119-1.c"))}
-  @Test def test_20021120_1() {assert(checkCfg("20021120-1.c"))}
-  @Test def test_20021120_2() {assert(checkCfg("20021120-2.c"))}
-  @Test def test_20021123_1() {assert(checkCfg("20021123-1.c"))}
-  @Test def test_20021123_4() {assert(checkCfg("20021123-4.c"))}
-  @Test def test_20021124_1() {assert(checkCfg("20021124-1.c"))}
-
-  // test fails
-  @Ignore def test_20021204_1() {assert(checkCfg("20021204-1.c"))}
-  @Test def test_20021205_1() {assert(checkCfg("20021205-1.c"))}
-  @Test def test_20021212_1() {assert(checkCfg("20021212-1.c"))}
-  @Test def test_20021230_1() {assert(checkCfg("20021230-1.c"))}
-  @Test def test_20030109_1() {assert(checkCfg("20030109-1.c"))}
-  @Test def test_20030110_1() {assert(checkCfg("20030110-1.c"))}
-
-  // test fails
-  @Ignore def test_20030125_1() {assert(checkCfg("20030125-1.c"))}
-  @Test def test_20030206_1() {assert(checkCfg("20030206-1.c"))}
-  @Test def test_20030216_1() {assert(checkCfg("20030216-1.c"))}
-  @Test def test_20030219_1() {assert(checkCfg("20030219-1.c"))}
-  @Test def test_20030220_1() {assert(checkCfg("20030220-1.c"))}
-  @Test def test_20030224_1() {assert(checkCfg("20030224-1.c"))}
-  @Test def test_20030305_1() {assert(checkCfg("20030305-1.c"))}
-  @Test def test_20030314_1() {assert(checkCfg("20030314-1.c"))}
-  @Test def test_20030319_1() {assert(checkCfg("20030319-1.c"))}
-  @Test def test_20030320_1() {assert(checkCfg("20030320-1.c"))}
-
-  // test fails
-  @Ignore def test_20030323_1() {assert(checkCfg("20030323-1.c"))}
-  @Test def test_20030330_1() {assert(checkCfg("20030330-1.c"))}
-  @Test def test_20030331_1() {assert(checkCfg("20030331-1.c"))}
-  @Test def test_20030405_1() {assert(checkCfg("20030405-1.c"))}
-  @Test def test_20030410_1() {assert(checkCfg("20030410-1.c"))}
-  @Test def test_20030415_1() {assert(checkCfg("20030415-1.c"))}
-  @Test def test_20030418_1() {assert(checkCfg("20030418-1.c"))}
-
-  // test fails -- goto
-  @Ignore def test_20030503_1() {assert(checkCfg("20030503-1.c"))}
-  @Test def test_20030518_1() {assert(checkCfg("20030518-1.c"))}
-  @Test def test_20030604_1() {assert(checkCfg("20030604-1.c"))}
-  @Test def test_20030605_1() {assert(checkCfg("20030605-1.c"))}
-  @Test def test_20030612_1() {assert(checkCfg("20030612-1.c"))}
-  @Test def test_20030624_1() {assert(checkCfg("20030624-1.c"))}
-  @Test def test_20030703_1() {assert(checkCfg("20030703-1.c"))}
-  @Test def test_20030704_1() {assert(checkCfg("20030704-1.c"))}
-  @Test def test_20030707_1() {assert(checkCfg("20030707-1.c"))}
-  @Test def test_20030708_1() {assert(checkCfg("20030708-1.c"))}
-  @Test def test_20030725_1() {assert(checkCfg("20030725-1.c"))}
-  @Test def test_20030804_1() {assert(checkCfg("20030804-1.c"))}
-  @Test def test_20030821_1() {assert(checkCfg("20030821-1.c"))}
-  @Test def test_20030903_1() {assert(checkCfg("20030903-1.c"))}
-  @Test def test_20030904_1() {assert(checkCfg("20030904-1.c"))}
-  @Test def test_20030907_1() {assert(checkCfg("20030907-1.c"))}
-  @Test def test_20030921_1() {assert(checkCfg("20030921-1.c"))}
-  @Test def test_20031002_1() {assert(checkCfg("20031002-1.c"))}
-  @Test def test_20031010_1() {assert(checkCfg("20031010-1.c"))}
-  @Test def test_20031011_1() {assert(checkCfg("20031011-1.c"))}
-  @Test def test_20031011_2() {assert(checkCfg("20031011-2.c"))}
-=======
   @Ignore def test_20000105_1() {assert(checkCfg("20000105-1.c") == false)}
   @Test def test_20000105_2() {assert(checkCfg("20000105-2.c") == false)}
   @Test def test_20000120_1() {assert(checkCfg("20000120-1.c") == false)}
@@ -806,7 +409,6 @@
   @Test def test_20031010_1() {assert(checkCfg("20031010-1.c") == false)}
   @Test def test_20031011_1() {assert(checkCfg("20031011-1.c") == false)}
   @Test def test_20031011_2() {assert(checkCfg("20031011-2.c") == false)}
->>>>>>> 6906c719
 
   // test fails; parser File not found limits.h
   @Ignore def test_20031023_1() {assert(checkCfg("20031023-1.c"))}
@@ -822,104 +424,6 @@
 
   // test fails
   @Ignore def test_20031031_1() {assert(checkCfg("20031031-1.c"))}
-<<<<<<< HEAD
-  @Test def test_20031031_2() {assert(checkCfg("20031031-2.c"))}
-  @Test def test_20031102_1() {assert(checkCfg("20031102-1.c"))}
-  @Test def test_20031112_1() {assert(checkCfg("20031112-1.c"))}
-  @Test def test_20031113_1() {assert(checkCfg("20031113-1.c"))}
-  @Test def test_20031208_1() {assert(checkCfg("20031208-1.c"))}
-  @Test def test_20031220_1() {assert(checkCfg("20031220-1.c"))}
-  @Test def test_20031220_2() {assert(checkCfg("20031220-2.c"))}
-  @Test def test_20031227_1() {assert(checkCfg("20031227-1.c"))}
-
-  // test fails; TODO continue statement
-  @Ignore def test_20031231_1() {assert(checkCfg("20031231-1.c"))}
-  @Test def test_20040101_1() {assert(checkCfg("20040101-1.c"))}
-
-  // test fails; TODO default before case; no breaks
-  @Ignore def test_20040109_1() {assert(checkCfg("20040109-1.c"))}
-  @Test def test_20040121_1() {assert(checkCfg("20040121-1.c"))}
-  @Test def test_20040130_1() {assert(checkCfg("20040130-1.c"))}
-  @Test def test_20040209_1() {assert(checkCfg("20040209-1.c"))}
-  @Test def test_20040214_1() {assert(checkCfg("20040214-1.c"))}
-  @Test def test_20040214_2() {assert(checkCfg("20040214-2.c"))}
-  @Test def test_20040304_1() {assert(checkCfg("20040304-1.c"))}
-  @Test def test_20040531_1() {assert(checkCfg("20040531-1.c"))}
-  @Test def test_20040602_1() {assert(checkCfg("20040602-1.c"))}
-  @Test def test_20040705_1() {assert(checkCfg("20040705-1.c"))}
-
-  // test fails; dead code break after return
-  @Ignore def test_20040708_1() {assert(checkCfg("20040708-1.c"))}
-  @Test def test_20040726_1() {assert(checkCfg("20040726-1.c"))}
-
-  @Test def test_20041007_1() {assert(checkCfg("20041007-1.c"))}
-  @Test def test_20041018_1() {assert(checkCfg("20041018-1.c"))}
-  @Test def test_20041119_1() {assert(checkCfg("20041119-1.c"))}
-  @Test def test_20050105_1() {assert(checkCfg("20050105-1.c"))}
-  @Test def test_20050113_1() {assert(checkCfg("20050113-1.c"))}
-  @Test def test_900116_1() {assert(checkCfg("900116-1.c"))}
-  @Test def test_900216_1() {assert(checkCfg("900216-1.c"))}
-  @Test def test_900313_1() {assert(checkCfg("900313-1.c"))}
-  @Test def test_900407_1() {assert(checkCfg("900407-1.c"))}
-  @Test def test_900516_1() {assert(checkCfg("900516-1.c"))}
-  @Test def test_920301_1() {assert(checkCfg("920301-1.c"))}
-  @Test def test_920409_1() {assert(checkCfg("920409-1.c"))}
-  @Test def test_920409_2() {assert(checkCfg("920409-2.c"))}
-  @Test def test_920410_1() {assert(checkCfg("920410-1.c"))}
-  @Test def test_920410_2() {assert(checkCfg("920410-2.c"))}
-  @Test def test_920411_2() {assert(checkCfg("920411-2.c"))}
-  @Test def test_920413_1() {assert(checkCfg("920413-1.c"))}
-
-  // test fails; nested function
-  @Ignore def test_920415_1() {assert(checkCfg("920415-1.c"))}
-  @Test def test_920428_1() {assert(checkCfg("920428-1.c"))}
-  @Test def test_920428_2() {assert(checkCfg("920428-2.c"))}
-  @Test def test_920428_3() {assert(checkCfg("920428-3.c"))}
-  @Test def test_920428_4() {assert(checkCfg("920428-4.c"))}
-  @Test def test_920428_5() {assert(checkCfg("920428-5.c"))}
-  @Test def test_920428_6() {assert(checkCfg("920428-6.c"))}
-  @Test def test_920428_7() {assert(checkCfg("920428-7.c"))}
-  @Test def test_920501_10() {assert(checkCfg("920501-10.c"))}
-  @Test def test_920501_11() {assert(checkCfg("920501-11.c"))}
-  @Test def test_920501_12() {assert(checkCfg("920501-12.c"))}
-  @Test def test_920501_13() {assert(checkCfg("920501-13.c"))}
-  @Test def test_920501_15() {assert(checkCfg("920501-15.c"))}
-  @Test def test_920501_16() {assert(checkCfg("920501-16.c"))}
-  @Test def test_920501_17() {assert(checkCfg("920501-17.c"))}
-
-  // test fails
-  @Test def test_920501_18() {assert(checkCfg("920501-18.c"))}
-  @Test def test_920501_19() {assert(checkCfg("920501-19.c"))}
-  @Test def test_920501_1() {assert(checkCfg("920501-1.c"))}
-  @Test def test_920501_20() {assert(checkCfg("920501-20.c"))}
-  @Test def test_920501_21() {assert(checkCfg("920501-21.c"))}
-  @Test def test_920501_22() {assert(checkCfg("920501-22.c"))}
-
-  // test fails
-  @Test def test_920501_23() {assert(checkCfg("920501-23.c"))}
-  @Test def test_920501_2() {assert(checkCfg("920501-2.c"))}
-  @Test def test_920501_3() {assert(checkCfg("920501-3.c"))}
-
-  // test fails; TODO handling else block
-  @Ignore def test_920501_4() {assert(checkCfg("920501-4.c"))}
-  @Test def test_920501_6() {assert(checkCfg("920501-6.c"))}
-  @Test def test_920501_7() {assert(checkCfg("920501-7.c"))}
-  @Test def test_920501_8() {assert(checkCfg("920501-8.c"))}
-  @Test def test_920501_9() {assert(checkCfg("920501-9.c"))}
-  @Test def test_920502_1() {assert(checkCfg("920502-1.c"))}
-  @Test def test_920502_2() {assert(checkCfg("920502-2.c"))}
-
-  @Test def test_920520_1() {assert(checkCfg("920520-1.c"))}
-  @Test def test_920521_1() {assert(checkCfg("920521-1.c"))}
-
-  @Test def test_920529_1() {assert(checkCfg("920529-1.c"))}
-  @Test def test_920608_1() {assert(checkCfg("920608-1.c"))}
-  @Test def test_920611_2() {assert(checkCfg("920611-2.c"))}
-  @Test def test_920615_1() {assert(checkCfg("920615-1.c"))}
-  @Test def test_920617_1() {assert(checkCfg("920617-1.c"))}
-  @Test def test_920617_2() {assert(checkCfg("920617-2.c"))}
-  @Test def test_920623_1() {assert(checkCfg("920623-1.c"))}
-=======
   @Test def test_20031031_2() {assert(checkCfg("20031031-2.c") == false)}
   @Test def test_20031102_1() {assert(checkCfg("20031102-1.c") == false)}
   @Test def test_20031112_1() {assert(checkCfg("20031112-1.c") == false)}
@@ -1016,71 +520,12 @@
   @Test def test_920617_1() {assert(checkCfg("920617-1.c") == false)}
   @Test def test_920617_2() {assert(checkCfg("920617-2.c") == false)}
   @Test def test_920623_1() {assert(checkCfg("920623-1.c") == false)}
->>>>>>> 6906c719
 
   // test fails; TODO switch without default and breaks
   @Ignore def test_920624_1() {assert(checkCfg("920624-1.c"))}
 
   // test fails; TODO continue (filter break statements)
   @Ignore def test_920625_1() {assert(checkCfg("920625-1.c"))}
-<<<<<<< HEAD
-  @Test def test_920625_2() {assert(checkCfg("920625-2.c"))}
-  @Test def test_920626_1() {assert(checkCfg("920626-1.c"))}
-  @Test def test_920701_1() {assert(checkCfg("920701-1.c"))}
-  @Test def test_920702_1() {assert(checkCfg("920702-1.c"))}
-  @Test def test_920706_1() {assert(checkCfg("920706-1.c"))}
-  @Test def test_920710_2() {assert(checkCfg("920710-2.c"))}
-  @Test def test_920711_1() {assert(checkCfg("920711-1.c"))}
-  @Test def test_920721_1() {assert(checkCfg("920721-1.c"))}
-  @Test def test_920723_1() {assert(checkCfg("920723-1.c"))}
-
-  // test fails; TODO infinite loop
-  @Ignore def test_920729_1() {assert(checkCfg("920729-1.c"))}
-  @Test def test_920806_1() {assert(checkCfg("920806-1.c"))}
-  @Test def test_920808_1() {assert(checkCfg("920808-1.c"))}
-  @Test def test_920809_1() {assert(checkCfg("920809-1.c"))}
-
-  // test fails
-  @Test def test_920817_1() {assert(checkCfg("920817-1.c"))}
-  @Test def test_920820_1() {assert(checkCfg("920820-1.c"))}
-  @Test def test_920821_1() {assert(checkCfg("920821-1.c"))}
-  @Test def test_920821_2() {assert(checkCfg("920821-2.c"))}
-  @Test def test_920825_1() {assert(checkCfg("920825-1.c"))}
-  @Test def test_920825_2() {assert(checkCfg("920825-2.c"))}
-  @Test def test_920826_1() {assert(checkCfg("920826-1.c"))}
-  @Test def test_920828_1() {assert(checkCfg("920828-1.c"))}
-  @Test def test_920829_1() {assert(checkCfg("920829-1.c"))}
-  @Test def test_920831_1() {assert(checkCfg("920831-1.c"))}
-  @Test def test_920902_1() {assert(checkCfg("920902-1.c"))}
-  @Test def test_920909_1() {assert(checkCfg("920909-1.c"))}
-
-  // test fails; TODO switch without default can case
-  @Ignore def test_920917_1() {assert(checkCfg("920917-1.c"))}
-  @Test def test_920928_1() {assert(checkCfg("920928-1.c"))}
-  @Test def test_920928_2() {assert(checkCfg("920928-2.c"))}
-
-  // test fails
-  @Test def test_920928_3() {assert(checkCfg("920928-3.c"))}
-  @Test def test_920928_4() {assert(checkCfg("920928-4.c"))}
-  @Test def test_920928_5() {assert(checkCfg("920928-5.c"))}
-  @Test def test_920928_6() {assert(checkCfg("920928-6.c"))}
-  @Test def test_921004_1() {assert(checkCfg("921004-1.c"))}
-  @Ignore def test_921011_1() {assert(checkCfg("921011-1.c"))}
-  @Test def test_921011_2() {assert(checkCfg("921011-2.c"))}
-  @Test def test_921012_1() {assert(checkCfg("921012-1.c"))}
-  @Test def test_921012_2() {assert(checkCfg("921012-2.c"))}
-  @Test def test_921013_1() {assert(checkCfg("921013-1.c"))}
-  @Test def test_921019_1() {assert(checkCfg("921019-1.c"))}
-  @Test def test_921021_1() {assert(checkCfg("921021-1.c"))}
-  @Test def test_921024_1() {assert(checkCfg("921024-1.c"))}
-  @Test def test_921026_1() {assert(checkCfg("921026-1.c"))}
-  @Test def test_921103_1() {assert(checkCfg("921103-1.c"))}
-  @Test def test_921109_1() {assert(checkCfg("921109-1.c"))}
-  @Test def test_921111_1() {assert(checkCfg("921111-1.c"))}
-  @Test def test_921116_2() {assert(checkCfg("921116-2.c"))}
-  @Test def test_921118_1() {assert(checkCfg("921118-1.c"))}
-  @Test def test_921126_1() {assert(checkCfg("921126-1.c"))}
-=======
   @Test def test_920625_2() {assert(checkCfg("920625-2.c") == false)}
   @Test def test_920626_1() {assert(checkCfg("920626-1.c") == false)}
   @Test def test_920701_1() {assert(checkCfg("920701-1.c") == false)}
@@ -1137,299 +582,11 @@
   @Test def test_921116_2() {assert(checkCfg("921116-2.c") == false)}
   @Test def test_921118_1() {assert(checkCfg("921118-1.c") == false)}
   @Test def test_921126_1() {assert(checkCfg("921126-1.c") == false)}
->>>>>>> 6906c719
 
   // test fails; TODO infinite loop
   @Ignore def test_921202_1() {assert(checkCfg("921202-1.c"))}
 
   // test fails
-<<<<<<< HEAD
-  @Test def test_921202_2() {assert(checkCfg("921202-2.c"))}
-  @Test def test_921203_1() {assert(checkCfg("921203-1.c"))}
-  @Test def test_921203_2() {assert(checkCfg("921203-2.c"))}
-  @Test def test_921206_1() {assert(checkCfg("921206-1.c"))}
-  @Test def test_921227_1() {assert(checkCfg("921227-1.c"))}
-  @Test def test_930109_1() {assert(checkCfg("930109-1.c"))}
-  @Test def test_930109_2() {assert(checkCfg("930109-2.c"))}
-  @Test def test_930111_1() {assert(checkCfg("930111-1.c"))}
-  @Test def test_930117_1() {assert(checkCfg("930117-1.c"))}
-  @Test def test_930118_1() {assert(checkCfg("930118-1.c"))}
-
-  // test fails
-  @Test def test_930120_1() {assert(checkCfg("930120-1.c"))}
-  @Test def test_930126_1() {assert(checkCfg("930126-1.c"))}
-
-  // test fails
-  @Test def test_930210_1() {assert(checkCfg("930210-1.c"))}
-  @Test def test_930217_1() {assert(checkCfg("930217-1.c"))}
-  @Test def test_930222_1() {assert(checkCfg("930222-1.c"))}
-  @Test def test_930325_1() {assert(checkCfg("930325-1.c"))}
-  @Test def test_930326_1() {assert(checkCfg("930326-1.c"))}
-
-  // test fails; TODO static gotos
-  @Ignore def test_930411_1() {assert(checkCfg("930411-1.c"))}
-  @Test def test_930421_1() {assert(checkCfg("930421-1.c"))}
-  @Test def test_930427_2() {assert(checkCfg("930427-2.c"))}
-  @Test def test_930503_1() {assert(checkCfg("930503-1.c"))}
-  @Test def test_930503_2() {assert(checkCfg("930503-2.c"))}
-  @Test def test_930506_1() {assert(checkCfg("930506-1.c"))}
-  @Test def test_930506_2() {assert(checkCfg("930506-2.c"))}
-  @Test def test_930510_1() {assert(checkCfg("930510-1.c"))}
-  @Test def test_930513_1() {assert(checkCfg("930513-1.c"))}
-  @Test def test_930513_2() {assert(checkCfg("930513-2.c"))}
-  @Test def test_930513_3() {assert(checkCfg("930513-3.c"))}
-
-  // test fails; infinite loop
-  @Ignore def test_930523_1() {assert(checkCfg("930523-1.c"))}
-  @Test def test_930525_1() {assert(checkCfg("930525-1.c"))}
-
-  // test fails
-  @Test def test_930527_1() {assert(checkCfg("930527-1.c"))}
-
-  // test fails; TODO goto hell
-  @Ignore def test_930529_1() {assert(checkCfg("930529-1.c"))}
-  @Test def test_930530_1() {assert(checkCfg("930530-1.c"))}
-  @Test def test_930602_1() {assert(checkCfg("930602-1.c"))}
-  @Test def test_930603_1() {assert(checkCfg("930603-1.c"))}
-  @Test def test_930607_1() {assert(checkCfg("930607-1.c"))}
-  @Test def test_930611_1() {assert(checkCfg("930611-1.c"))}
-  @Test def test_930618_1() {assert(checkCfg("930618-1.c"))}
-
-  // test fails; TODO
-  @Ignore def test_930621_1() {assert(checkCfg("930621-1.c"))}
-  @Test def test_930623_1() {assert(checkCfg("930623-1.c"))}
-  @Test def test_930702_1() {assert(checkCfg("930702-1.c"))}
-  @Test def test_930926_1() {assert(checkCfg("930926-1.c"))}
-
-  // test fails; parser File not found stddef.h
-  @Ignore def test_930927_1() {assert(checkCfg("930927-1.c"))}
-  @Test def test_931003_1() {assert(checkCfg("931003-1.c"))}
-  @Test def test_931004_1() {assert(checkCfg("931004-1.c"))}
-  @Test def test_931013_1() {assert(checkCfg("931013-1.c"))}
-  @Test def test_931013_2() {assert(checkCfg("931013-2.c"))}
-  @Test def test_931013_3() {assert(checkCfg("931013-3.c"))}
-  @Test def test_931018_1() {assert(checkCfg("931018-1.c"))}
-  @Test def test_931031_1() {assert(checkCfg("931031-1.c"))}
-
-  // test fails; TODO loops
-  @Ignore def test_931102_1() {assert(checkCfg("931102-1.c"))}
-  @Test def test_931102_2() {assert(checkCfg("931102-2.c"))}
-  @Test def test_931203_1() {assert(checkCfg("931203-1.c"))}
-  @Ignore def test_940611_1() {assert(checkCfg("940611-1.c"))}
-  @Test def test_940712_1() {assert(checkCfg("940712-1.c"))}
-
-  // test fails
-  @Ignore def test_940718_1() {assert(checkCfg("940718-1.c"))}
-  @Test def test_941014_1() {assert(checkCfg("941014-1.c"))}
-  @Test def test_941014_2() {assert(checkCfg("941014-2.c"))}
-
-  @Ignore def test_941014_3() {assert(checkCfg("941014-3.c"))}
-  @Test def test_941014_4() {assert(checkCfg("941014-4.c"))}
-  @Test def test_941019_1() {assert(checkCfg("941019-1.c"))}
-  @Test def test_941111_1() {assert(checkCfg("941111-1.c"))}
-  @Test def test_941113_1() {assert(checkCfg("941113-1.c"))}
-  @Test def test_950122_1() {assert(checkCfg("950122-1.c"))}
-
-  // test fails
-  @Ignore def test_950124_1() {assert(checkCfg("950124-1.c"))}
-  @Ignore def test_950221_1() {assert(checkCfg("950221-1.c"))}
-
-  // test fails
-  @Ignore def test_950329_1() {assert(checkCfg("950329-1.c"))}
-  @Test def test_950512_1() {assert(checkCfg("950512-1.c"))}
-  @Test def test_950530_1() {assert(checkCfg("950530-1.c"))}
-  @Ignore def test_950607_1() {assert(checkCfg("950607-1.c"))}
-  @Test def test_950610_1() {assert(checkCfg("950610-1.c"))}
-
-  // test fails
-  @Ignore def test_950612_1() {assert(checkCfg("950612-1.c"))}
-
-  // test fails
-  @Ignore def test_950613_1() {assert(checkCfg("950613-1.c"))}
-  @Test def test_950618_1() {assert(checkCfg("950618-1.c"))}
-  @Test def test_950719_1() {assert(checkCfg("950719-1.c"))}
-
-  // test fails
-  @Ignore def test_950729_1() {assert(checkCfg("950729-1.c"))}
-  @Test def test_950816_1() {assert(checkCfg("950816-1.c"))}
-  @Test def test_950816_2() {assert(checkCfg("950816-2.c"))}
-  @Test def test_950816_3() {assert(checkCfg("950816-3.c"))}
-  @Test def test_950910_1() {assert(checkCfg("950910-1.c"))}
-
-  // test fails; parser bad token
-  @Ignore def test_950919_1() {assert(checkCfg("950919-1.c"))}
-  @Test def test_950921_1() {assert(checkCfg("950921-1.c"))}
-  @Ignore def test_950922_1() {assert(checkCfg("950922-1.c"))}
-  @Test def test_951004_1() {assert(checkCfg("951004-1.c"))}
-  @Test def test_951106_1() {assert(checkCfg("951106-1.c"))}
-
-  // test fails nesting function
-  @Ignore def test_951116_1() {assert(checkCfg("951116-1.c"))}
-  @Test def test_951128_1() {assert(checkCfg("951128-1.c"))}
-  @Test def test_951220_1() {assert(checkCfg("951220-1.c"))}
-  @Test def test_951222_1() {assert(checkCfg("951222-1.c"))}
-  @Test def test_960106_1() {assert(checkCfg("960106-1.c"))}
-  @Test def test_960130_1() {assert(checkCfg("960130-1.c"))}
-  @Test def test_960201_1() {assert(checkCfg("960201-1.c"))}
-  @Test def test_960218_1() {assert(checkCfg("960218-1.c"))}
-  @Test def test_960220_1() {assert(checkCfg("960220-1.c"))}
-  @Test def test_960221_1() {assert(checkCfg("960221-1.c"))}
-  @Test def test_960319_1() {assert(checkCfg("960319-1.c"))}
-  @Test def test_960514_1() {assert(checkCfg("960514-1.c"))}
-  @Test def test_960704_1() {assert(checkCfg("960704-1.c"))}
-  @Test def test_960829_1() {assert(checkCfg("960829-1.c"))}
-  @Test def test_961004_1() {assert(checkCfg("961004-1.c"))}
-  @Test def test_961010_1() {assert(checkCfg("961010-1.c"))}
-  @Test def test_961019_1() {assert(checkCfg("961019-1.c"))}
-  @Test def test_961031_1() {assert(checkCfg("961031-1.c"))}
-
-  // test fails
-  @Ignore def test_961126_1() {assert(checkCfg("961126-1.c"))}
-  @Test def test_961203_1() {assert(checkCfg("961203-1.c"))}
-  @Test def test_970206_1() {assert(checkCfg("970206-1.c"))}
-
-  // test fails; parser File not found stddef.h
-  @Ignore def test_970214_1() {assert(checkCfg("970214-1.c"))}
-
-  // test fails
-  @Ignore def test_980329_1() {assert(checkCfg("980329-1.c"))}
-  @Test def test_980408_1() {assert(checkCfg("980408-1.c"))}
-  @Test def test_980504_1() {assert(checkCfg("980504-1.c"))}
-
-  // test fails -- goto
-  @Ignore def test_980506_1() {assert(checkCfg("980506-1.c"))}
-
-  // test fails
-  @Ignore def test_980506_2() {assert(checkCfg("980506-2.c"))}
-  @Test def test_980511_1() {assert(checkCfg("980511-1.c"))}
-  @Test def test_980701_1() {assert(checkCfg("980701-1.c"))}
-  @Test def test_980706_1() {assert(checkCfg("980706-1.c"))}
-  @Test def test_980726_1() {assert(checkCfg("980726-1.c"))}
-  @Test def test_980729_1() {assert(checkCfg("980729-1.c"))}
-
-  // test fails
-  @Ignore def test_980816_1() {assert(checkCfg("980816-1.c"))}
-
-  // test fails
-  @Ignore def test_980821_1() {assert(checkCfg("980821-1.c"))}
-
-  @Test def test_980825_1() {assert(checkCfg("980825-1.c"))}
-  @Test def test_981001_1() {assert(checkCfg("981001-1.c"))}
-  @Test def test_981001_2() {assert(checkCfg("981001-2.c"))}
-  @Test def test_981001_3() {assert(checkCfg("981001-3.c"))}
-  @Test def test_981001_4() {assert(checkCfg("981001-4.c"))}
-  @Test def test_981006_1() {assert(checkCfg("981006-1.c"))}
-  @Test def test_981007_1() {assert(checkCfg("981007-1.c"))}
-  @Test def test_981022_1() {assert(checkCfg("981022-1.c"))}
-  @Test def test_981107_1() {assert(checkCfg("981107-1.c"))}
-  @Test def test_981223_1() {assert(checkCfg("981223-1.c"))}
-  @Test def test_990107_1() {assert(checkCfg("990107-1.c"))}
-  @Test def test_990117_1() {assert(checkCfg("990117-1.c"))}
-  @Test def test_990203_1() {assert(checkCfg("990203-1.c"))}
-  @Test def test_990517_1() {assert(checkCfg("990517-1.c"))}
-  @Test def test_990519_1() {assert(checkCfg("990519-1.c"))}
-  @Test def test_990523_1() {assert(checkCfg("990523-1.c"))}
-  @Test def test_990527_1() {assert(checkCfg("990527-1.c"))}
-  @Test def test_990617_1() {assert(checkCfg("990617-1.c"))}
-
-  // test fails; parser File not found string.h
-  @Ignore def test_990625_1() {assert(checkCfg("990625-1.c"))}
-  @Test def test_990625_2() {assert(checkCfg("990625-2.c"))}
-
-  // test fails
-  @Ignore def test_990801_1() {assert(checkCfg("990801-1.c"))}
-  @Test def test_990801_2() {assert(checkCfg("990801-2.c"))}
-  @Test def test_990829_1() {assert(checkCfg("990829-1.c"))}
-  @Test def test_990913_1() {assert(checkCfg("990913-1.c"))}
-  @Test def test_990928_1() {assert(checkCfg("990928-1.c"))}
-  @Test def test_991008_1() {assert(checkCfg("991008-1.c"))}
-  @Test def test_991026_1() {assert(checkCfg("991026-1.c"))}
-  @Test def test_991026_2() {assert(checkCfg("991026-2.c"))}
-  @Test def test_991127_1() {assert(checkCfg("991127-1.c"))}
-  @Test def test_991202_1() {assert(checkCfg("991202-1.c"))}
-  @Test def test_991208_1() {assert(checkCfg("991208-1.c"))}
-  @Test def test_991213_1() {assert(checkCfg("991213-1.c"))}
-  @Test def test_991213_2() {assert(checkCfg("991213-2.c"))}
-  @Test def test_991213_3() {assert(checkCfg("991213-3.c"))}
-  @Test def test_991214_1() {assert(checkCfg("991214-1.c"))}
-  @Test def test_991214_2() {assert(checkCfg("991214-2.c"))}
-  @Test def test_991229_1() {assert(checkCfg("991229-1.c"))}
-  @Test def test_991229_2() {assert(checkCfg("991229-2.c"))}
-  @Test def test_991229_3() {assert(checkCfg("991229-3.c"))}
-  @Test def test_calls() {assert(checkCfg("calls.c"))}
-  @Test def test_cmpdi_1() {assert(checkCfg("cmpdi-1.c"))}
-  @Test def test_combine_hang() {assert(checkCfg("combine-hang.c"))}
-  @Test def test_complex_1() {assert(checkCfg("complex-1.c"))}
-  @Test def test_cpp_1() {assert(checkCfg("cpp-1.c"))}
-  @Test def test_cpp_2() {assert(checkCfg("cpp-2.c"))}
-
-  @Ignore def test_dll() {assert(checkCfg("dll.c"))}
-  @Test def test_fix_trunc_mem_1() {assert(checkCfg("fix-trunc-mem-1.c"))}
-  @Test def test_funcptr_1() {assert(checkCfg("funcptr-1.c"))}
-
-  // test fails
-  @Ignore def test_goto_1() {assert(checkCfg("goto-1.c"))}
-  @Test def test_iftrap_1() {assert(checkCfg("iftrap-1.c"))}
-  @Test def test_iftrap_2() {assert(checkCfg("iftrap-2.c"))}
-  @Test def test_init_1() {assert(checkCfg("init-1.c"))}
-  @Test def test_init_2() {assert(checkCfg("init-2.c"))}
-  @Test def test_init_3() {assert(checkCfg("init-3.c"))}
-  @Test def test_inline_1() {assert(checkCfg("inline-1.c"))}
-
-  // test fails -- unreachable code
-  @Ignore def test_labels_1() {assert(checkCfg("labels-1.c"))}
-  @Ignore def test_labels_2() {assert(checkCfg("labels-2.c"))}
-
-  @Test def test_labels_3() {assert(checkCfg("labels-3.c"))}
-  @Test def test_libcall_1() {assert(checkCfg("libcall-1.c"))}
-  @Test def test_mangle_1() {assert(checkCfg("mangle-1.c"))}
-  @Test def test_mipscop_1() {assert(checkCfg("mipscop-1.c"))}
-  @Test def test_mipscop_2() {assert(checkCfg("mipscop-2.c"))}
-  @Test def test_mipscop_3() {assert(checkCfg("mipscop-3.c"))}
-  @Test def test_mipscop_4() {assert(checkCfg("mipscop-4.c"))}
-  @Test def test_packed_1() {assert(checkCfg("packed-1.c"))}
-  @Test def test_pr13889() {assert(checkCfg("pr13889.c"))}
-  @Test def test_pr16566_1() {assert(checkCfg("pr16566-1.c"))}
-  @Test def test_pr16566_2() {assert(checkCfg("pr16566-2.c"))}
-  @Test def test_pr16566_3() {assert(checkCfg("pr16566-3.c"))}
-  @Test def test_simd_1() {assert(checkCfg("simd-1.c"))}
-  @Test def test_simd_2() {assert(checkCfg("simd-2.c"))}
-
-  @Ignore def test_simd_3() {assert(checkCfg("simd-3.c"))}
-  @Test def test_simd_4() {assert(checkCfg("simd-4.c"))}
-  @Test def test_simd_5() {assert(checkCfg("simd-5.c"))}
-  @Test def test_simd_6() {assert(checkCfg("simd-6.c"))}
-  @Test def test_structs() {assert(checkCfg("structs.c"))}
-  @Test def test_test01() {assert(checkCfg("test01.c"))}
-  @Test def test_test02() {assert(checkCfg("test02.c"))}
-  @Test def test_trunctfdf() {assert(checkCfg("trunctfdf.c"))}
-  @Test def test_widechar_1() {assert(checkCfg("widechar-1.c"))}
-  @Test def test_zero_strct_1() {assert(checkCfg("zero-strct-1.c"))}
-  @Test def test_zero_strct_2() {assert(checkCfg("zero-strct-2.c"))}
-
-  // bugfinding
-  @Test def test_bug01() {assert(checkCfg("bug01.c"))}
-  @Test def test_bug02() {assert(checkCfg("bug02.c"))}
-  @Test def test_bug03() {assert(checkCfg("bug03.c"))}
-  @Test def test_bug04() {assert(checkCfg("bug04.c"))}
-  @Test def test_bug05() {assert(checkCfg("bug05.c"))}
-  @Test def test_bug06() {assert(checkCfg("bug06.c"))}
-  @Test def test_bug07() {assert(checkCfg("bug07.c"))}
-  @Test def test_bug08() {assert(checkCfg("bug08.c"))}
-  @Test def test_bug09() {assert(checkCfg("bug09.c"))}
-  @Test def test_bug10() {assert(checkCfg("bug10.c"))}
-  @Test def test_bug11() {assert(checkCfg("bug11.c"))}
-  @Test def test_bug12() {assert(checkCfg("bug12.c"))}
-  @Test def test_bug13() {assert(checkCfg("bug13.c"))}
-  @Test def test_bug14() {assert(checkCfg("bug14.c"))}
-  @Test def test_bug15() {assert(checkCfg("bug15.c"))}
-  @Test def test_bug16() {assert(checkCfg("bug16.c"))}
-  @Test def test_bug17() {assert(checkCfg("bug17.c"))}
-  @Test def test_bug18() {assert(checkCfg("bug18.c"))}
-  @Test def test_else_if_chains() {assert(checkCfg("test_else_if_chains.c"))}
-  @Ignore def test_tar() {assert(checkCfg("tar.c"))}
-  @Test def test_gzip() {assert(checkCfg("gzip.c"))}
-=======
   @Test def test_921202_2() {assert(checkCfg("921202-2.c") == false)}
   @Test def test_921203_1() {assert(checkCfg("921203-1.c") == false)}
   @Test def test_921203_2() {assert(checkCfg("921203-2.c") == false)}
@@ -1731,5 +888,4 @@
 
   @Ignore def test_tar() {assert(checkCfg("tar.c") == false)}
   @Ignore def test_gzip() {assert(checkCfg("gzip.c") == false)}
->>>>>>> 6906c719
 }