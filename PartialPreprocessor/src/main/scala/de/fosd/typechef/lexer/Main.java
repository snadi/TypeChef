--- conflicted
+++ resolved
@@ -143,13 +143,8 @@
                 }
 
                 if (returnTokenList && PartialPPLexer.isResultToken(tok)) {
-<<<<<<< HEAD
-                   // if (tok instanceof SimpleToken)
-                   //     ((SimpleToken) tok).setLine(outputLine);
-=======
                     if (tok instanceof SimpleToken && output!=null)
                         ((SimpleToken) tok).setLine(outputLine);
->>>>>>> c357f112
                     resultTokenList.add(tok);
                 }
 
