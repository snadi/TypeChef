import sbt._

object MyPlugins extends Build {
<<<<<<< HEAD
    lazy val root = Project("root", file(".")) dependsOn (junitXmlListener)
    lazy val junitXmlListener = uri("git://github.com/ijuma/junit_xml_listener.git#fe434773255b451a38e8d889536ebc260f4225ce")
=======
  lazy val root = Project("root", file(".")) dependsOn (junitXmlListener)
  lazy val junitXmlListener = uri("http://github.com/rasch/junit_xml_listener.git#7658ee513e9767f6056adf7d245ec2948b84c33c")
>>>>>>> 08c17c58
}<|MERGE_RESOLUTION|>--- conflicted
+++ resolved
@@ -1,11 +1,6 @@
 import sbt._
 
 object MyPlugins extends Build {
-<<<<<<< HEAD
-    lazy val root = Project("root", file(".")) dependsOn (junitXmlListener)
-    lazy val junitXmlListener = uri("git://github.com/ijuma/junit_xml_listener.git#fe434773255b451a38e8d889536ebc260f4225ce")
-=======
   lazy val root = Project("root", file(".")) dependsOn (junitXmlListener)
   lazy val junitXmlListener = uri("http://github.com/rasch/junit_xml_listener.git#7658ee513e9767f6056adf7d245ec2948b84c33c")
->>>>>>> 08c17c58
 }