package de.fosd.typechef.crewrite

import org.junit.Test
import org.scalatest.matchers.ShouldMatchers
import de.fosd.typechef.featureexpr.FeatureExprFactory
import de.fosd.typechef.parser.c._
import de.fosd.typechef.typesystem.{CDeclUse, CTypeCache, CTypeSystemFrontend}

class DoubleFreeTest extends TestHelper with ShouldMatchers with CFGHelper with EnforceTreeHelper {

    // check freed pointers
    private def getFreedMem(code: String) = {
        val a = parseFunctionDef(code)
        val df = new DoubleFree(CASTEnv.createASTEnv(a), null, null, null, a, "")
        df.gen(a).map {case ((x, _), f) => (x, f)}
    }

    def doubleFree(code: String): Boolean = {
        val tunit = prepareAST[TranslationUnit](parseTranslationUnit(code))
        val ts = new CTypeSystemFrontend(tunit) with CTypeCache with CDeclUse
        assert(ts.checkASTSilent, "typecheck fails!")
        val df = new CIntraAnalysisFrontend(tunit, ts)
        df.doubleFree()
    }

    @Test def test_free() {
        getFreedMem("void f() { free(a); }") should be(Map(Id("a") -> FeatureExprFactory.True))
        getFreedMem(
            """
              void f() {
              #ifdef A
              free(a);
              #endif
            }
            """.stripMargin) should be(Map(Id("a") -> fa))
        getFreedMem(
            """
            void f() {
              free(
              #ifdef A
              a
              #else
              b
              #endif
              );
            }
            """.stripMargin) should be(Map(Id("a") -> fa, Id("b") -> fa.not()))
        getFreedMem(
            """
            void f() {
              realloc(a, 2);
            }
            """.stripMargin) should be(Map(Id("a") -> FeatureExprFactory.True))
        getFreedMem(
            """
            void f() {
              realloc(
            #ifdef A
              a
            #else
              b
            #endif
              , 2);
            }
            """.stripMargin) should be(Map(Id("a") -> fa, Id("b") -> fa.not()))
        getFreedMem(
            """
            void f() {
              realloc(
              a,
            #ifdef A
              sizeof(struct g)
            #else
              sizeof(struct g2)
            #endif
            );
            }
<<<<<<< HEAD
            """.stripMargin) should be(Map(FeatureExprFactory.True -> Set(Id("a"))))
        getFreedMem( """ { free(a->b); } """.stripMargin) should be(Map(FeatureExprFactory.True -> Set(Id("b"))))
        getFreedMem( """ { free(&(a->b)); } """.stripMargin) should be(Map(FeatureExprFactory.True -> Set(Id("b"))))
        getFreedMem( """ { free(*(a->b)); } """.stripMargin) should be(Map(FeatureExprFactory.True -> Set(Id("b"))))
        getFreedMem( """ { free(a->b->c); } """.stripMargin) should be(Map(FeatureExprFactory.True -> Set(Id("c"))))
        getFreedMem( """ { free(a.b); } """.stripMargin) should be(Map(FeatureExprFactory.True -> Set(Id("b"))))
        getFreedMem( """ { free(a[i]); }""".stripMargin) should be(Map(FeatureExprFactory.True -> Set(Id("a"))))
        getFreedMem( """ { free(*a); }""".stripMargin) should be(Map(FeatureExprFactory.True -> Set(Id("a"))))
        getFreedMem( """ { free(&a); }""".stripMargin) should be(Map(FeatureExprFactory.True -> Set(Id("a"))))
        getFreedMem( """ { free(a[i]->b); }""".stripMargin) should be(Map(FeatureExprFactory.True -> Set(Id("b"))))
=======
            """.stripMargin) should be(Map(Id("a") -> FeatureExprFactory.True))
        getFreedMem( """ void f() { free(a->b); } """.stripMargin) should be(Map(Id("b") -> FeatureExprFactory.True))
        getFreedMem( """ void f() { free(&(a->b)); } """.stripMargin) should be(Map(Id("b") -> FeatureExprFactory.True))
        getFreedMem( """ void f() { free(*(a->b)); } """.stripMargin) should be(Map(Id("b") -> FeatureExprFactory.True))
        getFreedMem( """ void f() { free(a->b->c); } """.stripMargin) should be(Map(Id("c") -> FeatureExprFactory.True))
        getFreedMem( """ void f() { free(a.b); } """.stripMargin) should be(Map(Id("b") -> FeatureExprFactory.True))
        getFreedMem( """ void f() { free(a[i]); }""".stripMargin) should be(Map(Id("a") -> FeatureExprFactory.True))
        getFreedMem( """ void f() { free(*a); }""".stripMargin) should be(Map(Id("a") -> FeatureExprFactory.True))
        getFreedMem( """ void f() { free(&a); }""".stripMargin) should be(Map(Id("a") -> FeatureExprFactory.True))
        getFreedMem( """ void f() { free(a[i]->b); }""".stripMargin) should be(Map(Id("b") -> FeatureExprFactory.True))
    }

    @Test def test_shadowing() {
        doubleFree( """
              void* malloc(int i) { return ((void*)0); }
              void free(void* p) { }
              void foo() {
                  int *a = malloc(2);
                  if (a) {
                    #ifdef A
                    int *a = malloc(3);
                    #endif
                    free(a);
                  }
                  free(a);  // diagnostic
              }
                    """.stripMargin) should be(false)
    }

    @Test def test_assign() {
        doubleFree( """
              void* malloc(int i) { return ((void*)0); }
              void free(void* p) { }
              void foo() {
                  int *a = malloc(2);
                  free(a);
                  a = malloc(3);
                  free(a);
              }
                    """.stripMargin) should be(true)
>>>>>>> de2c6c87
    }

    @Test def test_double_free_simple() {
        doubleFree( """
              void* malloc(int i) { return ((void*)0); }
              void free(void* p) { }
              int foo() {
                  int fd;
                  if (fd) {
                      int *a;
                      int *buf;
                      free(buf);
                      free(a);
                  }
                  return 0;
              }
                    """.stripMargin) should be(true)
        doubleFree( """
                 void* malloc(int i) { return ((void*)0); }
                 void free(void* p) { }
                 void foo() {
                     int *a = malloc(2);
                     free(a);
                 #ifdef A
                     free(a);
                 #endif
                 } """) should be(false)
        doubleFree( """
<<<<<<< HEAD
              void* malloc(int i) { return ((void*)0); }
              void free(void* p) { }
              void foo() {
                  int *a = malloc(2);
                  free(a);
                  a = malloc(2);
                  free(a);
              }
                    """.stripMargin) should be(true)
        doubleFree( """
=======
>>>>>>> de2c6c87
              void* malloc(int i) { return ((void*)0); }
              void free(void* p) { }
              void foo() {
                  int *a = malloc(2);
                  free(a);
              #ifdef A
                  a = malloc(2);
              #endif
                  free(a);  // diagnostic
              }
                    """.stripMargin) should be(false)
        doubleFree( """
              void* malloc(int i) { return ((void*)0); }
              void free(void* p) { }
              void foo() {
                  int *a = malloc(2);
                  free(a);
              }
                    """.stripMargin) should be(true)
        doubleFree( """
              void* malloc(int i) { return ((void*)0); }
              void free(void* p) { }
              void* realloc(void* p, int i) { return ((void*)0); }
              void foo() {
                  int *a = malloc(2);
                  int *b = realloc(a, 3);
                  free(a);    // diagnostic
              }
                    """.stripMargin) should be(false)
        doubleFree( """
              void* malloc(int i) { return ((void*)0); }
              void free(void* p) { }
              void* realloc(void* p, int i) { return ((void*)0); }
              void foo() {
                  int *a = malloc(2);
              #ifdef A
                  int *b = realloc(a, 3);
              #else
                  free(a);
              #endif
              #ifdef A
                  free(b);
              #endif
              }
                    """.stripMargin) should be(true)
        // take from: https://www.securecoding.cert.org/confluence/display/seccode/MEM31-C.+Free+dynamically+allocated+memory+exactly+once
        doubleFree( """
              void* malloc(int i) { return ((void*)0); }
              void free(void* p) { }
              int f(int n) {
                  int error_condition = 0;

                  int *x = (int*)malloc(n * sizeof(int));
                  if (x == ((void*)0))
                      return -1;

                  /* Use x and set error_condition on error. */

                  if (error_condition == 1) {
                      /* Handle error condition*/
                      free(x);
                  }

                  /* ... */
                  free(x);   // diagnostic
                  return error_condition;
              }
                    """.stripMargin) should be(false)

    }
}<|MERGE_RESOLUTION|>--- conflicted
+++ resolved
@@ -75,18 +75,6 @@
             #endif
             );
             }
-<<<<<<< HEAD
-            """.stripMargin) should be(Map(FeatureExprFactory.True -> Set(Id("a"))))
-        getFreedMem( """ { free(a->b); } """.stripMargin) should be(Map(FeatureExprFactory.True -> Set(Id("b"))))
-        getFreedMem( """ { free(&(a->b)); } """.stripMargin) should be(Map(FeatureExprFactory.True -> Set(Id("b"))))
-        getFreedMem( """ { free(*(a->b)); } """.stripMargin) should be(Map(FeatureExprFactory.True -> Set(Id("b"))))
-        getFreedMem( """ { free(a->b->c); } """.stripMargin) should be(Map(FeatureExprFactory.True -> Set(Id("c"))))
-        getFreedMem( """ { free(a.b); } """.stripMargin) should be(Map(FeatureExprFactory.True -> Set(Id("b"))))
-        getFreedMem( """ { free(a[i]); }""".stripMargin) should be(Map(FeatureExprFactory.True -> Set(Id("a"))))
-        getFreedMem( """ { free(*a); }""".stripMargin) should be(Map(FeatureExprFactory.True -> Set(Id("a"))))
-        getFreedMem( """ { free(&a); }""".stripMargin) should be(Map(FeatureExprFactory.True -> Set(Id("a"))))
-        getFreedMem( """ { free(a[i]->b); }""".stripMargin) should be(Map(FeatureExprFactory.True -> Set(Id("b"))))
-=======
             """.stripMargin) should be(Map(Id("a") -> FeatureExprFactory.True))
         getFreedMem( """ void f() { free(a->b); } """.stripMargin) should be(Map(Id("b") -> FeatureExprFactory.True))
         getFreedMem( """ void f() { free(&(a->b)); } """.stripMargin) should be(Map(Id("b") -> FeatureExprFactory.True))
@@ -127,7 +115,6 @@
                   free(a);
               }
                     """.stripMargin) should be(true)
->>>>>>> de2c6c87
     }
 
     @Test def test_double_free_simple() {
@@ -156,19 +143,6 @@
                  #endif
                  } """) should be(false)
         doubleFree( """
-<<<<<<< HEAD
-              void* malloc(int i) { return ((void*)0); }
-              void free(void* p) { }
-              void foo() {
-                  int *a = malloc(2);
-                  free(a);
-                  a = malloc(2);
-                  free(a);
-              }
-                    """.stripMargin) should be(true)
-        doubleFree( """
-=======
->>>>>>> de2c6c87
               void* malloc(int i) { return ((void*)0); }
               void free(void* p) { }
               void foo() {
