--- conflicted
+++ resolved
@@ -340,20 +340,6 @@
                 var newres: CCFGRes = List()
                 val ctx = env.featureExpr(source)
 
-<<<<<<< HEAD
-      case t: Statement => getStmtSucc(t, ctx, oldres, fm, env)
-//      case t: Statement => {
-//        val condexprs = filterAllASTElems[ConditionalExpr](t)
-//        if (condexprs.size > 0) {
-//          val fexpcondexprs = env.featureExpr(condexprs.head.condition)
-//          val newresctx = getNewResCtx(oldres, ctx, fexpcondexprs)
-//          if (newresctx isContradiction(fm)) List()
-//          else List((newresctx, fexpcondexprs, condexprs.head.condition))
-//        }
-//        else getStmtSucc(t, ctx, oldres, fm, env)
-//      }
-      case t => followSucc(t, ctx, oldres, fm, env)
-=======
                 if (ctx isContradiction (fm)) return List()
 
                 newres = succHelper(source, ctx, newres, fm, env)
@@ -363,7 +349,6 @@
                 res
             }
         }
->>>>>>> 7a0697af
     }
 
     // checks whether a given AST element is a succ instruction or not
@@ -506,18 +491,17 @@
 
             case t: DefaultStatement => getStmtSucc(t, ctx, oldres, fm, env)
 
-            case t: Statement => {
-                val condexprs = filterAllASTElems[ConditionalExpr](t)
-                if (condexprs.size > 0) {
-                    val fexpcondexprs = env.featureExpr(condexprs.head.condition)
-                    val newresctx = getNewResCtx(oldres, ctx, fexpcondexprs)
-                    if (newresctx isContradiction (fm)) List()
-                    else List((newresctx, fexpcondexprs, condexprs.head.condition))
-                }
-                else getStmtSucc(t, ctx, oldres, fm, env)
-            }
-            case t => followSucc(t, ctx, oldres, fm, env)
-        }
+      case t: Statement => {
+        val condexprs = filterAllASTElems[ConditionalExpr](t)
+        if (condexprs.size > 0) {
+          val fexpcondexprs = env.featureExpr(condexprs.head.condition)
+          val newresctx = getNewResCtx(oldres, ctx, fexpcondexprs)
+          if (newresctx isContradiction(fm)) List()
+          else List((newresctx, fexpcondexprs, condexprs.head.condition))
+        }
+        else getStmtSucc(t, ctx, oldres, fm, env)
+      }
+      case t => followSucc(t, ctx, oldres, fm, env)
     }
 
     private def getCondStmtSucc(c: Conditional[Statement], ctx: FeatureExpr, oldres: CCFGRes, fm: FeatureModel, env: ASTEnv): CCFGRes = {
@@ -530,24 +514,6 @@
                 barrier = barrier.filterNot(x => x.eq(c))
                 res
             }
-<<<<<<< HEAD
-            res
-          }
-
-//          case t@ConditionalExpr(condition, thenExpr, elseExpr) => {
-//            // condition
-//            if (isPartOf(nested_ast_elem, condition)) {
-//              (if (thenExpr.isDefined) getExprSucc(thenExpr.get, ctx, oldres, fm, env) else List()) ++
-//              getExprSucc(elseExpr, ctx, oldres, fm, env)
-//            } else {
-//              followSucc(t, ctx, oldres, fm, env)
-//            }
-//          }
-
-          case t: Expr => followSucc(t, ctx, oldres, fm, env)
-          case t: ReturnStatement => getReturnStatementSucc(t, ctx, oldres, fm, env)
-          case t: Statement => getStmtSucc(t, ctx, oldres, fm, env)
-=======
             case One(s: Statement) => {
                 barrier ::= s
                 val res = getCompoundSucc(List(s), s, ctx, oldres, fm, env)
@@ -556,7 +522,6 @@
             }
         }
     }
->>>>>>> 7a0697af
 
     private def getCondStmtPred(cond: Conditional[_], ctx: FeatureExpr, oldres: CCFGRes, fm: FeatureModel, env: ASTEnv): CCFGRes = {
         cond match {
@@ -810,10 +775,22 @@
                     case t: ReturnStatement => getReturnStatementSucc(t, ctx, oldres, fm, env)
                     case t: Statement => getStmtSucc(t, ctx, oldres, fm, env)
 
-                    case t: FunctionDef => oldres ++ List((env.featureExpr(t), env.featureExpr(t), t))
-                    case _ => List()
-                }
-            }
+          case t@ConditionalExpr(condition, thenExpr, elseExpr) => {
+            // condition
+            if (isPartOf(nested_ast_elem, condition)) {
+              (if (thenExpr.isDefined) getExprSucc(thenExpr.get, ctx, oldres, fm, env) else List()) ++
+              getExprSucc(elseExpr, ctx, oldres, fm, env)
+            } else {
+              followSucc(t, ctx, oldres, fm, env)
+            }
+          }
+
+          case t: Expr => followSucc(t, ctx, oldres, fm, env)
+          case t: ReturnStatement => getReturnStatementSucc(t, ctx, oldres, fm, env)
+          case t: Statement => getStmtSucc(t, ctx, oldres, fm, env)
+
+          case t: FunctionDef => oldres ++ List((env.featureExpr(t), env.featureExpr(t), t))
+          case _ => List()
         }
     }
 
