--- conflicted
+++ resolved
@@ -18,17 +18,6 @@
 //     in a different function
 //   - this analysis does not cover use of dynamically allocated
 //     memory which is usually covered by other analysis tools.
-<<<<<<< HEAD
-class UninitializedMemory(env: ASTEnv, udm: UseDeclMap, fm: FeatureModel) extends MonotoneFW[Id](env, udm, fm) with IntraCFG with CFGHelper with ASTNavigation {
-    // get all Id's passed to a function
-    def getFunctionCallArguments(e: AST) = {
-        var res = Set[Id]()
-        val fcs = filterAllASTElems[FunctionCall](e)
-        val arguments = manybu(query {
-            case i: Id => res += i
-            case PostfixExpr(i@Id(_), FunctionCall(_)) => res -= i
-        })
-=======
 //
 // L  = P((Var* x Lab*))
 // ⊑  = ⊆             // see MonotoneFW
@@ -42,20 +31,12 @@
     // get all function-call arguments
     def getFunctionCallArguments(a: AST): L = {
         var res = l
->>>>>>> de2c6c87
 
         for (c <- getRelevantFunctionCallArguments(a))
             res ++= fromCache(c)
         res
     }
 
-<<<<<<< HEAD
-    // get all declared variables without an initialization
-    def gen(a: AST): Map[FeatureExpr, Set[Id]] = {
-        var res = Set[Id]()
-        val variables = manytd(query {
-            case InitDeclaratorI(AtomicNamedDeclarator(_, i, _), _, None) => res += i
-=======
     // returns all arguments (no references!) for a given AST (CFGStmt)
     private def getRelevantFunctionCallArguments(a: AST): List[Id] = {
         var resid = List[Id]()
@@ -67,7 +48,6 @@
             case PointerCreationExpr(i: Id) => resid = resid.filterNot(_.eq(i))
             // remove function-call identifiers, that have been previously added by bottom-up traversal
             case PostfixExpr(i: Id, _: FunctionCall) => resid = resid.filterNot(_.eq(i))
->>>>>>> de2c6c87
         })
 
         fcs.map(functionCallArguments)
@@ -75,19 +55,11 @@
         resid
     }
 
-<<<<<<< HEAD
-    // get variables that get an assignment
-    def kill(a: AST): Map[FeatureExpr, Set[Id]] = {
-        var res = Set[Id]()
-        val assignments = manytd(query {
-            case AssignExpr(target@Id(_), "=", _) => res += target
-=======
     // get all uninitialized variables
     def gen(a: AST): L = {
         var res = l
         val uninitializedVariables = manybu(query {
             case InitDeclaratorI(AtomicNamedDeclarator(_, i: Id, _), _, None) => res ++= fromCache(i)
->>>>>>> de2c6c87
         })
 
         uninitializedVariables(a)
