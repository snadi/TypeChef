/*
 * TypeChef Variability-Aware Lexer.
 * Copyright 2010-2011, Christian Kaestner, Paolo Giarrusso
 * Licensed under GPL 3.0
 *
 * built on top of
 *
 * Anarres C Preprocessor
 * Copyright (c) 2007-2008, Shevek
 *
 * Licensed under the Apache License, Version 2.0 (the "License");
 * you may not use this file except in compliance with the License.
 * You may obtain a copy of the License at
 *
 *     http://www.apache.org/licenses/LICENSE-2.0
 *
 * Unless required by applicable law or agreed to in writing, software
 * distributed under the License is distributed on an "AS IS" BASIS,
 * WITHOUT WARRANTIES OR CONDITIONS OF ANY KIND, either express
 * or implied.  See the License for the specific language governing
 * permissions and limitations under the License.
 */

package de.fosd.typechef.lexer;

import de.fosd.typechef.LexerToken;
import de.fosd.typechef.VALexer;
import de.fosd.typechef.featureexpr.FeatureExpr;
import de.fosd.typechef.featureexpr.FeatureModel;
import de.fosd.typechef.lexer.macrotable.MacroFilter;
import de.fosd.typechef.lexer.options.ILexerOptions;
import de.fosd.typechef.lexer.options.PartialConfiguration;
import de.fosd.typechef.xtclexer.XtcPreprocessor;

import java.io.*;
import java.util.*;

/**
 * (Currently a simple test class).
 */
public class Main {


//    public static void main(String[] args) throws Exception {
//        (new Main()).run(args, false, true, null);
//    }
//

    /**
     * shorthand with few default options, avoiding all command-line parsing
     */
    public List<LexerToken> run(final File targetFile,
                                final boolean returnTokenList,
                                final boolean printToStdOutput,
                                final FeatureModel featureModel) throws Exception {
        @SuppressWarnings("unchecked")
        ILexerOptions options = new ILexerOptions() {

            @Override
            public Map<String, String> getDefinedMacros() {
                return Collections.EMPTY_MAP;
            }

            @Override
            public Set<String> getUndefMacros() {
                return Collections.EMPTY_SET;
            }

            @Override
            public List<String> getIncludePaths() {
                return Collections.EMPTY_LIST;
            }

            @Override
            public List<String> getQuoteIncludePath() {
                return Collections.EMPTY_LIST;
            }

            @Override
            public MacroFilter getMacroFilter() {
                return new MacroFilter();
            }

            @Override
            public List<String> getIncludedHeaders() {
                return Collections.EMPTY_LIST;
            }

            @Override
            public String getLexOutputFile() {
                return null;
            }

            @Override
            public boolean isPrintVersion() {
                return false;
            }

            @Override
            public Set<Warning> getWarnings() {
                return Collections.EMPTY_SET;
            }

            @Override
            public Set<Feature> getFeatures() {
                return Collections.EMPTY_SET;
            }

            @Override
            public List<String> getFiles() {
                return Collections.singletonList(targetFile.getAbsolutePath());
            }

            @Override
            public boolean isLexPrintToStdout() {
                return printToStdOutput;
            }

            @Override
            public boolean useXtcLexer() {
                return false;
            }

            @Override
            public FeatureModel getLexerFeatureModel() {
                return featureModel;
            }

            @Override
            public PartialConfiguration getLexerPartialConfiguration() {
                return null;
            }

            @Override
            public boolean isAdjustLineNumbers() {
                return true;
            }
        };
        return run(options, returnTokenList, null, null);
    }

    public List<LexerToken> run(final ILexerOptions options, boolean returnTokenList, final FeatureExpr filePc, final String fileName) throws Exception {
        return run(new VALexer.LexerFactory() {
            @Override
            public VALexer create(FeatureModel featureModel) {
                if (options.useXtcLexer())
                    return new XtcPreprocessor(options.getMacroFilter(), featureModel, filePc);
                return new Preprocessor(options.getMacroFilter(), featureModel, filePc);
            }
        }, options, returnTokenList, fileName);
    }

    public List<LexerToken> run(VALexer.LexerFactory lexerFactory, ILexerOptions options, boolean returnTokenList, String fileName) throws Exception {
        if (options.isPrintVersion()) {
            version(System.out);
            return new ArrayList<LexerToken>();
        }

        VALexer pp = lexerFactory.create(options.getLexerFeatureModel());

        for (Warning w : options.getWarnings())
            pp.addWarning(w);
        for (Feature f : options.getFeatures())
            pp.addFeature(f);

        PreprocessorListener listener=new PreprocessorListener(pp);
        pp.setListener(listener);
        pp.addMacro("__TYPECHEF__", FeatureExprLib.True());

        PrintWriter output = null;
        if (options.getLexOutputFile().length() > 0) {
            output = new PrintWriter(new BufferedWriter(new FileWriter(options.getLexOutputFile())));
            pp.openDebugFiles(options.getLexOutputFile());
        } else if (options.isLexPrintToStdout())
            output = new PrintWriter(new OutputStreamWriter(System.out));

        if (options.getLexerPartialConfiguration() != null) {
            for (String def : options.getLexerPartialConfiguration().getDefinedFeatures())
                pp.addMacro(def, FeatureExprLib.True(), "1");
            for (String undef : options.getLexerPartialConfiguration().getUndefinedFeatures())
                pp.removeMacro(undef, FeatureExprLib.True());
        }
        for (Map.Entry<String, String> macro : options.getDefinedMacros().entrySet())
            pp.addMacro(macro.getKey(), FeatureExprLib.True(), macro.getValue());
        for (String undef : options.getUndefMacros())
            pp.removeMacro(undef, FeatureExprLib.True());

        for (String sysInclPath : options.getIncludePaths())
            pp.addSystemIncludePath(sysInclPath);
        for (String quoInclPath : options.getQuoteIncludePath())
            pp.addQuoteIncludePath(quoInclPath);


        for (String include : options.getIncludedHeaders())
            pp.addInput(new VALexer.FileSource(new File(include)));


        for (String file : options.getFiles())
            pp.addInput(new VALexer.FileSource(new File(file)));
        if (options.getFiles().isEmpty())
            pp.addInput(new VALexer.StreamSource(System.in, "<console>"));

        if (options.getFeatures().contains(Feature.DEBUG_INCLUDEPATH)) {
            System.err.println("#" + "include \"...\" search starts here:");
            for (String dir : pp.getQuoteIncludePath())
                System.err.println("  " + dir);
            System.err.println("#" + "include <...> search starts here:");
            for (String dir : pp.getSystemIncludePath())
                System.err.println("  " + dir);
            System.err.println("End of search list.");
        }

        List<LexerToken> resultTokenList = new ArrayList<LexerToken>();
        int outputLine = 1;
        try {
            // TokenFilter tokenFilter = new TokenFilter();
            for (; ; ) {
                LexerToken tok = pp.getNextToken();
                if (tok == null)
                    break;
                if (tok.isEOF())
                    break;


                if (returnTokenList && tok.isLanguageToken()) {
                    resultTokenList.add(tok);
                }

                if (output != null) {
                    if (options.isAdjustLineNumbers()) {
                        //adjust line numbers to .pi file for debugging
                        String image = tok.getText();
                        while (image.indexOf('\n') >= 0) {
                            outputLine++;
                            image = image.substring(image.indexOf('\n') + 1);
                        }
                        tok.setLine(outputLine);
                        if (options.getLexOutputFile() != null)
                            tok.setSourceName(options.getLexOutputFile());
                    }

                    //write to .pi file
                    tok.lazyPrint(output);
                }
            }
        } catch (Throwable e) {
            Preprocessor.logger.severe(e.toString());
            e.printStackTrace(System.err);
            pp.printSourceStack(System.err);
        } finally {
            pp.debugPreprocessorDone();
            if (output != null)
                output.flush();
            if (output != null && !options.isLexPrintToStdout())
                output.close();
        }

<<<<<<< HEAD

        //check for nested and hasherror, and hashWarning constraints
        HashSet<FeatureExpr> presenceConditions = pp.getPresenceConditions();
        HashSet<FeatureExpr> hashErrorConstraints = pp.getHashErrorConstraints();
        HashSet<String> warningConstraints = pp.getHashWarningConstraints();

        if (presenceConditions != null && !presenceConditions.isEmpty()) {
            //create file to dump implications from nested ifdefs in
            PrintWriter nestedIfDefWriter = new PrintWriter(new FileWriter(fileName.replace(".c", "") + ".nested2"));
            for (FeatureExpr constraint : presenceConditions)
                nestedIfDefWriter.println(constraint);

            nestedIfDefWriter.close();
        }

        if (hashErrorConstraints != null && !hashErrorConstraints.isEmpty()) {
            //create file to dump conditions from #error directives in it
            PrintWriter errorDirWriter = new PrintWriter(new FileWriter(fileName.replace(".c", "") + ".hasherr"));
            for (FeatureExpr constraint : hashErrorConstraints) {
                constraint.print(errorDirWriter);
                errorDirWriter.println();
            }

            errorDirWriter.close();
        }

        if (warningConstraints != null && !warningConstraints.isEmpty()) {
            //create file to dump conditions from #error directives in it
            PrintWriter warningConsWriter = new PrintWriter(new FileWriter(fileName.replace(".c", "") + ".hashwarn"));
            for (String constraint : warningConstraints)
                warningConsWriter.println(constraint);

            warningConsWriter.close();
        }

=======
        // if there was a lexer error in some configurations, restrict all tokens with that condition
        FeatureExpr invalidConfigurations= listener.getInvalidConfigurations();
        if (!invalidConfigurations.isContradiction())
            for (LexerToken tok: resultTokenList)
                tok.setFeature(tok.getFeature().andNot(invalidConfigurations));
>>>>>>> f68bf0b3

        return resultTokenList;
    }

    private void version(PrintStream out) {
        out.println("TypeChef " + Version.getVersion());
        out.println("This is free software.  There is NO warranty.");
    }


}<|MERGE_RESOLUTION|>--- conflicted
+++ resolved
@@ -255,8 +255,6 @@
                 output.close();
         }
 
-<<<<<<< HEAD
-
         //check for nested and hasherror, and hashWarning constraints
         HashSet<FeatureExpr> presenceConditions = pp.getPresenceConditions();
         HashSet<FeatureExpr> hashErrorConstraints = pp.getHashErrorConstraints();
@@ -291,13 +289,11 @@
             warningConsWriter.close();
         }
 
-=======
         // if there was a lexer error in some configurations, restrict all tokens with that condition
         FeatureExpr invalidConfigurations= listener.getInvalidConfigurations();
         if (!invalidConfigurations.isContradiction())
             for (LexerToken tok: resultTokenList)
                 tok.setFeature(tok.getFeature().andNot(invalidConfigurations));
->>>>>>> f68bf0b3
 
         return resultTokenList;
     }
