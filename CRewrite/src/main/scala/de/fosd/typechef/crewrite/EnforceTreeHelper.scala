package de.fosd.typechef.crewrite

import org.kiama.rewriting.Rewriter._
import de.fosd.typechef.parser.c._
import de.fosd.typechef.conditional.{Opt, One}
import de.fosd.typechef.error.WithPosition


/**
 * preparation and checks for downstream tools
 * which require a tree structure
 *
 * we use the product interface of the elements here works both for
 * case classes Opt and AST elements, which derive product directly
 */
trait EnforceTreeHelper {

    /**
     * unfortunately cloning loses position information, so we have to reassign it
     */
<<<<<<< HEAD
    def copyPositions(source: Product, target: Product) {
=======
    private def copyPositions(source: Product, target: Product) {
>>>>>>> 6c5e7a0d
        assert(source.getClass == target.getClass, "cloned tree should match exactly the original, typewise")
        if (source.isInstanceOf[WithPosition])
            target.asInstanceOf[WithPosition].range = source.asInstanceOf[WithPosition].range

        //        assert(source.children.size==target.children.size,"cloned tree should match exactly the original")
        for ((c1, c2) <- source.productIterator.zip(target.productIterator)) {
            if (!c1.isInstanceOf[Product] || !c2.isInstanceOf[Product])
                copyPositions(c1.asInstanceOf[Product], c2.asInstanceOf[Product])
        }
    }


    // creates an AST without shared objects
    // the parser reuses parsed elements in different subtrees of the AST
    // this method makes sure we create an AST with unique elements
    def prepareAST[T <: Product](ast: T): T = {
        assert(ast != null)

        val clone = everywherebu(rule {
            // function to add a break expression to infinite loops: "for (;;) {}" and "for (;;) ;"
            // reason is: for (;;) is the only infinite loop without explicit break statement,
            // so if we omit CompoundStatement in succ pred determination, we need an expression
            // so that succ(e) -> e and pred(e) is e
            // we add a Constant("1") at the break
            case ForStatement(None, None, None, One(CompoundStatement(List()))) =>
                ForStatement(None, Some(Constant("1")), None, One(CompoundStatement(List())))
            case n: AST => n.clone()
        })
        val cast = clone(ast).get.asInstanceOf[T]
        copyPositions(ast, cast)
        cast
    }

    // cparser creates dead ast nodes that causes problems in the control flow analysis (grouping of ast nodes etc.)
    // the function removes dead nodes from the ast
    // see issue: https://github.com/ckaestne/TypeChef/issues/4
    def removeDeadNodes[T <: Product](ast: T, env: ASTEnv): T = {
        assert(ast != null)

        val removedead = manytd(rule {
            case l: List[Opt[_]] => l.filter({
                x => env.featureExpr(x).isSatisfiable()
            })
        })

        val cast = removedead(ast).get.asInstanceOf[T]
        copyPositions(ast, cast)
        cast
    }

    // function to add a break expression to infinite loops: "for (;;) {}" and "for (;;) ;"
    // reason is: for (;;) is the only infinite loop without explicit break statement,
    // so if we omit CompoundStatement in succ pred determination, we need an expression
    // so that succ(e) -> e and pred(e) is e
    // we add a Constant("1") at the break
    def rewriteInfiniteForLoops[T <: Product](ast: T): T = {
        assert(ast != null)

        val rewrite = everywherebu(rule {
            case f@ForStatement(_, None, _, _) =>
                f.copy(expr2 = Some(Constant("1")))
            case n: AST => n
        })

        val cast = rewrite(ast).get.asInstanceOf[T]
        copyPositions(ast, cast)
        cast
    }

    // filter AST nodes that do not have position information
    def checkPositionInformation[T <: Product](ast: T): List[AST] = {
        assert(ast != null)
        var nodeswithoutposition: List[AST] = List()

        val checkpos = everywherebu(query {
            case a: AST => if (!a.hasPosition) nodeswithoutposition ::= a
        })

        checkpos(ast)

        nodeswithoutposition
    }
}<|MERGE_RESOLUTION|>--- conflicted
+++ resolved
@@ -15,94 +15,90 @@
  */
 trait EnforceTreeHelper {
 
-    /**
-     * unfortunately cloning loses position information, so we have to reassign it
-     */
-<<<<<<< HEAD
-    def copyPositions(source: Product, target: Product) {
-=======
-    private def copyPositions(source: Product, target: Product) {
->>>>>>> 6c5e7a0d
-        assert(source.getClass == target.getClass, "cloned tree should match exactly the original, typewise")
-        if (source.isInstanceOf[WithPosition])
-            target.asInstanceOf[WithPosition].range = source.asInstanceOf[WithPosition].range
+  /**
+   * unfortunately cloning loses position information, so we have to reassign it
+   */
+  def copyPositions(source: Product, target: Product) {
+    assert(source.getClass == target.getClass, "cloned tree should match exactly the original, typewise")
+    if (source.isInstanceOf[WithPosition])
+      target.asInstanceOf[WithPosition].range = source.asInstanceOf[WithPosition].range
 
-        //        assert(source.children.size==target.children.size,"cloned tree should match exactly the original")
-        for ((c1, c2) <- source.productIterator.zip(target.productIterator)) {
-            if (!c1.isInstanceOf[Product] || !c2.isInstanceOf[Product])
-                copyPositions(c1.asInstanceOf[Product], c2.asInstanceOf[Product])
-        }
+    //        assert(source.children.size==target.children.size,"cloned tree should match exactly the original")
+    for ((c1, c2) <- source.productIterator.zip(target.productIterator)) {
+      if (!c1.isInstanceOf[Product] || !c2.isInstanceOf[Product])
+        copyPositions(c1.asInstanceOf[Product], c2.asInstanceOf[Product])
     }
+  }
 
 
-    // creates an AST without shared objects
-    // the parser reuses parsed elements in different subtrees of the AST
-    // this method makes sure we create an AST with unique elements
-    def prepareAST[T <: Product](ast: T): T = {
-        assert(ast != null)
+  // creates an AST without shared objects
+  // the parser reuses parsed elements in different subtrees of the AST
+  // this method makes sure we create an AST with unique elements
+  def prepareAST[T <: Product](ast: T): T = {
+    assert(ast != null)
 
-        val clone = everywherebu(rule {
-            // function to add a break expression to infinite loops: "for (;;) {}" and "for (;;) ;"
-            // reason is: for (;;) is the only infinite loop without explicit break statement,
-            // so if we omit CompoundStatement in succ pred determination, we need an expression
-            // so that succ(e) -> e and pred(e) is e
-            // we add a Constant("1") at the break
-            case ForStatement(None, None, None, One(CompoundStatement(List()))) =>
-                ForStatement(None, Some(Constant("1")), None, One(CompoundStatement(List())))
-            case n: AST => n.clone()
-        })
-        val cast = clone(ast).get.asInstanceOf[T]
-        copyPositions(ast, cast)
-        cast
-    }
+    val clone = everywherebu(rule {
+      // function to add a break expression to infinite loops: "for (;;) {}" and "for (;;) ;"
+      // reason is: for (;;) is the only infinite loop without explicit break statement,
+      // so if we omit CompoundStatement in succ pred determination, we need an expression
+      // so that succ(e) -> e and pred(e) is e
+      // we add a Constant("1") at the break
+      case ForStatement(None, None, None, One(CompoundStatement(List()))) =>
+        ForStatement(None, Some(Constant("1")), None, One(CompoundStatement(List())))
+      case n: AST => n.clone()
+    })
+    val cast = clone(ast).get.asInstanceOf[T]
+    copyPositions(ast, cast)
+    cast
+  }
 
-    // cparser creates dead ast nodes that causes problems in the control flow analysis (grouping of ast nodes etc.)
-    // the function removes dead nodes from the ast
-    // see issue: https://github.com/ckaestne/TypeChef/issues/4
-    def removeDeadNodes[T <: Product](ast: T, env: ASTEnv): T = {
-        assert(ast != null)
+  // cparser creates dead ast nodes that causes problems in the control flow analysis (grouping of ast nodes etc.)
+  // the function removes dead nodes from the ast
+  // see issue: https://github.com/ckaestne/TypeChef/issues/4
+  def removeDeadNodes[T <: Product](ast: T, env: ASTEnv): T = {
+    assert(ast != null)
 
-        val removedead = manytd(rule {
+    val removedead = manytd(rule {
             case l: List[Opt[_]] => l.filter({
                 x => env.featureExpr(x).isSatisfiable()
             })
-        })
+    })
 
-        val cast = removedead(ast).get.asInstanceOf[T]
-        copyPositions(ast, cast)
-        cast
-    }
+    val cast = removedead(ast).get.asInstanceOf[T]
+    copyPositions(ast, cast)
+    cast
+  }
 
-    // function to add a break expression to infinite loops: "for (;;) {}" and "for (;;) ;"
-    // reason is: for (;;) is the only infinite loop without explicit break statement,
-    // so if we omit CompoundStatement in succ pred determination, we need an expression
-    // so that succ(e) -> e and pred(e) is e
-    // we add a Constant("1") at the break
-    def rewriteInfiniteForLoops[T <: Product](ast: T): T = {
-        assert(ast != null)
+  // function to add a break expression to infinite loops: "for (;;) {}" and "for (;;) ;"
+  // reason is: for (;;) is the only infinite loop without explicit break statement,
+  // so if we omit CompoundStatement in succ pred determination, we need an expression
+  // so that succ(e) -> e and pred(e) is e
+  // we add a Constant("1") at the break
+  def rewriteInfiniteForLoops[T <: Product](ast: T): T = {
+    assert(ast != null)
 
-        val rewrite = everywherebu(rule {
-            case f@ForStatement(_, None, _, _) =>
-                f.copy(expr2 = Some(Constant("1")))
-            case n: AST => n
-        })
+    val rewrite = everywherebu(rule {
+      case f@ForStatement(_, None, _, _) =>
+        f.copy(expr2 = Some(Constant("1")))
+      case n: AST => n
+    })
 
-        val cast = rewrite(ast).get.asInstanceOf[T]
-        copyPositions(ast, cast)
-        cast
-    }
+    val cast = rewrite(ast).get.asInstanceOf[T]
+    copyPositions(ast, cast)
+    cast
+  }
 
-    // filter AST nodes that do not have position information
-    def checkPositionInformation[T <: Product](ast: T): List[AST] = {
-        assert(ast != null)
-        var nodeswithoutposition: List[AST] = List()
+  // filter AST nodes that do not have position information
+  def checkPositionInformation[T <: Product](ast: T): List[AST] = {
+    assert(ast != null)
+    var nodeswithoutposition: List[AST] = List()
 
-        val checkpos = everywherebu(query {
-            case a: AST => if (!a.hasPosition) nodeswithoutposition ::= a
-        })
+    val checkpos = everywherebu(query {
+      case a: AST => if (! a.hasPosition) nodeswithoutposition ::= a
+    })
 
-        checkpos(ast)
+    checkpos(ast)
 
-        nodeswithoutposition
-    }
+    nodeswithoutposition
+  }
 }