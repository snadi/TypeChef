--- conflicted
+++ resolved
@@ -1,5 +1,5 @@
-<<<<<<< HEAD
-package de.fosd.typechef.parser
+package de.fosd.typechef.parser.test
+import de.fosd.typechef.parser._
 import scala.util.parsing.input.Reader
 import de.fosd.typechef.featureexpr.FeatureExpr
 
@@ -29,38 +29,4 @@
 
     def digits = token("digit", ((x) => x.t == "1" | x.t == "2" | x.t == "3" | x.t == "4" | x.t == "5"))
 
-}
-=======
-package de.fosd.typechef.parser.test
-import de.fosd.typechef.parser._
-
-import scala.util.parsing.input.Reader
-import de.fosd.typechef.featureexpr.FeatureExpr
-
-class MultiExpressionParser extends MultiFeatureParser {
-    type Elem = MyToken
-
-    def parse(tokens: List[MyToken]): ParseResult[AST,MyToken] = expr(new TokenReader[MyToken](tokens, 0), FeatureExpr.base).forceJoin(Alt.join)
-
-    def expr: MultiParser[AST] =
-        term ~ opt((t("+") | t("-")) ~ expr) ^^! {
-            case ~(f, Some(~(op, e))) if (op.text == "+") => Plus(f, e)
-            case ~(f, Some(~(op, e))) if (op.text == "-") => Minus(f, e)
-            case ~(f, None) => f
-        }
-
-    def term: MultiParser[AST] =
-        fact ~ opt(t("*") ~ expr) ^^! {
-            case ~(f, Some(~(m, e))) => Mul(f, e);
-            case ~(f, None) => f
-        }
-
-    def fact: MultiParser[AST] =
-        digits ^^! { t => Lit(t.text.toInt) } | (t("(") ~ expr ~ t(")")) ^^! { case (~(~(b1, e), b2)) => e }
-
-    def t(text: String) = token(text,(x=>x.t==text))
-
-    def digits = token("digit", ((x) => x.t == "1" | x.t == "2" | x.t == "3" | x.t == "4" | x.t == "5"))
-
-}
->>>>>>> b8a4d8bd
+}