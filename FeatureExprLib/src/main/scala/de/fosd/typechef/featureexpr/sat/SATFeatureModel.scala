--- conflicted
+++ resolved
@@ -19,43 +19,26 @@
  * format
  */
 class SATFeatureModel(val variables: Map[String, Int], val clauses: IVec[IVecInt], val lastVarId: Int) extends FeatureModel {
-  /**
-   * make the feature model stricter by a formula
-   */
-  def and(expr: FeatureExpr /*CNF*/) =
-    if (expr.isTautology) this
-    else {
-      assert(expr.isInstanceOf[SATFeatureExpr])
-      val cnf = expr.asInstanceOf[SATFeatureExpr].toCNF
-      try {
-        assert(!expr.isContradiction(null))
-        val (newVariables, newLastVarId) = SATFeatureModel.getVariables(cnf, lastVarId, variables)
-        val newClauses = SATFeatureModel.addClauses(cnf, newVariables, clauses)
-        new SATFeatureModel(newVariables, newClauses, newLastVarId)
-      } catch {
-        case e: Exception => println("FeatureModel.and: Exception: " + e + " with expr: " + expr + " and cnf: " + cnf); throw e
-      }
-    }
-
-  def assumeTrue(featurename: String) = this.and(SATFeatureExprFactory.createDefinedExternal(featurename))
-
-  def assumeFalse(featurename: String) = this.and(SATFeatureExprFactory.createDefinedExternal(featurename).not)
-
-<<<<<<< HEAD
-  import java.io.FileWriter
-
-  def using[A <: {def close() : Unit}, B](param: A)(f: A => B): B =
-    try {
-      f(param)
-    } finally {
-      param.close()
-    }
-
-  def writeToFile(fileName: String, data: String) =
-    using(new FileWriter(fileName)) {
-      fileWriter => fileWriter.write(data)
-    }
-=======
+    /**
+     * make the feature model stricter by a formula
+     */
+    def and(expr: FeatureExpr /*CNF*/) =
+        if (expr.isTautology) this
+        else {
+            assert(expr.isInstanceOf[SATFeatureExpr])
+            val cnf = expr.asInstanceOf[SATFeatureExpr].toCNF
+            try {
+                assert(!expr.isContradiction(null))
+                val (newVariables, newLastVarId) = SATFeatureModel.getVariables(cnf, lastVarId, variables)
+                val newClauses = SATFeatureModel.addClauses(cnf, newVariables, clauses)
+                new SATFeatureModel(newVariables, newClauses, newLastVarId)
+            } catch {
+                case e: Exception => println("FeatureModel.and: Exception: " + e + " with expr: " + expr + " and cnf: " + cnf); throw e
+            }
+        }
+    def assumeTrue(featurename: String) = this.and(SATFeatureExprFactory.createDefinedExternal(featurename))
+    def assumeFalse(featurename: String) = this.and(SATFeatureExprFactory.createDefinedExternal(featurename).not)
+
     import java.io.FileWriter
 
     def using[A <: {def close() : Unit}, B](param: A)(f: A => B): B =
@@ -64,7 +47,6 @@
         } finally {
             param.close()
         }
->>>>>>> 0ced11a6
 
     def writeToFile(fileName: String, data: String) =
         using(new FileWriter(fileName)) {
@@ -111,33 +93,6 @@
 
         res += intersperse(" or ", orcls).fold("")(_ + _)
 
-<<<<<<< HEAD
-    writeToFile(fileName, res)
-  }
-
-  def writeToDimacsFile(file: File) {
-    var fw: FileWriter = null
-    try {
-      fw = new FileWriter(file);
-      val vars: Array[(String, Int)] = new Array(variables.size)
-      variables.copyToArray(vars)
-      def sortFunction(a: Pair[String, Int], b: Pair[String, Int]): Boolean = {
-        a._2 < b._2
-      }
-      for ((varname, varid) <- vars.sortWith(sortFunction)) {
-        val realVarname = if (varname.startsWith("CONFIG_")) varname.replaceFirst("CONFIG_", "") else varname
-        fw.write("c " + varid + " " + realVarname + "\n")
-      }
-      var numClauses = 0;
-      val clauseBuffer = new StringBuffer();
-      for (clause: IVecInt <- clauses.toArray) {
-        if (clause != null) {
-          numClauses += 1;
-          for (entry: Int <- clause.toArray) {
-            clauseBuffer.append(entry + " ");
-          }
-          clauseBuffer.append("0\n");
-=======
         writeToFile(fileName, res)
     }
     def writeToDimacsFile(file: File) {
@@ -168,15 +123,8 @@
             fw.write(clauseBuffer.toString)
         } finally {
             if (fw != null) fw.close()
->>>>>>> 0ced11a6
-        }
-      }
-      fw.write("p cnf " + vars.length + " " + numClauses + "\n")
-      fw.write(clauseBuffer.toString)
-    } finally {
-      if (fw != null) fw.close()
-    }
-  }
+        }
+    }
 }
 
 /**
@@ -188,12 +136,6 @@
  * companion object to create feature models
  */
 object SATFeatureModel extends FeatureModelFactory {
-<<<<<<< HEAD
-  /**
-   * create an empty feature model
-   */
-  def empty = SATNoFeatureModel
-=======
     /**
      * create an empty feature model
      */
@@ -229,35 +171,11 @@
                     vec.push(lookupLiteral(literal, variables))
                 clauses.push(vec)
             }
->>>>>>> 0ced11a6
-
-  /**
-   * create a feature model from a feature expression
-   */
-  def create(expr: FeatureExpr) = SATNoFeatureModel.and(expr)
-
-<<<<<<< HEAD
-  /**
-   * create a feature model by loading a CNF file
-   * (proprietary format used previously by LinuxAnalysis tools)
-   */
-  def createFromCNFFile(file: String) = {
-    var variables: Map[String, Int] = Map()
-    var varIdx = 0
-    val clauses = new Vec[IVecInt]()
-
-    for (line <- scala.io.Source.fromFile(file).getLines) {
-      if ((line startsWith "@ ") || (line startsWith "$ ")) {
-        varIdx += 1
-        variables = variables.updated("CONFIG_" + line.substring(2), varIdx)
-      } else {
-        val vec = new VecInt()
-        for (literal <- line.split(" "))
-          vec.push(lookupLiteral(literal, variables))
-        clauses.push(vec)
-      }
-
-=======
+
+        }
+        new SATFeatureModel(variables, clauses, varIdx)
+    }
+
     /**
      * load a standard Dimacs file as feature model
      */
@@ -324,113 +242,30 @@
         }
         assert(maxId == variables.size, "largest variable id " + maxId + " differs from number of variables " + variables.size)
         new SATFeatureModel(variables, clauses, maxId)
->>>>>>> 0ced11a6
-    }
-    new SATFeatureModel(variables, clauses, varIdx)
-  }
-
-<<<<<<< HEAD
-  /**
-   * load a standard Dimacs file as feature model
-   */
-  def createFromDimacsFile(file: String) = {
-    var variables: Map[String, Int] = Map()
-    val clauses = new Vec[IVecInt]()
-    var maxId = 0
-
-    for (line <- scala.io.Source.fromFile(file).getLines) {
-      if (line startsWith "c ") {
-        val entries = line.substring(2).split(" ")
-        val id = if (entries(0) endsWith "$")
-          entries(0).substring(0, entries(0).length - 1).toInt
-        else
-          entries(0).toInt
-        maxId = scala.math.max(id, maxId)
-        variables = variables.updated("CONFIG_" + entries(1), id)
-      } else if ((line startsWith "p ") || (line.trim.size == 0)) {
-        //comment, do nothing
-      } else {
-        val vec = new VecInt()
-        for (literal <- line.split(" "))
-          if (literal != "0")
-            vec.push(literal.toInt)
-        clauses.push(vec)
-      }
-
-    }
-    assert(maxId == variables.size)
-    new SATFeatureModel(variables, clauses, maxId)
-  }
-=======
->>>>>>> 0ced11a6
-
-  /**
-   * special reader for the -2var model used by the LinuxAnalysis tools from waterloo
-   */
-  def createFromDimacsFile_2Var(file: URI): SATFeatureModel = createFromDimacsFile_2Var(scala.io.Source.fromFile(file))
-
-  def createFromDimacsFile_2Var(file: String): SATFeatureModel = createFromDimacsFile_2Var(scala.io.Source.fromFile(file))
-
-  def createFromDimacsFile_2Var(source: scala.io.Source): SATFeatureModel = {
-    var variables: Map[String, Int] = Map()
-    val clauses = new Vec[IVecInt]()
-    var maxId = 0
-
-    for (line <- source.getLines) {
-      if (line startsWith "c ") {
-        val entries = line.substring(2).split(" ")
-        val id = if (entries(0) endsWith "$")
-          entries(0).substring(0, entries(0).length - 1).toInt
-        else
-          entries(0).toInt
-        maxId = scala.math.max(id, maxId)
-        val varname = "CONFIG_" + (/*if (entries(1).endsWith("_m")) entries(1).substring(0, entries(1).length - 2)+"_MODULE" else*/ entries(1))
-        if (variables contains varname)
-          assert(false, "variable " + varname + " declared twice")
-        variables = variables.updated(varname, id)
-      } else if ((line startsWith "p ") || (line.trim.size == 0)) {
-        //comment, do nothing
-      } else {
-        val vec = new VecInt()
-        for (literal <- line.split(" "))
-          if (literal != "0")
-            vec.push(literal.toInt)
-        clauses.push(vec)
-      }
-
-    }
-    assert(maxId == variables.size)
-    new SATFeatureModel(variables, clauses, maxId)
-  }
-
-  private def lookupLiteral(literal: String, variables: Map[String, Int]) =
-    if (literal.startsWith("-"))
-      -variables.getOrElse("CONFIG_" + (literal.substring(1)), throw new Exception("variable not declared"))
-    else
-      variables.getOrElse("CONFIG_" + literal, throw new Exception("variable not declared"))
-
-
-  private[SATFeatureModel] def getVariables(expr: SATFeatureExpr /*CNF*/ , lastVarId: Int, oldMap: Map[String, Int] = Map()): (Map[String, Int], Int) = {
-    val uniqueFlagIds = mutable.Map[String, Int]()
-    uniqueFlagIds ++= oldMap
-    var lastId = lastVarId
-
-    for (clause <- CNFHelper.getCNFClauses(expr))
-      for (literal <- CNFHelper.getDefinedExprs(clause))
-        if (!uniqueFlagIds.contains(literal.satName)) {
-          lastId = lastId + 1
-          uniqueFlagIds(literal.satName) = lastId
-        }
-    (immutable.Map[String, Int]() ++ uniqueFlagIds, lastId)
-  }
-
-
-  private[SATFeatureModel] def addClauses(cnf: SATFeatureExpr /*CNF*/ , variables: Map[String, Int], oldVec: IVec[IVecInt] = null): Vec[IVecInt] = {
-    val result = new Vec[IVecInt]()
-    if (oldVec != null)
-      oldVec.copyTo(result)
-    for (clause <- CNFHelper.getCNFClauses(cnf); if (clause != True))
-      result.push(SatSolver.getClauseVec(variables, clause))
-    result
-  }
+    }
+
+
+    private[SATFeatureModel] def getVariables(expr: SATFeatureExpr /*CNF*/ , lastVarId: Int, oldMap: Map[String, Int] = Map()): (Map[String, Int], Int) = {
+        val uniqueFlagIds = mutable.Map[String, Int]()
+        uniqueFlagIds ++= oldMap
+        var lastId = lastVarId
+
+        for (clause <- CNFHelper.getCNFClauses(expr))
+            for (literal <- CNFHelper.getDefinedExprs(clause))
+                if (!uniqueFlagIds.contains(literal.satName)) {
+                    lastId = lastId + 1
+                    uniqueFlagIds(literal.satName) = lastId
+                }
+        (immutable.Map[String, Int]() ++ uniqueFlagIds, lastId)
+    }
+
+
+    private[SATFeatureModel] def addClauses(cnf: SATFeatureExpr /*CNF*/ , variables: Map[String, Int], oldVec: IVec[IVecInt] = null): Vec[IVecInt] = {
+        val result = new Vec[IVecInt]()
+        if (oldVec != null)
+            oldVec.copyTo(result)
+        for (clause <- CNFHelper.getCNFClauses(cnf); if (clause != True))
+            result.push(SatSolver.getClauseVec(variables, clause))
+        result
+    }
 }