package de.fosd.typechef.parser.c

import de.fosd.typechef.conditional._
import de.fosd.typechef.featureexpr.{FeatureExprFactory, FeatureExpr}

object PrettyPrinter {

    //pretty printer combinators, stolen from http://www.scala-blogs.org/2009/04/combinators-for-pretty-printers-part-1.html
    sealed abstract class Doc {
        def ~(that: Doc) = Cons(this, that)
        def ~~(that: Doc) = this ~ space ~ that
        def *(that: Doc) = this ~ line ~ that
        def ~>(that: Doc) = this ~ nest(2, line ~ that)
    }

    case object Empty extends Doc

    case object Line extends Doc

    case class Text(s: String) extends Doc

    case class Cons(left: Doc, right: Doc) extends Doc

    case class Nest(n: Int, d: Doc) extends Doc

    implicit def string(s: String): Doc = Text(s)
    val line = Line
    val space = Text(" ")
    def nest(n: Int, d: Doc) = Nest(n, d)
    def block(d: Doc): Doc = "{" ~> d * "}"


    def layout(d: Doc): String = d match {
        case Empty => ""
        case Line => "\n"
        case Text(s) => s
        case Cons(l, r) => layout(l) + layout(r)
        case Nest(n, Empty) => layout(Empty)
        case Nest(n, Line) => "\n" + (" " * n)
        case Nest(n, Text(s)) => layout(Text(s))
        case Nest(n, Cons(l, r)) => layout(Cons(Nest(n, l), Nest(n, r)))
        case Nest(i, Nest(j, x)) => layout(Nest(i + j, x))
    }


    def print(ast: AST): String = layout(prettyPrint(ast))


    def ppConditional(e: Conditional[_], list_feature_expr: List[FeatureExpr]): Doc = e match {
        case One(c: AST) => prettyPrint(c, list_feature_expr)
<<<<<<< HEAD
        case Choice(f, a: AST, b: AST) => line ~ "#if" ~~ f.toTextExpr * prettyPrint(a, f::list_feature_expr) * "#else" * prettyPrint(b, f.not::list_feature_expr) * "#endif" ~ line
        case Choice(f, a: Conditional[_], b: Conditional[_]) => line ~ "#if" ~~ f.toTextExpr * ppConditional(a, f::list_feature_expr) * "#else" * ppConditional(b, f.not::list_feature_expr) * "#endif" ~ line
    }

    private def optConditional(e: Opt[AST], list_feature_expr: List[FeatureExpr]): Doc = {
        if (e.feature == FeatureExprFactory.True || list_feature_expr.contains(e.feature)) prettyPrint(e.entry, list_feature_expr)
        else line ~ "#if" ~~ e.feature.toTextExpr * prettyPrint(e.entry, e.feature::list_feature_expr) * "#endif" ~ line
=======
        case Choice(f, a: AST, b: AST) =>
          line ~
            "#if" ~~ f.toTextExpr *
            prettyPrint(a, f :: list_feature_expr) *
            "#else" *
            prettyPrint(b, f.not :: list_feature_expr) *
            "#endif" ~
              line
        case Choice(f, a: Conditional[_], b: Conditional[_]) =>
          line ~
            "#if" ~~ f.toTextExpr *
            ppConditional(a, f :: list_feature_expr) *
            "#else" *
            ppConditional(b, f.not :: list_feature_expr) *
            "#endif" ~
              line
    }

    private def optConditional(e: Opt[AST], list_feature_expr: List[FeatureExpr]): Doc = {
        if (e.feature == FeatureExprFactory.True ||
          list_feature_expr.foldLeft(FeatureExprFactory.True)(_ and _).implies(e.feature).isTautology())
          prettyPrint(e.entry, list_feature_expr)
        else
          line ~
            "#if" ~~ e.feature.toTextExpr *
            prettyPrint(e.entry, e.feature :: list_feature_expr) *
            "#endif" ~
              line
>>>>>>> 6906c719
    }

    def prettyPrint(ast: AST, list_feature_expr: List[FeatureExpr] = List(FeatureExprFactory.True)): Doc = {
        implicit def pretty(a: AST): Doc = prettyPrint(a, list_feature_expr)
        implicit def prettyOpt(a: Opt[AST]): Doc = optConditional(a, list_feature_expr)
        implicit def prettyCond(a: Conditional[_]): Doc = ppConditional(a, list_feature_expr)
        implicit def prettyOptStr(a: Opt[String]): Doc = string(a.entry)

        def sep(l: List[Opt[AST]], s: (Doc, Doc) => Doc) = {
            val r: Doc = if (l.isEmpty) Empty else l.head
            l.drop(1).foldLeft(r)((a, b) => s(a, prettyOpt(b)))
        }
        def seps(l: List[Opt[String]], s: (Doc, Doc) => Doc) = {
            val r: Doc = if (l.isEmpty) Empty else l.head
            l.drop(1).foldLeft(r)(s(_, _))
        }
        def commaSep(l: List[Opt[AST]]) = sep(l, _ ~ "," ~~ _)
        def spaceSep(l: List[Opt[AST]]) = sep(l, _ ~~ _)
        def opt(o: Option[AST]): Doc = if (o.isDefined) o.get else Empty
        def optCond(o: Option[Conditional[AST]]): Doc = if (o.isDefined) o.get else Empty
        def optExt(o: Option[AST], ext: (Doc) => Doc): Doc = if (o.isDefined) ext(o.get) else Empty
        def optCondExt(o: Option[Conditional[AST]], ext: (Doc) => Doc): Doc = if (o.isDefined) ext(o.get) else Empty

        ast match {
            case TranslationUnit(ext) => sep(ext, _ * _)
            case Id(name) => name
            case Constant(v) => v
            case StringLit(v) => seps(v, _ ~~ _)
            case SimplePostfixSuffix(t) => t
            case PointerPostfixSuffix(kind, id) => kind ~ id
            case FunctionCall(params) => "(" ~ params ~ ")"
            case ArrayAccess(e) => "[" ~ e ~ "]"
            case PostfixExpr(p, s) => p ~ s
            case UnaryExpr(p, s) => p ~ s
            case SizeOfExprT(typeName) => "sizeof(" ~ typeName ~ ")"
            case SizeOfExprU(e) => "sizeof(" ~ e ~ ")"
            case CastExpr(typeName, expr) => "((" ~ typeName ~ ")" ~~ expr ~ ")"

            case PointerDerefExpr(castExpr) => "(*" ~ castExpr ~ ")"
            case PointerCreationExpr(castExpr) => "(&" ~ castExpr ~ ")"

            case UnaryOpExpr(kind, castExpr) => "(" ~ kind ~~ castExpr ~ ")"
            case NAryExpr(e, others) => "(" ~ e ~~ sep(others, _ ~~ _) ~ ")"
            case NArySubExpr(op: String, e: Expr) => op ~~ e
            case ConditionalExpr(condition: Expr, thenExpr, elseExpr: Expr) => "(" ~ condition ~~ "?" ~~ opt(thenExpr) ~~ ":" ~~ elseExpr ~ ")"
            case AssignExpr(target: Expr, operation: String, source: Expr) => "(" ~ target ~~ operation ~~ source ~ ")"
            case ExprList(exprs) => sep(exprs, _ ~~ "," ~~ _)

            case CompoundStatement(innerStatements) =>
                block(sep(innerStatements, _ * _))
            case EmptyStatement() => ";"
            case ExprStatement(expr: Expr) => expr ~ ";"
            case WhileStatement(expr: Expr, s) => "while (" ~ expr ~ ")" ~~ s
            case DoStatement(expr: Expr, s) => "do" ~~ s ~~ "while (" ~ expr ~ ")"
            case ForStatement(expr1, expr2, expr3, s) =>
                "for (" ~ opt(expr1) ~ ";" ~~ opt(expr2) ~ ";" ~~ opt(expr3) ~ ")" ~~ s
            case GotoStatement(target) => "goto" ~~ target ~ ";"
            case ContinueStatement() => "continue;"
            case BreakStatement() => "break;"
            case ReturnStatement(None) => "return;"
            case ReturnStatement(Some(e)) => "return" ~~ e ~ ";"
            case LabelStatement(id: Id, _) => id ~ ":"
            case CaseStatement(c: Expr, s) => "case" ~~ c ~ ":" ~~ optCond(s)
            case DefaultStatement(s) => "default:" ~~ optCond(s)
            case IfStatement(condition, thenBranch, elifs, elseBranch) =>
                "if (" ~ condition ~ ")" ~~ thenBranch ~~ sep(elifs, _ * _) ~~ optCondExt(elseBranch, line ~ "else" ~~ _)
            case ElifStatement(condition, thenBranch) => line ~ "else if (" ~ condition ~ ")" ~~ thenBranch
            case SwitchStatement(expr, s) => "switch (" ~ expr ~ ")" ~~ s
            case DeclarationStatement(decl: Declaration) => decl
            case NestedFunctionDef(isAuto, specifiers, declarator, parameters, stmt) =>
                (if (isAuto) "auto" ~~ Empty else Empty) ~ sep(specifiers, _ ~~ _) ~~ declarator ~~ sep(parameters, _ ~~ _) ~~ stmt
            case LocalLabelDeclaration(ids) => "__label__" ~~ sep(ids, _ ~ "," ~~ _) ~ ";"
            case OtherPrimitiveTypeSpecifier(typeName: String) => typeName
            case VoidSpecifier() => "void"
            case ShortSpecifier() => "short"
            case IntSpecifier() => "int"
            case FloatSpecifier() => "float"
            case LongSpecifier() => "long"
            case CharSpecifier() => "char"
            case DoubleSpecifier() => "double"

            case TypedefSpecifier() => "typedef"
            case TypeDefTypeSpecifier(name: Id) => name
            case SignedSpecifier() => "signed"
            case UnsignedSpecifier() => "unsigned"

            case InlineSpecifier() => "inline"
            case AutoSpecifier() => "auto"
            case RegisterSpecifier() => "register"
            case VolatileSpecifier() => "volatile"
            case ExternSpecifier() => "extern"
            case ConstSpecifier() => "const"
            case RestrictSpecifier() => "restrict"
            case StaticSpecifier() => "static"

            case AtomicAttribute(n: String) => n
            case AttributeSequence(attributes) => sep(attributes, _ ~~ _)
            case CompoundAttribute(inner) => "(" ~ sep(inner, _ ~ "," ~~ _) ~ ")"

            case Declaration(declSpecs, init) =>
                sep(declSpecs, _ ~~ _) ~~ commaSep(init) ~ ";"

            case InitDeclaratorI(declarator, _, Some(i)) => declarator ~~ "=" ~~ i
            case InitDeclaratorI(declarator, _, None) => declarator
            case InitDeclaratorE(declarator, _, e: Expr) => declarator ~ ":" ~~ e

            case AtomicNamedDeclarator(pointers, id, extensions) =>
                sep(pointers, _ ~ _) ~ id ~ sep(extensions, _ ~ _)
            case NestedNamedDeclarator(pointers, nestedDecl, extensions) =>
                sep(pointers, _ ~ _) ~ "(" ~ nestedDecl ~ ")" ~ sep(extensions, _ ~ _)
            case AtomicAbstractDeclarator(pointers, extensions) =>
                sep(pointers, _ ~ _) ~ sep(extensions, _ ~ _)
            case NestedAbstractDeclarator(pointers, nestedDecl, extensions) =>
                sep(pointers, _ ~ _) ~ "(" ~ nestedDecl ~ ")" ~ sep(extensions, _ ~ _)

            case DeclIdentifierList(idList) => "(" ~ commaSep(idList) ~ ")"
            case DeclParameterDeclList(parameterDecls) => "(" ~ commaSep(parameterDecls) ~ ")"
            case DeclArrayAccess(expr) => "[" ~ opt(expr) ~ "]"
            case Initializer(initializerElementLabel, expr: Expr) => opt(initializerElementLabel) ~~ expr
            case Pointer(specifier) => "*" ~ spaceSep(specifier)
            case PlainParameterDeclaration(specifiers) => spaceSep(specifiers)
            case ParameterDeclarationD(specifiers, decl) => spaceSep(specifiers) ~~ decl
            case ParameterDeclarationAD(specifiers, decl) => spaceSep(specifiers) ~~ decl
            case VarArgs() => "..."
            case EnumSpecifier(id, Some(enums)) => "enum" ~~ opt(id) ~~ block(sep(enums, _ ~ "," * _))
            case EnumSpecifier(Some(id), None) => "enum" ~~ id
            case Enumerator(id, Some(init)) => id ~~ "=" ~~ init
            case Enumerator(id, None) => id
            case StructOrUnionSpecifier(isUnion, id, enumerators) => (if (isUnion) "union" else "struct") ~~ opt(id) ~~ block(sep(enumerators, _ * _))
            case StructDeclaration(qualifierList, declaratorList) => spaceSep(qualifierList) ~~ commaSep(declaratorList) ~ ";"
            case StructDeclarator(decl, initializer, _) => decl ~ optExt(initializer, ":" ~~ _)
            case StructInitializer(expr, _) => ":" ~~ expr
            case AsmExpr(isVolatile, expr) => "asm" ~~ (if (isVolatile) "volatile " else "") ~ "{" ~ expr ~ "}" ~ ";"
            case FunctionDef(specifiers, declarator, oldStyleParameters, stmt) =>
                spaceSep(specifiers) ~~ declarator ~~ spaceSep(oldStyleParameters) ~~ stmt
            case EmptyExternalDef() => ";"
            case TypelessDeclaration(declList) => commaSep(declList) ~ ";"
            case TypeName(specifiers, decl) => spaceSep(specifiers) ~~ opt(decl)

            case GnuAttributeSpecifier(attributeList) => "__attribute__((" ~ commaSep(attributeList) ~ "))"
            case AsmAttributeSpecifier(stringConst) => stringConst
            case LcurlyInitializer(inits) => "{" ~ commaSep(inits) ~ "}"
            case AlignOfExprT(typeName: TypeName) => "__alignof__(" ~ typeName ~ ")"
            case AlignOfExprU(expr: Expr) => "__alignof__" ~~ expr
            case GnuAsmExpr(isVolatile: Boolean, isAuto, expr: StringLit, stuff: Any) => ""
            case RangeExpr(from: Expr, to: Expr) => from ~~ "..." ~~ to
            case TypeOfSpecifierT(typeName: TypeName) => "typeof(" ~ typeName ~ ")"
            case TypeOfSpecifierU(e: Expr) => "typeof(" ~ e ~ ")"
            case InitializerArrayDesignator(expr: Expr) => "[" ~ expr ~ "]"
            case InitializerDesignatorD(id: Id) => "." ~ id
            case InitializerDesignatorC(id: Id) => id ~ ":"
            case InitializerAssigment(desgs) => spaceSep(desgs) ~~ "="
            case BuiltinOffsetof(typeName: TypeName, offsetofMemberDesignator) => "__builtin_offsetof(" ~ typeName ~ "," ~~ spaceSep(offsetofMemberDesignator) ~ ")"
            case OffsetofMemberDesignatorID(id: Id) => "." ~ id
            case OffsetofMemberDesignatorExpr(expr: Expr) => "[" ~ expr ~ "]"
            case BuiltinTypesCompatible(typeName1: TypeName, typeName2: TypeName) => "__builtin_types_compatible_p(" ~ typeName1 ~ "," ~~ typeName2 ~ ")"
            case BuiltinVaArgs(expr: Expr, typeName: TypeName) => "__builtin_va_arg(" ~ expr ~ "," ~~ typeName ~ ")"
            case CompoundStatementExpr(compoundStatement: CompoundStatement) => "(" ~ compoundStatement ~ ")"
            case Pragma(command: StringLit) => "_Pragma(" ~ command ~ ")"

            case e => assert(false, "match not exhaustive: " + e); ""
        }
    }


}<|MERGE_RESOLUTION|>--- conflicted
+++ resolved
@@ -48,15 +48,6 @@
 
     def ppConditional(e: Conditional[_], list_feature_expr: List[FeatureExpr]): Doc = e match {
         case One(c: AST) => prettyPrint(c, list_feature_expr)
-<<<<<<< HEAD
-        case Choice(f, a: AST, b: AST) => line ~ "#if" ~~ f.toTextExpr * prettyPrint(a, f::list_feature_expr) * "#else" * prettyPrint(b, f.not::list_feature_expr) * "#endif" ~ line
-        case Choice(f, a: Conditional[_], b: Conditional[_]) => line ~ "#if" ~~ f.toTextExpr * ppConditional(a, f::list_feature_expr) * "#else" * ppConditional(b, f.not::list_feature_expr) * "#endif" ~ line
-    }
-
-    private def optConditional(e: Opt[AST], list_feature_expr: List[FeatureExpr]): Doc = {
-        if (e.feature == FeatureExprFactory.True || list_feature_expr.contains(e.feature)) prettyPrint(e.entry, list_feature_expr)
-        else line ~ "#if" ~~ e.feature.toTextExpr * prettyPrint(e.entry, e.feature::list_feature_expr) * "#endif" ~ line
-=======
         case Choice(f, a: AST, b: AST) =>
           line ~
             "#if" ~~ f.toTextExpr *
@@ -85,7 +76,6 @@
             prettyPrint(e.entry, e.feature :: list_feature_expr) *
             "#endif" ~
               line
->>>>>>> 6906c719
     }
 
     def prettyPrint(ast: AST, list_feature_expr: List[FeatureExpr] = List(FeatureExprFactory.True)): Doc = {
