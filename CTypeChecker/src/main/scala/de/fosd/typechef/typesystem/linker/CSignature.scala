<<<<<<< HEAD
package de.fosd.typechef.typesystem.linker

import de.fosd.typechef.typesystem.CType
import de.fosd.typechef.featureexpr.FeatureExpr
import de.fosd.typechef.error.Position


/**
 * signature with name type and condition. the position is only stored for debugging purposes and has no further
 * relevance.
 * its also not necessarily de/serialized
 *
 * TODO types should be selfcontained (i.e. not reference to structures or type names defined elsewhere,
 * but resolved to anonymous structs, etc.)
 */
case class CSignature(name: String, ctype: CType, fexpr: FeatureExpr, pos: Seq[Position], extraFlags: Set[CFlag] = Set()) {
    override def toString =
        name + ": " + ctype.toText + " " + extraFlags.mkString("+") + "\t\tif " + fexpr + "\t\tat " + pos.mkString(", ")

    def toSimpleString = name + ":" + ctype.toText

    override def hashCode = name.hashCode + ctype.hashCode()
    override def equals(that: Any) = that match {
        case CSignature(thatName, thatCType, thatFexpr, thatPos, thatExtraFlags) => name == thatName && CType.isLinkCompatible(ctype, thatCType) && fexpr.equivalentTo(thatFexpr) && pos == thatPos && extraFlags == thatExtraFlags
        case _ => false
    }

    def and(f: FeatureExpr) = CSignature(name, ctype, fexpr and f, pos, extraFlags)

}
=======
package de.fosd.typechef.typesystem.linker

import de.fosd.typechef.typesystem.CType
import de.fosd.typechef.featureexpr.FeatureExpr
import de.fosd.typechef.error.Position


/**
 * signature with name type and condition. the position is only stored for debugging purposes and has no further
 * relevance.
 * its also not necessarily de/serialized
 *
 * extraflags can refer to special features for signatures, such as weak exports; see CFlags.scala
 *
 * TODO types should be selfcontained (i.e. not reference to structures or type names defined elsewhere,
 * but resolved to anonymous structs, etc.)
 */
case class CSignature(name: String, ctype: CType, fexpr: FeatureExpr, pos: Seq[Position], extraFlags: Set[CFlag] = Set()) {
    override def toString =
        name + ": " + ctype.toText + " " + extraFlags.mkString("+") + "\t\tif " + fexpr + "\t\tat " + pos.mkString(", ")

    override def hashCode = name.hashCode
    override def equals(that: Any) = that match {
        case CSignature(thatName, thatCType, thatFexpr, thatPos, thatExtraFlags) => name == thatName && CType.isLinkCompatible(ctype, thatCType) && fexpr.equivalentTo(thatFexpr) && pos == thatPos && extraFlags == thatExtraFlags
        case _ => false
    }

    def and(f: FeatureExpr) = CSignature(name, ctype, fexpr and f, pos, extraFlags)



}

>>>>>>> 08c17c58
<|MERGE_RESOLUTION|>--- conflicted
+++ resolved
@@ -1,35 +1,3 @@
-<<<<<<< HEAD
-package de.fosd.typechef.typesystem.linker
-
-import de.fosd.typechef.typesystem.CType
-import de.fosd.typechef.featureexpr.FeatureExpr
-import de.fosd.typechef.error.Position
-
-
-/**
- * signature with name type and condition. the position is only stored for debugging purposes and has no further
- * relevance.
- * its also not necessarily de/serialized
- *
- * TODO types should be selfcontained (i.e. not reference to structures or type names defined elsewhere,
- * but resolved to anonymous structs, etc.)
- */
-case class CSignature(name: String, ctype: CType, fexpr: FeatureExpr, pos: Seq[Position], extraFlags: Set[CFlag] = Set()) {
-    override def toString =
-        name + ": " + ctype.toText + " " + extraFlags.mkString("+") + "\t\tif " + fexpr + "\t\tat " + pos.mkString(", ")
-
-    def toSimpleString = name + ":" + ctype.toText
-
-    override def hashCode = name.hashCode + ctype.hashCode()
-    override def equals(that: Any) = that match {
-        case CSignature(thatName, thatCType, thatFexpr, thatPos, thatExtraFlags) => name == thatName && CType.isLinkCompatible(ctype, thatCType) && fexpr.equivalentTo(thatFexpr) && pos == thatPos && extraFlags == thatExtraFlags
-        case _ => false
-    }
-
-    def and(f: FeatureExpr) = CSignature(name, ctype, fexpr and f, pos, extraFlags)
-
-}
-=======
 package de.fosd.typechef.typesystem.linker
 
 import de.fosd.typechef.typesystem.CType
@@ -51,7 +19,9 @@
     override def toString =
         name + ": " + ctype.toText + " " + extraFlags.mkString("+") + "\t\tif " + fexpr + "\t\tat " + pos.mkString(", ")
 
-    override def hashCode = name.hashCode
+    def toSimpleString = name + ":" + ctype.toText
+
+    override def hashCode = name.hashCode + ctype.hashCode()
     override def equals(that: Any) = that match {
         case CSignature(thatName, thatCType, thatFexpr, thatPos, thatExtraFlags) => name == thatName && CType.isLinkCompatible(ctype, thatCType) && fexpr.equivalentTo(thatFexpr) && pos == thatPos && extraFlags == thatExtraFlags
         case _ => false
@@ -62,5 +32,3 @@
 
 
 }
-
->>>>>>> 08c17c58
