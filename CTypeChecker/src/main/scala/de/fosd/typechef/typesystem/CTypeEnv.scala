--- conflicted
+++ resolved
@@ -1,298 +1,138 @@
-<<<<<<< HEAD
-package de.fosd.typechef.typesystem
-
-import de.fosd.typechef.parser.c._
-import de.fosd.typechef.conditional._
-import de.fosd.typechef.featureexpr.{FeatureExprFactory, FeatureExpr}
-
-trait CTypeEnv extends CTypes with CTypeSystemInterface with CEnv with CDeclTyping with CDefUse /*with CBuiltIn*/ {
-
-
-  protected def parameterTypes(decl: Declarator, featureExpr: FeatureExpr, env: Env): List[(String, FeatureExpr, AST, Conditional[CType])] = {
-    var result = List[(String, FeatureExpr, AST, Conditional[CType])]()
-    for (Opt(extensionFeature, extension) <- decl.extensions) extension match {
-      case DeclIdentifierList(List()) => //declarations with empty parameter lists
-      case DeclParameterDeclList(paramDecls) =>
-        for (Opt(paramFeature, param) <- paramDecls) {
-          val f = featureExpr and extensionFeature and paramFeature
-          param match {
-            case PlainParameterDeclaration(specifiers) =>
-              //having int foo(void) is Ok, but for everything else we expect named parameters
-              val onlyVoid = !specifiers.exists(spec => (spec.feature and f).isSatisfiable() && spec.entry != VoidSpecifier())
-              assertTypeSystemConstraint(onlyVoid, featureExpr and extensionFeature and paramFeature, "no name, old parameter style?", param) //TODO
-            case ParameterDeclarationD(specifiers, decl) =>
-              result = ((decl.getName, f, decl, getDeclarationType(specifiers, decl, f, env))) :: result
-            case ParameterDeclarationAD(specifiers, decl) =>
-              assertTypeSystemConstraint(false, featureExpr and extensionFeature and paramFeature, "no name, old parameter style?", param) //TODO
-            case VarArgs() => //TODO not accessible as parameter?
-          }
-        }
-      case e => assertTypeSystemConstraint(false, featureExpr and extensionFeature, "other extensions not supported yet: " + e, e)
-    }
-    result
-
-
-  }
-
-  /***
-   * Structs
-   */
-  def addStructDeclarationToEnv(e: Declaration, featureExpr: FeatureExpr, env: Env): StructEnv =
-    e.declSpecs.foldRight(env.structEnv)({
-      case (Opt(specFeature, specifier), b: StructEnv) =>
-        var r = b
-        // TODO: entfernen?
-        /*
-        val tuple = getStructIdFromSpecifier(specifier, featureExpr, env, e.init.isEmpty)
-        if (tuple != null) {
-          addDef(tuple._1, env)
-          tuple._2.foreach(x => addDef(x.entry, env))
-        }
-        */
-        for (s <- (getStructFromSpecifier(specifier, featureExpr, env, e.init.isEmpty))) {
-          r = r.add(s._1, s._2, s._3, s._4)
-        }
-        r
-    })
-
-  def addStructDeclarationToEnv(e: StructDeclaration, featureExpr: FeatureExpr, env: Env): StructEnv = {
-    e.qualifierList.foldRight(env.structEnv)({
-      case (Opt(specFeature, specifier), b: StructEnv) =>
-        var r = b
-        for (s <- (getStructFromSpecifier(specifier, featureExpr, env, e.declaratorList.isEmpty)))
-          r = r.add(s._1, s._2, s._3, s._4)
-        r
-    })
-  }
-
-  type StructData = (String, Boolean, FeatureExpr, ConditionalTypeMap)
-
-  def getStructFromSpecifier(specifier: Specifier, featureExpr: FeatureExpr, env: Env, includeEmptyDecl: Boolean): List[StructData] = specifier match {
-    case e@StructOrUnionSpecifier(isUnion, Some(i@Id(name)), attributes) if (includeEmptyDecl || !attributes.isEmpty) => {
-      // TODO: gültig ?
-      addDef(i, env)
-      attributes.foreach(x => addDef(x.entry, env))
-      List((name, isUnion, featureExpr, parseStructMembers(attributes, featureExpr, env))) ++ innerStructs(attributes, featureExpr, env)
-    }
-    case e@StructOrUnionSpecifier(_, None, attributes) =>
-      innerStructs(attributes, featureExpr, env)
-    case _ => Nil
-  }
-
-  // TODO: entfernen?
-  def getStructIdFromSpecifier(specifier: Specifier, featureExpr: FeatureExpr, env: Env, includeEmptyDecl: Boolean): Tuple2[Id, List[Opt[StructDeclaration]]] = specifier match {
-    case e@StructOrUnionSpecifier(isUnion, Some(i@Id(name)), attributes) if (includeEmptyDecl || !attributes.isEmpty) => {
-      return (i, attributes)
-    }
-    case _ => null
-  }
-
-  private def innerStructs(fields: List[Opt[StructDeclaration]], featureExpr: FeatureExpr, env: Env): List[StructData] =
-    fields.flatMap(field =>
-      (for (Opt(f, spec) <- field.entry.qualifierList) yield getStructFromSpecifier(spec, featureExpr and field.feature and f, env, field.entry.declaratorList.isEmpty)).flatten
-    )
-
-
-  def wellformed(structEnv: StructEnv, ptrEnv: PtrEnv, ctype: Conditional[CType]): Boolean =
-    ctype.simplify.forall(wellformed(structEnv, ptrEnv, _))
-
-  def wellformed(structEnv: StructEnv, ptrEnv: PtrEnv, ctype: CType): Boolean = {
-    val wf = wellformed(structEnv, ptrEnv, _: CType)
-    def nonEmptyWellformedEnv(m: ConditionalTypeMap, name: Option[String]) =
-      !m.isEmpty && m.allTypes.forall(t => {
-        t.forall(_ != CVoid()) && wellformed(structEnv, (if (name.isDefined) ptrEnv + name.get else ptrEnv), t)
-      })
-    def lastParam(p: Option[CType]) = p == None || p == Some(CVarArgs()) || wf(p.get)
-    ctype match {
-      case CSigned(_) => true
-      case CUnsigned(_) => true
-      case CSignUnspecified(_) => true
-      case CZero() => true
-      case CBool() => true
-      case CVoid() => true
-      case CFloat() => true
-      case CDouble() => true
-      case CLongDouble() => true
-      case CPointer(CStruct(s, _)) => ptrEnv contains s
-      case CPointer(t) => wf(t)
-      case CArray(t, n) => wf(t) && (t != CVoid()) && n > 0
-      case CFunction(param, ret) => wf(ret) && !arrayType(ret) && (
-        param.forall(p => !arrayType(p) && p != CVoid())) &&
-        param.dropRight(1).forall(wf(_)) &&
-        lastParam(param.lastOption) //last param may be varargs
-      case CVarArgs() => false
-      case CStruct(name, isUnion) => {
-        true
-        //TODO check struct welltypeness
-        if (structEnv.someDefinition(name, isUnion))
-          nonEmptyWellformedEnv(structEnv.get(name, isUnion), Some(name))
-        else false
-      }
-      case CAnonymousStruct(members, _) => nonEmptyWellformedEnv(members, None)
-      case CUnknown(_) => false
-      case CObj(_) => false
-      case CCompound() => true
-      case CIgnore() => true
-    }
-  }
-
-
-  def addEnumDeclarationToEnv(specifiers: List[Opt[Specifier]], featureExpr: FeatureExpr, enumEnv: EnumEnv, isHeadless: Boolean): EnumEnv =
-    specifiers.foldRight(enumEnv)({
-      (opt, b) => {
-        val specFeature = opt.feature
-        val typeSpec = opt.entry
-        typeSpec match {
-          case EnumSpecifier(Some(Id(name)), l) if (isHeadless || !l.isEmpty) =>
-            b + (name -> (featureExpr and specFeature or b.getOrElse(name, FeatureExprFactory.False)))
-          //recurse into structs
-          case StructOrUnionSpecifier(_, _, fields) =>
-            fields.foldRight(b)(
-              (optField, b) => addEnumDeclarationToEnv(optField.entry.qualifierList, featureExpr and specFeature and optField.feature, b, optField.entry.declaratorList.isEmpty)
-            )
-
-          case _ => b
-        }
-      }
-    })
-
-=======
-package de.fosd.typechef.typesystem
-
-import de.fosd.typechef.parser.c._
-import de.fosd.typechef.conditional._
-import de.fosd.typechef.featureexpr.{FeatureExprFactory, FeatureExpr}
-
-trait CTypeEnv extends CTypes with CTypeSystemInterface with CEnv with CDeclTyping /*with CBuiltIn*/ {
-
-
-  protected def parameterTypes(decl: Declarator, featureExpr: FeatureExpr, env: Env): List[(String, FeatureExpr, AST, Conditional[CType])] = {
-    var result = List[(String, FeatureExpr, AST, Conditional[CType])]()
-    for (Opt(extensionFeature, extension) <- decl.extensions) extension match {
-      case DeclIdentifierList(List()) => //declarations with empty parameter lists
-      case DeclParameterDeclList(paramDecls) =>
-        for (Opt(paramFeature, param) <- paramDecls) {
-          val f = featureExpr and extensionFeature and paramFeature
-          param match {
-            case PlainParameterDeclaration(specifiers) =>
-              //having int foo(void) is Ok, but for everything else we expect named parameters
-              val onlyVoid = !specifiers.exists(spec => (spec.feature and f).isSatisfiable() && spec.entry != VoidSpecifier())
-              assertTypeSystemConstraint(onlyVoid, featureExpr and extensionFeature and paramFeature, "no name, old parameter style?", param) //TODO
-            case ParameterDeclarationD(specifiers, decl) =>
-              result = ((decl.getName, f, decl, getDeclarationType(specifiers, decl, f, env))) :: result
-            case ParameterDeclarationAD(specifiers, decl) =>
-              assertTypeSystemConstraint(false, featureExpr and extensionFeature and paramFeature, "no name, old parameter style?", param) //TODO
-            case VarArgs() => //TODO not accessible as parameter?
-          }
-        }
-      case e => assertTypeSystemConstraint(false, featureExpr and extensionFeature, "other extensions not supported yet: " + e, e)
-    }
-    result
-
-
-  }
-
-  /***
-   * Structs
-   */
-  def addStructDeclarationToEnv(e: Declaration, featureExpr: FeatureExpr, env: Env): StructEnv =
-    e.declSpecs.foldRight(env.structEnv)({
-      case (Opt(specFeature, specifier), b: StructEnv) =>
-        var r = b
-        for (s <- (getStructFromSpecifier(specifier, featureExpr, env, e.init.isEmpty)))
-          r = r.add(s._1, s._2, s._3, s._4)
-        r
-    })
-
-  def addStructDeclarationToEnv(e: StructDeclaration, featureExpr: FeatureExpr, env: Env): StructEnv = {
-    e.qualifierList.foldRight(env.structEnv)({
-      case (Opt(specFeature, specifier), b: StructEnv) =>
-        var r = b
-        for (s <- (getStructFromSpecifier(specifier, featureExpr, env, e.declaratorList.isEmpty)))
-          r = r.add(s._1, s._2, s._3, s._4)
-        r
-    })
-  }
-
-  type StructData = (String, Boolean, FeatureExpr, ConditionalTypeMap)
-
-  def getStructFromSpecifier(specifier: Specifier, featureExpr: FeatureExpr, env: Env, includeEmptyDecl: Boolean): List[StructData] = specifier match {
-    case e@StructOrUnionSpecifier(isUnion, Some(i@Id(name)), attributes) if (includeEmptyDecl || attributes.isDefined) => {
-      List((name, isUnion, featureExpr, parseStructMembers(attributes.getOrElse(Nil), featureExpr, env))) ++ innerStructs(attributes.getOrElse(Nil), featureExpr, env)
-    }
-    case e@StructOrUnionSpecifier(_, None, Some(attributes)) =>
-      innerStructs(attributes, featureExpr, env)
-    case _ => Nil
-  }
-
-  private def innerStructs(fields: List[Opt[StructDeclaration]], featureExpr: FeatureExpr, env: Env): List[StructData] =
-    fields.flatMap(field =>
-      (for (Opt(f, spec) <- field.entry.qualifierList) yield getStructFromSpecifier(spec, featureExpr and field.feature and f, env, field.entry.declaratorList.isEmpty)).flatten
-    )
-
-
-  def wellformed(structEnv: StructEnv, ptrEnv: PtrEnv, ctype: Conditional[CType]): Boolean =
-    ctype.simplify.forall(wellformed(structEnv, ptrEnv, _))
-
-  def wellformed(structEnv: StructEnv, ptrEnv: PtrEnv, ctype: CType): Boolean = {
-    val wf = wellformed(structEnv, ptrEnv, _: CType)
-    def nonEmptyWellformedEnv(m: ConditionalTypeMap, name: Option[String]) =
-      !m.isEmpty && m.allTypes.forall(t => {
-        t.forall(_ != CVoid()) && wellformed(structEnv, (if (name.isDefined) ptrEnv + name.get else ptrEnv), t)
-      })
-    def lastParam(p: Option[CType]) = p == None || p == Some(CVarArgs()) || wf(p.get)
-    ctype match {
-      case CSigned(_) => true
-      case CUnsigned(_) => true
-      case CSignUnspecified(_) => true
-      case CZero() => true
-      case CBool() => true
-      case CVoid() => true
-      case CFloat() => true
-      case CDouble() => true
-      case CLongDouble() => true
-      case CPointer(CStruct(s, _)) => ptrEnv contains s
-      case CPointer(t) => wf(t)
-      case CArray(t, n) => wf(t) && (t != CVoid()) && n > 0
-      case CFunction(param, ret) => wf(ret) && !arrayType(ret) && (
-        param.forall(p => !arrayType(p) && p != CVoid())) &&
-        param.dropRight(1).forall(wf(_)) &&
-        lastParam(param.lastOption) //last param may be varargs
-      case CVarArgs() => false
-      case CStruct(name, isUnion) => {
-        true
-        //TODO check struct welltypeness
-        if (structEnv.someDefinition(name, isUnion))
-          nonEmptyWellformedEnv(structEnv.get(name, isUnion), Some(name))
-        else false
-      }
-      case CAnonymousStruct(members, _) => nonEmptyWellformedEnv(members, None)
-      case CUnknown(_) => false
-      case CObj(_) => false
-      case CCompound() => true
-      case CIgnore() => true
-    }
-  }
-
-
-  def addEnumDeclarationToEnv(specifiers: List[Opt[Specifier]], featureExpr: FeatureExpr, enumEnv: EnumEnv, isHeadless: Boolean): EnumEnv =
-    specifiers.foldRight(enumEnv)({
-      (opt, b) => {
-        val specFeature = opt.feature
-        val typeSpec = opt.entry
-        typeSpec match {
-          case EnumSpecifier(Some(Id(name)), l) if (isHeadless || !l.isEmpty) =>
-            b + (name -> (featureExpr and specFeature or b.getOrElse(name, FeatureExprFactory.False)))
-          //recurse into structs
-          case StructOrUnionSpecifier(_, _, fields) =>
-            fields.getOrElse(Nil).foldRight(b)(
-              (optField, b) => addEnumDeclarationToEnv(optField.entry.qualifierList, featureExpr and specFeature and optField.feature, b, optField.entry.declaratorList.isEmpty)
-            )
-
-          case _ => b
-        }
-      }
-    })
-
->>>>>>> 2190cef9
+package de.fosd.typechef.typesystem
+
+import de.fosd.typechef.parser.c._
+import de.fosd.typechef.conditional._
+import de.fosd.typechef.featureexpr.{FeatureExprFactory, FeatureExpr}
+
+trait CTypeEnv extends CTypes with CTypeSystemInterface with CEnv with CDeclTyping /*with CBuiltIn*/ {
+
+
+  protected def parameterTypes(decl: Declarator, featureExpr: FeatureExpr, env: Env): List[(String, FeatureExpr, AST, Conditional[CType])] = {
+    var result = List[(String, FeatureExpr, AST, Conditional[CType])]()
+    for (Opt(extensionFeature, extension) <- decl.extensions) extension match {
+      case DeclIdentifierList(List()) => //declarations with empty parameter lists
+      case DeclParameterDeclList(paramDecls) =>
+        for (Opt(paramFeature, param) <- paramDecls) {
+          val f = featureExpr and extensionFeature and paramFeature
+          param match {
+            case PlainParameterDeclaration(specifiers) =>
+              //having int foo(void) is Ok, but for everything else we expect named parameters
+              val onlyVoid = !specifiers.exists(spec => (spec.feature and f).isSatisfiable() && spec.entry != VoidSpecifier())
+              assertTypeSystemConstraint(onlyVoid, featureExpr and extensionFeature and paramFeature, "no name, old parameter style?", param) //TODO
+            case ParameterDeclarationD(specifiers, decl) =>
+              result = ((decl.getName, f, decl, getDeclarationType(specifiers, decl, f, env))) :: result
+            case ParameterDeclarationAD(specifiers, decl) =>
+              assertTypeSystemConstraint(false, featureExpr and extensionFeature and paramFeature, "no name, old parameter style?", param) //TODO
+            case VarArgs() => //TODO not accessible as parameter?
+          }
+        }
+      case e => assertTypeSystemConstraint(false, featureExpr and extensionFeature, "other extensions not supported yet: " + e, e)
+    }
+    result
+
+
+  }
+
+  /***
+   * Structs
+   */
+  def addStructDeclarationToEnv(e: Declaration, featureExpr: FeatureExpr, env: Env): StructEnv =
+    e.declSpecs.foldRight(env.structEnv)({
+      case (Opt(specFeature, specifier), b: StructEnv) =>
+        var r = b
+        for (s <- (getStructFromSpecifier(specifier, featureExpr, env, e.init.isEmpty)))
+          r = r.add(s._1, s._2, s._3, s._4)
+        r
+    })
+
+  def addStructDeclarationToEnv(e: StructDeclaration, featureExpr: FeatureExpr, env: Env): StructEnv = {
+    e.qualifierList.foldRight(env.structEnv)({
+      case (Opt(specFeature, specifier), b: StructEnv) =>
+        var r = b
+        for (s <- (getStructFromSpecifier(specifier, featureExpr, env, e.declaratorList.isEmpty)))
+          r = r.add(s._1, s._2, s._3, s._4)
+        r
+    })
+  }
+
+  type StructData = (String, Boolean, FeatureExpr, ConditionalTypeMap)
+
+  def getStructFromSpecifier(specifier: Specifier, featureExpr: FeatureExpr, env: Env, includeEmptyDecl: Boolean): List[StructData] = specifier match {
+    case e@StructOrUnionSpecifier(isUnion, Some(i@Id(name)), attributes) if (includeEmptyDecl || attributes.isDefined) => {
+      List((name, isUnion, featureExpr, parseStructMembers(attributes.getOrElse(Nil), featureExpr, env))) ++ innerStructs(attributes.getOrElse(Nil), featureExpr, env)
+    }
+    case e@StructOrUnionSpecifier(_, None, Some(attributes)) =>
+      innerStructs(attributes, featureExpr, env)
+    case _ => Nil
+  }
+
+  private def innerStructs(fields: List[Opt[StructDeclaration]], featureExpr: FeatureExpr, env: Env): List[StructData] =
+    fields.flatMap(field =>
+      (for (Opt(f, spec) <- field.entry.qualifierList) yield getStructFromSpecifier(spec, featureExpr and field.feature and f, env, field.entry.declaratorList.isEmpty)).flatten
+    )
+
+
+  def wellformed(structEnv: StructEnv, ptrEnv: PtrEnv, ctype: Conditional[CType]): Boolean =
+    ctype.simplify.forall(wellformed(structEnv, ptrEnv, _))
+
+  def wellformed(structEnv: StructEnv, ptrEnv: PtrEnv, ctype: CType): Boolean = {
+    val wf = wellformed(structEnv, ptrEnv, _: CType)
+    def nonEmptyWellformedEnv(m: ConditionalTypeMap, name: Option[String]) =
+      !m.isEmpty && m.allTypes.forall(t => {
+        t.forall(_ != CVoid()) && wellformed(structEnv, (if (name.isDefined) ptrEnv + name.get else ptrEnv), t)
+      })
+    def lastParam(p: Option[CType]) = p == None || p == Some(CVarArgs()) || wf(p.get)
+    ctype match {
+      case CSigned(_) => true
+      case CUnsigned(_) => true
+      case CSignUnspecified(_) => true
+      case CZero() => true
+      case CBool() => true
+      case CVoid() => true
+      case CFloat() => true
+      case CDouble() => true
+      case CLongDouble() => true
+      case CPointer(CStruct(s, _)) => ptrEnv contains s
+      case CPointer(t) => wf(t)
+      case CArray(t, n) => wf(t) && (t != CVoid()) && n > 0
+      case CFunction(param, ret) => wf(ret) && !arrayType(ret) && (
+        param.forall(p => !arrayType(p) && p != CVoid())) &&
+        param.dropRight(1).forall(wf(_)) &&
+        lastParam(param.lastOption) //last param may be varargs
+      case CVarArgs() => false
+      case CStruct(name, isUnion) => {
+        true
+        //TODO check struct welltypeness
+        if (structEnv.someDefinition(name, isUnion))
+          nonEmptyWellformedEnv(structEnv.get(name, isUnion), Some(name))
+        else false
+      }
+      case CAnonymousStruct(members, _) => nonEmptyWellformedEnv(members, None)
+      case CUnknown(_) => false
+      case CObj(_) => false
+      case CCompound() => true
+      case CIgnore() => true
+    }
+  }
+
+
+  def addEnumDeclarationToEnv(specifiers: List[Opt[Specifier]], featureExpr: FeatureExpr, enumEnv: EnumEnv, isHeadless: Boolean): EnumEnv =
+    specifiers.foldRight(enumEnv)({
+      (opt, b) => {
+        val specFeature = opt.feature
+        val typeSpec = opt.entry
+        typeSpec match {
+          case EnumSpecifier(Some(Id(name)), l) if (isHeadless || !l.isEmpty) =>
+            b + (name -> (featureExpr and specFeature or b.getOrElse(name, FeatureExprFactory.False)))
+          //recurse into structs
+          case StructOrUnionSpecifier(_, _, fields) =>
+            fields.getOrElse(Nil).foldRight(b)(
+              (optField, b) => addEnumDeclarationToEnv(optField.entry.qualifierList, featureExpr and specFeature and optField.feature, b, optField.entry.declaratorList.isEmpty)
+            )
+
+          case _ => b
+        }
+      }
+    })
+
 }