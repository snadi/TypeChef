--- conflicted
+++ resolved
@@ -1,592 +1,552 @@
-package de.fosd.typechef.featureexpr
-
-object FeatureExpr {
-    def createDefined(feature: String, context: FeatureProvider): FeatureExpr =
-        context.getMacroCondition(feature)
-
-    def createComplement(expr: FeatureExpr) = new FeatureExprImpl(UnaryFeatureExprTree(expr.expr, "~", ~_))
-    def createNeg(expr: FeatureExpr) = new FeatureExprImpl(UnaryFeatureExprTree(expr.expr, "-", -_))
-    def createBitAnd(left: FeatureExpr, right: FeatureExpr) = new FeatureExprImpl(BinaryFeatureExprTree(left.expr, right.expr, "&", _ & _))
-    def createBitOr(left: FeatureExpr, right: FeatureExpr) = new FeatureExprImpl(BinaryFeatureExprTree(left.expr, right.expr, "|", _ | _))
-    def createDivision(left: FeatureExpr, right: FeatureExpr) = new FeatureExprImpl(BinaryFeatureExprTree(left.expr, right.expr, "/", _ / _))
-    def createModulo(left: FeatureExpr, right: FeatureExpr) = new FeatureExprImpl(BinaryFeatureExprTree(left.expr, right.expr, "%", _ % _))
-    def createEquals(left: FeatureExpr, right: FeatureExpr) = new FeatureExprImpl(BinaryFeatureExprTree(left.expr, right.expr, "==", (a, b) => if (a == b) 1 else 0))
-    def createNotEquals(left: FeatureExpr, right: FeatureExpr) = new FeatureExprImpl(BinaryFeatureExprTree(left.expr, right.expr, "!=", (a, b) => if (a != b) 1 else 0))
-    def createLessThan(left: FeatureExpr, right: FeatureExpr) = new FeatureExprImpl(BinaryFeatureExprTree(left.expr, right.expr, "<", (a, b) => if (a < b) 1 else 0))
-    def createLessThanEquals(left: FeatureExpr, right: FeatureExpr) = new FeatureExprImpl(BinaryFeatureExprTree(left.expr, right.expr, "<=", (a, b) => if (a <= b) 1 else 0))
-    def createGreaterThan(left: FeatureExpr, right: FeatureExpr) = new FeatureExprImpl(BinaryFeatureExprTree(left.expr, right.expr, ">", (a, b) => if (a > b) 1 else 0))
-    def createGreaterThanEquals(left: FeatureExpr, right: FeatureExpr) = new FeatureExprImpl(BinaryFeatureExprTree(left.expr, right.expr, ">=", (a, b) => if (a >= b) 1 else 0))
-    def createMinus(left: FeatureExpr, right: FeatureExpr) = new FeatureExprImpl(BinaryFeatureExprTree(left.expr, right.expr, "-", _ - _))
-    def createMult(left: FeatureExpr, right: FeatureExpr) = new FeatureExprImpl(BinaryFeatureExprTree(left.expr, right.expr, "*", _ * _))
-    def createPlus(left: FeatureExpr, right: FeatureExpr) = new FeatureExprImpl(BinaryFeatureExprTree(left.expr, right.expr, "+", _ + _))
-    def createPwr(left: FeatureExpr, right: FeatureExpr) = new FeatureExprImpl(BinaryFeatureExprTree(left.expr, right.expr, "^", _ ^ _))
-    def createShiftLeft(left: FeatureExpr, right: FeatureExpr) = new FeatureExprImpl(BinaryFeatureExprTree(left.expr, right.expr, "<<", _ << _))
-    def createShiftRight(left: FeatureExpr, right: FeatureExpr) = new FeatureExprImpl(BinaryFeatureExprTree(left.expr, right.expr, ">>", _ >> _))
-
-    def createImplies(left: FeatureExpr, right: FeatureExpr) = left.not or right
-    def createDefinedExternal(name: String) = new FeatureExprImpl(new DefinedExternal(name))
-    def createInteger(value: Long): FeatureExpr = new FeatureExprImpl(IntegerLit(value))
-    def createCharacter(value: Char): FeatureExpr = new FeatureExprImpl(CharacterLit(value))
-    def createIf(condition: FeatureExpr, thenBranch: FeatureExpr, elseBranch: FeatureExpr) = new FeatureExprImpl(IfExpr(condition.expr, thenBranch.expr, elseBranch.expr))
-    def createIf(condition: FeatureExprTree, thenBranch: FeatureExprTree, elseBranch: FeatureExprTree) = new FeatureExprImpl(IfExpr(condition, thenBranch, elseBranch))
-
-    val base = new FeatureExprImpl(BaseFeature())
-    val dead = new FeatureExprImpl(DeadFeature())
-
-    private var freshFeatureNameCounter = 0
-    def calcFreshFeatureName(): String = { freshFeatureNameCounter = freshFeatureNameCounter + 1; "__fresh" + freshFeatureNameCounter; }
-}
-
-
-trait FeatureExpr {
-	def expr: FeatureExprTree
-    def toString(): String 
-    def isContradition = isDead
-    def isTautology = isBase
-    def isDead(): Boolean 
-    def isBase(): Boolean 
-    def accept(f: FeatureExprTree => Unit): Unit
-    def print(): String 
-    def debug_print(): String 
-    def equals(that: Any): Boolean 
-
-    def or(that: FeatureExpr): FeatureExpr 
-    def and(that: FeatureExpr): FeatureExpr 
-    def implies(that: FeatureExpr): FeatureExpr 
-    def not(): FeatureExpr
-}
-
-/**
- * feature expressions
- * 
- * always stored in three formats: as constructed, CNF and DNF.
- * CNF and DNF are updated immediately on changes
- */
-<<<<<<< HEAD
-class FeatureExpr {
-    private var originalExpr: FeatureExprTree = null
-    private var cnfExpr: FeatureExprTree = null
-    private var dnfExpr: FeatureExprTree = null
-    def this(that: FeatureExprTree) {
-        this(); originalExpr = that; cnfExpr = that.toCNF; dnfExpr = that.toDFN
-=======
-protected class FeatureExprImpl extends FeatureExpr  {
-    private var isSimplified = false;
-    var expr: FeatureExprTree = null;
-    private var orig: FeatureExprTree = null; //debugging only
-    def this(that: FeatureExprTree) { this(); expr = that; orig = that; isSimplified = false; }
-
-    //changes state. returns this just for convenience
-    def simplify(): FeatureExpr = {
-        if (!isSimplified) {
-            //	  println(expr)
-            expr = expr.simplify();
-            isSimplified = true;
-        }
-        this
->>>>>>> 6504d60b
-    }
-    def this(that: FeatureExprTree, thatCNF: FeatureExprTree, thatDNF: FeatureExprTree) {
-        this(); originalExpr = that; cnfExpr = thatCNF; dnfExpr = thatDFN
-    }
-<<<<<<< HEAD
-
-    def simplify(): FeatureExpr = this
-
-    def and(that: FeatureExpr) = new FeatureExpr(
-        		And(this.originalExpr, that.originalExpr),
-        		And(this.cnfExpr,that.cnfExpr).simplify,
-        		andDNF(this.dnfExpr,that.dnfExpr).simplify)
-
-    
-    private def andDNF(a:FeatureExprTree,b:FeatureExprTree) =
-    	(a,b) match {
-    	case (Or(childrenA),Or(childrenB))
-    		Or(Set(for (childA<-childrenA,childB<-childrenB) yield And(childA,childB)))
-    	case _ => new Exception("Input not in DNF")
-    }
-=======
-    def isBase(): Boolean = {
-        simplify();
-        var result = expr.isBase();
-        if (result) expr = BaseFeature();
-        result
-    }
-    def accept(f: FeatureExprTree => Unit): Unit = { simplify(); expr.accept(f) }
-    def toCnfEquiSat(): FeatureExprTree = { simplify(); expr.toCnfEquiSat(); }
-    def print(): String = { simplify(); expr.print(); }
-    def debug_print(): String = { simplify(); expr.debug_print(0); }
-    override def equals(that: Any) = that match { case e: FeatureExpr => (this eq e) || (this.expr eq e.expr) || this.implies(e).and(e.implies(this)).isBase; case _ => false }
-
-    def or(that: FeatureExprTree): FeatureExpr = new FeatureExprImpl(new Or(expr, that));
-    def or(that: FeatureExpr): FeatureExpr = new FeatureExprImpl(new Or(expr, that.expr));
-    def and(that: FeatureExprTree): FeatureExpr = new FeatureExprImpl(new And(expr, that));
-    def and(that: FeatureExpr): FeatureExpr = new FeatureExprImpl(new And(expr, that.expr));
-    def implies(that: FeatureExpr): FeatureExpr = FeatureExpr.createImplies(this, that)
-    def not(): FeatureExpr = new FeatureExprImpl(Not(expr));
-    def base(): FeatureExpr = new FeatureExprImpl(BaseFeature())
-    def dead(): FeatureExpr = new FeatureExprImpl(DeadFeature())
->>>>>>> 6504d60b
-}
-
-///**
-// * mutual representation of a feature expression (can simplify itself)
-// */
-//class OldFeatureExpr {
-//    private var isSimplified = false;
-//    var expr: FeatureExprTree = null;
-//    private var orig: FeatureExprTree = null; //debugging only
-//    def this(that: FeatureExprTree) { this(); expr = that; orig = that; isSimplified = false; }
-//
-//    //changes state. returns this just for convenience
-//    def simplify(): OldFeatureExpr = {
-//        if (!isSimplified) {
-//            //	  println(expr)
-//            expr = expr.simplify();
-//            isSimplified = true;
-//        }
-//        this
-//    }
-//
-//    override def toString(): String = this.print()
-//    def isDead(): Boolean = {
-//        simplify();
-//        var result = expr.isDead();
-//        if (result) expr = DeadFeature();
-//        result
-//    }
-//    def isTautology = isBase
-//    def isBase(): Boolean = {
-//        simplify();
-//        var result = expr.isBase();
-//        if (result) expr = BaseFeature();
-//        result
-//    }
-//    def accept(f: FeatureExprTree => Unit): Unit = { simplify(); expr.accept(f) }
-//    def toCnfEquiSat(): FeatureExprTree = { simplify(); expr.toCnfEquiSat(); }
-//    def print(): String = { simplify(); expr.print(); }
-//    def debug_print(): String = { simplify(); expr.debug_print(0); }
-//    override def equals(that: Any) = that match { case e: OldFeatureExpr => (this eq e) || (this.expr eq e.expr) || this.implies(e).and(e.implies(this)).isBase; case _ => false }
-//
-//    def or(that: FeatureExprTree): OldFeatureExpr = new OldFeatureExpr(new Or(expr, that));
-//    def or(that: OldFeatureExpr): OldFeatureExpr = new OldFeatureExpr(new Or(expr, that.expr));
-//    def and(that: FeatureExprTree): OldFeatureExpr = new OldFeatureExpr(new And(expr, that));
-//    def and(that: OldFeatureExpr): OldFeatureExpr = new OldFeatureExpr(new And(expr, that.expr));
-//    def implies(that: OldFeatureExpr): OldFeatureExpr = OldFeatureExpr.createImplies(this, that)
-//    def not(): OldFeatureExpr = new OldFeatureExpr(Not(expr));
-//    def base(): OldFeatureExpr = new OldFeatureExpr(BaseFeature())
-//    def dead(): OldFeatureExpr = new OldFeatureExpr(DeadFeature())
-//}
-
-sealed abstract class FeatureExprTree {
-    //optimization to not simplify the same expression over and over again
-    private var isSimplified: Boolean = false
-    private def setSimplified(): FeatureExprTree = { isSimplified = true; return this }
-    def simplify(): FeatureExprTree = this
-    //    {
-    //        if (isSimplified)
-    //            this
-    //        else {
-    //            val result = this match {
-    //                case And(children) => {
-    //                    val childrenSimplified = children.map(_.simplify().intToBool()) - BaseFeature(); //TODO also remove all non-zero integer literals
-    //                    var childrenFlattened: Set[FeatureExprTree] = Set()
-    //                    for (childs <- childrenSimplified)
-    //                        childs match {
-    //                            case And(innerChildren) => childrenFlattened = childrenFlattened ++ innerChildren
-    //                            case e => childrenFlattened = childrenFlattened + e
-    //                        }
-    //                    for (childs <- childrenFlattened)
-    //                        if (childrenFlattened.exists(_ == Not(childs)))
-    //                            return DeadFeature();
-    //                    if (childrenFlattened.exists(_ == DeadFeature()))
-    //                        /*return*/
-    //                        DeadFeature()
-    //                    else if (childrenFlattened.size == 1)
-    //                        /*return*/
-    //                        (childrenFlattened.iterator).next()
-    //                    else if (childrenFlattened.size == 0)
-    //                        /*return*/
-    //                        BaseFeature()
-    //                    //look for pattern AND(a,b,c,NOT(AND(b,c))) => false
-    //                    else if (childrenFlattened.exists(
-    //                        _ match {
-    //                            case Not(And(innerChildren)) => innerChildren.forall(childrenFlattened.contains(_))
-    //                            case _ => false;
-    //                        })) /*return*/ DeadFeature();
-    //                    else
-    //                        /*return*/
-    //                        And(childrenFlattened)
-    //                }
-    //
-    //                case Or(c) => {
-    //                    //indented simplification: case Or(And(a,Not(b)),c) if (b==c) => Or(a,b)
-    //                    var children = c
-    //                    if (children.size == 2)
-    //                        children = optimizeOrAndNotPattern(children)
-    //
-    //                    //rest
-    //                    val childrenSimplified = children.map(_.simplify().intToBool()) - DeadFeature() - IntegerLit(0);
-    //                    var childrenFlattened: Set[FeatureExprTree] = Set()
-    //                    for (childs <- childrenSimplified)
-    //                        childs match {
-    //                            case Or(innerChildren) => childrenFlattened = childrenFlattened ++ innerChildren
-    //                            case e => childrenFlattened = childrenFlattened + e
-    //                        }
-    //                    for (childs <- childrenFlattened)
-    //                        if (childrenFlattened.exists(_ == Not(childs)))
-    //                            return BaseFeature();
-    //                    if (childrenFlattened.exists(_ == BaseFeature()))
-    //                        /*return*/
-    //                        BaseFeature()
-    //                    else if (childrenFlattened.size == 1)
-    //                        /*return*/
-    //                        (childrenFlattened.iterator).next()
-    //                    else if (childrenFlattened.size == 0)
-    //                        /*return*/
-    //                        DeadFeature()
-    //                    //look for pattern OR(a,b,c,NOT(OR(b,c))) => true
-    //                    else if (childrenFlattened.exists(
-    //                        _ match {
-    //                            case Not(Or(innerChildren)) => innerChildren.forall(childrenFlattened.contains(_))
-    //                            case _ => false;
-    //                        })) /*return*/ BaseFeature();
-    //                    else
-    //                        /*return*/
-    //                        Or(childrenFlattened)
-    //                }
-    //
-    //                case BinaryFeatureExprTree(left, right, opStr, op) =>
-    //                    (left simplify, right simplify) match {
-    //                        case (IntegerLit(a), IntegerLit(b)) => IntegerLit(op(a, b))
-    //                        case (IfExpr(c, a, b), right) => IfExpr(c, BinaryFeatureExprTree(a, right, opStr, op), BinaryFeatureExprTree(b, right, opStr, op)).simplify
-    //                        case (left, IfExpr(c, a, b)) => IfExpr(c, BinaryFeatureExprTree(left, a, opStr, op), BinaryFeatureExprTree(left, b, opStr, op)).simplify
-    //                        case (a, b) => BinaryFeatureExprTree(a, b, opStr, op)
-    //                    }
-    //
-    //                case UnaryFeatureExprTree(expr, opStr, op) =>
-    //                    expr simplify match {
-    //                        case IntegerLit(x) => IntegerLit(op(x));
-    //                        case IfExpr(c, a, b) => IfExpr(c, UnaryFeatureExprTree(a, opStr, op), UnaryFeatureExprTree(b, opStr, op)).simplify
-    //                        case x => UnaryFeatureExprTree(x, opStr, op)
-    //                    }
-    //
-    //                case Not(a) =>
-    //                    a.simplify.intToBool() match {
-    //                        case IntegerLit(v) => if (v == 0) BaseFeature() else DeadFeature()
-    //                        case Not(e) => e
-    //                        case e => Not(e)
-    //                    }
-    //
-    //                case IfExpr(c, a, b) => {
-    //                    val as = a simplify;
-    //                    val bs = b simplify;
-    //                    val cs = c simplify;
-    //                    if (cs == BaseFeature()) as
-    //                    else if (cs == DeadFeature()) bs
-    //                    else if (as == bs) as
-    //                    else IfExpr(cs, as, bs)
-    //                }
-    //
-    //                case IntegerLit(_) => this
-    //
-    //                case CharacterLit(_) => this
-    //
-    //                case DefinedExternal(_) => this
-    //            }
-    //            result.setSimplified
-    //        }
-    //    }
-
-    def print(): String
-    def debug_print(level: Int): String
-    def indent(level: Int): String = { var result = ""; for (i <- 0 until level) result = result + "\t"; result; }
-    override def toString(): String = debug_print(0)
-    def intToBool() = this
-
-    /**
-     * checks whether the formula is a contradiction
-     * @return
-     */
-    def isContradition = isDead
-    def isDead(): Boolean = {
-        var _isDead = this == DeadFeature();
-        //	  var _isDead=this.simplify==DeadFeature();
-        if (!_isDead) {
-            _isDead = new SatSolver().isContradiction(this)
-            //		  if (_isDead)
-            //		 	  cache_simplifiedExpr=DeadFeature();
-        }
-        _isDead
-    }
-    /**
-     * checks whether the formula is a tautology
-     * @return
-     */
-    def isBase(): Boolean = {
-        var _isBase = this == BaseFeature()
-        //	  var _isBase = this.simplify==BaseFeature()
-        if (!_isBase) {
-            _isBase = new SatSolver().isTautology(this)
-            //	 	  if (_isBase)
-            //	 	 	  cache_simplifiedExpr=DeadFeature();
-        }
-        _isBase
-    }
-
-    def accept(f: FeatureExprTree => Unit): Unit;
-
-    //    private def optimizeOrAndNotPattern(orChildren: Set[FeatureExprTree]): Set[FeatureExprTree] = {
-    //        val iterator = orChildren.iterator
-    //        val childA = iterator.next
-    //        val childB = iterator.next
-    //        childA match {
-    //            case And(children) => {
-    //                val other = Not(childB).simplify
-    //                if (children.contains(other))
-    //                    return Set(And(children - other), childB)
-    //            }
-    //            case _ =>
-    //        }
-    //        childB match {
-    //            case And(children) => {
-    //                val other = Not(childA).simplify
-    //                if (children.contains(other))
-    //                    return Set(And(children - other), childA)
-    //            }
-    //            case _ =>
-    //        }
-    //        orChildren
-    //    }
-
-    //      def toCNF():FeatureExprTree =
-    //        this.simplify match {
-    //          case IfExpr(c,a,b) => new Or(new And(c,a),new And(Not(c),b)).toCNF()
-    //          case Not(And(children)) => Or(children.map(Not(_).toCNF())).toCNF()
-    //          case Not(Or(children)) => And(children.map(Not(_).toCNF())).toCNF()
-    //          case And(children) => And(children.map(_.toCNF)).simplify
-    //          case Or(children) => {
-    //            val cnfchildren=children.map(_.toCNF)
-    //            if (cnfchildren.exists(_.isInstanceOf[And])) {
-    //    	        var orClauses:Set[Or] = Set(Or(Set()))//list of Or expressions
-    //    	        for (val child<-cnfchildren) {
-    //    	          child match {
-    //    	            case And(innerChildren) => {
-    //    	              var newClauses:Set[Or] = Set()
-    //    	              for (val innerChild<-innerChildren)
-    //    	                newClauses = newClauses ++ orClauses.map(_.addChild(innerChild));
-    //    	              orClauses=newClauses;
-    //    	            }
-    //    	            case _ => orClauses = orClauses.map(_.addChild(child));
-    //    	          }
-    //    	        }
-    //    	        And(orClauses.map(a=>a)).simplify
-    //            } else Or(cnfchildren)
-    //          }
-    //          case e => e
-    //        }  
-
-    //    def toCnfEquiSat(): FeatureExprTree = {
-    //        //	  System.out.println(this.print)
-    //        this.simplify match {
-    //            case IfExpr(c, a, b) => new Or(new And(c, a), new And(Not(c), b)).simplify.toCnfEquiSat()
-    //            case Not(e) =>
-    //                e match {
-    //                    case And(children) => Or(children.map(Not(_).toCnfEquiSat())).toCnfEquiSat()
-    //                    case Or(children) => And(children.map(Not(_).toCnfEquiSat())).simplify
-    //                    case e: IfExpr => Not(e.toCnfEquiSat()).simplify.toCnfEquiSat()
-    //                    case e => {
-    //                        Not(e.toCnfEquiSat)
-    //                    }
-    //                }
-    //            case And(children) => And(children.map(_.toCnfEquiSat)).simplify
-    //            case Or(children) => {
-    //                val cnfchildren = children.map(_.toCnfEquiSat)
-    //                if (cnfchildren.exists(_.isInstanceOf[And])) {
-    //                    var orClauses: Set[FeatureExprTree] = Set() //list of Or expressions
-    //                    //	        val freshFeatureNames:Set[FeatureExprTree]=for (child<-children) yield DefinedExternal(freshFeatureName())
-    //
-    //                    var freshFeatureNames: Set[FeatureExprTree] = Set()
-    //                    for (child <- cnfchildren) {
-    //                        val freshFeatureName = Not(DefinedExternal(FeatureExpr.calcFreshFeatureName()))
-    //                        child match {
-    //                            case And(innerChildren) => {
-    //                                for (innerChild <- innerChildren)
-    //                                    orClauses += new Or(freshFeatureName, innerChild);
-    //                            }
-    //                            case e => orClauses += new Or(freshFeatureName, e);
-    //                        }
-    //                        freshFeatureNames += Not(freshFeatureName).simplify
-    //                    }
-    //                    orClauses += Or(freshFeatureNames)
-    //                    And(orClauses).simplify
-    //                } else Or(cnfchildren)
-    //            }
-    //            case e => e
-    //        }
-    //    }
-}
-abstract class AbstractBinaryFeatureExprTree(
-    left: FeatureExprTree,
-    right: FeatureExprTree,
-    opStr: String,
-    op: (Long, Long) => Long) extends FeatureExprTree {
-
-    //def eval(context:FeatureProvider) = op(left.eval(context), right.eval(context))
-    def print() = "(" + left.print + " " + opStr + " " + right.print + ")"
-    def debug_print(level: Int): String =
-        indent(level) + opStr + "\n" +
-            left.debug_print(level + 1) +
-            right.debug_print(level + 1);
-    //  def calcPossibleValues():Set[Long] = {
-    //    var result=Set[Long]()
-    //    for (
-    //    	a<-left.possibleValues();
-    //        b<-right.possibleValues()
-    //    ) result += op(a, b)
-    //    result
-    //  }
-    def accept(f: FeatureExprTree => Unit): Unit = {
-        f(this)
-        left.accept(f)
-        right.accept(f)
-    }
-}
-abstract class AbstractNaryBinaryFeatureExprTree(
-    children: Set[FeatureExprTree],
-    opStr: String,
-    op: (Boolean, Boolean) => Boolean) extends FeatureExprTree {
-    def print() = children.map(_.print).mkString("(", " " + opStr + " ", ")")
-    def debug_print(level: Int): String =
-        indent(level) + opStr + "\n" +
-            children.map(_.debug_print(level + 1)).mkString("")
-    def accept(f: FeatureExprTree => Unit): Unit = {
-        f(this)
-        for (child <- children) child.accept(f)
-    }
-}
-
-abstract class AbstractBinaryBoolFeatureExprTree(
-    left: FeatureExprTree,
-    right: FeatureExprTree,
-    opStr: String,
-    op: (Boolean, Boolean) => Boolean) extends AbstractBinaryFeatureExprTree(left, right, opStr, (a, b) => if (op(a != 0, b != 0)) 1 else 0)
-abstract class AbstractBinaryCompFeatureExprTree(
-    left: FeatureExprTree,
-    right: FeatureExprTree,
-    opStr: String,
-    op: (Long, Long) => Boolean) extends AbstractBinaryFeatureExprTree(left, right, opStr, (a, b) => if (op(a, b)) 1 else 0)
-
-abstract class AbstractUnaryFeatureExprTree(
-    expr: FeatureExprTree,
-    opStr: String,
-    op: (Long) => Long) extends FeatureExprTree {
-    //def eval(context:FeatureProvider) = op(expr.eval(context))
-    def print() = opStr + "(" + expr.print + ")"
-    def debug_print(level: Int) = indent(level) + opStr + "\n" + expr.debug_print(level + 1);
-    //  def calcPossibleValues():Set[Long] = {
-    //    var result=Set[Long]()
-    //    for (
-    //    	a<-expr.possibleValues()
-    //    ) result += op(a)
-    //    result
-    //  }
-    def accept(f: FeatureExprTree => Unit): Unit = {
-        f(this)
-        expr.accept(f)
-    }
-}
-abstract class AbstractUnaryBoolFeatureExprTree(
-    expr: FeatureExprTree,
-    opStr: String,
-    op: (Boolean) => Boolean) extends AbstractUnaryFeatureExprTree(expr, opStr, (ev) => if (op(ev != 0)) 1 else 0);
-
-/** external definion of a feature (cannot be decided to Base or Dead inside this file) */
-case class DefinedExternal(feature: String) extends FeatureExprTree {
-    def print(): String = {
-        assert(feature != "")
-        "defined(" + feature + ")";
-    }
-    def debug_print(level: Int): String = indent(level) + feature + "\n";
-    def accept(f: FeatureExprTree => Unit): Unit = f(this)
-}
-
-case class CharacterLit(char: Int) extends FeatureExprTree {
-    def print(): String = "'" + char.toString + "'";
-    def debug_print(level: Int): String = indent(level) + print() + "\n";
-    //def eval(context:FeatureProvider):Long = char.toLong;
-    def calcPossibleValues(): Set[Long] = Set(char.toLong)
-    def accept(f: FeatureExprTree => Unit): Unit = f(this)
-}
-
-case class IntegerLit(num: Long) extends FeatureExprTree {
-    def print(): String = num.toString
-    def debug_print(level: Int): String = indent(level) + print() + "\n"
-    //def eval(context:FeatureProvider):Long = num;
-    def calcPossibleValues(): Set[Long] = Set(num)
-    def accept(f: FeatureExprTree => Unit): Unit = f(this)
-    override def intToBool() = if (num == 0) DeadFeature() else BaseFeature()
-    def getNum = num
-}
-
-object DeadFeature {
-    def unapply(f: FeatureExprTree): Boolean = f match {
-        case IntegerLit(0) => true
-        case _ => false
-    }
-    def apply() = new IntegerLit(0)
-}
-object BaseFeature {
-    def unapply(f: FeatureExprTree): Boolean = f match {
-        case IntegerLit(1) => true
-        case _ => false
-    }
-    def apply() = new IntegerLit(1)
-}
-
-case class IfExpr(condition: FeatureExprTree, thenBranch: FeatureExprTree, elseBranch: FeatureExprTree) extends FeatureExprTree {
-    def this(cond: FeatureExpr, thenB: FeatureExpr, elseBr: FeatureExpr) = this(cond.expr, thenB.expr, elseBr.expr);
-    //	def calcPossibleValues() = if (condition.isBase()) thenBranch.possibleValues()
-    //                        else if (condition.isDead()) elseBranch.possibleValues()
-    //                        else thenBranch.possibleValues() ++ elseBranch.possibleValues()
-    def print(): String = "__IF__(" + condition.print + "," + thenBranch.print + "," + elseBranch.print + ")";
-    def debug_print(level: Int): String =
-        indent(level) + "__IF__" + "\n" +
-            condition.debug_print(level + 1) +
-            indent(level) + "__THEN__" + "\n" +
-            thenBranch.debug_print(level + 1) +
-            indent(level) + "__ELSE__" + "\n" +
-            elseBranch.debug_print(level + 1);
-    def accept(f: FeatureExprTree => Unit): Unit = { f(this); condition.accept(f); thenBranch.accept(f); elseBranch.accept(f) }
-}
-
-case class Not(expr: FeatureExprTree) extends AbstractUnaryBoolFeatureExprTree(expr, "!", !_);
-case class And(children: Set[FeatureExprTree]) extends AbstractNaryBinaryFeatureExprTree(children, "&&", _ && _) {
-    def this(left: FeatureExprTree, right: FeatureExprTree) = this(Set(left, right))
-    //  def calcPossibleValues():Set[Long] = {
-    //    var result:Set[Long]=Set()
-    //    if (children.exists(_.calcPossibleValues().exists(_==0))) result+=0
-    //    if (children.forall(_.calcPossibleValues().exists(_==1))) result+=1
-    //    result
-    //  }
-}
-object And {
-    def apply(a: FeatureExprTree, b: FeatureExprTree) = new And(a, b)
-}
-case class Or(children: Set[FeatureExprTree]) extends AbstractNaryBinaryFeatureExprTree(children, "||", _ || _) {
-    def this(left: FeatureExprTree, right: FeatureExprTree) = this(Set(left, right))
-    //  def calcPossibleValues():Set[Long] = {
-    //    var result:Set[Long]=Set()
-    //    if (children.exists(_.calcPossibleValues().exists(_==1))) result+=1
-    //    if (children.forall(_.calcPossibleValues().exists(_==0))) result+=0
-    //    result
-    //  }
-    def addChild(child: FeatureExprTree) = Or(children + child);
-}
-object Or {
-    def apply(a: FeatureExprTree, b: FeatureExprTree) = new Or(a, b)
-}
-
-case class UnaryFeatureExprTree(expr: FeatureExprTree, opStr: String, op: (Long) => Long) extends AbstractUnaryFeatureExprTree(expr, opStr, op)
-case class BinaryFeatureExprTree(left: FeatureExprTree, right: FeatureExprTree, opStr: String, op: (Long, Long) => Long) extends AbstractBinaryFeatureExprTree(left, right, opStr, op)
-
+package de.fosd.typechef.featureexpr
+
+object FeatureExpr {
+    def createDefined(feature: String, context: FeatureProvider): FeatureExpr =
+        context.getMacroCondition(feature)
+
+    def createComplement(expr: FeatureExpr) = new FeatureExprImpl(UnaryFeatureExprTree(expr.expr, "~", ~_))
+    def createNeg(expr: FeatureExpr) = new FeatureExprImpl(UnaryFeatureExprTree(expr.expr, "-", -_))
+    def createBitAnd(left: FeatureExpr, right: FeatureExpr) = new FeatureExprImpl(BinaryFeatureExprTree(left.expr, right.expr, "&", _ & _))
+    def createBitOr(left: FeatureExpr, right: FeatureExpr) = new FeatureExprImpl(BinaryFeatureExprTree(left.expr, right.expr, "|", _ | _))
+    def createDivision(left: FeatureExpr, right: FeatureExpr) = new FeatureExprImpl(BinaryFeatureExprTree(left.expr, right.expr, "/", _ / _))
+    def createModulo(left: FeatureExpr, right: FeatureExpr) = new FeatureExprImpl(BinaryFeatureExprTree(left.expr, right.expr, "%", _ % _))
+    def createEquals(left: FeatureExpr, right: FeatureExpr) = new FeatureExprImpl(BinaryFeatureExprTree(left.expr, right.expr, "==", (a, b) => if (a == b) 1 else 0))
+    def createNotEquals(left: FeatureExpr, right: FeatureExpr) = new FeatureExprImpl(BinaryFeatureExprTree(left.expr, right.expr, "!=", (a, b) => if (a != b) 1 else 0))
+    def createLessThan(left: FeatureExpr, right: FeatureExpr) = new FeatureExprImpl(BinaryFeatureExprTree(left.expr, right.expr, "<", (a, b) => if (a < b) 1 else 0))
+    def createLessThanEquals(left: FeatureExpr, right: FeatureExpr) = new FeatureExprImpl(BinaryFeatureExprTree(left.expr, right.expr, "<=", (a, b) => if (a <= b) 1 else 0))
+    def createGreaterThan(left: FeatureExpr, right: FeatureExpr) = new FeatureExprImpl(BinaryFeatureExprTree(left.expr, right.expr, ">", (a, b) => if (a > b) 1 else 0))
+    def createGreaterThanEquals(left: FeatureExpr, right: FeatureExpr) = new FeatureExprImpl(BinaryFeatureExprTree(left.expr, right.expr, ">=", (a, b) => if (a >= b) 1 else 0))
+    def createMinus(left: FeatureExpr, right: FeatureExpr) = new FeatureExprImpl(BinaryFeatureExprTree(left.expr, right.expr, "-", _ - _))
+    def createMult(left: FeatureExpr, right: FeatureExpr) = new FeatureExprImpl(BinaryFeatureExprTree(left.expr, right.expr, "*", _ * _))
+    def createPlus(left: FeatureExpr, right: FeatureExpr) = new FeatureExprImpl(BinaryFeatureExprTree(left.expr, right.expr, "+", _ + _))
+    def createPwr(left: FeatureExpr, right: FeatureExpr) = new FeatureExprImpl(BinaryFeatureExprTree(left.expr, right.expr, "^", _ ^ _))
+    def createShiftLeft(left: FeatureExpr, right: FeatureExpr) = new FeatureExprImpl(BinaryFeatureExprTree(left.expr, right.expr, "<<", _ << _))
+    def createShiftRight(left: FeatureExpr, right: FeatureExpr) = new FeatureExprImpl(BinaryFeatureExprTree(left.expr, right.expr, ">>", _ >> _))
+
+    def createImplies(left: FeatureExpr, right: FeatureExpr) = left.not or right
+    def createDefinedExternal(name: String) = new FeatureExprImpl(new DefinedExternal(name))
+    def createInteger(value: Long): FeatureExpr = new FeatureExprImpl(IntegerLit(value))
+    def createCharacter(value: Char): FeatureExpr = new FeatureExprImpl(CharacterLit(value))
+    def createIf(condition: FeatureExpr, thenBranch: FeatureExpr, elseBranch: FeatureExpr) = new FeatureExprImpl(IfExpr(condition.expr, thenBranch.expr, elseBranch.expr))
+    def createIf(condition: FeatureExprTree, thenBranch: FeatureExprTree, elseBranch: FeatureExprTree) = new FeatureExprImpl(IfExpr(condition, thenBranch, elseBranch))
+
+    val base = new FeatureExprImpl(BaseFeature())
+    val dead = new FeatureExprImpl(DeadFeature())
+
+    private var freshFeatureNameCounter = 0
+    def calcFreshFeatureName(): String = { freshFeatureNameCounter = freshFeatureNameCounter + 1; "__fresh" + freshFeatureNameCounter; }
+}
+
+
+trait FeatureExpr {
+	def expr: FeatureExprTree
+    def toString(): String 
+    def isContradition = isDead
+    def isTautology = isBase
+    def isDead(): Boolean 
+    def isBase(): Boolean 
+    def accept(f: FeatureExprTree => Unit): Unit
+    def print(): String 
+    def debug_print(): String 
+    def equals(that: Any): Boolean 
+
+    def or(that: FeatureExpr): FeatureExpr 
+    def and(that: FeatureExpr): FeatureExpr 
+    def implies(that: FeatureExpr): FeatureExpr 
+    def not(): FeatureExpr
+}
+
+/**
+ * feature expressions
+ * 
+ * always stored in three formats: as constructed, CNF and DNF.
+ * CNF and DNF are updated immediately on changes
+ */
+protected class FeatureExprImpl {
+    private var originalExpr: FeatureExprTree = null
+    private var cnfExpr: FeatureExprTree = null
+    private var dnfExpr: FeatureExprTree = null
+    def this(that: FeatureExprTree) {
+        this(); originalExpr = that; cnfExpr = that.toCNF; dnfExpr = that.toDFN
+    }
+    def this(that: FeatureExprTree, thatCNF: FeatureExprTree, thatDNF: FeatureExprTree) {
+        this(); originalExpr = that; cnfExpr = thatCNF; dnfExpr = thatDFN
+    }
+
+    def simplify(): FeatureExpr = this
+
+    def and(that: FeatureExpr) = new FeatureExpr(
+        		And(this.originalExpr, that.originalExpr),
+        		And(this.cnfExpr,that.cnfExpr).simplify,
+        		andDNF(this.dnfExpr,that.dnfExpr).simplify)
+
+    
+    private def andDNF(a:FeatureExprTree,b:FeatureExprTree) =
+    	(a,b) match {
+    	case (Or(childrenA),Or(childrenB))
+    		Or(Set(for (childA<-childrenA,childB<-childrenB) yield And(childA,childB)))
+    	case _ => new Exception("Input not in DNF")
+    }
+}
+
+///**
+// * mutual representation of a feature expression (can simplify itself)
+// */
+//class OldFeatureExpr {
+//    private var isSimplified = false;
+//    var expr: FeatureExprTree = null;
+//    private var orig: FeatureExprTree = null; //debugging only
+//    def this(that: FeatureExprTree) { this(); expr = that; orig = that; isSimplified = false; }
+//
+//    //changes state. returns this just for convenience
+//    def simplify(): OldFeatureExpr = {
+//        if (!isSimplified) {
+//            //	  println(expr)
+//            expr = expr.simplify();
+//            isSimplified = true;
+//        }
+//        this
+//    }
+//
+//    override def toString(): String = this.print()
+//    def isDead(): Boolean = {
+//        simplify();
+//        var result = expr.isDead();
+//        if (result) expr = DeadFeature();
+//        result
+//    }
+//    def isTautology = isBase
+//    def isBase(): Boolean = {
+//        simplify();
+//        var result = expr.isBase();
+//        if (result) expr = BaseFeature();
+//        result
+//    }
+//    def accept(f: FeatureExprTree => Unit): Unit = { simplify(); expr.accept(f) }
+//    def toCnfEquiSat(): FeatureExprTree = { simplify(); expr.toCnfEquiSat(); }
+//    def print(): String = { simplify(); expr.print(); }
+//    def debug_print(): String = { simplify(); expr.debug_print(0); }
+//    override def equals(that: Any) = that match { case e: OldFeatureExpr => (this eq e) || (this.expr eq e.expr) || this.implies(e).and(e.implies(this)).isBase; case _ => false }
+//
+//    def or(that: FeatureExprTree): OldFeatureExpr = new OldFeatureExpr(new Or(expr, that));
+//    def or(that: OldFeatureExpr): OldFeatureExpr = new OldFeatureExpr(new Or(expr, that.expr));
+//    def and(that: FeatureExprTree): OldFeatureExpr = new OldFeatureExpr(new And(expr, that));
+//    def and(that: OldFeatureExpr): OldFeatureExpr = new OldFeatureExpr(new And(expr, that.expr));
+//    def implies(that: OldFeatureExpr): OldFeatureExpr = OldFeatureExpr.createImplies(this, that)
+//    def not(): OldFeatureExpr = new OldFeatureExpr(Not(expr));
+//    def base(): OldFeatureExpr = new OldFeatureExpr(BaseFeature())
+//    def dead(): OldFeatureExpr = new OldFeatureExpr(DeadFeature())
+//}
+
+sealed abstract class FeatureExprTree {
+    //optimization to not simplify the same expression over and over again
+    private var isSimplified: Boolean = false
+    private def setSimplified(): FeatureExprTree = { isSimplified = true; return this }
+    def simplify(): FeatureExprTree = this
+    //    {
+    //        if (isSimplified)
+    //            this
+    //        else {
+    //            val result = this match {
+    //                case And(children) => {
+    //                    val childrenSimplified = children.map(_.simplify().intToBool()) - BaseFeature(); //TODO also remove all non-zero integer literals
+    //                    var childrenFlattened: Set[FeatureExprTree] = Set()
+    //                    for (childs <- childrenSimplified)
+    //                        childs match {
+    //                            case And(innerChildren) => childrenFlattened = childrenFlattened ++ innerChildren
+    //                            case e => childrenFlattened = childrenFlattened + e
+    //                        }
+    //                    for (childs <- childrenFlattened)
+    //                        if (childrenFlattened.exists(_ == Not(childs)))
+    //                            return DeadFeature();
+    //                    if (childrenFlattened.exists(_ == DeadFeature()))
+    //                        /*return*/
+    //                        DeadFeature()
+    //                    else if (childrenFlattened.size == 1)
+    //                        /*return*/
+    //                        (childrenFlattened.iterator).next()
+    //                    else if (childrenFlattened.size == 0)
+    //                        /*return*/
+    //                        BaseFeature()
+    //                    //look for pattern AND(a,b,c,NOT(AND(b,c))) => false
+    //                    else if (childrenFlattened.exists(
+    //                        _ match {
+    //                            case Not(And(innerChildren)) => innerChildren.forall(childrenFlattened.contains(_))
+    //                            case _ => false;
+    //                        })) /*return*/ DeadFeature();
+    //                    else
+    //                        /*return*/
+    //                        And(childrenFlattened)
+    //                }
+    //
+    //                case Or(c) => {
+    //                    //indented simplification: case Or(And(a,Not(b)),c) if (b==c) => Or(a,b)
+    //                    var children = c
+    //                    if (children.size == 2)
+    //                        children = optimizeOrAndNotPattern(children)
+    //
+    //                    //rest
+    //                    val childrenSimplified = children.map(_.simplify().intToBool()) - DeadFeature() - IntegerLit(0);
+    //                    var childrenFlattened: Set[FeatureExprTree] = Set()
+    //                    for (childs <- childrenSimplified)
+    //                        childs match {
+    //                            case Or(innerChildren) => childrenFlattened = childrenFlattened ++ innerChildren
+    //                            case e => childrenFlattened = childrenFlattened + e
+    //                        }
+    //                    for (childs <- childrenFlattened)
+    //                        if (childrenFlattened.exists(_ == Not(childs)))
+    //                            return BaseFeature();
+    //                    if (childrenFlattened.exists(_ == BaseFeature()))
+    //                        /*return*/
+    //                        BaseFeature()
+    //                    else if (childrenFlattened.size == 1)
+    //                        /*return*/
+    //                        (childrenFlattened.iterator).next()
+    //                    else if (childrenFlattened.size == 0)
+    //                        /*return*/
+    //                        DeadFeature()
+    //                    //look for pattern OR(a,b,c,NOT(OR(b,c))) => true
+    //                    else if (childrenFlattened.exists(
+    //                        _ match {
+    //                            case Not(Or(innerChildren)) => innerChildren.forall(childrenFlattened.contains(_))
+    //                            case _ => false;
+    //                        })) /*return*/ BaseFeature();
+    //                    else
+    //                        /*return*/
+    //                        Or(childrenFlattened)
+    //                }
+    //
+    //                case BinaryFeatureExprTree(left, right, opStr, op) =>
+    //                    (left simplify, right simplify) match {
+    //                        case (IntegerLit(a), IntegerLit(b)) => IntegerLit(op(a, b))
+    //                        case (IfExpr(c, a, b), right) => IfExpr(c, BinaryFeatureExprTree(a, right, opStr, op), BinaryFeatureExprTree(b, right, opStr, op)).simplify
+    //                        case (left, IfExpr(c, a, b)) => IfExpr(c, BinaryFeatureExprTree(left, a, opStr, op), BinaryFeatureExprTree(left, b, opStr, op)).simplify
+    //                        case (a, b) => BinaryFeatureExprTree(a, b, opStr, op)
+    //                    }
+    //
+    //                case UnaryFeatureExprTree(expr, opStr, op) =>
+    //                    expr simplify match {
+    //                        case IntegerLit(x) => IntegerLit(op(x));
+    //                        case IfExpr(c, a, b) => IfExpr(c, UnaryFeatureExprTree(a, opStr, op), UnaryFeatureExprTree(b, opStr, op)).simplify
+    //                        case x => UnaryFeatureExprTree(x, opStr, op)
+    //                    }
+    //
+    //                case Not(a) =>
+    //                    a.simplify.intToBool() match {
+    //                        case IntegerLit(v) => if (v == 0) BaseFeature() else DeadFeature()
+    //                        case Not(e) => e
+    //                        case e => Not(e)
+    //                    }
+    //
+    //                case IfExpr(c, a, b) => {
+    //                    val as = a simplify;
+    //                    val bs = b simplify;
+    //                    val cs = c simplify;
+    //                    if (cs == BaseFeature()) as
+    //                    else if (cs == DeadFeature()) bs
+    //                    else if (as == bs) as
+    //                    else IfExpr(cs, as, bs)
+    //                }
+    //
+    //                case IntegerLit(_) => this
+    //
+    //                case CharacterLit(_) => this
+    //
+    //                case DefinedExternal(_) => this
+    //            }
+    //            result.setSimplified
+    //        }
+    //    }
+
+    def print(): String
+    def debug_print(level: Int): String
+    def indent(level: Int): String = { var result = ""; for (i <- 0 until level) result = result + "\t"; result; }
+    override def toString(): String = debug_print(0)
+    def intToBool() = this
+
+    /**
+     * checks whether the formula is a contradiction
+     * @return
+     */
+    def isContradition = isDead
+    def isDead(): Boolean = {
+        var _isDead = this == DeadFeature();
+        //	  var _isDead=this.simplify==DeadFeature();
+        if (!_isDead) {
+            _isDead = new SatSolver().isContradiction(this)
+            //		  if (_isDead)
+            //		 	  cache_simplifiedExpr=DeadFeature();
+        }
+        _isDead
+    }
+    /**
+     * checks whether the formula is a tautology
+     * @return
+     */
+    def isBase(): Boolean = {
+        var _isBase = this == BaseFeature()
+        //	  var _isBase = this.simplify==BaseFeature()
+        if (!_isBase) {
+            _isBase = new SatSolver().isTautology(this)
+            //	 	  if (_isBase)
+            //	 	 	  cache_simplifiedExpr=DeadFeature();
+        }
+        _isBase
+    }
+
+    def accept(f: FeatureExprTree => Unit): Unit;
+
+    //    private def optimizeOrAndNotPattern(orChildren: Set[FeatureExprTree]): Set[FeatureExprTree] = {
+    //        val iterator = orChildren.iterator
+    //        val childA = iterator.next
+    //        val childB = iterator.next
+    //        childA match {
+    //            case And(children) => {
+    //                val other = Not(childB).simplify
+    //                if (children.contains(other))
+    //                    return Set(And(children - other), childB)
+    //            }
+    //            case _ =>
+    //        }
+    //        childB match {
+    //            case And(children) => {
+    //                val other = Not(childA).simplify
+    //                if (children.contains(other))
+    //                    return Set(And(children - other), childA)
+    //            }
+    //            case _ =>
+    //        }
+    //        orChildren
+    //    }
+
+    //      def toCNF():FeatureExprTree =
+    //        this.simplify match {
+    //          case IfExpr(c,a,b) => new Or(new And(c,a),new And(Not(c),b)).toCNF()
+    //          case Not(And(children)) => Or(children.map(Not(_).toCNF())).toCNF()
+    //          case Not(Or(children)) => And(children.map(Not(_).toCNF())).toCNF()
+    //          case And(children) => And(children.map(_.toCNF)).simplify
+    //          case Or(children) => {
+    //            val cnfchildren=children.map(_.toCNF)
+    //            if (cnfchildren.exists(_.isInstanceOf[And])) {
+    //    	        var orClauses:Set[Or] = Set(Or(Set()))//list of Or expressions
+    //    	        for (val child<-cnfchildren) {
+    //    	          child match {
+    //    	            case And(innerChildren) => {
+    //    	              var newClauses:Set[Or] = Set()
+    //    	              for (val innerChild<-innerChildren)
+    //    	                newClauses = newClauses ++ orClauses.map(_.addChild(innerChild));
+    //    	              orClauses=newClauses;
+    //    	            }
+    //    	            case _ => orClauses = orClauses.map(_.addChild(child));
+    //    	          }
+    //    	        }
+    //    	        And(orClauses.map(a=>a)).simplify
+    //            } else Or(cnfchildren)
+    //          }
+    //          case e => e
+    //        }  
+
+    //    def toCnfEquiSat(): FeatureExprTree = {
+    //        //	  System.out.println(this.print)
+    //        this.simplify match {
+    //            case IfExpr(c, a, b) => new Or(new And(c, a), new And(Not(c), b)).simplify.toCnfEquiSat()
+    //            case Not(e) =>
+    //                e match {
+    //                    case And(children) => Or(children.map(Not(_).toCnfEquiSat())).toCnfEquiSat()
+    //                    case Or(children) => And(children.map(Not(_).toCnfEquiSat())).simplify
+    //                    case e: IfExpr => Not(e.toCnfEquiSat()).simplify.toCnfEquiSat()
+    //                    case e => {
+    //                        Not(e.toCnfEquiSat)
+    //                    }
+    //                }
+    //            case And(children) => And(children.map(_.toCnfEquiSat)).simplify
+    //            case Or(children) => {
+    //                val cnfchildren = children.map(_.toCnfEquiSat)
+    //                if (cnfchildren.exists(_.isInstanceOf[And])) {
+    //                    var orClauses: Set[FeatureExprTree] = Set() //list of Or expressions
+    //                    //	        val freshFeatureNames:Set[FeatureExprTree]=for (child<-children) yield DefinedExternal(freshFeatureName())
+    //
+    //                    var freshFeatureNames: Set[FeatureExprTree] = Set()
+    //                    for (child <- cnfchildren) {
+    //                        val freshFeatureName = Not(DefinedExternal(FeatureExpr.calcFreshFeatureName()))
+    //                        child match {
+    //                            case And(innerChildren) => {
+    //                                for (innerChild <- innerChildren)
+    //                                    orClauses += new Or(freshFeatureName, innerChild);
+    //                            }
+    //                            case e => orClauses += new Or(freshFeatureName, e);
+    //                        }
+    //                        freshFeatureNames += Not(freshFeatureName).simplify
+    //                    }
+    //                    orClauses += Or(freshFeatureNames)
+    //                    And(orClauses).simplify
+    //                } else Or(cnfchildren)
+    //            }
+    //            case e => e
+    //        }
+    //    }
+}
+abstract class AbstractBinaryFeatureExprTree(
+    left: FeatureExprTree,
+    right: FeatureExprTree,
+    opStr: String,
+    op: (Long, Long) => Long) extends FeatureExprTree {
+
+    //def eval(context:FeatureProvider) = op(left.eval(context), right.eval(context))
+    def print() = "(" + left.print + " " + opStr + " " + right.print + ")"
+    def debug_print(level: Int): String =
+        indent(level) + opStr + "\n" +
+            left.debug_print(level + 1) +
+            right.debug_print(level + 1);
+    //  def calcPossibleValues():Set[Long] = {
+    //    var result=Set[Long]()
+    //    for (
+    //    	a<-left.possibleValues();
+    //        b<-right.possibleValues()
+    //    ) result += op(a, b)
+    //    result
+    //  }
+    def accept(f: FeatureExprTree => Unit): Unit = {
+        f(this)
+        left.accept(f)
+        right.accept(f)
+    }
+}
+abstract class AbstractNaryBinaryFeatureExprTree(
+    children: Set[FeatureExprTree],
+    opStr: String,
+    op: (Boolean, Boolean) => Boolean) extends FeatureExprTree {
+    def print() = children.map(_.print).mkString("(", " " + opStr + " ", ")")
+    def debug_print(level: Int): String =
+        indent(level) + opStr + "\n" +
+            children.map(_.debug_print(level + 1)).mkString("")
+    def accept(f: FeatureExprTree => Unit): Unit = {
+        f(this)
+        for (child <- children) child.accept(f)
+    }
+}
+
+abstract class AbstractBinaryBoolFeatureExprTree(
+    left: FeatureExprTree,
+    right: FeatureExprTree,
+    opStr: String,
+    op: (Boolean, Boolean) => Boolean) extends AbstractBinaryFeatureExprTree(left, right, opStr, (a, b) => if (op(a != 0, b != 0)) 1 else 0)
+abstract class AbstractBinaryCompFeatureExprTree(
+    left: FeatureExprTree,
+    right: FeatureExprTree,
+    opStr: String,
+    op: (Long, Long) => Boolean) extends AbstractBinaryFeatureExprTree(left, right, opStr, (a, b) => if (op(a, b)) 1 else 0)
+
+abstract class AbstractUnaryFeatureExprTree(
+    expr: FeatureExprTree,
+    opStr: String,
+    op: (Long) => Long) extends FeatureExprTree {
+    //def eval(context:FeatureProvider) = op(expr.eval(context))
+    def print() = opStr + "(" + expr.print + ")"
+    def debug_print(level: Int) = indent(level) + opStr + "\n" + expr.debug_print(level + 1);
+    //  def calcPossibleValues():Set[Long] = {
+    //    var result=Set[Long]()
+    //    for (
+    //    	a<-expr.possibleValues()
+    //    ) result += op(a)
+    //    result
+    //  }
+    def accept(f: FeatureExprTree => Unit): Unit = {
+        f(this)
+        expr.accept(f)
+    }
+}
+abstract class AbstractUnaryBoolFeatureExprTree(
+    expr: FeatureExprTree,
+    opStr: String,
+    op: (Boolean) => Boolean) extends AbstractUnaryFeatureExprTree(expr, opStr, (ev) => if (op(ev != 0)) 1 else 0);
+
+/** external definion of a feature (cannot be decided to Base or Dead inside this file) */
+case class DefinedExternal(feature: String) extends FeatureExprTree {
+    def print(): String = {
+        assert(feature != "")
+        "defined(" + feature + ")";
+    }
+    def debug_print(level: Int): String = indent(level) + feature + "\n";
+    def accept(f: FeatureExprTree => Unit): Unit = f(this)
+}
+
+case class CharacterLit(char: Int) extends FeatureExprTree {
+    def print(): String = "'" + char.toString + "'";
+    def debug_print(level: Int): String = indent(level) + print() + "\n";
+    //def eval(context:FeatureProvider):Long = char.toLong;
+    def calcPossibleValues(): Set[Long] = Set(char.toLong)
+    def accept(f: FeatureExprTree => Unit): Unit = f(this)
+}
+
+case class IntegerLit(num: Long) extends FeatureExprTree {
+    def print(): String = num.toString
+    def debug_print(level: Int): String = indent(level) + print() + "\n"
+    //def eval(context:FeatureProvider):Long = num;
+    def calcPossibleValues(): Set[Long] = Set(num)
+    def accept(f: FeatureExprTree => Unit): Unit = f(this)
+    override def intToBool() = if (num == 0) DeadFeature() else BaseFeature()
+    def getNum = num
+}
+
+object DeadFeature {
+    def unapply(f: FeatureExprTree): Boolean = f match {
+        case IntegerLit(0) => true
+        case _ => false
+    }
+    def apply() = new IntegerLit(0)
+}
+object BaseFeature {
+    def unapply(f: FeatureExprTree): Boolean = f match {
+        case IntegerLit(1) => true
+        case _ => false
+    }
+    def apply() = new IntegerLit(1)
+}
+
+case class IfExpr(condition: FeatureExprTree, thenBranch: FeatureExprTree, elseBranch: FeatureExprTree) extends FeatureExprTree {
+    def this(cond: FeatureExpr, thenB: FeatureExpr, elseBr: FeatureExpr) = this(cond.expr, thenB.expr, elseBr.expr);
+    //	def calcPossibleValues() = if (condition.isBase()) thenBranch.possibleValues()
+    //                        else if (condition.isDead()) elseBranch.possibleValues()
+    //                        else thenBranch.possibleValues() ++ elseBranch.possibleValues()
+    def print(): String = "__IF__(" + condition.print + "," + thenBranch.print + "," + elseBranch.print + ")";
+    def debug_print(level: Int): String =
+        indent(level) + "__IF__" + "\n" +
+            condition.debug_print(level + 1) +
+            indent(level) + "__THEN__" + "\n" +
+            thenBranch.debug_print(level + 1) +
+            indent(level) + "__ELSE__" + "\n" +
+            elseBranch.debug_print(level + 1);
+    def accept(f: FeatureExprTree => Unit): Unit = { f(this); condition.accept(f); thenBranch.accept(f); elseBranch.accept(f) }
+}
+
+case class Not(expr: FeatureExprTree) extends AbstractUnaryBoolFeatureExprTree(expr, "!", !_);
+case class And(children: Set[FeatureExprTree]) extends AbstractNaryBinaryFeatureExprTree(children, "&&", _ && _) {
+    def this(left: FeatureExprTree, right: FeatureExprTree) = this(Set(left, right))
+    //  def calcPossibleValues():Set[Long] = {
+    //    var result:Set[Long]=Set()
+    //    if (children.exists(_.calcPossibleValues().exists(_==0))) result+=0
+    //    if (children.forall(_.calcPossibleValues().exists(_==1))) result+=1
+    //    result
+    //  }
+}
+object And {
+    def apply(a: FeatureExprTree, b: FeatureExprTree) = new And(a, b)
+}
+case class Or(children: Set[FeatureExprTree]) extends AbstractNaryBinaryFeatureExprTree(children, "||", _ || _) {
+    def this(left: FeatureExprTree, right: FeatureExprTree) = this(Set(left, right))
+    //  def calcPossibleValues():Set[Long] = {
+    //    var result:Set[Long]=Set()
+    //    if (children.exists(_.calcPossibleValues().exists(_==1))) result+=1
+    //    if (children.forall(_.calcPossibleValues().exists(_==0))) result+=0
+    //    result
+    //  }
+    def addChild(child: FeatureExprTree) = Or(children + child);
+}
+object Or {
+    def apply(a: FeatureExprTree, b: FeatureExprTree) = new Or(a, b)
+}
+
+case class UnaryFeatureExprTree(expr: FeatureExprTree, opStr: String, op: (Long) => Long) extends AbstractUnaryFeatureExprTree(expr, opStr, op)
+case class BinaryFeatureExprTree(left: FeatureExprTree, right: FeatureExprTree, opStr: String, op: (Long, Long) => Long) extends AbstractBinaryFeatureExprTree(left, right, opStr, op)
+