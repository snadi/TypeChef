package de.fosd.typechef.crewrite

import de.fosd.typechef.conditional._
import de.fosd.typechef.parser.c.AST
import de.fosd.typechef.featureexpr.FeatureExpr

import org.kiama.rewriting.Rewriter._

trait ConditionalNavigation {
  def parentOpt(e: Product, env: ASTEnv): Opt[_] = {
    val eparent = env.parent(e)
    eparent match {
      case o: Opt[_] => o
      case c: Conditional[_] => Conditional.toOptList(c).head
      case a: AST => parentOpt(a, env)
      case _ => null
    }
  }

  def prevOpt(e: Opt[_], env: ASTEnv): Opt[_] = {
    val eprev = env.previous(e)
    eprev match {
      case o: Opt[_] => o
      case _ => null
    }
  }

  def nextOpt(e: Opt[_], env: ASTEnv): Opt[_] = {
    val enext = env.next(e)
    enext match {
      case o: Opt[_] => o
      case _ => null
    }
  }

<<<<<<< HEAD
  def isVariable(e: Any, env: ASTEnv): Boolean = {
    val efexp = env.lfeature(e).fold(FeatureExpr.base)(_ and _)
    efexp.isContradiction()
=======
  // check recursively for any nodes that have an annotation != True
  def isVariable(e: Product): Boolean = {
    var res = false
    val variable = manytd(query {
      case Opt(f, _) => if (f != FeatureExpr.dead && f != FeatureExpr.base) res = true
      case x => res = res
    })

    variable(e)
    res
>>>>>>> 81690c7e
  }

  def filterAllOptElems(e: Product): List[Opt[_]] = {
    var res: List[Opt[_]] = List()
    val filter = manytd(query {
      case o: Opt[_] => res ::= o
    })

    filter(e)
    res
  }
}<|MERGE_RESOLUTION|>--- conflicted
+++ resolved
@@ -33,11 +33,6 @@
     }
   }
 
-<<<<<<< HEAD
-  def isVariable(e: Any, env: ASTEnv): Boolean = {
-    val efexp = env.lfeature(e).fold(FeatureExpr.base)(_ and _)
-    efexp.isContradiction()
-=======
   // check recursively for any nodes that have an annotation != True
   def isVariable(e: Product): Boolean = {
     var res = false
@@ -48,7 +43,6 @@
 
     variable(e)
     res
->>>>>>> 81690c7e
   }
 
   def filterAllOptElems(e: Product): List[Opt[_]] = {
