--- conflicted
+++ resolved
@@ -1,374 +1,369 @@
-/*
- * Anarres C Preprocessor
- * Copyright (c) 2007-2008, Shevek
- *
- * Licensed under the Apache License, Version 2.0 (the "License");
- * you may not use this file except in compliance with the License.
- * You may obtain a copy of the License at
- *
- *     http://www.apache.org/licenses/LICENSE-2.0
- *
- * Unless required by applicable law or agreed to in writing, software
- * distributed under the License is distributed on an "AS IS" BASIS,
- * WITHOUT WARRANTIES OR CONDITIONS OF ANY KIND, either express
- * or implied.  See the License for the specific language governing
- * permissions and limitations under the License.
- */
-
-package org.anarres.cpp;
-
-import gnu.getopt.Getopt;
-import gnu.getopt.LongOpt;
-
-import java.io.File;
-import java.io.FileWriter;
-import java.io.OutputStreamWriter;
-import java.io.PrintStream;
-import java.io.Writer;
-import java.util.EnumSet;
-
-import de.fosd.typechef.featureexpr.FeatureExpr;
-import de.fosd.typechef.featureexpr.MacroContext$;
-
-/**
- * (Currently a simple test class).
- */
-public class Main {
-
-	private static class Option extends LongOpt {
-		private String eg;
-		private String help;
-
-		public Option(String word, int arg, int ch, String eg, String help) {
-			super(word, arg, null, ch);
-			this.eg = eg;
-			this.help = help;
-		}
-	}
-
-	private static final Option[] OPTS = new Option[] {
-			new Option("help", LongOpt.NO_ARGUMENT, 'h', null,
-					"Displays help and usage information."),
-			new Option("define", LongOpt.REQUIRED_ARGUMENT, 'D',
-					"name=definition", "Defines the given macro."),
-			new Option("undefine", LongOpt.REQUIRED_ARGUMENT, 'U', "name",
-					"Undefines the given macro, previously either builtin or defined using -D."),
-			new Option(
-					"include",
-					LongOpt.REQUIRED_ARGUMENT,
-					1,
-					"file",
-					"Process file as if \"#"
-							+ "include \"file\"\" appeared as the first line of the primary source file."),
-			new Option("output", LongOpt.REQUIRED_ARGUMENT, 'o', "file",
-					"Output file."),
-			new Option("prefixfilter", LongOpt.REQUIRED_ARGUMENT, 'p', "text",
-					"Analysis excludes all flags beginning with this prefix."),
-			new Option("prefixonly", LongOpt.REQUIRED_ARGUMENT, 'x', "text",
-					"Analysis includes only flags beginning with this prefix."),
-			new Option(
-					"incdir",
-					LongOpt.REQUIRED_ARGUMENT,
-					'I',
-					"dir",
-					"Adds the directory dir to the list of directories to be searched for header files."),
-			new Option(
-					"iquote",
-					LongOpt.REQUIRED_ARGUMENT,
-					0,
-					"dir",
-					"Adds the directory dir to the list of directories to be searched for header files included using \"\"."),
-			new Option("warning", LongOpt.REQUIRED_ARGUMENT, 'W', "type",
-					"Enables the named warning class (" + getWarnings() + ")."),
-			new Option("no-warnings", LongOpt.NO_ARGUMENT, 'w', null,
-					"Disables ALL warnings."),
-			new Option("verbose", LongOpt.NO_ARGUMENT, 'v', null,
-					"Operates incredibly verbosely."),
-			new Option("debug", LongOpt.NO_ARGUMENT, 3, null,
-					"Operates incredibly verbosely."),
-			new Option("version", LongOpt.NO_ARGUMENT, 2, null,
-					"Prints jcpp's version number (" + Version.getVersion()
-							+ ")"), };
-
-	private static CharSequence getWarnings() {
-		StringBuilder buf = new StringBuilder();
-		for (Warning w : Warning.values()) {
-			if (buf.length() > 0)
-				buf.append(", ");
-			String name = w.name().toLowerCase();
-			buf.append(name.replace('_', '-'));
-		}
-		return buf;
-	}
-
-	public static void main(String[] args) throws Exception {
-		(new Main()).run(args);
-	}
-
-	public void run(String[] args) throws Exception {
-		Option[] opts = OPTS;
-		String sopts = getShortOpts(opts);
-		Getopt g = new Getopt("jcpp", args, sopts, opts);
-		int c;
-		String arg;
-		int idx;
-
-		Writer output = new OutputStreamWriter(System.out);
-		Preprocessor pp = new Preprocessor();
-		pp.addFeature(Feature.DIGRAPHS);
-		pp.addFeature(Feature.TRIGRAPHS);
-		pp.addFeature(Feature.LINEMARKERS);
-		pp.addWarning(Warning.IMPORT);
-		pp.addWarning(Warning.UNDEF);
-		pp.setListener(new PreprocessorListener(pp));
-		pp.addMacro("__JCPP__", new FeatureExpr().base());
-		// pp.getSystemIncludePath().add("/usr/local/include");
-		// pp.getSystemIncludePath().add("/usr/include");
-		// pp.getFrameworksPath().add("/System/Library/Frameworks");
-		// pp.getFrameworksPath().add("/Library/Frameworks");
-		// pp.getFrameworksPath().add("/Local/Library/Frameworks");
-
-		GETOPT: while ((c = g.getopt()) != -1) {
-			switch (c) {
-			case 'D':
-				arg = g.getOptarg();
-				idx = arg.indexOf('=');
-				if (idx == -1)
-					pp.addMacro(arg, new FeatureExpr().base());
-				else
-					pp.addMacro(arg.substring(0, idx),
-							new FeatureExpr().base(), arg.substring(idx + 1));
-				break;
-			case 'U':
-				pp.removeMacro(g.getOptarg(), new FeatureExpr().base());
-				break;
-			case 'I':
-				pp.getSystemIncludePath().add(g.getOptarg());
-				break;
-			case 'p':
-				MacroContext$.MODULE$.setPrefixFilter(g.getOptarg());
-				break;
-			case 'x':
-				MacroContext$.MODULE$.setPrefixOnlyFilter(g.getOptarg());
-				break; 
-			case 0: // --iquote=
-				pp.getQuoteIncludePath().add(g.getOptarg());
-				break;
-			case 'W':
-				arg = g.getOptarg().toUpperCase();
-				arg = arg.replace('-', '_');
-				if (arg.equals("ALL"))
-					pp.addWarnings(EnumSet.allOf(Warning.class));
-				else
-					pp.addWarning(Enum.valueOf(Warning.class, arg));
-				break;
-			case 'w':
-				pp.getWarnings().clear();
-				break;
-			case 'o':
-				output = new FileWriter(g.getOptarg());
-				break;
-			case 1: // --include=
-				pp.addInput(new File(g.getOptarg()));
-				// Comply exactly with spec.
-<<<<<<< HEAD
-				pp.addInput(new StringLexerSource("#" + "include \""
-						+ g.getOptarg() + "\"\n", true));
-=======
-				// pp.addInput(new StringLexerSource("#" + "include \""
-				// + g.getOptarg() + "\"\n",true));
->>>>>>> 1a83e373
-				break;
-			case 2: // --version
-				version(System.out);
-				return;
-			case 'v':
-				pp.addFeature(Feature.VERBOSE);
-				break;
-			case 3:
-				pp.addFeature(Feature.DEBUG);
-				break;
-			case 'h':
-				usage(getClass().getName(), opts);
-				return;
-			default:
-				throw new Exception("Illegal option " + (char) c);
-			case '?':
-				continue; /* Make failure-proof. */
-			}
-		}
-
-		for (int i = g.getOptind(); i < args.length; i++)
-			pp.addInput(new FileLexerSource(new File(args[i])));
-		if (g.getOptind() == args.length)
-			pp.addInput(new InputLexerSource(System.in));
-
-		if (pp.getFeature(Feature.VERBOSE)) {
-			System.err.println("#" + "include \"...\" search starts here:");
-			for (String dir : pp.getQuoteIncludePath())
-				System.err.println("  " + dir);
-			System.err.println("#" + "include <...> search starts here:");
-			for (String dir : pp.getSystemIncludePath())
-				System.err.println("  " + dir);
-			System.err.println("End of search list.");
-		}
-
-		try {
-
-			// TokenFilter tokenFilter = new TokenFilter();
-			for (;;) {
-				Token tok = pp.getNextToken();
-				if (tok == null)
-					break;
-				if (tok.getType() == Token.EOF)
-					break;
-
-				// tokenFilter.push(tok);
-
-				// while (tokenFilter.hasLines()) {
-				// String l = tokenFilter.nextLine();
-				// System.out.println(l);
-				// output.write(l + "\n");
-				// }
-				System.out.print(tok.getText());
-				output.write(tok.getText());
-			}
-			output.close();
-			System.out.println(pp.toString());
-		} catch (Throwable e) {
-			Preprocessor.logger.severe(e.toString());
-			e.printStackTrace(System.err);
-			Source s = pp.getSource();
-			while (s != null) {
-				System.err.println(" -> " + s);
-				s = s.getParent();
-			}
-			pp.debugWriteMacros();
-		}
-
-	}
-
-	private void version(PrintStream out) {
-		out.println("Anarres Java C Preprocessor version "
-				+ Version.getVersion());
-		out.println("Copyright (C) 2008 Shevek (http://www.anarres.org/).");
-		out
-				.println("This is free software; see the source for copying conditions.  There is NO");
-		out
-				.println("warranty; not even for MERCHANTABILITY or FITNESS FOR A PARTICULAR PURPOSE.");
-	}
-
-	private static String getShortOpts(Option[] opts) throws Exception {
-		StringBuilder buf = new StringBuilder();
-		for (int i = 0; i < opts.length; i++) {
-			char c = (char) opts[i].getVal();
-			if (!Character.isLetterOrDigit(c))
-				continue;
-			for (int j = 0; j < buf.length(); j++)
-				if (buf.charAt(j) == c)
-					throw new Exception("Duplicate short option " + c);
-			buf.append(c);
-			switch (opts[i].getHasArg()) {
-			case LongOpt.NO_ARGUMENT:
-				break;
-			case LongOpt.OPTIONAL_ARGUMENT:
-				buf.append("::");
-				break;
-			case LongOpt.REQUIRED_ARGUMENT:
-				buf.append(":");
-				break;
-			}
-		}
-		return buf.toString();
-	}
-
-	/* This is incomplete but nearly there. */
-	/**
-	 * Wraps a string.
-	 * 
-	 * The output form is:
-	 * 
-	 * <pre>
-	 * prefix     in[0]
-	 * &lt;--indent-&gt; in[1]
-	 * &lt;--indent-&gt; in[2]
-	 * &lt;-----width----&gt;
-	 * </pre>
-	 */
-	/* XXX There's some of this in commons. */
-	private static String wrap(String in, String prefix, int indent, int width) {
-		StringBuilder buf = new StringBuilder(prefix);
-
-		while (buf.length() < indent)
-			buf.append(' ');
-
-		int start = 0;
-
-		while (start < in.length()) {
-			while (start < in.length()
-					&& Character.isWhitespace(in.charAt(start)))
-				start++;
-
-			int end = start + width - indent;
-
-			if (end > in.length()) {
-				buf.append(in.substring(start));
-				break;
-			}
-
-			int idx = end;
-			while (!Character.isWhitespace(in.charAt(idx)))
-				idx--;
-
-			if (idx == start) {
-				idx = end - 1;
-				buf.append(in.substring(start, idx));
-				buf.append('-');
-			} else {
-				buf.append(in.substring(start, idx));
-				start = idx;
-			}
-
-			start = idx;
-		}
-
-		return buf.toString();
-	}
-
-	private static void usage(String command, Option[] options) {
-		StringBuilder text = new StringBuilder("Usage: ");
-		text.append(command).append('\n');
-		for (int i = 0; i < options.length; i++) {
-			StringBuilder line = new StringBuilder();
-			Option opt = options[i];
-			line.append("    --").append(opt.getName());
-			switch (opt.getHasArg()) {
-			case LongOpt.NO_ARGUMENT:
-				break;
-			case LongOpt.OPTIONAL_ARGUMENT:
-				line.append("[=").append(opt.eg).append(']');
-				break;
-			case LongOpt.REQUIRED_ARGUMENT:
-				line.append('=').append(opt.eg);
-				break;
-			}
-			if (Character.isLetterOrDigit(opt.getVal()))
-				line.append(" (-").append((char) opt.getVal()).append(")");
-			if (line.length() < 30) {
-				while (line.length() < 30)
-					line.append(' ');
-			} else {
-				line.append('\n');
-				for (int j = 0; j < 30; j++)
-					line.append(' ');
-			}
-			/* This should use wrap. */
-			line.append(opt.help);
-			line.append('\n');
-			text.append(line);
-		}
-
-		System.out.println(text);
-	}
-
-}
+/*
+ * Anarres C Preprocessor
+ * Copyright (c) 2007-2008, Shevek
+ *
+ * Licensed under the Apache License, Version 2.0 (the "License");
+ * you may not use this file except in compliance with the License.
+ * You may obtain a copy of the License at
+ *
+ *     http://www.apache.org/licenses/LICENSE-2.0
+ *
+ * Unless required by applicable law or agreed to in writing, software
+ * distributed under the License is distributed on an "AS IS" BASIS,
+ * WITHOUT WARRANTIES OR CONDITIONS OF ANY KIND, either express
+ * or implied.  See the License for the specific language governing
+ * permissions and limitations under the License.
+ */
+
+package org.anarres.cpp;
+
+import gnu.getopt.Getopt;
+import gnu.getopt.LongOpt;
+
+import java.io.File;
+import java.io.FileWriter;
+import java.io.OutputStreamWriter;
+import java.io.PrintStream;
+import java.io.Writer;
+import java.util.EnumSet;
+
+import de.fosd.typechef.featureexpr.FeatureExpr;
+import de.fosd.typechef.featureexpr.MacroContext$;
+
+/**
+ * (Currently a simple test class).
+ */
+public class Main {
+
+	private static class Option extends LongOpt {
+		private String eg;
+		private String help;
+
+		public Option(String word, int arg, int ch, String eg, String help) {
+			super(word, arg, null, ch);
+			this.eg = eg;
+			this.help = help;
+		}
+	}
+
+	private static final Option[] OPTS = new Option[] {
+			new Option("help", LongOpt.NO_ARGUMENT, 'h', null,
+					"Displays help and usage information."),
+			new Option("define", LongOpt.REQUIRED_ARGUMENT, 'D',
+					"name=definition", "Defines the given macro."),
+			new Option("undefine", LongOpt.REQUIRED_ARGUMENT, 'U', "name",
+					"Undefines the given macro, previously either builtin or defined using -D."),
+			new Option(
+					"include",
+					LongOpt.REQUIRED_ARGUMENT,
+					1,
+					"file",
+					"Process file as if \"#"
+							+ "include \"file\"\" appeared as the first line of the primary source file."),
+			new Option("output", LongOpt.REQUIRED_ARGUMENT, 'o', "file",
+					"Output file."),
+			new Option("prefixfilter", LongOpt.REQUIRED_ARGUMENT, 'p', "text",
+					"Analysis excludes all flags beginning with this prefix."),
+			new Option("prefixonly", LongOpt.REQUIRED_ARGUMENT, 'x', "text",
+					"Analysis includes only flags beginning with this prefix."),
+			new Option(
+					"incdir",
+					LongOpt.REQUIRED_ARGUMENT,
+					'I',
+					"dir",
+					"Adds the directory dir to the list of directories to be searched for header files."),
+			new Option(
+					"iquote",
+					LongOpt.REQUIRED_ARGUMENT,
+					0,
+					"dir",
+					"Adds the directory dir to the list of directories to be searched for header files included using \"\"."),
+			new Option("warning", LongOpt.REQUIRED_ARGUMENT, 'W', "type",
+					"Enables the named warning class (" + getWarnings() + ")."),
+			new Option("no-warnings", LongOpt.NO_ARGUMENT, 'w', null,
+					"Disables ALL warnings."),
+			new Option("verbose", LongOpt.NO_ARGUMENT, 'v', null,
+					"Operates incredibly verbosely."),
+			new Option("debug", LongOpt.NO_ARGUMENT, 3, null,
+					"Operates incredibly verbosely."),
+			new Option("version", LongOpt.NO_ARGUMENT, 2, null,
+					"Prints jcpp's version number (" + Version.getVersion()
+							+ ")"), };
+
+	private static CharSequence getWarnings() {
+		StringBuilder buf = new StringBuilder();
+		for (Warning w : Warning.values()) {
+			if (buf.length() > 0)
+				buf.append(", ");
+			String name = w.name().toLowerCase();
+			buf.append(name.replace('_', '-'));
+		}
+		return buf;
+	}
+
+	public static void main(String[] args) throws Exception {
+		(new Main()).run(args);
+	}
+
+	public void run(String[] args) throws Exception {
+		Option[] opts = OPTS;
+		String sopts = getShortOpts(opts);
+		Getopt g = new Getopt("jcpp", args, sopts, opts);
+		int c;
+		String arg;
+		int idx;
+
+		Writer output = new OutputStreamWriter(System.out);
+		Preprocessor pp = new Preprocessor();
+		pp.addFeature(Feature.DIGRAPHS);
+		pp.addFeature(Feature.TRIGRAPHS);
+		pp.addFeature(Feature.LINEMARKERS);
+		pp.addWarning(Warning.IMPORT);
+		pp.addWarning(Warning.UNDEF);
+		pp.setListener(new PreprocessorListener(pp));
+		pp.addMacro("__JCPP__", new FeatureExpr().base());
+		// pp.getSystemIncludePath().add("/usr/local/include");
+		// pp.getSystemIncludePath().add("/usr/include");
+		// pp.getFrameworksPath().add("/System/Library/Frameworks");
+		// pp.getFrameworksPath().add("/Library/Frameworks");
+		// pp.getFrameworksPath().add("/Local/Library/Frameworks");
+
+		GETOPT: while ((c = g.getopt()) != -1) {
+			switch (c) {
+			case 'D':
+				arg = g.getOptarg();
+				idx = arg.indexOf('=');
+				if (idx == -1)
+					pp.addMacro(arg, new FeatureExpr().base());
+				else
+					pp.addMacro(arg.substring(0, idx),
+							new FeatureExpr().base(), arg.substring(idx + 1));
+				break;
+			case 'U':
+				pp.removeMacro(g.getOptarg(), new FeatureExpr().base());
+				break;
+			case 'I':
+				pp.getSystemIncludePath().add(g.getOptarg());
+				break;
+			case 'p':
+				MacroContext$.MODULE$.setPrefixFilter(g.getOptarg());
+				break;
+			case 'x':
+				MacroContext$.MODULE$.setPrefixOnlyFilter(g.getOptarg());
+				break; 
+			case 0: // --iquote=
+				pp.getQuoteIncludePath().add(g.getOptarg());
+				break;
+			case 'W':
+				arg = g.getOptarg().toUpperCase();
+				arg = arg.replace('-', '_');
+				if (arg.equals("ALL"))
+					pp.addWarnings(EnumSet.allOf(Warning.class));
+				else
+					pp.addWarning(Enum.valueOf(Warning.class, arg));
+				break;
+			case 'w':
+				pp.getWarnings().clear();
+				break;
+			case 'o':
+				output = new FileWriter(g.getOptarg());
+				break;
+			case 1: // --include=
+				pp.addInput(new File(g.getOptarg()));
+				// Comply exactly with spec.
+				//pp.addInput(new StringLexerSource("#" + "include \""
+				//		+ g.getOptarg() + "\"\n", true));
+				break;
+			case 2: // --version
+				version(System.out);
+				return;
+			case 'v':
+				pp.addFeature(Feature.VERBOSE);
+				break;
+			case 3:
+				pp.addFeature(Feature.DEBUG);
+				break;
+			case 'h':
+				usage(getClass().getName(), opts);
+				return;
+			default:
+				throw new Exception("Illegal option " + (char) c);
+			case '?':
+				continue; /* Make failure-proof. */
+			}
+		}
+
+		for (int i = g.getOptind(); i < args.length; i++)
+			pp.addInput(new FileLexerSource(new File(args[i])));
+		if (g.getOptind() == args.length)
+			pp.addInput(new InputLexerSource(System.in));
+
+		if (pp.getFeature(Feature.VERBOSE)) {
+			System.err.println("#" + "include \"...\" search starts here:");
+			for (String dir : pp.getQuoteIncludePath())
+				System.err.println("  " + dir);
+			System.err.println("#" + "include <...> search starts here:");
+			for (String dir : pp.getSystemIncludePath())
+				System.err.println("  " + dir);
+			System.err.println("End of search list.");
+		}
+
+		try {
+
+			// TokenFilter tokenFilter = new TokenFilter();
+			for (;;) {
+				Token tok = pp.getNextToken();
+				if (tok == null)
+					break;
+				if (tok.getType() == Token.EOF)
+					break;
+
+				// tokenFilter.push(tok);
+
+				// while (tokenFilter.hasLines()) {
+				// String l = tokenFilter.nextLine();
+				// System.out.println(l);
+				// output.write(l + "\n");
+				// }
+				System.out.print(tok.getText());
+				output.write(tok.getText());
+			}
+			output.close();
+			System.out.println(pp.toString());
+		} catch (Throwable e) {
+			Preprocessor.logger.severe(e.toString());
+			e.printStackTrace(System.err);
+			Source s = pp.getSource();
+			while (s != null) {
+				System.err.println(" -> " + s);
+				s = s.getParent();
+			}
+			pp.debugWriteMacros();
+		}
+
+	}
+
+	private void version(PrintStream out) {
+		out.println("Anarres Java C Preprocessor version "
+				+ Version.getVersion());
+		out.println("Copyright (C) 2008 Shevek (http://www.anarres.org/).");
+		out
+				.println("This is free software; see the source for copying conditions.  There is NO");
+		out
+				.println("warranty; not even for MERCHANTABILITY or FITNESS FOR A PARTICULAR PURPOSE.");
+	}
+
+	private static String getShortOpts(Option[] opts) throws Exception {
+		StringBuilder buf = new StringBuilder();
+		for (int i = 0; i < opts.length; i++) {
+			char c = (char) opts[i].getVal();
+			if (!Character.isLetterOrDigit(c))
+				continue;
+			for (int j = 0; j < buf.length(); j++)
+				if (buf.charAt(j) == c)
+					throw new Exception("Duplicate short option " + c);
+			buf.append(c);
+			switch (opts[i].getHasArg()) {
+			case LongOpt.NO_ARGUMENT:
+				break;
+			case LongOpt.OPTIONAL_ARGUMENT:
+				buf.append("::");
+				break;
+			case LongOpt.REQUIRED_ARGUMENT:
+				buf.append(":");
+				break;
+			}
+		}
+		return buf.toString();
+	}
+
+	/* This is incomplete but nearly there. */
+	/**
+	 * Wraps a string.
+	 * 
+	 * The output form is:
+	 * 
+	 * <pre>
+	 * prefix     in[0]
+	 * &lt;--indent-&gt; in[1]
+	 * &lt;--indent-&gt; in[2]
+	 * &lt;-----width----&gt;
+	 * </pre>
+	 */
+	/* XXX There's some of this in commons. */
+	private static String wrap(String in, String prefix, int indent, int width) {
+		StringBuilder buf = new StringBuilder(prefix);
+
+		while (buf.length() < indent)
+			buf.append(' ');
+
+		int start = 0;
+
+		while (start < in.length()) {
+			while (start < in.length()
+					&& Character.isWhitespace(in.charAt(start)))
+				start++;
+
+			int end = start + width - indent;
+
+			if (end > in.length()) {
+				buf.append(in.substring(start));
+				break;
+			}
+
+			int idx = end;
+			while (!Character.isWhitespace(in.charAt(idx)))
+				idx--;
+
+			if (idx == start) {
+				idx = end - 1;
+				buf.append(in.substring(start, idx));
+				buf.append('-');
+			} else {
+				buf.append(in.substring(start, idx));
+				start = idx;
+			}
+
+			start = idx;
+		}
+
+		return buf.toString();
+	}
+
+	private static void usage(String command, Option[] options) {
+		StringBuilder text = new StringBuilder("Usage: ");
+		text.append(command).append('\n');
+		for (int i = 0; i < options.length; i++) {
+			StringBuilder line = new StringBuilder();
+			Option opt = options[i];
+			line.append("    --").append(opt.getName());
+			switch (opt.getHasArg()) {
+			case LongOpt.NO_ARGUMENT:
+				break;
+			case LongOpt.OPTIONAL_ARGUMENT:
+				line.append("[=").append(opt.eg).append(']');
+				break;
+			case LongOpt.REQUIRED_ARGUMENT:
+				line.append('=').append(opt.eg);
+				break;
+			}
+			if (Character.isLetterOrDigit(opt.getVal()))
+				line.append(" (-").append((char) opt.getVal()).append(")");
+			if (line.length() < 30) {
+				while (line.length() < 30)
+					line.append(' ');
+			} else {
+				line.append('\n');
+				for (int j = 0; j < 30; j++)
+					line.append(' ');
+			}
+			/* This should use wrap. */
+			line.append(opt.help);
+			line.append('\n');
+			text.append(line);
+		}
+
+		System.out.println(text);
+	}
+
+}