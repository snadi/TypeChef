package de.fosd.typechef.featureexpr.sat

import LazyLib._
import scala.ref.WeakReference
import java.io.Writer
import de.fosd.typechef.featureexpr._
import collection.immutable._
import collection.mutable.Map
import collection.mutable.WeakHashMap
import collection.mutable.ArrayBuffer
import scala.Some


object FeatureExprHelper {
    def resolveDefined(mcro: DefinedMacro, macroTable: FeatureProvider): FeatureExpr =
        macroTable.getMacroCondition(mcro.feature)

    private var freshFeatureNameCounter = 0
    def calcFreshFeatureName(): String = {
        freshFeatureNameCounter = freshFeatureNameCounter + 1;
        "__fresh" + freshFeatureNameCounter;
    }
}

/**
 * Propositional (or boolean) feature expressions.
 *
 * Feature expressions are compared on object identity (comparing them for equivalence is
 * an additional but expensive operation). Connectives such as "and", "or" and "not"
 * memoize results, so that the operation yields identical results on identical parameters.
 * Classes And, Or and Not are made package-private, and their constructors wrapped
 * through companion objects, to prevent the construction of formulas in any other way.
 *
 * However, this is not yet enough to guarantee the 'maximal sharing' property, because the
 * and/or operators are also associative, but the memoization cannot be associative.
 * Papers on hash-consing explain that one needs to perform a further normalization step.
 *
 * More in general, one can almost prove a theorem called the weak-canonicalization guarantee:
 *
 * If at a given time during program execution, two formula objects represent structurally
 * equal formulas, i.e. which are deeply equal modulo the order of operands of "and" and "or",
 * then they are represented by the same object.
 *
 * XXX: HOWEVER, that the associative property does not hold with pointer equality:
 * (a and b) and c ne a and (b and c). Hopefully this is fixable through different caching.
 *
 * Note that this is not related to formula equivalence, rather to pointer equality.
 * This does not hold for formulas existing at different moments, because caches
 * are implemented using weak references, so if a formula disappears from the heap
 * it is recreated. However, this is not observable for the code.
 *
 * The weak canonicalization property, if true, should allows also ensuring the strong-canonicalization guarantee:
 * If at a given time during program execution, two formula objects a and b
 * represent equivalent formulas, then a.toCNF eq b.toCNF (where eq denotes pointer equality).
 *
 * CNF canonicalization, by construction, ensures that a.toCNF and b.toCNF are structurally equal.
 * The weak canonicalization property would also ensure that they are the same object.
 *
 * It would be interesting to see what happens for toEquiCNF.
 */
sealed abstract class SATFeatureExpr extends FeatureExpr {

    import CastHelper._

    // have not implemented yet
    /** NOT implemented, this method will always return None.*/
    def getConfIfSimpleAndExpr() : Option[(Set[SingleFeatureExpr],Set[SingleFeatureExpr])] = { None}
    /** NOT implemented, this method will always return None.*/
    def getConfIfSimpleOrExpr() : Option[(Set[SingleFeatureExpr],Set[SingleFeatureExpr])] = { None }

    def or(that: FeatureExpr): FeatureExpr = FExprBuilder.or(this, asSATFeatureExpr(that))
    def and(that: FeatureExpr): FeatureExpr = FExprBuilder.and(this, asSATFeatureExpr(that))
    def notS(): SATFeatureExpr = FExprBuilder.not(this)
    def not(): SATFeatureExpr = notS()

  def getSatisfiableAssignment(featureModel: FeatureModel, interestingFeatures : Set[SingleFeatureExpr],preferDisabledFeatures:Boolean): Option[Pair[List[SingleFeatureExpr],List[SingleFeatureExpr]]] = {
    val fm = asSATFeatureModel(featureModel)
    // optimization: if the interestingFeatures-Set is empty and this FeatureExpression is TRUE, we will always return empty sets
    // here we assume that the featureModel is satisfiable (which is checked at FM-instantiation)
    if (this.equals(FeatureExprFactory.True) && interestingFeatures.isEmpty) {
        return Some(Pair(List(),List())) // is satisfiable, but no interesting features in solution
    }

    // get one satisfying assignment (a list of features set to true, and a list of features set to false)
    val assignment : Option[(List[String], List[String])] = new SatSolver().getSatAssignment(fm, toCnfEquiSat)
    // we will subtract from this set until all interesting features are handled
    var remainingInterestingFeatures = interestingFeatures
    assignment match {
      case Some(Pair(trueFeatures, falseFeatures)) => {
        if (preferDisabledFeatures) {
            var enabledFeatures: Set[SingleFeatureExpr] = Set()
            for (f <- trueFeatures) {
              remainingInterestingFeatures.find({fex:SingleFeatureExpr => fex.feature.equals(f)}) match {
                case Some(fex : SingleFeatureExpr) => {
                  remainingInterestingFeatures -= fex
                    enabledFeatures += fex
                }
                case None => {}
              }
            }
            return Some(Pair(enabledFeatures.toList, remainingInterestingFeatures.toList))
        } else {
            var disabledFeatures : Set[SingleFeatureExpr] = Set()
            for (f <- falseFeatures) {
                remainingInterestingFeatures.find({fex:SingleFeatureExpr => fex.feature.equals(f)}) match {
                    case Some(fex : SingleFeatureExpr) => {
                        remainingInterestingFeatures -= fex
                        disabledFeatures += fex
                    }
                    case None => {}
                }
            }
            return Some(Pair(remainingInterestingFeatures.++(this.collectDistinctFeatureObjects).toList, disabledFeatures.toList))
        }

      }
      case None => return None
    }
  }

    /**
     * x.isSatisfiable(fm) is short for x.and(fm).isSatisfiable
     * but is faster because FM is cached
     */
    def isSatisfiable(fm: FeatureModel): Boolean = {
        val f = if (fm == null) SATNoFeatureModel
        else {
            assert(fm.isInstanceOf[SATFeatureModel])
            fm.asInstanceOf[SATFeatureModel]
        }
        cacheIsSatisfiable.getOrElseUpdate(f, new SatSolver().isSatisfiable(toCnfEquiSat, f))
    }

    /**
     * Check structural equality, assuming that all component nodes have already been canonicalized.
     * The default implementation checks for pointer equality.
     */
    private[featureexpr] def equal1Level(that: SATFeatureExpr) = this eq that

    final override def equals(that: Any) = super.equals(that)

    protected def calcHashCode = super.hashCode

    /**
     * heuristic to determine whether a feature expression is small
     * (may be used to decide whether to inline it or not)
     *
     * use with care
     */
    def isSmall(): Boolean = size <= 10

    /**
     * replaces all DefinedMacro tokens by their full expansion.
     *
     * the resulting feature expression contains only DefinedExternal nodes as leafs
     * and can be printed and read again
     */
    lazy val resolveToExternal: SATFeatureExpr = FExprBuilder.resolveToExternal(this)

    /**
     * checks whether there is some unresolved macro (DefinedMacro) somewhere
     * in the expression tree
     */
    lazy val isResolved: Boolean = calcIsResolved
    private def calcIsResolved: Boolean = {
        //exception used to stop at the first found Macro
        //map used for caching (to not look twice at the same subtree)
        class FoundUnresolvedException extends Exception
        try {
            this.mapDefinedExpr({
                case e: DefinedMacro => {
                    throw new FoundUnresolvedException();
                    e
                }
                case e => e
            }, Map())
            return true
        } catch {
            case e: FoundUnresolvedException => return false
        }
    }

    /**
     * map function that applies to all leafs in the feature expression (i.e. all DefinedExpr nodes)
     */
    def mapDefinedExpr(f: DefinedExpr => SATFeatureExpr, cache: Map[SATFeatureExpr, SATFeatureExpr]): SATFeatureExpr

    private var cache_cnf: SATFeatureExpr = null
    private var cache_cnfEquiSat: SATFeatureExpr = null

    /**
     * creates an equivalent feature expression in CNF
     *
     * be aware of exponential explosion. consider using toCnfEquiSat instead if possible
     */
    def toCNF(): SATFeatureExpr = {
        if (cache_cnf == null) {
            cache_cnf = calcCNF;
            cache_cnfEquiSat = cache_cnf
        }
        assert(CNFHelper.isCNF(cache_cnf))
        //XXX: add and test!
        //cache_cnfEquiSat.cache_cnf = cache_cnf
        //cache_cnfEquiSat.cache_cnfEquiSat = cache_cnf
        cache_cnf
    }
    /**
     * creates an equisatisfiable feature expression in CNF
     *
     * the result is not equivalent but will yield the same result
     * in satisifiability tests with SAT solvers
     *
     * the algorithm introduces new variables and is faster than toCNF
     */
    def toCnfEquiSat(): SATFeatureExpr = {
        if (cache_cnfEquiSat == null) cache_cnfEquiSat = calcCNFEquiSat
        assert(CNFHelper.isCNF(cache_cnfEquiSat))
        //XXX: add and test!
        //cache_cnfEquiSat.cache_cnfEquiSat = cache_cnfEquiSat
        cache_cnfEquiSat
    }
    protected def calcCNF: SATFeatureExpr
    protected def calcCNFEquiSat: SATFeatureExpr

    private val cacheIsSatisfiable: WeakHashMap[SATFeatureModel, Boolean] = WeakHashMap()
    //only access these caches from FExprBuilder
    private[sat] val andCache: WeakHashMap[SATFeatureExpr, WeakReference[SATFeatureExpr]] = new WeakHashMap()
    private[sat] val orCache: WeakHashMap[SATFeatureExpr, WeakReference[SATFeatureExpr]] = new WeakHashMap()
    private[sat] var notCache: Option[NotReference[SATFeatureExpr]] = None

    /**
     * Retrieves the memoized representation of this.not, if any exists; it is useful only to look for duplicated
     * elements in a clause. Note that two non-trivial formula might be
     * opposite, still using retrieveMemoizedNot for the test might
     * fail; e.g., a and b and !a or !b might be built independently.
     * XXX: Tillmann suggested transforming this into a boolean predicate,
     * rather than using null as a meaningful value.
     */
    private[featureexpr] def retrieveMemoizedNot = notCache match {
        case Some(NotRef(x)) => x
        case _ => null
    }

    // This field keeps the wrapper referenced in a reference cycle, so that the lifecycle of this object and the wrapper match.
    // This is crucial to use the wrapper in a WeakHashMap!
    private[featureexpr] val wrap = StructuralEqualityWrapper(this)

    /**
     * helper function for statistics and such that determines which
     * features are involved in this feature expression
     */
    def collectDistinctFeatures: Set[String] = {
        var result: Set[String] = Set()
        this.mapDefinedExpr(_ match {
            case e: DefinedExternal => result += e.feature; e
            case e: DefinedMacro => result += e.feature; e
            case e => e
        }, Map())
        result
    }
<<<<<<< HEAD
    def collectDistinctFeatures2: Set[DefinedExternal] = {
      var result: Set[DefinedExternal] = Set()
      this.mapDefinedExpr(_ match {
        case e: DefinedExternal => result += e; e
=======

    def collectDistinctFeatureObjects: Set[SingleFeatureExpr] = {
      var result: Set[SingleFeatureExpr] = Set()
      this.mapDefinedExpr(_ match {
        case e: DefinedExternal => result += e; e
        case e: DefinedMacro => result += e; e
>>>>>>> 2190cef9
        case e => e
      }, Map())
      result
    }
<<<<<<< HEAD
=======

>>>>>>> 2190cef9
    /**
     * counts the number of features in this expression for statistic
     * purposes
     */
    def countDistinctFeatures: Int = collectDistinctFeatures.size

    def evaluate(selectedFeatures: Set[String]): Boolean
}


// Cache the computed hashCode. Note that this can make sense only if you override calcHashCode,
// and the computation is complex enough. Currently this means only not, and even then I'm not sure it's the best.
abstract class HashCachingFeatureExpr extends SATFeatureExpr {
    protected val cachedHash = calcHashCode

    final override def hashCode = cachedHash
}


/**
 * Central builder class, responsible for simplification of expressions during creation
 * and for extensive caching.
 */
private[sat] object FExprBuilder {
    private val featureCache: Map[String, WeakReference[DefinedExternal]] = Map()
    private var macroCache: Map[String, WeakReference[DefinedMacro]] = Map()
    private val resolvedCache: WeakHashMap[SATFeatureExpr, SATFeatureExpr] = WeakHashMap()
    private val hashConsingCache: WeakHashMap[StructuralEqualityWrapper, WeakReference[StructuralEqualityWrapper]] = WeakHashMap()

    private def cacheGetOrElseUpdate[A, B <: AnyRef](map: Map[A, WeakReference[B]], key: A, op: => B): B = {
        def update() = {
            val d = op;
            map(key) = new WeakReference[B](d);
            d
        }
        map.get(key) match {
            case Some(WeakRef(value)) => value
            case _ => update()
        }
    }

    private def getFromCache(cache: WeakHashMap[SATFeatureExpr, WeakReference[SATFeatureExpr]], key: SATFeatureExpr): Option[SATFeatureExpr] = {
        cache.get(key) match {
            case Some(WeakRef(f)) => Some(f)
            case _ => None
        }
    }
    private def binOpCacheGetOrElseUpdate(a: SATFeatureExpr,
                                          b: SATFeatureExpr,
                                          getCache: SATFeatureExpr => WeakHashMap[SATFeatureExpr, WeakReference[SATFeatureExpr]],
                                          featThunk: => SATFeatureExpr): SATFeatureExpr = {
        var result = getFromCache(getCache(a), b)
        if (result == None)
            result = getFromCache(getCache(b), a)
        if (result == None) {
            val feat = featThunk
            result = Some(feat)
            val weakRef = new WeakReference(feat)
            getCache(a).update(b, weakRef)
            //XXX it is enough to update one object, because we are searching in both of them anyway
            //            getCache(b).update(a, weakRef)
        }
        result.get
    }

    private def canonical(f: SATFeatureExpr) = cacheGetOrElseUpdate(hashConsingCache, f.wrap, f.wrap).unwrap

    /*
     * It seems that with the four patterns to optimize and/or, it's more difficult to
     * produce a formula with duplicated literals - you need two levels of nesting for that to happen.
     * Duplications is removed in variations of:
     * a && (b || !a), where a and b can be any formula, and && and || can be replaced by any connective.
     * Examples where duplication appears:
     * a && !(a || b) - fixable by implementing DeMorgan laws in Not.
     * (a || b) && (b || c)
     * a && (b || (c && a)) - note the two levels of nesting. The inner a could
     * be removed in this particular case using shortcircuiting, but there does
     * not seem to be an easy way of implementing this.
     *
     *
     * Please note that due to duality, the code below is essentially
     * duplicated (andOr() is dual to orAnd(), and() to or(), and so on).
     * Remember that to dualize this code, one must swap or with and, and False with True.
     * Please check that it does not go out of sync.
     */
    // XXX: in various places, we merge sets with an O(N) reduction. It allows looking up the memoized results, but now
    // that we later canonicalize everything, it is not clear whether we should still do it. Such occurrences are marked
    // below with "XXX: O(N) set rebuild". Note however that to make them O(1) one needs to write a O(1) hash calculator
    // for them as well - very simple, just some work to do. See specialized constructors in AndOrUnExtractor.

    // Optimized representation of e and (o: Or)
    private def andOr(e: SATFeatureExpr, o: Or) =
        if (o.clauses contains e) //o = (e || o'), then e || o == e && (e || o') == e
            e
        else if (o.clauses contains (e.not))
            fastAnd(e, createOr(o.clauses - e.notS)) //XXX: O(N) set rebuild
        else
            And(Set(e, o))

    private def andOrOr(o1: Or, o2: Or) =
        if (o1.clauses contains o2) //o = (e || o'), then e || o == e && (e || o') == e
            o2
        else if (o2.clauses contains o1) //o = (e || o'), then e || o == e && (e || o') == e
            o1
        else if (o1.clauses contains (o2.not))
            fastAnd(o2, createOr(o1.clauses - o2.not)) //XXX: O(N) set rebuild
        else if (o2.clauses contains (o1.not))
            fastAnd(o1, createOr(o2.clauses - o1.not)) //XXX: O(N) set rebuild
        else if ((o1.clauses.size == 2) && (o2.clauses.size == 2)) {
            //simple but common pattern ((a or b) and (a or !b)) == a
            val i1 = o1.clauses.iterator
            val o11 = i1.next
            val o12 = i1.next
            val i2 = o2.clauses.iterator
            val o21 = i2.next
            val o22 = i2.next
            if (o11 == o21 && o12 == o22.not) o11
            else if (o12 == o21 && o11 == o22.not) o12
            else if (o11 == o22 && o12 == o21.not) o11
            else if (o12 == o22 && o11 == o21.not) o12
            else And(Set(o1, o2))
        }
        else
            And(Set(o1, o2))

    //Optimized representation of e and (a: And)
    private def andAnd(e: SATFeatureExpr, a: And) =
        if (a.clauses contains e)
            a
        else if (a.clauses contains (e.not))
            False
        else
            And(a.clauses + e, a, e)

    //Do not canonicalize the function at each step, do it only in the public wrappers.
    private def fastAnd(a: SATFeatureExpr, b: SATFeatureExpr): SATFeatureExpr =
        (a, b) match {
            case (e1, e2) if (e1 == e2) => e1
            case (_, False) => False
            case (False, _) => False
            case (True, e) => e
            case (e, True) => e
            case (e1, e2) if ((e1.retrieveMemoizedNot == e2) || (e1 == e2.retrieveMemoizedNot)) => False
            case other =>
                binOpCacheGetOrElseUpdate(a, b, _.andCache,
                    other match {
                        case (a1: And, a2: And) =>
                            a2.clauses.foldLeft[SATFeatureExpr](a1)(fastAnd(_, _)) //XXX: O(N) set rebuild
                        case (a: And, e) => andAnd(e, a)
                        case (e, a: And) => andAnd(e, a)
                        case (o: Or, e: Or) => andOrOr(e, o)
                        case (o: Or, e) => andOr(e, o)
                        case (e, o: Or) => andOr(e, o)
                        case (e1, e2) => And(Set(e1, e2))
                    })
        }

    def createAnd(clauses: Traversable[SATFeatureExpr]) =
        canonical(clauses.foldLeft[SATFeatureExpr](True)(fastAnd(_, _)))

    //Optimized representation of e or (a: And)
    private def orAnd(e: SATFeatureExpr, a: And) =
        if (a.clauses contains e) //a == (e && a'), then e || a == e || (e && a') == e
            e
        else if (a.clauses contains (e.not))
            fastOr(e, createAnd(a.clauses - e.not)) //XXX: O(N) set rebuild
        else
            Or(Set(e, a))

    private def orAndAnd(a1: And, a2: And) =
        if (a2.clauses contains a1) //a == (e && a'), then e || a == e || (e && a') == e
            a1
        else if (a1.clauses contains a2) //a == (e && a'), then e || a == e || (e && a') == e
            a2
        else if (a2.clauses contains (a1.not))
            fastOr(a1, createAnd(a2.clauses - a1.not)) //XXX: O(N) set rebuild
        else if (a1.clauses contains (a2.not))
            fastOr(a2, createAnd(a1.clauses - a2.not)) //XXX: O(N) set rebuild
        else if ((a1.clauses.size == 2) && (a2.clauses.size == 2)) {
            //simple but common pattern ((a and b) or (a and !b)) == a
            val i1 = a1.clauses.iterator
            val a11 = i1.next
            val a12 = i1.next
            val i2 = a2.clauses.iterator
            val a21 = i2.next
            val a22 = i2.next
            if (a11 == a21 && a12 == a22.not) a11
            else if (a12 == a21 && a11 == a22.not) a12
            else if (a11 == a22 && a12 == a21.not) a11
            else if (a12 == a22 && a11 == a21.not) a12
            else Or(Set(a1, a2))
        }
        else
            Or(Set(a1, a2))

    private def orOr(e: SATFeatureExpr, o: Or) =
        if (o.clauses contains e)
            o
        else if (o.clauses contains (e.not))
            True
        else
            Or(o.clauses + e, o, e)

    def fastOr(a: SATFeatureExpr, b: SATFeatureExpr): SATFeatureExpr =
    //simple cases without caching
        (a, b) match {
            case (e1, e2) if (e1 == e2) => e1
            case (_, True) => True
            case (True, _) => True
            case (False, e) => e
            case (e, False) => e
            case (e1, e2) if ((e1.retrieveMemoizedNot == e2) || (e1 == e2.retrieveMemoizedNot)) => True
            case other =>
                binOpCacheGetOrElseUpdate(a, b, _.orCache,
                    other match {
                        case (o1: Or, o2: Or) =>
                            o2.clauses.foldLeft[SATFeatureExpr](o1)(fastOr(_, _)) //XXX: O(N) set rebuild
                        case (o: Or, e) => orOr(e, o)
                        case (e, o: Or) => orOr(e, o)
                        case (e: And, a: And) => orAndAnd(e, a)
                        case (e, a: And) => orAnd(e, a)
                        case (a: And, e) => orAnd(e, a)
                        case (e1, e2) => Or(Set(e1, e2))
                    })
        }

    def createOr(clauses: Traversable[SATFeatureExpr]) =
        canonical(clauses.foldLeft[SATFeatureExpr](False)(fastOr(_, _)))

    //End of dualized code.


    def and(a: SATFeatureExpr, b: SATFeatureExpr): SATFeatureExpr = canonical(fastAnd(a, b))
    def or(a: SATFeatureExpr, b: SATFeatureExpr): SATFeatureExpr = canonical(fastOr(a, b))

    def not(a: SATFeatureExpr): SATFeatureExpr =
        a match {
            case True => False
            case False => True
            case n: Not => n.expr
            case e => {
                e.notCache match {
                    case Some(NotRef(res)) => res
                    case _ =>
                        def storeCache(e: SATFeatureExpr, neg: SATFeatureExpr) = {
                            e.notCache = Some(new NotReference(neg));
                            e
                        }
                        val res = canonical(e match {
                            /* This transformation is expensive, so we need to store
                            * a reference to e in the created expression. However,
                            * this enables more occasions for simplification and
                            * ensures that the result is in Negation Normal Form.
                            */
                            case And(clauses) => createOr(clauses.map(_.not))
                            case Or(clauses) => createAnd(clauses.map(_.not))
                            case _ => new Not(e) //Triggered by leaves.
                        })
                        storeCache(res, e)
                        //Store in the old expression a reference to the new one.
                        storeCache(e, res)
                        res
                }
            }
        }

    def definedExternal(name: String) = cacheGetOrElseUpdate(featureCache, name, new DefinedExternal(name))

    import CastHelper._

    //create a macro definition (which expands to the current entry in the macro table; the current entry is stored in a closure-like way).
    //a form of caching provided by MacroTable, which we need to repeat here to create the same SATFeatureExpr object
    def definedMacro(name: String, macroTable: FeatureProvider): SATFeatureExpr = {
        val macroCondition = asSATFeatureExpr(macroTable.getMacroCondition(name))
        if (macroCondition.isSmall) {
            macroCondition
        } else {
            val (conditionName, conditionDef) = macroTable.getMacroConditionCNF(name)

            /**
             * definedMacros are equal if they have the same Name and the same expansion! (otherwise they refer to
             * the macro at different points in time and should not be considered equal)
             * actually, we only check the expansion name which is unique for each DefinedMacro anyway
             */
            cacheGetOrElseUpdate(macroCache, conditionName,
                new DefinedMacro(
                    name,
                    asSATFeatureExpr(macroCondition),
                    conditionName,
                    conditionDef))
        }
    }

    def resolveToExternal(expr: SATFeatureExpr): SATFeatureExpr = expr.mapDefinedExpr({
        case e: DefinedMacro => e.presenceCondition.resolveToExternal
        case e => e
    }, resolvedCache)
}


////////////////////////////
// propositional formulas //
////////////////////////////
/**
 * True and False. They are represented as special cases of And and Or
 * with no clauses, as it is common practice, for instance in the resolution algorithm.
 *
 * True is the zero element for And, while False is the zero element for Or.
 * Therefore, True can be represented as an empty conjunction, while False
 * by an empty disjunction.
 *
 * One can imagine to build a disjunction incrementally, by having an empty one
 * be considered as false, so that each added operand can make the resulting
 * formula true. Dually, an empty conjunction is true, and and'ing clauses can
 * make it false.
 *
 * This avoids introducing two new leaf nodes to handle (avoiding some bugs causing NoLiteralException).
 *
 * Moreover, since those are valid formulas, they would otherwise be valid but
 * non-canonical representations, and avoiding the very existence of such things
 * simplifies ensuring that our canonicalization algorithms actually work.
 *
 * The use of only canonical representations for True and False is ensured thanks to the
 * apply methods of the And and Or companion objects, which convert any empty set of
 * clauses into the canonical True or False object.
 */
object True extends And(Set()) with DefaultPrint {
    override def toString = "True"
    override def toTextExpr = "1"
    override def debug_print(ind: Int) = indent(ind) + toTextExpr + "\n"
    override def isSatisfiable(fm: FeatureModel) = true
    override def evaluate(selectedFeatures: Set[String]) = true
}

object False extends Or(Set()) with DefaultPrint {
    override def toString = "False"
    override def toTextExpr = "0"
    override def debug_print(ind: Int) = indent(ind) + toTextExpr + "\n"
    override def isSatisfiable(fm: FeatureModel) = false
    override def evaluate(selectedFeatures: Set[String]) = false
}


//The class name means And/Or (Un)Extractor.
abstract class AndOrUnExtractor[This <: BinaryLogicConnective[This]] {
    def identity: SATFeatureExpr
    def unapply(x: This) = Some(x.clauses)
    private def optBuild(clauses: Set[SATFeatureExpr], defaultRes: => This) = {
        clauses.size match {
            case 0 => identity
            /* The case below seems to not occur, but better include it
             * for extra robustness, to ensure the weak canonicalization property. */
            case 1 => clauses.head
            case _ => defaultRes
        }
    }

    private[featureexpr] def apply(clauses: Set[SATFeatureExpr]) = optBuild(clauses, createRaw(clauses))
    private[featureexpr] def apply(clauses: Set[SATFeatureExpr], old: This, newF: SATFeatureExpr) = optBuild(clauses, createRaw(clauses, old, newF))

    //Factory methods for the actual object type
    protected def createRaw(clauses: Set[SATFeatureExpr]): This
    protected def createRaw(clauses: Set[SATFeatureExpr], old: This, newF: SATFeatureExpr): This
}

//objects And and Or are just boilerplate instances of AndOrUnExtractor
object And extends AndOrUnExtractor[And] {
    def identity = True
    protected def createRaw(clauses: Set[SATFeatureExpr]) = new And(clauses)
    protected def createRaw(clauses: Set[SATFeatureExpr], old: And, newF: SATFeatureExpr) = new And(clauses, old, newF)
}

object Or extends AndOrUnExtractor[Or] {
    def identity = False
    protected def createRaw(clauses: Set[SATFeatureExpr]) = new Or(clauses)
    protected def createRaw(clauses: Set[SATFeatureExpr], old: Or, newF: SATFeatureExpr) = new Or(clauses, old, newF)
}

private[featureexpr]
abstract class BinaryLogicConnective[This <: BinaryLogicConnective[This]] extends SATFeatureExpr {
    private[featureexpr] def clauses: Set[SATFeatureExpr]

    def operName: String
    def create(clauses: Traversable[SATFeatureExpr]): SATFeatureExpr
    //Can't declare This as return type - the optimizations in FExprBuilder are such that it might build an object of
    //unexpected type.

    override def equal1Level(that: SATFeatureExpr) = that match {
        case e: BinaryLogicConnective[_] =>
            e.primeHashMult == primeHashMult && //check this as a class tag
                e.clauses.subsetOf(clauses) &&
                e.clauses.size == clauses.size
        case _ => false
    }

    def primeHashMult: Int
    override def calcHashCode = primeHashMult * clauses.map(_.hashCode).foldLeft(0)(_ + _)

    // We need to compute the hashCode lazily (and pay a penalty when accessing it) because too many temporaries are
    // created. We might want to change that, though (see comments above mentioning "XXX: O(N) set rebuild"), and
    // retest this choice.
    // In a few cases, however, we compute the hashcode eagerly and incrementally (to reuse old hashcode computations).
    protected var cachedHash: Option[Int] = None
    final override def hashCode =
        cachedHash match {
            case Some(hash) =>
                hash
            case None =>
                val hash = calcHashCode
                cachedHash = Some(hash)
                hash
        }

    //Constructors of subclasses must call either of these methods. Since the hash computation is reasonably cheap
    protected def presetHash(old: This, newF: SATFeatureExpr) =
    //This computation is O(1); throwing out the hashCode and recomputing it would be O(n), and when growing
    //a Set, one element at a time, the time complexity of hash updates would be potentially O(n^2).
        cachedHash = Some(old.hashCode + primeHashMult * newF.hashCode)


    override def toString = clauses.mkString("(", operName, ")")
    override def toTextExpr = clauses.map(_.toTextExpr).mkString("(", " " + operName + operName + " ", ")")
    override def print(p: Writer) = {
        trait PrintValue
        case object NoPrint extends PrintValue
        case object Printed extends PrintValue
        case class ToPrint[T](x: T) extends PrintValue
        p write "("
        clauses.map(x => ToPrint(x)).foldLeft[PrintValue](NoPrint)({
            case (NoPrint, ToPrint(c)) => {
                c.print(p);
                Printed
            }
            case (Printed, ToPrint(c)) => {
                p.write(" " + operName + operName + " ");
                c.print(p);
                Printed
            }
        })
        p write ")"
    }
    override def debug_print(ind: Int) = indent(ind) + operName + "\n" + clauses.map(_.debug_print(ind + 1)).mkString

    override def calcSize = clauses.foldLeft(0)(_ + _.size)
    override def mapDefinedExpr(f: DefinedExpr => SATFeatureExpr, cache: Map[SATFeatureExpr, SATFeatureExpr]): SATFeatureExpr = cache.getOrElseUpdate(this, {
        var anyChange = false
        val newClauses = clauses.map(x => {
            val y = x.mapDefinedExpr(f, cache)
            anyChange |= x != y
            y
        })
        if (anyChange)
            create(newClauses)
        else
            this
    })
}

//private[featureexpr]
class And(val clauses: Set[SATFeatureExpr]) extends BinaryLogicConnective[And] {
    //Use this constructor when adding newF to old, because it reuses the old hash.
    def this(clauses: Set[SATFeatureExpr], old: And, newF: SATFeatureExpr) = {
        this(clauses)
        presetHash(old, newF)
    }

    override def primeHashMult = 37
    override def operName = "&"
    override def create(clauses: Traversable[SATFeatureExpr]) = FExprBuilder.createAnd(clauses)

    override protected def calcCNF: SATFeatureExpr = FExprBuilder.createAnd(clauses.map(_.toCNF))
    override protected def calcCNFEquiSat: SATFeatureExpr = FExprBuilder.createAnd(clauses.map(_.toCnfEquiSat))
    override def evaluate(selectedFeatures: Set[String]) =
        clauses.foldLeft(true)(_ && _.evaluate(selectedFeatures))
}

//private[featureexpr]
class Or(val clauses: Set[SATFeatureExpr]) extends BinaryLogicConnective[Or] {
    //Use this constructor when adding newF to old, because it reuses the old hash.
    def this(clauses: Set[SATFeatureExpr], old: Or, newF: SATFeatureExpr) = {
        this(clauses)
        presetHash(old, newF)
    }

    override def primeHashMult = 97
    override def operName = "|"
    override def create(clauses: Traversable[SATFeatureExpr]) = FExprBuilder.createOr(clauses)

    override protected def calcCNF: SATFeatureExpr =
        combineCNF(clauses.map(_.toCNF))
    override protected def calcCNFEquiSat: SATFeatureExpr = {
        val cnfchildren = clauses.map(_.toCnfEquiSat)
        //XXX: There is no need to estimate the size this way, we could maybe
        //use the more precise size method. However, possibly this is the
        //correct calculation of the number of generated clauses. The name
        //predictedCNFClauses is maybe misleading, but I introduced it, and it
        //would be my fault then. PG
        //
        //heuristic: up to a medium size do not introduce new variables but use normal toCNF mechanism
        //rationale: we might actually simplify the formula by transforming it into CNF and in such cases it's not very expensive
        def size(child: SATFeatureExpr) = child match {
            case And(inner) => inner.size;
            case _ => 1
        }
        val predictedCNFClauses = cnfchildren.foldRight(1)((x, y) => if (y <= 16) size(x) * y else y)
        if (predictedCNFClauses <= 16)
            combineCNF(cnfchildren)
        else
            combineEquiCNF(cnfchildren)
    }


    /**
     * multiplies all clauses
     *
     * for n CNF expressions with e1, e2, .., en clauses
     * this mechanism produces e1*e2*...*en clauses
     */
    private def combineCNF(cnfchildren: Set[SATFeatureExpr]) =
        FExprBuilder.createAnd(
            if (cnfchildren.exists(_.isInstanceOf[And])) {
                var conjuncts = Set[SATFeatureExpr](False)
                for (child <- cnfchildren) {
                    child match {
                        case And(innerChildren) =>
                            //conjuncts@(a_1 & a_2) | innerChildren@(b_1 & b_2)
                            //becomes conjuncts'@(a_1 | b_1) & (a_1 | b_2) & (a_2 | b_1) & (a_2 | b_2).
                            /*conjuncts = conjuncts.flatMap(
                                conjunct => innerChildren.map(
                                    _ or conjunct))*/
                            conjuncts =
                                for (conjunct <- conjuncts; c <- innerChildren)
                                yield FExprBuilder.or(c, conjunct)
                        case _ =>
                            conjuncts = conjuncts.map(x => FExprBuilder.or(x, child))
                    }
                }
                assert(conjuncts.forall(c => CNFHelper.isClause(c) || c == True || c == False))
                conjuncts
            } else {
                /* The context adds an extra And, because a canonical CNF is an conjunction of disjunctions.
                 * Currently this extra And is optimized away, but here I do not want to rely on this detail. */
                List(FExprBuilder.createOr(cnfchildren))
            })

    /**
     * Produce a CNF formula equiSatisfiable to the disjunction of @param cnfchildren.
     * Introduces new variables to avoid exponential behavior
     *
     * for n CNF expressions with e1, e2, .., en clauses
     * this mechanism produces n new variables and results
     * in e1+e2+..+en+1 clauses
     *
     * Algorithm: we need to represent Or(X_i, i=i..n), where X_i are subformulas in CNF. Each of them is a conjunction
     * (or a literal, as a degenerate case).
     * We produce a clause Or(Z_i) and clauses such that Z_i implies X_i, conjuncted together. For literals we just
     * reuse the literal; if X_i = And(Y_ij, j=1..e_i), we produce clauses (Z_i implies Y_ij) for j=1..e_i.
     */
    private def combineEquiCNF(cnfchildren: Set[SATFeatureExpr]) =
        if (cnfchildren.exists(_.isInstanceOf[And])) {
            var orClauses = ArrayBuffer[SATFeatureExpr]() //list of Or expressions
            var renamedDisjunction = ArrayBuffer[SATFeatureExpr]()
            for (child <- cnfchildren) {
                child match {
                    case And(innerChildren) =>
                        val freshFeature = FExprBuilder.definedExternal(FeatureExprHelper.calcFreshFeatureName())
                        orClauses ++= innerChildren.map(x => (freshFeature implies x).asInstanceOf[SATFeatureExpr])
                        renamedDisjunction += freshFeature
                    case e =>
                        renamedDisjunction += e
                }
            }
            orClauses += FExprBuilder.createOr(renamedDisjunction.toList)
            FExprBuilder.createAnd(orClauses.toList)
            /*val (orClauses, renamedDisjunction) = cnfchildren.map({
                case And(innerChildren) =>
                    val freshFeature = FExprBuilder.definedExternal(FeatureExprHelper.calcFreshFeatureName())
                    (innerChildren.map(freshFeature implies _), freshFeature)
                case e =>
                    (Set.empty, e)
            }).unzip
            FExprBuilder.createAnd(orClauses.flatten[SATFeatureExpr] + FExprBuilder.createOr(renamedDisjunction))*/
        } else FExprBuilder.createOr(cnfchildren)

    override def evaluate(selectedFeatures: Set[String]) =
        clauses.foldLeft(false)(_ || _.evaluate(selectedFeatures))
}

//private[featureexpr]
class Not(val expr: SATFeatureExpr) extends HashCachingFeatureExpr {
    override def calcHashCode = 701 * expr.hashCode
    override def equal1Level(that: SATFeatureExpr) = that match {
        case Not(expr2) => expr eq expr2
        case _ => false
    }

    override def toString = "!" + expr.toString
    override def toTextExpr = "!" + expr.toTextExpr
    override def print(p: Writer) = {
        p.write("!")
        expr.print(p)
    }
    override def debug_print(ind: Int) = indent(ind) + "!\n" + expr.debug_print(ind + 1)

    override def calcSize = expr.size
    override def mapDefinedExpr(f: DefinedExpr => SATFeatureExpr, cache: Map[SATFeatureExpr, SATFeatureExpr]): SATFeatureExpr = cache.getOrElseUpdate(this, {
        val newExpr = expr.mapDefinedExpr(f, cache)
        if (newExpr != expr) FExprBuilder.not(newExpr) else this
    })
    override protected def calcCNF: SATFeatureExpr = expr match {
        case And(children) => FExprBuilder.createOr(children.map(_.not.toCNF)).toCNF
        case Or(children) => FExprBuilder.createAnd(children.map(_.not.toCNF))
        case e => this
    }

    override protected def calcCNFEquiSat: SATFeatureExpr = expr match {
        case And(children) => FExprBuilder.createOr(children.map(_.not.toCnfEquiSat())).toCnfEquiSat()
        case Or(children) => FExprBuilder.createAnd(children.map(_.not.toCnfEquiSat()))
        case e => this
    }

    private[featureexpr] override def retrieveMemoizedNot = expr

    override def evaluate(selectedFeatures: Set[String]) =
        !expr.evaluate(selectedFeatures)
}

object Not {
    def unapply(x: Not) = Some(x.expr)
}

/**
 * Leaf nodes of propositional feature expressions, either an external
 * feature defined by the user or another feature expression from a macro.
 */
abstract class DefinedExpr extends SATFeatureExpr with SingleFeatureExpr {
    /*
     * This method is overriden by children case classes to return the name.
     * It would be nice to have an actual field here, but that doesn't play nicely with case classes;
     * avoiding case classes and open-coding everything would take too much code.
     */
    def feature: String
    override def debug_print(level: Int): String = indent(level) + feature + "\n";
    def accept(f: SATFeatureExpr => Unit): Unit = f(this)
    def satName = feature
    //used for sat solver only to distinguish extern and macro
    def isExternal: Boolean
    override def calcSize = 1
    override def mapDefinedExpr(f: DefinedExpr => SATFeatureExpr, cache: Map[SATFeatureExpr, SATFeatureExpr]): SATFeatureExpr = cache.getOrElseUpdate(this, f(this))
    override def calcCNF = this
    override def calcCNFEquiSat = this
}

object DefinedExpr {
    def unapply(f: DefinedExpr): Option[DefinedExpr] = f match {
        case x: DefinedExternal => Some(x)
        case x: DefinedMacro => Some(x)
        case _ => None
    }
    def checkFeatureName(name: String) = assert(name != "1" && name != "0" && name != "", "invalid feature name: " + name)
}

/**
 * external definition of a feature (cannot be decided to Base or Dead inside this file)
 */
class DefinedExternal(name: String) extends DefinedExpr {
    DefinedExpr.checkFeatureName(name)

    def feature = name
    override def toTextExpr = "definedEx(" + name + ")";
    override def toString = "def(" + name + ")"
    def countSize() = 1
    def isExternal = true
    override def evaluate(selectedFeatures: Set[String]) = selectedFeatures contains name
}

/**
 * definition based on a macro, still to be resolved using the macro table
 * (the macro table may not contain DefinedMacro expressions, but only DefinedExternal)
 * assumption: expandedName is unique and may be used for comparison
 */
class DefinedMacro(val name: String, val presenceCondition: SATFeatureExpr, val expandedName: String, val presenceConditionCNF: Susp[FeatureExpr /*CNF*/ ]) extends DefinedExpr {
    DefinedExpr.checkFeatureName(name)

    def feature = name
    override def toTextExpr = "defined(" + name + ")"
    override def toString = "macro(" + name + "=" +presenceCondition.resolveToExternal.toString +  ")"
    override def satName = expandedName
    def countSize() = 1
    def isExternal = false
    /**TODO: This probably would be the correct way, but it breaks my product generation code, and i cannot fix it right now */
    //override def collectDistinctFeatures=presenceCondition.resolveToExternal.collectDistinctFeatures
    //override def collectDistinctFeatureObjects=presenceCondition.resolveToExternal.collectDistinctFeatureObjects
	override def evaluate(selectedFeatures: Set[String]) = presenceCondition.evaluate(selectedFeatures)
}

object DefinedMacro {
    def unapply(x: DefinedMacro) = Some((x.name, x.presenceCondition, x.expandedName, x.presenceConditionCNF))
}


private[sat] case class StructuralEqualityWrapper(f: SATFeatureExpr) {
    final override def equals(that: Any) =
        super.equals(that) || (that match {
            case StructuralEqualityWrapper(thatF) => f.equal1Level(thatF)
            case _ => false
        })
    final override def hashCode = f.hashCode
    final def unwrap = f
}


object CastHelper {
    def asSATFeatureExpr(fexpr: FeatureExpr): SATFeatureExpr = if (fexpr == null) null
    else {
        assert(fexpr.isInstanceOf[SATFeatureExpr], "Expected SATFeatureExpr but found " + fexpr.getClass.getCanonicalName + "; do not mix implementations of FeatureExprLib.") //FMCAST
        fexpr.asInstanceOf[SATFeatureExpr]
    }
    def asSATFeatureModel(fm: FeatureModel): SATFeatureModel =
        if (fm == null) null
        else {
            assert(fm.isInstanceOf[SATFeatureModel], "Expected SATFeatureModel but found " + fm.getClass.getCanonicalName + "; do not mix implementations of FeatureExprLib.") //FMCAST
            fm.asInstanceOf[SATFeatureModel]
        }
}<|MERGE_RESOLUTION|>--- conflicted
+++ resolved
@@ -258,27 +258,17 @@
         }, Map())
         result
     }
-<<<<<<< HEAD
-    def collectDistinctFeatures2: Set[DefinedExternal] = {
-      var result: Set[DefinedExternal] = Set()
-      this.mapDefinedExpr(_ match {
-        case e: DefinedExternal => result += e; e
-=======
 
     def collectDistinctFeatureObjects: Set[SingleFeatureExpr] = {
       var result: Set[SingleFeatureExpr] = Set()
       this.mapDefinedExpr(_ match {
         case e: DefinedExternal => result += e; e
         case e: DefinedMacro => result += e; e
->>>>>>> 2190cef9
         case e => e
       }, Map())
       result
     }
-<<<<<<< HEAD
-=======
-
->>>>>>> 2190cef9
+
     /**
      * counts the number of features in this expression for statistic
      * purposes
