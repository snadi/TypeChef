package de.fosd.typechef.options;

import de.fosd.typechef.lexer.Feature;
import de.fosd.typechef.lexer.Warning;
import de.fosd.typechef.lexer.macrotable.MacroFilter;
import de.fosd.typechef.lexer.options.ILexerOptions;
<<<<<<< HEAD
import gnu.getopt.Getopt;
import gnu.getopt.LongOpt;

import java.io.File;
import java.io.IOException;
import java.util.*;

/**
 * Created by IntelliJ IDEA.
 * User: kaestner
 * Date: 28.12.11
 * Time: 22:13
 * To change this template use File | Settings | File Templates.
 */

=======
import gnu.getopt.Getopt;
import gnu.getopt.LongOpt;

import java.io.File;
import java.io.IOException;
import java.util.*;

/**
 * Created by IntelliJ IDEA.
 * User: kaestner
 * Date: 28.12.11
 * Time: 22:13
 * To change this template use File | Settings | File Templates.
 */
>>>>>>> 09875fc4
public abstract class LexerOptions extends Options implements ILexerOptions {

    private static final char PP_INCLUDE = genOptionId();
    private static final char PP_IQUOTE = genOptionId();
    private static final char PP_LEXOUT = genOptionId();
    private static final char PP_OPENFEAT = genOptionId();
    private static final char PP_LEXDEBUG = genOptionId();
    private static final char PP_LEXENABLE = genOptionId();
    private static final char PP_LEXDISABLE = genOptionId();
    private static final char PP_NOSTDOUT = genOptionId();
    private static final char TY_VERSION = genOptionId();
    private static final char TY_HELP = genOptionId();
    private final static char PP_XTC = genOptionId();
    private final static char PP_ADJUSTLINES = genOptionId();
<<<<<<< HEAD


    @Override
    protected List<Options.OptionGroup> getOptionGroups() {
        List<OptionGroup> r = super.getOptionGroups();

        r.add(new OptionGroup("Preprocessor configuration", 50,
                new Option("define", LongOpt.REQUIRED_ARGUMENT, 'D', "name[=definition]",
                        "Defines the given macro (may currently not be used to define parametric macros)."),
                new Option("undefine", LongOpt.REQUIRED_ARGUMENT, 'U', "name",
                        "Undefines the given macro, previously either builtin or defined using -D."),
                new Option("include", LongOpt.REQUIRED_ARGUMENT, PP_INCLUDE, "file",
                        "Process file as if \"#" + "include \"file\"\" appeared as the first line of the primary source file."),
                new Option("incdir", LongOpt.REQUIRED_ARGUMENT, 'I', "dir",
                        "Adds the directory dir to the list of directories to be searched for header files."),
                new Option("iquote", LongOpt.REQUIRED_ARGUMENT, PP_IQUOTE, "dir",
                        "Adds the directory dir to the list of directories to be searched for header files included using \"\"."),
                new Option("lexOutput", LongOpt.REQUIRED_ARGUMENT, PP_LEXOUT, "file",
                        "Output file (typically .pi)."),
                new Option("xtc", LongOpt.NO_ARGUMENT, PP_XTC, null,
                        "Use xtc/SuperC lexer instead of TypeChef lexer (experimental).")
        ));

        r.add(new OptionGroup("Preprocessor flag filter", 60,
                new Option("prefixfilter", LongOpt.REQUIRED_ARGUMENT, 'p', "text",
                        "Analysis excludes all flags beginning with this prefix."),
                new Option("postfixfilter", LongOpt.REQUIRED_ARGUMENT, 'P', "text",
                        "Analysis excludes all flags ending with this postfix."),
                new Option("prefixonly", LongOpt.REQUIRED_ARGUMENT, 'x', "text",
                        "Analysis includes only flags beginning with this prefix."),
                new Option("openFeat", LongOpt.REQUIRED_ARGUMENT, PP_OPENFEAT, "text",
                        "List of flags with an unspecified value; other flags are considered undefined.")
        ));
        r.add(new OptionGroup("Preprocessor warnings and debugging", 70,
                new Option("warning", LongOpt.REQUIRED_ARGUMENT, 'W', "type",
                        "Enables the named warning class (" + getWarningLabels() + ")."),
                new Option("no-warnings", LongOpt.NO_ARGUMENT, 'w', null,
                        "Disables ALL warnings."),
                new Option("verbose", LongOpt.NO_ARGUMENT, 'v', null,
                        "Operates incredibly verbosely."),
                new Option("lexdebug", LongOpt.NO_ARGUMENT, PP_LEXDEBUG, null,
                        "Create debug files for macros and sources (enables debugfile-sources and debugfile-macrotable)."),
                new Option("lexEnable", LongOpt.REQUIRED_ARGUMENT, PP_LEXENABLE, "type",
                        "Enables a specific lexer feature (" + getFeatureLabels() + ") Features with * are activated by default."),
                new Option("lexDisable", LongOpt.REQUIRED_ARGUMENT, PP_LEXDISABLE, "type",
                        "Disable a specific lexer feature."),
                new Option("lexNoStdout", LongOpt.NO_ARGUMENT, PP_NOSTDOUT, null,

=======

    @Override
    protected List<Options.OptionGroup> getOptionGroups() {
        List<OptionGroup> r = super.getOptionGroups();

        r.add(new OptionGroup("Preprocessor configuration", 50,
                new Option("define", LongOpt.REQUIRED_ARGUMENT, 'D', "name[=definition]",
                        "Defines the given macro (may currently not be used to define parametric macros)."),
                new Option("undefine", LongOpt.REQUIRED_ARGUMENT, 'U', "name",
                        "Undefines the given macro, previously either builtin or defined using -D."),
                new Option("include", LongOpt.REQUIRED_ARGUMENT, PP_INCLUDE, "file",
                        "Process file as if \"#" + "include \"file\"\" appeared as the first line of the primary source file."),
                new Option("incdir", LongOpt.REQUIRED_ARGUMENT, 'I', "dir",
                        "Adds the directory dir to the list of directories to be searched for header files."),
                new Option("iquote", LongOpt.REQUIRED_ARGUMENT, PP_IQUOTE, "dir",
                        "Adds the directory dir to the list of directories to be searched for header files included using \"\"."),
                new Option("lexOutput", LongOpt.REQUIRED_ARGUMENT, PP_LEXOUT, "file",
                        "Output file (typically .pi)."),
                new Option("xtc", LongOpt.NO_ARGUMENT, PP_XTC, null,
                        "Use xtc/SuperC lexer instead of TypeChef lexer (experimental).")
        ));

        r.add(new OptionGroup("Preprocessor flag filter", 60,
                new Option("prefixfilter", LongOpt.REQUIRED_ARGUMENT, 'p', "text",
                        "Analysis excludes all flags beginning with this prefix."),
                new Option("postfixfilter", LongOpt.REQUIRED_ARGUMENT, 'P', "text",
                        "Analysis excludes all flags ending with this postfix."),
                new Option("prefixonly", LongOpt.REQUIRED_ARGUMENT, 'x', "text",
                        "Analysis includes only flags beginning with this prefix."),
                new Option("openFeat", LongOpt.REQUIRED_ARGUMENT, PP_OPENFEAT, "text",
                        "List of flags with an unspecified value; other flags are considered undefined.")
        ));
        r.add(new OptionGroup("Preprocessor warnings and debugging", 70,
                new Option("warning", LongOpt.REQUIRED_ARGUMENT, 'W', "type",
                        "Enables the named warning class (" + getWarningLabels() + ")."),
                new Option("no-warnings", LongOpt.NO_ARGUMENT, 'w', null,
                        "Disables ALL warnings."),
                new Option("verbose", LongOpt.NO_ARGUMENT, 'v', null,
                        "Operates incredibly verbosely."),
                new Option("lexdebug", LongOpt.NO_ARGUMENT, PP_LEXDEBUG, null,
                        "Create debug files for macros and sources (enables debugfile-sources and debugfile-macrotable)."),
                new Option("lexEnable", LongOpt.REQUIRED_ARGUMENT, PP_LEXENABLE, "type",
                        "Enables a specific lexer feature (" + getFeatureLabels() + ") Features with * are activated by default."),
                new Option("lexDisable", LongOpt.REQUIRED_ARGUMENT, PP_LEXDISABLE, "type",
                        "Disable a specific lexer feature."),
                new Option("lexNoStdout", LongOpt.NO_ARGUMENT, PP_NOSTDOUT, null,
>>>>>>> 09875fc4
                        "Do not print to stdout."),
                new Option("adjustLines", LongOpt.NO_ARGUMENT, PP_ADJUSTLINES, null,
                        "Report line numbers in output (.pi) file instead of source (.c and .h) files.")
        ));
        r.add(new OptionGroup("Misc", 1000,
                new Option("version", LongOpt.NO_ARGUMENT, TY_VERSION, null,
                        "Prints version number"),
                new Option("help", LongOpt.NO_ARGUMENT, TY_HELP, null,
                        "Displays help and usage information.")
        ));
        return r;

    }

    private static CharSequence getWarningLabels() {
        StringBuilder buf = new StringBuilder();
        for (Warning w : Warning.values()) {
            if (buf.length() > 0)
                buf.append(", ");
            String name = w.name().toLowerCase();
            buf.append(name.replace('_', '-'));
        }
        return buf;
    }

    private static CharSequence getFeatureLabels() {
        StringBuilder buf = new StringBuilder();
        for (Feature w : Feature.values()) {
            if (buf.length() > 0)
                buf.append(", ");
            String name = w.name().toLowerCase();
            buf.append(name.replace('_', '-'));
            if (getDefaultFeatures().contains(w))
                buf.append("*");
        }
        return buf;
    }

    private static Set<Feature> getDefaultFeatures() {
        Set<Feature> r = new HashSet<Feature>();
        // No sane code uses TRIGRAPHS or DIGRAPHS - at least, no code
        // written with ASCII available!
        //pp.addFeature(Feature.DIGRAPHS);
        //pp.addFeature(Feature.TRIGRAPHS);
        r.add(Feature.LINEMARKERS);
        r.add(Feature.INCLUDENEXT);
        r.add(Feature.GNUCEXTENSIONS);
        return r;
    }

    protected Map<String, String> definedMacros = new HashMap<String, String>();
    protected Set<String> undefMacros = new HashSet<String>();
    protected List<String> systemIncludePath = new ArrayList<String>();
    protected List<String> quoteIncludePath = new ArrayList<String>();
    protected List<String> macroFilter = new ArrayList<String>();
    protected List<String> includedHeaders = new ArrayList<String>();
    protected Set<Warning> warnings = new HashSet<Warning>();
    protected Set<Feature> features = getDefaultFeatures();
    protected String lexOutputFile = "";
    protected boolean printVersion = false;
    protected boolean lexPrintToStdout = true;
    protected boolean xtc = false;
    protected boolean adjustlines = false;

    @Override
    protected boolean interpretOption(int c, Getopt g) throws OptionException {
        if (c == 'D') {
            //XXX may not be used to define parametric macros
            String arg = g.getOptarg();
            int idx = arg.indexOf('=');
            String name, value;
            if (idx == -1) {
                name = arg;
                value = "1";
            } else {
                name = arg.substring(0, idx);
                value = arg.substring(idx + 1);
            }
            definedMacros.put(name, value);
            undefMacros.remove(name);
        } else if (c == 'U') {
            definedMacros.remove(g.getOptarg());
            undefMacros.add(g.getOptarg());
        } else if (c == 'I') {
            // Paths need to be canonicalized, because include_next
            // processing needs to compare paths!
            checkDirectoryExists(g.getOptarg());
            try {
                systemIncludePath.add(new File(g.getOptarg()).getCanonicalPath());
            } catch (IOException e) {
                throw new OptionException("path not found " + g.getOptarg());
            }
        } else if (c == 'p') {
            macroFilter.add("p:" + g.getOptarg());
        } else if (c == 'P') {
            macroFilter.add("P:" + g.getOptarg());
        } else if (c == 'x') {
            macroFilter.add("x:" + g.getOptarg());
        } else if (c == PP_OPENFEAT) {   //--openFeat
            macroFilter.add("4:" + g.getOptarg());
        } else if (c == PP_IQUOTE) { // --iquote=
            checkDirectoryExists(g.getOptarg());
            try {
                quoteIncludePath.add(new File(g.getOptarg()).getCanonicalPath());
            } catch (IOException e) {
                throw new OptionException("path not found " + g.getOptarg());
            }
        } else if (c == 'W') {
            String arg = g.getOptarg().toUpperCase();
            arg = arg.replace('-', '_');
            if (arg.equals("ALL"))
                warnings.addAll(EnumSet.allOf(Warning.class));
            else
                warnings.add(Enum.valueOf(Warning.class, arg));
        } else if (c == 'w') {
            warnings.clear();
        } else if (c == PP_LEXOUT) {   //--lexOutput (previously -o)
            lexOutputFile = g.getOptarg();
        } else if (c == PP_INCLUDE) { // --include=
            checkFileExists(g.getOptarg());
            try {
                includedHeaders.add(new File(g.getOptarg()).getCanonicalPath());
            } catch (IOException e) {
                throw new OptionException("file not found " + g.getOptarg());
            }
        } else if (c == TY_VERSION) { // --version
            printVersion = true;
        } else if (c == 'v') {
            features.add(Feature.DEBUG_VERBOSE);
            features.add(Feature.DEBUG_INCLUDEPATH);
        } else if (c == PP_LEXDEBUG) {
            features.add(Feature.DEBUGFILE_MACROTABLE);
            features.add(Feature.DEBUGFILE_SOURCES);
        } else if (c == PP_LEXENABLE) {//--lexEnable
            String arg = g.getOptarg().toUpperCase();
            arg = arg.replace('-', '_');
            features.add(Enum.valueOf(Feature.class, arg));
        } else if (c == PP_LEXDISABLE) {//--lexDisable
            String arg = g.getOptarg().toUpperCase();
            arg = arg.replace('-', '_');
            features.remove(Enum.valueOf(Feature.class, arg));
        } else if (c == PP_NOSTDOUT) {//--lexNoStdout
            lexPrintToStdout = false;
        } else if (c == TY_HELP) {//--help
            printUsage();
            printVersion = true;
        } else if (c == PP_XTC) {
            xtc = true;
        } else if (c == PP_ADJUSTLINES) {
            adjustlines = true;
        } else {
            return super.interpretOption(c, g);
        }
        return true;
    }

    @Override
    public Map<String, String> getDefinedMacros() {
        return definedMacros;
    }

    @Override
    public Set<String> getUndefMacros() {
        return undefMacros;
    }

    @Override
    public List<String> getIncludePaths() {
        return new ArrayList<String>(systemIncludePath);
    }

    @Override
    public List<String> getQuoteIncludePath() {
        return quoteIncludePath;
    }

    @Override
    public MacroFilter getMacroFilter() {
        MacroFilter result = new MacroFilter();
        for (String filter : macroFilter)
            switch (filter.charAt(0)) {
                case 'p':
                    result = result.setPrefixFilter(filter.substring(2));
                    break;
                case 'P':
                    result = result.setPostfixFilter(filter.substring(2));
                    break;
                case 'x':
                    result = result.setPrefixOnlyFilter(filter.substring(2));
                    break;
                case '4':
                    result = result.setListFilter(filter.substring(2));
                    break;
            }
        return result;
    }

    @Override
    public List<String> getIncludedHeaders() {
        return includedHeaders;
    }

    @Override
    public String getLexOutputFile() {
        return lexOutputFile;
    }

    @Override
    public boolean isPrintVersion() {
        return printVersion;
    }


    @Override
    public Set<Warning> getWarnings() {
        return warnings;
    }

    @Override
    public Set<Feature> getFeatures() {
        return features;
    }

    @Override
    public boolean isLexPrintToStdout() {
        return lexPrintToStdout;
    }


    public void setPrintToStdOutput(boolean printToStdOutput) {
        this.lexPrintToStdout = printToStdOutput;
    }

    @Override
    public boolean useXtcLexer() {
        return xtc;
    }

    @Override
    public boolean isAdjustLineNumbers() {
        return adjustlines;
    }
}
<|MERGE_RESOLUTION|>--- conflicted
+++ resolved
@@ -4,7 +4,6 @@
 import de.fosd.typechef.lexer.Warning;
 import de.fosd.typechef.lexer.macrotable.MacroFilter;
 import de.fosd.typechef.lexer.options.ILexerOptions;
-<<<<<<< HEAD
 import gnu.getopt.Getopt;
 import gnu.getopt.LongOpt;
 
@@ -19,23 +18,6 @@
  * Time: 22:13
  * To change this template use File | Settings | File Templates.
  */
-
-=======
-import gnu.getopt.Getopt;
-import gnu.getopt.LongOpt;
-
-import java.io.File;
-import java.io.IOException;
-import java.util.*;
-
-/**
- * Created by IntelliJ IDEA.
- * User: kaestner
- * Date: 28.12.11
- * Time: 22:13
- * To change this template use File | Settings | File Templates.
- */
->>>>>>> 09875fc4
 public abstract class LexerOptions extends Options implements ILexerOptions {
 
     private static final char PP_INCLUDE = genOptionId();
@@ -50,8 +32,6 @@
     private static final char TY_HELP = genOptionId();
     private final static char PP_XTC = genOptionId();
     private final static char PP_ADJUSTLINES = genOptionId();
-<<<<<<< HEAD
-
 
     @Override
     protected List<Options.OptionGroup> getOptionGroups() {
@@ -98,55 +78,6 @@
                 new Option("lexDisable", LongOpt.REQUIRED_ARGUMENT, PP_LEXDISABLE, "type",
                         "Disable a specific lexer feature."),
                 new Option("lexNoStdout", LongOpt.NO_ARGUMENT, PP_NOSTDOUT, null,
-
-=======
-
-    @Override
-    protected List<Options.OptionGroup> getOptionGroups() {
-        List<OptionGroup> r = super.getOptionGroups();
-
-        r.add(new OptionGroup("Preprocessor configuration", 50,
-                new Option("define", LongOpt.REQUIRED_ARGUMENT, 'D', "name[=definition]",
-                        "Defines the given macro (may currently not be used to define parametric macros)."),
-                new Option("undefine", LongOpt.REQUIRED_ARGUMENT, 'U', "name",
-                        "Undefines the given macro, previously either builtin or defined using -D."),
-                new Option("include", LongOpt.REQUIRED_ARGUMENT, PP_INCLUDE, "file",
-                        "Process file as if \"#" + "include \"file\"\" appeared as the first line of the primary source file."),
-                new Option("incdir", LongOpt.REQUIRED_ARGUMENT, 'I', "dir",
-                        "Adds the directory dir to the list of directories to be searched for header files."),
-                new Option("iquote", LongOpt.REQUIRED_ARGUMENT, PP_IQUOTE, "dir",
-                        "Adds the directory dir to the list of directories to be searched for header files included using \"\"."),
-                new Option("lexOutput", LongOpt.REQUIRED_ARGUMENT, PP_LEXOUT, "file",
-                        "Output file (typically .pi)."),
-                new Option("xtc", LongOpt.NO_ARGUMENT, PP_XTC, null,
-                        "Use xtc/SuperC lexer instead of TypeChef lexer (experimental).")
-        ));
-
-        r.add(new OptionGroup("Preprocessor flag filter", 60,
-                new Option("prefixfilter", LongOpt.REQUIRED_ARGUMENT, 'p', "text",
-                        "Analysis excludes all flags beginning with this prefix."),
-                new Option("postfixfilter", LongOpt.REQUIRED_ARGUMENT, 'P', "text",
-                        "Analysis excludes all flags ending with this postfix."),
-                new Option("prefixonly", LongOpt.REQUIRED_ARGUMENT, 'x', "text",
-                        "Analysis includes only flags beginning with this prefix."),
-                new Option("openFeat", LongOpt.REQUIRED_ARGUMENT, PP_OPENFEAT, "text",
-                        "List of flags with an unspecified value; other flags are considered undefined.")
-        ));
-        r.add(new OptionGroup("Preprocessor warnings and debugging", 70,
-                new Option("warning", LongOpt.REQUIRED_ARGUMENT, 'W', "type",
-                        "Enables the named warning class (" + getWarningLabels() + ")."),
-                new Option("no-warnings", LongOpt.NO_ARGUMENT, 'w', null,
-                        "Disables ALL warnings."),
-                new Option("verbose", LongOpt.NO_ARGUMENT, 'v', null,
-                        "Operates incredibly verbosely."),
-                new Option("lexdebug", LongOpt.NO_ARGUMENT, PP_LEXDEBUG, null,
-                        "Create debug files for macros and sources (enables debugfile-sources and debugfile-macrotable)."),
-                new Option("lexEnable", LongOpt.REQUIRED_ARGUMENT, PP_LEXENABLE, "type",
-                        "Enables a specific lexer feature (" + getFeatureLabels() + ") Features with * are activated by default."),
-                new Option("lexDisable", LongOpt.REQUIRED_ARGUMENT, PP_LEXDISABLE, "type",
-                        "Disable a specific lexer feature."),
-                new Option("lexNoStdout", LongOpt.NO_ARGUMENT, PP_NOSTDOUT, null,
->>>>>>> 09875fc4
                         "Do not print to stdout."),
                 new Option("adjustLines", LongOpt.NO_ARGUMENT, PP_ADJUSTLINES, null,
                         "Report line numbers in output (.pi) file instead of source (.c and .h) files.")
@@ -389,4 +320,4 @@
     public boolean isAdjustLineNumbers() {
         return adjustlines;
     }
-}
+}