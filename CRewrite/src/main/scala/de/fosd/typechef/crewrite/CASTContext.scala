--- conflicted
+++ resolved
@@ -3,19 +3,6 @@
 import java.util.IdentityHashMap
 import de.fosd.typechef.conditional.{Choice, Opt}
 import de.fosd.typechef.featureexpr.{FeatureExprFactory, FeatureExpr}
-import de.fosd.typechef.conditional.{Choice, Opt}
-
-<<<<<<< HEAD
-// store context of an AST entry
-// e: AST => (lfexp: List[FeatureExpr] parent: Product, prev: Product, next: Product, children: List[AST])
-class ASTEnv (val astc: IdentityHashMap[Any, (List[FeatureExpr], Product, Product, Product, List[Any])]) {
-
-  type ASTContext = (List[FeatureExpr], Product, Product, Product, List[Any])
-
-  def containsASTElem(elem: Any) = astc.containsKey(elem)
-  def lfeature(elem: Any) = astc.get(elem)._1
-  def featureExpr(elem: Any) = lfeature(elem).foldLeft(FeatureExprFactory.True)(_ and _)
-=======
 
 // store context of an AST entry
 // e: AST => (lfexp: Set[FeatureExpr] parent: AST, prev: AST, next: AST, children: List[AST])
@@ -35,29 +22,11 @@
   def get(elem: Any): ASTContext = astc.get(elem)
   def featureSet(elem: Any) = astc.get(elem)._1
   def featureExpr(elem: Any) = featureSet(elem).foldLeft(FeatureExprFactory.True)(_ and _)
->>>>>>> 6906c719
   def parent(elem: Any) = astc.get(elem)._2
   def previous(elem: Any) = astc.get(elem)._3
   def next(elem: Any) = astc.get(elem)._4
   def children(elem: Any) = astc.get(elem)._5
   def keys() = astc.keySet().toArray
-<<<<<<< HEAD
-  def get(elem: Any) = astc.get(elem)
-  def elems() = astc.keySet().toArray.toList.map(System.identityHashCode(_)).sortWith((x, y) => x > y)
-
-  def add(elem: Any, newelemc: ASTContext) = {
-    var curelemc: ASTContext = null
-    if (astc.containsKey(elem)) curelemc = astc.get(elem)
-    else curelemc = (null, null, null, null, null)
-
-    // lfexp; parent; prev; next; children
-    if (curelemc._1 != newelemc._1 && newelemc._1 != null) { curelemc = curelemc.copy(_1 = newelemc._1)}
-    if (curelemc._2 != newelemc._2 && newelemc._2 != null) { curelemc = curelemc.copy(_2 = newelemc._2)}
-    if (curelemc._3 != newelemc._3 && newelemc._3 != null) { curelemc = curelemc.copy(_3 = newelemc._3)}
-    if (curelemc._4 != newelemc._4 && newelemc._4 != null) { curelemc = curelemc.copy(_4 = newelemc._4)}
-    if (curelemc._5 != newelemc._5 && newelemc._5 != null) { curelemc = curelemc.copy(_5 = newelemc._5)}
-
-=======
 
   def add(elem: Any, newelemc: ASTContext) = {
     var curelemc: ASTContext = null
@@ -81,41 +50,12 @@
       curelemc = curelemc.copy(_5 = newelemc._5)
     }
 
->>>>>>> 6906c719
     astc.put(elem, curelemc)
     this
   }
 }
 
 object CASTEnv {
-<<<<<<< HEAD
-
-  // create ast-neighborhood context for a given translation-unit
-  def createASTEnv(a: Product, lfexp: List[FeatureExpr] = List(FeatureExprFactory.True)): ASTEnv = {
-    assert(a != null, "ast elem is null!")
-    handleASTElem(a, null, lfexp, new ASTEnv(new IdentityHashMap[Any, (List[FeatureExpr], Product, Product, Product, List[Any])]()))
-  }
-
-  // handle single ast elements
-  // handling is generic because we can use the product-iterator interface of case classes, which makes
-  // neighborhood settings is straight forward
-  private def handleASTElem[T, U <: Product](e: T, parent: U, lfexp: List[FeatureExpr], env: ASTEnv): ASTEnv = {
-    e match {
-      case l:List[Opt[_]] => handleOptList(l, parent, lfexp, env)
-      case Some(o) => handleASTElem(o.asInstanceOf[Product], parent, lfexp, env)
-      case c@Choice(feature, thenBranch, elseBranch) => {
-        var curenv = env.add(e, (lfexp, parent, null, null, c.productIterator.toList))
-        curenv = handleASTElem(feature, c, lfexp, curenv)
-        curenv = handleASTElem(thenBranch, c, feature::lfexp, curenv)
-        curenv = handleASTElem(elseBranch, c, feature.not::lfexp, curenv)
-        curenv
-      }
-      case x:Product => {
-        var curenv = env.add(e, (lfexp, parent, null, null, x.productIterator.toList))
-
-        for (elem <- x.productIterator.toList) {
-          curenv = handleASTElem(elem, x, lfexp, curenv)
-=======
   // create ast-neighborhood context for a given translation-unit
   def createASTEnv(a: Product, fexpset: Set[FeatureExpr] = Set(FeatureExprFactory.True)): ASTEnv = {
     assert(a != null, "ast elem is null!")
@@ -135,40 +75,16 @@
         curenv = handleASTElem(elseBranch, c, fexpset + (feature.not()), curenv)
         curenv
       }
-      case x: Product => {
+      case x:Product => {
         var curenv = env.add(e, (fexpset, parent, null, null, x.productIterator.toList))
-        for (elem <- x.productIterator.toList) {
+                for (elem <- x.productIterator.toList) {
           curenv = handleASTElem(elem, x, fexpset, curenv)
->>>>>>> 6906c719
+                }
+                curenv
+            }
+            case _ => env
         }
-        curenv
-      }
-      case _ => env
     }
-  }
-<<<<<<< HEAD
-
-  // handle list of Opt nodes
-  // sets prev-next connections for elements and recursively calls handleASTElems
-  private def handleOptList[T <: Product](l: List[Opt[_]], parent: T, lfexp: List[FeatureExpr], env: ASTEnv): ASTEnv = {
-    var curenv = env
-
-    // set prev and next and children
-    for (e <- createPrevElemNextTuples(l)) {
-      e match {
-        case (prev, Some(elem), next) => {
-          curenv = curenv.add(elem,
-            (lfexp, parent, prev.getOrElse(null), next.getOrElse(null), elem.productIterator.toList))
-        }
-        case _ => ;
-      }
-    }
-
-    // recursive call
-    for (o@Opt(f, e) <- l) {
-      curenv = handleASTElem(e, o, f::lfexp, curenv)
-    }
-=======
 
   // handle list of Opt nodes
   // sets prev-next connections for elements and recursively calls handleASTElems
@@ -180,35 +96,26 @@
       e match {
         case (prev, Some(elem), next) => {
           curenv = curenv.add(elem, (fexpset, parent, prev.getOrElse(null), next.getOrElse(null), elem.asInstanceOf[Product].productIterator.toList))
+                }
+                case _ =>;
+            }
         }
-        case _ =>;
-      }
+
+        // recursive call
+        for (o@Opt(f, e) <- l) {
+      curenv = handleASTElem(e, o, fexpset + f, curenv)
+        }
+        curenv
     }
 
-    // recursive call
-    for (o@Opt(f, e) <- l) {
-      curenv = handleASTElem(e, o, fexpset + f, curenv)
+    // since we do not have an neutral element that does not have any effect on ast
+    // we use null and Any to represent values of no reference
+    private def createPrevElemNextTuples[T](l: List[T]): List[(Option[T], Option[T], Option[T])] = {
+        val nl = l.map(Some(_))
+        val p = None :: None :: nl
+        val e = (None :: Nil) ++ (nl ++ (None :: Nil))
+        val n = nl ++ (None :: None :: Nil)
+
+        (p, e, n).zipped.toList
     }
->>>>>>> 6906c719
-    curenv
-  }
-
-  // since we do not have an neutral element that does not have any effect on ast
-  // we use null and Any to represent values of no reference
-<<<<<<< HEAD
-  private def createPrevElemNextTuples[T](l: List[T]): List[(Option[T],Option[T],Option[T])] = {
-=======
-  private def createPrevElemNextTuples[T](l: List[T]): List[(Option[T], Option[T], Option[T])] = {
->>>>>>> 6906c719
-    val nl = l.map(Some(_))
-    val p = None :: None :: nl
-    val e = (None :: Nil) ++ (nl ++ (None :: Nil))
-    val n = nl ++ (None :: None :: Nil)
-
-<<<<<<< HEAD
-    (p,e,n).zipped.toList
-=======
-    (p, e, n).zipped.toList
->>>>>>> 6906c719
-  }
 }