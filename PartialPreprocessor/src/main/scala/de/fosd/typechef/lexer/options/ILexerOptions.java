<<<<<<< HEAD
package de.fosd.typechef.lexer.options;

import de.fosd.typechef.featureexpr.FeatureModel;
import de.fosd.typechef.lexer.Feature;
import de.fosd.typechef.lexer.Warning;
import de.fosd.typechef.lexer.macrotable.MacroFilter;

import java.util.List;
import java.util.Map;
import java.util.Set;

public interface ILexerOptions {

    Map<String, String> getDefinedMacros();

    Set<String> getUndefMacros();

    List<String> getIncludePaths();

    List<String> getQuoteIncludePath();

    MacroFilter getMacroFilter();

    List<String> getIncludedHeaders();

    String getLexOutputFile();

    boolean isPrintVersion();


    Set<Warning> getWarnings();

    Set<Feature> getFeatures();

    List<String> getFiles();

    boolean isLexPrintToStdout();

    boolean useXtcLexer();


    FeatureModel getLexerFeatureModel();

    PartialConfiguration getLexerPartialConfiguration();

    /**
     * report line numbers of the .pi file instead of the line
     * numbers in the original .c and .h files
     */
    boolean isAdjustLineNumbers();
}
=======
package de.fosd.typechef.lexer.options;

import de.fosd.typechef.VALexer;
import de.fosd.typechef.featureexpr.FeatureModel;
import de.fosd.typechef.lexer.Feature;
import de.fosd.typechef.lexer.Warning;
import de.fosd.typechef.lexer.macrotable.MacroFilter;

import java.util.List;
import java.util.Map;
import java.util.Set;

public interface ILexerOptions {

    Map<String, String> getDefinedMacros();

    Set<String> getUndefMacros();

    List<String> getIncludePaths();

    List<String> getQuoteIncludePath();

    MacroFilter getMacroFilter();

    List<String> getIncludedHeaders();

    String getLexOutputFile();

    Set<Warning> getWarnings();

    boolean isPrintWarnings();

    boolean isPrintLexingSuccess();

    Set<Feature> getFeatures();

    List<VALexer.LexerInput> getInput();

    boolean isLexPrintToStdout();

    boolean useXtcLexer();


    FeatureModel getSmallFeatureModel();
    FeatureModel getFullFeatureModel();

    PartialConfiguration getLexerPartialConfiguration();

    /**
     * report line numbers of the .pi file instead of the line
     * numbers in the original .c and .h files
     */
    boolean isAdjustLineNumbers();

    /**
     * by default only language tokens (that is, no white space, no tokens
     * representing preprocessor instructions and so forth) are returned
     *
     * for debugging purposes this behavior can be overridden to return
     * also all other tokens
     *
     * @return whether only language tokens are returned (default true)
     */
    boolean isReturnLanguageTokensOnly();

    /**
     * debug facility to handle all warnings strictly as if they were errors
     *
     * used in testing; false by default
     */
    boolean isHandleWarningsAsErrors();
}
>>>>>>> 08c17c58
<|MERGE_RESOLUTION|>--- conflicted
+++ resolved
@@ -1,126 +1,72 @@
-<<<<<<< HEAD
-package de.fosd.typechef.lexer.options;
-
-import de.fosd.typechef.featureexpr.FeatureModel;
-import de.fosd.typechef.lexer.Feature;
-import de.fosd.typechef.lexer.Warning;
-import de.fosd.typechef.lexer.macrotable.MacroFilter;
-
-import java.util.List;
-import java.util.Map;
-import java.util.Set;
-
-public interface ILexerOptions {
-
-    Map<String, String> getDefinedMacros();
-
-    Set<String> getUndefMacros();
-
-    List<String> getIncludePaths();
-
-    List<String> getQuoteIncludePath();
-
-    MacroFilter getMacroFilter();
-
-    List<String> getIncludedHeaders();
-
-    String getLexOutputFile();
-
-    boolean isPrintVersion();
-
-
-    Set<Warning> getWarnings();
-
-    Set<Feature> getFeatures();
-
-    List<String> getFiles();
-
-    boolean isLexPrintToStdout();
-
-    boolean useXtcLexer();
-
-
-    FeatureModel getLexerFeatureModel();
-
-    PartialConfiguration getLexerPartialConfiguration();
-
-    /**
-     * report line numbers of the .pi file instead of the line
-     * numbers in the original .c and .h files
-     */
-    boolean isAdjustLineNumbers();
-}
-=======
-package de.fosd.typechef.lexer.options;
-
-import de.fosd.typechef.VALexer;
-import de.fosd.typechef.featureexpr.FeatureModel;
-import de.fosd.typechef.lexer.Feature;
-import de.fosd.typechef.lexer.Warning;
-import de.fosd.typechef.lexer.macrotable.MacroFilter;
-
-import java.util.List;
-import java.util.Map;
-import java.util.Set;
-
-public interface ILexerOptions {
-
-    Map<String, String> getDefinedMacros();
-
-    Set<String> getUndefMacros();
-
-    List<String> getIncludePaths();
-
-    List<String> getQuoteIncludePath();
-
-    MacroFilter getMacroFilter();
-
-    List<String> getIncludedHeaders();
-
-    String getLexOutputFile();
-
-    Set<Warning> getWarnings();
-
-    boolean isPrintWarnings();
-
-    boolean isPrintLexingSuccess();
-
-    Set<Feature> getFeatures();
-
-    List<VALexer.LexerInput> getInput();
-
-    boolean isLexPrintToStdout();
-
-    boolean useXtcLexer();
-
-
-    FeatureModel getSmallFeatureModel();
-    FeatureModel getFullFeatureModel();
-
-    PartialConfiguration getLexerPartialConfiguration();
-
-    /**
-     * report line numbers of the .pi file instead of the line
-     * numbers in the original .c and .h files
-     */
-    boolean isAdjustLineNumbers();
-
-    /**
-     * by default only language tokens (that is, no white space, no tokens
-     * representing preprocessor instructions and so forth) are returned
-     *
-     * for debugging purposes this behavior can be overridden to return
-     * also all other tokens
-     *
-     * @return whether only language tokens are returned (default true)
-     */
-    boolean isReturnLanguageTokensOnly();
-
-    /**
-     * debug facility to handle all warnings strictly as if they were errors
-     *
-     * used in testing; false by default
-     */
-    boolean isHandleWarningsAsErrors();
-}
->>>>>>> 08c17c58
+package de.fosd.typechef.lexer.options;
+
+import de.fosd.typechef.VALexer;
+import de.fosd.typechef.featureexpr.FeatureModel;
+import de.fosd.typechef.lexer.Feature;
+import de.fosd.typechef.lexer.Warning;
+import de.fosd.typechef.lexer.macrotable.MacroFilter;
+
+import java.util.List;
+import java.util.Map;
+import java.util.Set;
+
+public interface ILexerOptions {
+
+    Map<String, String> getDefinedMacros();
+
+    Set<String> getUndefMacros();
+
+    List<String> getIncludePaths();
+
+    List<String> getQuoteIncludePath();
+
+    MacroFilter getMacroFilter();
+
+    List<String> getIncludedHeaders();
+
+    String getLexOutputFile();
+
+    Set<Warning> getWarnings();
+
+    boolean isPrintWarnings();
+
+    boolean isPrintLexingSuccess();
+
+    Set<Feature> getFeatures();
+
+    List<VALexer.LexerInput> getInput();
+
+    boolean isLexPrintToStdout();
+
+    boolean useXtcLexer();
+
+
+    FeatureModel getSmallFeatureModel();
+    FeatureModel getFullFeatureModel();
+
+    PartialConfiguration getLexerPartialConfiguration();
+
+    /**
+     * report line numbers of the .pi file instead of the line
+     * numbers in the original .c and .h files
+     */
+    boolean isAdjustLineNumbers();
+
+    /**
+     * by default only language tokens (that is, no white space, no tokens
+     * representing preprocessor instructions and so forth) are returned
+     *
+     * for debugging purposes this behavior can be overridden to return
+     * also all other tokens
+     *
+     * @return whether only language tokens are returned (default true)
+     */
+    boolean isReturnLanguageTokensOnly();
+
+    /**
+     * debug facility to handle all warnings strictly as if they were errors
+     *
+     * used in testing; false by default
+     */
+    boolean isHandleWarningsAsErrors();
+}