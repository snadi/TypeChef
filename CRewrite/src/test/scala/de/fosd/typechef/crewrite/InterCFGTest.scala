--- conflicted
+++ resolved
@@ -9,32 +9,6 @@
 
 class InterCFGTest extends InterCFG with TestHelper with CFGHelper {
 
-<<<<<<< HEAD
-    @Test def test_two_functions() {
-        val folder = "testfiles/"
-        val filename = "intercfgtest01.c"
-        val is: InputStream = getClass.getResourceAsStream("/" + folder + filename)
-        if (is == null)
-            throw new FileNotFoundException("Input file not fould!")
-
-        val ast = parseFile(is, folder, filename)
-        val env = CASTEnv.createASTEnv(ast)
-
-        val fdefs = filterAllASTElems[FunctionDef](ast)
-
-        val a = new StringWriter()
-        val dot = new DotGraph(a)
-        dot.writeHeader("test")
-
-        val fsuccs = fdefs.map(getAllSucc(_, FeatureExprFactory.empty, env))
-
-        for (s <- fsuccs)
-            dot.writeMethodGraph(s, env, Map())
-        dot.writeFooter()
-        dot.close()
-        println(a)
-    }
-=======
   @Test def test_two_functions() {
     val folder = "testfiles/"
     val filename = "intercfgtest01.c"
@@ -66,5 +40,4 @@
   }
     // provide a lookup mechanism for function defs (from the type system or selfimplemented)
     def getTranslationUnit(): TranslationUnit = null
->>>>>>> ce3c062f
 }