package de.fosd.typechef

import conditional.{One, Choice, Opt}
import crewrite.{CAnalysisFrontend, EnforceTreeHelper, ProductDerivation}
import featureexpr._

import bdd.{BDDFeatureExpr, BDDFeatureModel, SatSolver}
import parser.c.{AST, PrettyPrinter, TranslationUnit}
import typesystem.CTypeSystemFrontend
import scala.collection.immutable.HashMap
import scala.Predef._
import scala._
import collection.mutable
import collection.mutable.{ListBuffer, HashSet, BitSet}
import io.Source
import java.util.regex.Pattern
import java.util.ArrayList
import java.lang.SuppressWarnings
import java.io._
import util.Random
import java.util.ResourceBundle.SingleFormatControl

/**
 *
 * User: rhein
 * Date: 4/2/12
 * Time: 3:45 PM
 *
 */
object ProductGeneration extends EnforceTreeHelper {
<<<<<<< HEAD
  type Task = Pair[String, List[SimpleConfiguration]]
=======
    type Task = Pair[String, List[SimpleConfiguration]]

    /**Maps SingleFeatureExpr Objects to IDs (IDs only known/used in this file) */
    private var featureIDHashmap: Map[SingleFeatureExpr, Int] = null
    /**List of all features found in the currently processed file */
    private var features: List[SingleFeatureExpr] = null
>>>>>>> edb906a5

  /**Maps SingleFeatureExpr Objects to IDs (IDs only known/used in this file) */
  private var featureIDHashmap: Map[SingleFeatureExpr, Int] = null
  /**List of all features found in the currently processed file */
  private var features: List[SingleFeatureExpr] = null

  class SimpleConfiguration(private val config: scala.collection.immutable.BitSet) extends scala.Serializable {

        def this(trueSet: List[SingleFeatureExpr], falseSet: List[SingleFeatureExpr]) = this(
        {
            val ret: scala.collection.mutable.BitSet = BitSet()
            for (tf: SingleFeatureExpr <- trueSet) ret.add(featureIDHashmap(tf))
            for (ff: SingleFeatureExpr <- falseSet) ret.remove(featureIDHashmap(ff))
            ret.toImmutable
        }
        )

        def getTrueSet: Set[SingleFeatureExpr] = {
            features.filter({
                fex: SingleFeatureExpr => config.apply(featureIDHashmap(fex))
            }).toSet
        }

        def getFalseSet: Set[SingleFeatureExpr] = {
            features.filterNot({
                fex: SingleFeatureExpr => config.apply(featureIDHashmap(fex))
            }).toSet
        }

        override def toString: String = {
            features.map(
            {
                fex: SingleFeatureExpr => if (config.apply(featureIDHashmap(fex))) fex else fex.not()
            }
            ).mkString("&&")
        }

        // caching, values of this field will not be serialized
        @transient
        private var featureExpression: FeatureExpr = null

        def toFeatureExpr: FeatureExpr = {
            if (featureExpression == null)
                featureExpression = FeatureExprFactory.createFeatureExprFast(getTrueSet, getFalseSet)
            featureExpression
        }

        /**
         * This method assumes that all features in the parameter-set appear in either the trueList, or in the falseList
         * @param features given feature set
         * @return
         */
        def containsAllFeaturesAsEnabled(features: Set[SingleFeatureExpr]): Boolean = {
            for (fex <- features) {
                if (!config.apply(featureIDHashmap(fex))) return false
            }
            true
        }

        /**
         * This method assumes that all features in the parameter-set appear in the configuration (either as true or as false)
         * @param features given feature set
         * @return
         */
        def containsAllFeaturesAsDisabled(features: Set[SingleFeatureExpr]): Boolean = {
            for (fex <- features) {
                if (config.apply(featureIDHashmap(fex))) return false
            }
            true
        }

        def containsAtLeastOneFeatureAsEnabled(set: Set[SingleFeatureExpr]): Boolean =
            !containsAllFeaturesAsDisabled(set)

        def containsAtLeastOneFeatureAsDisabled(set: Set[SingleFeatureExpr]): Boolean =
            !containsAllFeaturesAsEnabled(set)

        override def equals(other: Any): Boolean = {
            if (!other.isInstanceOf[SimpleConfiguration]) super.equals(other)
            else {
                val otherSC = other.asInstanceOf[SimpleConfiguration]
                otherSC.config.equals(this.config)
            }
        }

        override def hashCode(): Int = config.hashCode()
    }

    def saveSerializationOfTasks(tasks: List[(String, List[SimpleConfiguration])], featureList: List[SingleFeatureExpr], mainDir: File) {
        def writeObject(obj: java.io.Serializable, file: File) {
            try {
                file.createNewFile()
                val fileOut: FileOutputStream =
                    new FileOutputStream(file)
                val out: ObjectOutputStream =
                    new ObjectOutputStream(fileOut)
                out.writeObject(obj)
                out.close()
                fileOut.close()
            } catch {
                case i: IOException => i.printStackTrace()
            }
        }
        def toJavaList[T](orig: List[T]): java.util.ArrayList[T] = {
            val javaList: java.util.ArrayList[T] = new java.util.ArrayList[T]
            for (f: T <- orig) javaList.add(f)
            javaList
        }
        mainDir.mkdirs()
        // it seems that the scala lists cannot be serialized, so i use java ArrayLists
        writeObject(toJavaList(featureList.map(_.feature)), new File(mainDir, "FeatureHashmap.ser"))
        for ((taskName, configs) <- tasks) {
            writeObject(toJavaList(configs), new File(mainDir, taskName + ".ser"))
        }
    }

    def loadSerializedTasks(featureList: List[SingleFeatureExpr], mainDir: File): List[(String, List[SimpleConfiguration])] = {
        def readObject[T](file: File): T = {
            try {
                val fileIn: FileInputStream = new FileInputStream(file)
                val in: ObjectInputStream = new ObjectInputStream(fileIn)
                val e: T = in.readObject().asInstanceOf[T]
                in.close()
                fileIn.close()
                e
            } catch {
                case i: IOException => {
                    // do not handle
                    throw i
                }
            }
        }
        def toJavaList[T](orig: List[T]): java.util.ArrayList[T] = {
            val javaList: java.util.ArrayList[T] = new java.util.ArrayList[T]
            for (f: T <- orig) javaList.add(f)
            javaList
        }
        var taskList: ListBuffer[(String, List[SimpleConfiguration])] = ListBuffer()
        // it seems that the scala lists cannot be serialized, so i use java ArrayLists
        val savedFeatures: java.util.ArrayList[String] = readObject[java.util.ArrayList[String]](new File(mainDir, "FeatureHashmap.ser"))
        assert(savedFeatures.equals(toJavaList(featureList.map((_.feature)))))
        for (file <- mainDir.listFiles()) {
            val fn = file.getName
            if (!fn.equals("FeatureHashmap.ser") && fn.endsWith(".ser")) {
                val configs = readObject[java.util.ArrayList[SimpleConfiguration]](file)
                val taskName = fn.substring(0, fn.length - ".ser".length)
                var taskConfigs: scala.collection.mutable.ListBuffer[SimpleConfiguration] = ListBuffer()
                val iter = configs.iterator()
                while (iter.hasNext) {
                    taskConfigs += iter.next()
                }
                taskList.+=((taskName, taskConfigs.toList))
            }
        }
        taskList.toList
<<<<<<< HEAD
=======
    }

    def initializeFeatureList(family_ast:AST) {
        features = getAllFeatures(family_ast)
        featureIDHashmap = new HashMap[SingleFeatureExpr, Int]().++(features.zipWithIndex)
>>>>>>> edb906a5
    }

    /**
     * returns: (log:String, configs: List[Pair[String,List[SimpleConfiguration] ] ])
     * log is a compilation of the log messages
     * the configs-list contains pairs of the name of the config-generation method and the respective generated configs
     *
     */
    def buildConfigurations(family_ast: TranslationUnit, fm: FeatureModel, configSerializationDir: File, caseStudy: String): (String, List[Task]) = {
        var msg: String = ""
        var log: String = ""
        println("generating configurations.")
        var startTime: Long = 0

        initializeFeatureList(family_ast)
        //println("features: ")
        //for (f <- features) println(f)

        /**Starting with no tasks */
        var tasks: List[Task] = List()

        val useSerialization = false
        if (useSerialization &&
            configSerializationDir.exists() &&
            new File(configSerializationDir, "FeatureHashmap.ser").exists()) {
            /**Load serialized tasks */
            {
                startTime = System.currentTimeMillis()
                println("loading tasks from serialized files")
                tasks = loadSerializedTasks(features, configSerializationDir)
                msg = "Time for serialization loading: " + (System.currentTimeMillis() - startTime) + " ms\n"
                println(msg)
                log = log + msg + "\n"
            }
        }
        /**Generate tasks */
        var configurations: List[SimpleConfiguration] = List()

        /**Load config from file */

                {
                    if (tasks.find(_._1.equals("FileConfig")).isDefined) {
                        msg = "omitting FileConfig generation, because a serialized version was loaded"
                    } else {
                        val configFile = if (caseStudy.equals("linux"))
                            "../Linux_allyes_modified.config"
                        else if (caseStudy.equals("busybox"))
                            "../BusyboxBigConfig.config"
                        else
                            throw new Exception("unknown case Study, give linux or busybox")
                        startTime = System.currentTimeMillis()
                        val (configs, logmsg) = getConfigsFromFiles(features, fm, new File(configFile))
                        tasks :+= Pair("FileConfig", configs)
                        configurations ++= configs
                        msg = "Time for config generation (FileConfig): " + (System.currentTimeMillis() - startTime) + " ms\n" + logmsg
                    }
                    println(msg)
                    log = log + msg + "\n"
                }

        /**Henard CSV configurations */
<<<<<<< HEAD
=======

>>>>>>> edb906a5
        {
            if (tasks.find(_._1.equals("csv")).isDefined) {
                msg = "omitting henard loading, because a serialized version was loaded from serialization"
            } else {
                var productsDir: File = null
                var dimacsFM: File = null
                if (caseStudy == "linux") {
                    productsDir = new File("../TypeChef-LinuxAnalysis/generatedConfigs_henard/")
                    dimacsFM = new File("../TypeChef-LinuxAnalysis/generatedConfigs_henard/SuperFM.dimacs")
                } else if (caseStudy == "busybox") {
                    productsDir = new File("../TypeChef-BusyboxAnalysis/generatedConfigs_Henard/")
                    dimacsFM = new File("../TypeChef-BusyboxAnalysis/generatedConfigs_Henard/BB_fm.dimacs")
                } else {
                    throw new Exception("unknown case Study, give linux or busybox")
                }

                startTime = System.currentTimeMillis()
                val (configs, logmsg) = loadConfigurationsFromHenardFiles(
                    productsDir.list().map(new File(productsDir, _)).toList.
                        filter(!_.getName.endsWith(".dat")).filter(!_.getName.endsWith(".dimacs")).
                        sortBy({
                        f: File => (f.getName.substring(f.getName.lastIndexOf("product") + "product".length)).toInt
                    }),
                    dimacsFM,
                    features, fm)
<<<<<<< HEAD
                typecheckingTasks :+= Pair("henard", configs)

                configurationCollection ++= configs
=======
                tasks :+= Pair("henard", configs)

                configurations ++= configs
>>>>>>> edb906a5
                msg = "Time for config generation (henard): " + (System.currentTimeMillis() - startTime) + " ms\n" + logmsg
            }
            println(msg)
            log = log + msg + "\n"
        }

        /**Single-wise */
        /*
                {
                    if (typecheckingTasks.find(_._1.equals("singleWise")).isDefined) {
                        msg = "omitting singleWise generation, because a serialized version was loaded"
                    } else {
                        startTime = System.currentTimeMillis()
                        val (configs, logmsg) = getAllSinglewiseConfigurations(features, fm, configurationCollection, preferDisabledFeatures = false)
                        typecheckingTasks :+= Pair("singleWise", configs)

                        configurationCollection ++= configs
                        msg = "Time for config generation (singleWise): " + (System.currentTimeMillis() - startTime) + " ms\n" + logmsg
                    }
                    println(msg)
                    log = log + msg + "\n"
                }
        */
        /**Coverage Configurations - no Header files*/

        {
            if (tasks.find(_._1.equals("coverage")).isDefined) {
                msg = "omitting coverage_noHeader generation, because a serialized version was loaded"
            } else {
                startTime = System.currentTimeMillis()
                val (configs, logmsg) = configurationCoverage(family_ast, fm, features, List(),
                    preferDisabledFeatures = false, includeVariabilityFromHeaderFiles = false)
                tasks :+= Pair("coverage_noHeader", configs)
                configurations ++= configs
                msg = "Time for config generation (coverage_noHeader): " + (System.currentTimeMillis() - startTime) + " ms\n" + logmsg
            }
            println(msg)
            log = log + msg + "\n"
        }

        /**Coverage Configurations - including Header files*/
        {
            if (tasks.find(_._1.equals("coverage")).isDefined) {
                msg = "omitting coverage generation, because a serialized version was loaded"
            } else {
                startTime = System.currentTimeMillis()
                val (configs, logmsg) = configurationCoverage(family_ast, fm, features, List(),
                    preferDisabledFeatures = false, includeVariabilityFromHeaderFiles = true)
                tasks :+= Pair("coverage", configs)
                configurations ++= configs
                msg = "Time for config generation (coverage): " + (System.currentTimeMillis() - startTime) + " ms\n" + logmsg
            }
            println(msg)
            log = log + msg + "\n"
        }

        /**Pairwise MAX */
        /*
                {
                    if (typecheckingTasks.find(_._1.equals("pairWiseMax")).isDefined) {
                        msg = "omitting pairWiseMax generation, because a serialized version was loaded"
                    } else {
                        startTime = System.currentTimeMillis()
                        val (configs, logmsg) = getAllPairwiseConfigurations(features, fm, configurationCollection, preferDisabledFeatures = false)
                        typecheckingTasks :+= Pair("pairWiseMax", configs)
                        configurationCollection ++= configs
                        msg = "Time for config generation (pairwiseMax): " + (System.currentTimeMillis() - startTime) + " ms\n" + logmsg
                    }
                    println(msg)
                    log = log + msg + "\n"
                }
        */
        /**Pairwise */
        /*
        if (typecheckingTasks.find(_._1.equals("pairWise")).isDefined) {
            msg = "omitting pairWise generation, because a serialized version was loaded"
        } else {
            startTime = System.currentTimeMillis()
            typecheckingTasks :+= Pair("pairWise", getAllPairwiseConfigurations(features,fm, preferDisabledFeatures=true))
            msg = "Time for config generation (pairwise): " + (System.currentTimeMillis() - startTime) + " ms\n"
        }
            println(msg)
            log = log + msg + "\n"
        */

        /**Just one hardcoded config */
        /*
                    typecheckingTasks :+= Pair("hardcoded", getOneConfigWithFeatures(
                      List("CONFIG_LOCK_STAT"),
                      List("CONFIG_DEBUG_LOCK_ALLOC"),
                      features,fm, true)
                      )
        */
        (log, tasks)
    }

<<<<<<< HEAD
    private def varAwareAnalysisSetup(fm_ts: FeatureModel, ast: AST, opt: FrontendOptions): (TranslationUnit, List[Task], String, String) = {
      var caseStudy = ""
      var thisFilePath = ""
      if (opt.getFile.contains("linux-2.6.33.3")) {
        thisFilePath = opt.getFile.substring(opt.getFile.lastIndexOf("linux-2.6.33.3"))
        caseStudy = "linux"
      } else if (opt.getFile.contains("busybox-1.18.5")) {
        thisFilePath = opt.getFile.substring(opt.getFile.lastIndexOf("busybox-1.18.5"))
        caseStudy = "busybox"
      } else {
        thisFilePath=opt.getFile
      }

      val famast = prepareAST[TranslationUnit](ast.asInstanceOf[TranslationUnit])
      val configDir = new File("../savedConfigs/" + thisFilePath.substring(0, thisFilePath.length - 2))
      val r@(log: String, tasks: List[Task]) = buildConfigurations(famast, fm_ts, configDir, caseStudy)
      saveSerializationOfTasks(tasks, features, configDir)

      (famast, tasks, thisFilePath, log)
    }

    def dataflowAnalysis(fm_ts: FeatureModel, ast: AST, opt: FrontendOptions, logMessage: String) {
      val (famast, tasks, filePath, log) = varAwareAnalysisSetup(fm_ts, ast, opt)
      dataflowAnalysisTasks(famast, tasks, fm_ts, filePath, log)
    }

    private def dataflowAnalysisTasks(famast: TranslationUnit, tasks: List[Task], fm: FeatureModel, fileName: String, startLog: String = "") {
      val log:String = startLog
      println("starting product typechecking.")

      // Warmup: we do a complete separate run of all tasks for warmup
      {
        val tsWarmup = new CAnalysisFrontend(famast, fm)
        val startTimeWarmup : Long = System.currentTimeMillis()
        tsWarmup.checkDataflow()
        println("warmupTime_Family" + ": " + (System.currentTimeMillis() - startTimeWarmup))
        for ((taskDesc: String, configs : List[SimpleConfiguration]) <- tasks) {
          for (configID:Int <- 0 until configs.size) {
            val product: TranslationUnit = ProductDerivation.deriveProd[TranslationUnit](famast,
              new Configuration(configs(configID).toFeatureExpr, fm))
            val ts = new CTypeSystemFrontend(product, FeatureExprFactory.default.featureModelFactory.empty)
            val startTime: Long = System.currentTimeMillis()
            ts.checkASTSilent
            println("warmupTime_" + taskDesc + "_" + (configID+1) + ": " + (System.currentTimeMillis() - startTime))
          }
        }
      }

      if (tasks.size > 0) println("start task - dataflow (" + (tasks.size) + " tasks)")
      // results (taskName, (NumConfigs, errors, timeSum))
      var configCheckingResults: List[(String, (Int, Int, Long, List[Long]))] = List()
      val outFilePrefix: String = "../reports/" + fileName.substring(0, fileName.length - 2)
      for ((taskDesc: String, configs : List[SimpleConfiguration]) <- tasks) {
        var configurationsWithErrors = 0
        var current_config = 0
        var checkTimes : List[Long] = List()
        for (config <- configs) {
          current_config += 1
          println("checking configuration " + current_config + " of " + configs.size + " (" + fileName + " , " + taskDesc + ")")
          val product: TranslationUnit = ProductDerivation.deriveProd[TranslationUnit](famast,
            new Configuration(config.toFeatureExpr, fm))
          val ts = new CAnalysisFrontend(product, FeatureExprFactory.empty)
          val startTime: Long = System.currentTimeMillis()
          ts.checkDataflow()
          val configTime: Long = System.currentTimeMillis() - startTime
          checkTimes ::= configTime // append to the beginning of checkTimes
        }
        // reverse checkTimes to get the ordering correct
        configCheckingResults ::=(taskDesc, (configs.size, configurationsWithErrors, checkTimes.sum, checkTimes.reverse))

      }
      // family base checking
      println("family-based dataflow analysis:")
      val ts = new CAnalysisFrontend(famast, fm)
      val startTime : Long = System.currentTimeMillis()
      ts.checkDataflow()
      val familyTime: Long = System.currentTimeMillis() - startTime

      val file: File = new File(outFilePrefix + "_report.txt")
      file.getParentFile.mkdirs()
      val fw : FileWriter = new FileWriter(file)
      fw.write("File : " + fileName + "\n")
      fw.write("Features : " + features.size + "\n")
      fw.write(log + "\n")

      for ((taskDesc, (numConfigs, errors, totalTime, lstTimes:List[Long])) <- configCheckingResults) {
        fw.write("\n -- Task: " + taskDesc + "\n")
        fw.write("(" + taskDesc + ")Processed configurations: " + numConfigs + "\n")
        fw.write("(" + taskDesc + ")TimeSum Products: " + totalTime + " ms\n")
        fw.write("(" + taskDesc + ")Times Products: " + lstTimes.mkString(","))
        fw.write("\n")
      }

      fw.write("Time Family:      " + familyTime + " ms\n")
      fw.close()
    }
=======
    def typecheckProducts(fm_scanner: FeatureModel, fm_ts: FeatureModel, ast: AST, opt: FrontendOptions, logMessage: String) {
        var caseStudy = ""
        var thisFilePath: String = ""
        if (opt.getFile.contains("linux-2.6.33.3")) {
            thisFilePath = opt.getFile.substring(opt.getFile.lastIndexOf("linux-2.6.33.3"))
            caseStudy = "linux"
        } else if (opt.getFile.contains("busybox-1.18.5")) {
            thisFilePath = opt.getFile.substring(opt.getFile.lastIndexOf("busybox-1.18.5"))
            caseStudy = "busybox"
        } else {
            thisFilePath = opt.getFile
        }

        val fm = fm_ts // I got false positives while using the other fm
        //val family_ast = prepareAST[TranslationUnit](ast.asInstanceOf[TranslationUnit])
        val family_ast = ast.asInstanceOf[TranslationUnit]

        println("starting product typechecking.")
>>>>>>> edb906a5

        val configSerializationDir = new File("../savedConfigs/" + thisFilePath.substring(0, thisFilePath.length - 2))

        val (configGenLog: String, typecheckingTasks: List[Task]) =
            buildConfigurations(family_ast, fm_ts, configSerializationDir, caseStudy)
        saveSerializationOfTasks(typecheckingTasks, features, configSerializationDir)
        typecheckConfigurations(typecheckingTasks, family_ast, fm, family_ast, thisFilePath, startLog = configGenLog)
    }

    def dataflowAnalysisProducts(fm_scanner: FeatureModel, fm_ts: FeatureModel, ast: AST, opt: FrontendOptions) {
        var caseStudy = ""
        var thisFilePath: String = ""
        if (opt.getFile.contains("linux-2.6.33.3")) {
            thisFilePath = opt.getFile.substring(opt.getFile.lastIndexOf("linux-2.6.33.3"))
            caseStudy = "linux"
        } else if (opt.getFile.contains("busybox-1.18.5")) {
            thisFilePath = opt.getFile.substring(opt.getFile.lastIndexOf("busybox-1.18.5"))
            caseStudy = "busybox"
        } else {
            thisFilePath = opt.getFile
        }

        val fm = fm_ts // I got false positives while using the other fm
        val cf = new CAnalysisFrontend(ast.asInstanceOf[TranslationUnit], fm)
        val family_ast = cf.prepareAST[TranslationUnit](ast.asInstanceOf[TranslationUnit])

        println("starting dataflow analysis.")
        val configSerializationDir = new File("../savedConfigs/" + thisFilePath.substring(0, thisFilePath.length - 2))

        val (configGenLog: String, tasks: List[Task]) =
            buildConfigurations(family_ast, fm_ts, configSerializationDir, caseStudy)
        saveSerializationOfTasks(tasks, features, configSerializationDir)
        dataflowAnalysisConfigurations(tasks, family_ast, fm, family_ast, thisFilePath, startLog = configGenLog)
    }

    def dataflowAnalysisConfigurations(tasks: List[Task], family_ast: AST, fm: FeatureModel, ast: AST,
                                       fileID: String, startLog: String = "") {
        val log: String = startLog
        println("starting product typechecking.")

        if (tasks.size > 0) println("start task - dataflow analysis (" + (tasks.size) + " tasks)")

    }

    def typecheckConfigurations(typecheckingTasks: List[Task],
                                family_ast: TranslationUnit, fm: FeatureModel, ast: AST,
                                fileID: String, startLog: String = "") {
        val log: String = startLog
        println("starting product typechecking.")

        // Warmup: we do a complete separate run of all tasks for warmup
        {
            val tsWarmup = new CTypeSystemFrontend(family_ast, fm)
            val startTimeWarmup: Long = System.currentTimeMillis()
            tsWarmup.checkASTSilent
            println("warmupTime_Family" + ": " + (System.currentTimeMillis() - startTimeWarmup))
<<<<<<< HEAD
            for ((taskDesc: String, configs : List[SimpleConfiguration]) <- typecheckingTasks) {
                for (configID:Int <- 0 until configs.size) {
=======
            for ((taskDesc: String, configs: List[SimpleConfiguration]) <- typecheckingTasks) {
                for (configID: Int <- 0 until configs.size - 1) {
>>>>>>> edb906a5
                    val product: TranslationUnit = ProductDerivation.deriveProd[TranslationUnit](family_ast,
                        new Configuration(configs(configID).toFeatureExpr, fm))
                    val ts = new CTypeSystemFrontend(product, FeatureExprFactory.default.featureModelFactory.empty)
                    val startTime: Long = System.currentTimeMillis()
                    ts.checkASTSilent
                    println("warmupTime_" + taskDesc + "_" + (configID + 1) + ": " + (System.currentTimeMillis() - startTime))
                }
            }
        }

        if (typecheckingTasks.size > 0) println("start task - typechecking (" + (typecheckingTasks.size) + " tasks)")
        // results (taskName, (NumConfigs, errors, timeSum))
        var configCheckingResults: List[(String, (Int, Int, Long, List[Long]))] = List()
        val outFilePrefix: String = "../reports/" + fileID.substring(0, fileID.length - 2)
        for ((taskDesc: String, configs: List[SimpleConfiguration]) <- typecheckingTasks) {
            var configurationsWithErrors = 0
            var current_config = 0
            var checkTimes: List[Long] = List()
            for (config <- configs) {
                current_config += 1
                println("checking configuration " + current_config + " of " + configs.size + " (" + fileID + " , " + taskDesc + ")")
                val product: TranslationUnit = ProductDerivation.deriveProd[TranslationUnit](family_ast,
                    new Configuration(config.toFeatureExpr, fm))
                val ts = new CTypeSystemFrontend(product, FeatureExprFactory.default.featureModelFactory.empty)
                val startTime: Long = System.currentTimeMillis()
                val noErrors: Boolean = ts.checkAST
                val configTime: Long = System.currentTimeMillis() - startTime
                checkTimes ::= configTime // append to the beginning of checkTimes
                if (!noErrors) {
                    var fw: FileWriter = null
                    //if (true) {
                    // log product with error
                    configurationsWithErrors += 1
                    var file: File = new File(outFilePrefix + "_" + taskDesc + "_errors" + current_config + ".txt")
                    file.getParentFile.mkdirs()
                    fw = new FileWriter(file)
                    for (error <- ts.errors)
                        fw.write("  - " + error + "\n")
                    fw.close()
                    // write product to file
                    file = new File(outFilePrefix + "_" + taskDesc + "_" + current_config + "_product.c")
                    fw = new FileWriter(file)
                    fw.write(PrettyPrinter.print(product))
                    fw.close()
                    //write configuration to file
                    file = new File(outFilePrefix + "_" + taskDesc + "_" + current_config + "_config.txt")
                    fw = new FileWriter(file)
                    fw.write(config.toString().replace("&&", "&&\n"))
                    fw.close()
                    // write ast to file
                    file = new File(outFilePrefix + "_" + taskDesc + "_" + current_config + "_ast.txt")
                    fw = new FileWriter(file)
                    fw.write(product.toString)
                    fw.close()
                }
            }
            // reverse checkTimes to get the ordering correct
            configCheckingResults ::=(taskDesc, (configs.size, configurationsWithErrors, checkTimes.sum, checkTimes.reverse))
        }
        // family base checking
        println("family-based type checking:")
<<<<<<< HEAD
        val ts = new CTypeSystemFrontend(family_ast.asInstanceOf[TranslationUnit], fm)
        val startTime : Long = System.currentTimeMillis()
=======
        val startTime: Long = System.currentTimeMillis()
        val ts = new CTypeSystemFrontend(family_ast, fm)
>>>>>>> edb906a5
        val noErrors: Boolean = ts.checkAST
        val familyTime: Long = System.currentTimeMillis() - startTime

        val file: File = new File(outFilePrefix + "_report.txt")
        file.getParentFile.mkdirs()
        val fw: FileWriter = new FileWriter(file)
        fw.write("File : " + fileID + "\n")
        fw.write("Features : " + features.size + "\n")
        fw.write(log + "\n")

        for ((taskDesc, (numConfigs, errors, totalTime, lstTimes: List[Long])) <- configCheckingResults) {
            fw.write("\n -- Task: " + taskDesc + "\n")
            fw.write("(" + taskDesc + ")Processed configurations: " + numConfigs + "\n")
            fw.write("(" + taskDesc + ")Configurations with errors: " + errors + "\n")
            fw.write("(" + taskDesc + ")TimeSum Products: " + totalTime + " ms\n")
            fw.write("(" + taskDesc + ")Times Products: " + lstTimes.mkString(","))
            fw.write("\n")
        }

        fw.write("Errors in family check: " + (if (noErrors) "No" else "Yes") + "\n")
        fw.write("Time Family:      " + familyTime + " ms\n")
        fw.close()

    }

    def configListContainsFeaturesAsEnabled(lst: List[SimpleConfiguration], features: Set[SingleFeatureExpr]): Boolean = {
        for (conf <- lst) {
            if (conf.containsAllFeaturesAsEnabled(features))
                return true
        }
        false
    }

    def getOneConfigWithFeatures(trueFeatures: List[String], falseFeatures: List[String],
                                 allFeatures: List[SingleFeatureExpr], fm: FeatureModel, fixConfig: Boolean = true): List[SimpleConfiguration] = {
        var partConfig: FeatureExpr = FeatureExprFactory.True
        var remainingFeatures: List[SingleFeatureExpr] = allFeatures
        var trueFeatureObjects: List[SingleFeatureExpr] = List()
        for (fName: String <- trueFeatures) {
            val fIndex: Int = remainingFeatures.indexWhere({
                (f: SingleFeatureExpr) => f.feature.equals(fName)
            })
            if (fIndex != -1) {
                //-1 := no feature found
                partConfig = partConfig.and(remainingFeatures.apply(fIndex))
                trueFeatureObjects ::= remainingFeatures.apply(fIndex)
                // I know this is horrible. But it will be used only for debugging
            } else {
                //throw new IllegalArgumentException("Feature not found: " + fName)
                println("Feature not found: " + fName)
            }
            remainingFeatures = remainingFeatures.slice(0, fIndex) ++ remainingFeatures.slice(fIndex + 1, remainingFeatures.length + 1)
        }
        var falseFeatureObjects: List[SingleFeatureExpr] = List()
        for (fName: String <- falseFeatures) {
            val fIndex: Int = remainingFeatures.indexWhere({
                (f: SingleFeatureExpr) => f.feature.equals(fName)
            })
            if (fIndex != -1) {
                //-1 := no feature found
                partConfig = partConfig.andNot(remainingFeatures.apply(fIndex))
                // I know this is horrible. But it will be used only for debugging
                falseFeatureObjects ::= remainingFeatures.apply(fIndex)
            } else {
                //throw new IllegalArgumentException("Feature not found: " + fName)
                println("Feature not found: " + fName)
            }
            remainingFeatures = remainingFeatures.slice(0, fIndex) ++ remainingFeatures.slice(fIndex + 1, remainingFeatures.length + 1)
        }
        println("cecking satisfiability of " + partConfig.toTextExpr)
        if (partConfig.isSatisfiable(fm)) {
            if (fixConfig) {
                val completeConfig = completeConfiguration(partConfig, remainingFeatures, fm)
                if (completeConfig == null) {
                    throw new IllegalArgumentException("PartialConfig has no satisfiable extension!")
                } else {
                    List(completeConfig)
                }
            } else {
                List(new SimpleConfiguration(trueFeatureObjects, falseFeatureObjects))
            }
        } else {
            throw new IllegalArgumentException("PartialConfig \"" + partConfig.toTextExpr + "\" is not satisfiable!")
        }
    }

    def getAllSinglewiseConfigurations(features: List[SingleFeatureExpr], fm: FeatureModel,
                                       existingConfigs: List[SimpleConfiguration] = List(),
                                       preferDisabledFeatures: Boolean): (List[SimpleConfiguration], String) = {
        var unsatCombinations = 0
        var alreadyCoveredCombinations = 0
        println("generating single-wise configurations")
        var pwConfigs: List[SimpleConfiguration] = List()
        for (f1 <- features) {
            if (!configListContainsFeaturesAsEnabled(pwConfigs ++ existingConfigs, Set(f1))) {
                // this pair was not considered yet
                val conf = f1
                val completeConfig = completeConfiguration(conf, features, fm)
                if (completeConfig != null) {
                    pwConfigs ::= completeConfig
                } else {
                    //println("no satisfiable configuration for feature " + f1)
                    unsatCombinations += 1
                }
            } else {
                //println("feature " + f1 + " already covered")
                alreadyCoveredCombinations += 1
            }
        }
        (pwConfigs,
            " unsatisfiableCombinations:" + unsatCombinations + "\n" +
                " already covered combinations:" + alreadyCoveredCombinations + "\n" +
                " created combinations:" + pwConfigs.size + "\n")
    }

    /**
     * This version of the single-wise configs creation method collects compatible features as long as possible to create fewer configurations.
     * It works, however we need more time to execute the additional sat calls.
     * Test on "kernel/time/clocksource.c": time 91sec (normal 30sec) created configs 9 (normal 21)
     * @param features list of features
     * @param fm input feature model
     * @param existingConfigs list of configs
     * @param preferDisabledFeatures flag
     * @return
     */
    def getAllSinglewiseConfigurations_fewerConfigs(features: List[SingleFeatureExpr], fm: FeatureModel,
                                                    existingConfigs: List[SimpleConfiguration] = List(),
                                                    preferDisabledFeatures: Boolean): (List[SimpleConfiguration], String) = {
        var unsatCombinations = 0
        var alreadyCoveredCombinations = 0
        println("generating single-wise configurations")
        var pwConfigs: List[SimpleConfiguration] = List()
        var prevExpression: List[FeatureExpr] = List()
        var prevConfig: SimpleConfiguration = null
        for (f1 <- features) {
            if (!configListContainsFeaturesAsEnabled(pwConfigs ++ existingConfigs, Set(f1))) {
                // this feature was not considered yet
                // try to add to previous configs
                val ex = if (prevConfig != null) prevExpression.fold(FeatureExprFactory.True)({
                    (fe1, fe2) => fe1.and(fe2)
                })
                else f1
                val completeConfig = completeConfiguration(ex, features, fm)
                if (completeConfig != null) {
                    //println("added feature to running config")
                    prevExpression ::= f1
                    prevConfig = completeConfig
                } else {
                    if (prevConfig != null)
                        pwConfigs ::= prevConfig
                    prevExpression = List(f1)
                    val completeConfig = completeConfiguration(ex, features, fm)
                    if (completeConfig != null) {
                        //println("Started new running config")
                        prevConfig = completeConfig
                    } else {
                        prevExpression = List(FeatureExprFactory.True)
                        prevConfig = null
                        //println("no satisfiable configuration for feature " + f1)
                        unsatCombinations += 1
                    }
                }
            } else {
                //println("feature " + f1 + " already covered")
                alreadyCoveredCombinations += 1
            }
        }
        if (prevConfig != null)
            pwConfigs ::= prevConfig
        //for (f1 <- features)
        //    if (!configListContainsFeaturesAsEnabled(pwConfigs ++ existingConfigs, Set(f1)))
        //        println("results do not contain " + f1.feature)
        (pwConfigs,
            " unsatisfiableCombinations:" + unsatCombinations + "\n" +
                " already covered combinations:" + alreadyCoveredCombinations + "\n" +
                " created combinations:" + pwConfigs.size + "\n")
    }

    def getAllPairwiseConfigurations(features: List[SingleFeatureExpr], fm: FeatureModel,
                                     existingConfigs: List[SimpleConfiguration] = List(),
                                     preferDisabledFeatures: Boolean): (List[SimpleConfiguration], String) = {
        var unsatCombinations = 0
        var alreadyCoveredCombinations = 0
        val startTime = System.currentTimeMillis()
        println("generating pair-wise configurations")
        var pwConfigs: List[SimpleConfiguration] = List()

        // this for-loop structure should avoid pairs like "(A,A)" and ( "(A,B)" and "(B,A)" )
        for (index1 <- 0 to features.size - 1) {
            val f1 = features(index1)
            var f1Configs = (pwConfigs ++ existingConfigs).filter({
                _.containsAllFeaturesAsEnabled(Set(f1))
            })
            for (index2 <- index1 + 1 to features.size - 1) {
                val f2 = features(index2)
                //if (!configListContainsFeaturesAsEnabled(pwConfigs ++ existingConfigs, Set(f1, f2))) {
                if (!configListContainsFeaturesAsEnabled(f1Configs, Set(f2))) {
                    // this pair was not considered yet
                    val confEx = FeatureExprFactory.True.and(f1).and(f2)
                    // make config complete by choosing the other features
                    val completeConfig = completeConfiguration(confEx, features, fm, preferDisabledFeatures)
                    if (completeConfig != null) {
                        pwConfigs ::= completeConfig
                        f1Configs ::= completeConfig
                    } else {
                        //println("no satisfiable configuration for features " + f1 + " and " + f2)
                        unsatCombinations += 1
                    }
                } else {
                    //println("feature combination " + f1 + " and " + f2 + " already covered")
                    alreadyCoveredCombinations += 1
                }
                //if (System.currentTimeMillis() - startTime > 60000) { // should be 1 minute
                if (System.currentTimeMillis() - startTime > 600000) {
                    // should be 10 minutes
                    val todo = features.size
                    val done = index1 - 1
                    return (pwConfigs,
                        " unsatisfiableCombinations:" + unsatCombinations + "\n" +
                            " already covered combinations:" + alreadyCoveredCombinations + "\n" +
                            " created combinations:" + pwConfigs.size + "\n" +
                            " generation stopped after 10 minutes (" + index1 + "/" + features.size + " features processed in outer loop) => (" + ((done * done + 2 * done + 2 * todo * 100) / (todo * todo)) + "% done)\n")
                }
            }
        }
        (pwConfigs,
            " unsatisfiableCombinations:" + unsatCombinations + "\n" +
                " already covered combinations:" + alreadyCoveredCombinations + "\n" +
                " created combinations:" + pwConfigs.size + "\n")
    }

    def getAllTriplewiseConfigurations(features: List[SingleFeatureExpr], fm: FeatureModel,
                                       existingConfigs: List[SimpleConfiguration] = List(),
                                       preferDisabledFeatures: Boolean): (List[SimpleConfiguration], String) = {
        var unsatCombinations = 0
        var alreadyCoveredCombinations = 0
        println("generating triple-wise configurations")
        var pwConfigs: List[SimpleConfiguration] = List()
        // this for-loop structure should avoid pairs like "(A,A)" and ( "(A,B)" and "(B,A)" )
        for (index1 <- 0 to features.size - 1) {
            val f1 = features(index1)
            for (index2 <- index1 to features.size - 1) {
                val f2 = features(index2)
                for (index3 <- index2 to features.size - 1) {
                    val f3 = features(index3)
                    if (!configListContainsFeaturesAsEnabled(pwConfigs ++ existingConfigs, Set(f1, f2, f3))) {
                        // this pair was not considered yet
                        val conf = FeatureExprFactory.True.and(f1).and(f2).and(f3)
                        // make config complete by choosing the other features
                        val completeConfig = completeConfiguration(conf, features, fm)
                        if (completeConfig != null) {
                            pwConfigs ::= completeConfig
                        } else {
                            //println("no satisfiable configuration for features " + f1 + " and " + f2 + " and " + f3)
                            unsatCombinations += 1
                        }
                    } else {
                        //println("feature combination " + f1 + " and " + f2 + " and " + f3 + " already covered")
                        alreadyCoveredCombinations += 1
                    }
                }
            }
        }
        (pwConfigs,
            " unsatisfiableCombinations:" + unsatCombinations + "\n" +
                " already covered combinations:" + alreadyCoveredCombinations + "\n" +
                " created combinations:" + pwConfigs.size + "\n")
    }


    /*
    Configuration Coverage Method copied from Joerg and heavily modified :)
     */
    /**
     * Creates configurations based on the variability nodes found in the given AST.
     * Searches for variability nodes and generates enough configurations to cover all nodes.
     * Configurations do always satisfy the FeatureModel fm.
     * If existingConfigs is non-empty, no config will be created for nodes already covered by these configurations.
     * @param astRoot root of the AST
     * @param fm The Feature Model
     * @param features The set of "interestingFeatures". Only these features will be set in the configs.
     *                 (Normally the set of all features appearing in the file.)
     * @param existingConfigs described above
     * @param preferDisabledFeatures the sat solver will prefer (many) small configs instead of (fewer) large ones
     * @param includeVariabilityFromHeaderFiles if set to false (default) we will ignore variability in files not ending with ".c".
     *                                        This corresponds to the view of the developer of a ".c" file.
     * @return
     */
    def configurationCoverage(astRoot: TranslationUnit, fm: FeatureModel, features: List[SingleFeatureExpr],
                              existingConfigs: List[SimpleConfiguration] = List(), preferDisabledFeatures: Boolean,
                              includeVariabilityFromHeaderFiles: Boolean = false):
                              (List[SimpleConfiguration], String) = {
        //val env = CASTEnv.createASTEnv(astRoot)
        val unsatCombinationsCacheFile = new File("unsatCombinationsCache.txt")
        // using this is not correct when different files have different presence conditions
        val useUnsatCombinationsCache = false
        val unsatCombinationsCache: scala.collection.immutable.HashSet[String] = if (useUnsatCombinationsCache && unsatCombinationsCacheFile.exists()) {
            new scala.collection.immutable.HashSet[String] ++ (Source.fromFile(unsatCombinationsCacheFile).getLines()).toSet
        } else {
            scala.collection.immutable.HashSet()
        }
        var unsatCombinations = 0
        var alreadyCoveredCombinations = 0
        var complexNodes = 0
        var simpleOrNodes = 0
        var simpleAndNodes = 0
        var nodeExpressions: Set[List[FeatureExpr]] = Set()
        def collectAnnotationLeafNodes(root: Any, previousFeatureExprs: List[FeatureExpr] = List(FeatureExprFactory.True), previousFile:String = null) {
            root match {
                case x: Opt[_] => {
                    if (x.feature.equals(previousFeatureExprs.head)){
                        collectAnnotationLeafNodes(x.entry, previousFeatureExprs, previousFile)
                    } else {
                        collectAnnotationLeafNodes(x.entry, previousFeatureExprs.::(x.feature), previousFile)
                    }
                }
                case x: Choice[_] => {
                    collectAnnotationLeafNodes(x.thenBranch, previousFeatureExprs.::(x.feature), previousFile)
                    collectAnnotationLeafNodes(x.elseBranch, previousFeatureExprs.::(x.feature.not()), previousFile)
                }
                case l: List[_] =>
                    for (x <- l) {
                        collectAnnotationLeafNodes(x, previousFeatureExprs, previousFile)
                    }
                case x: AST => {
                    val newPreviousFile = (if (x.getFile.isDefined) x.getFile.get else previousFile)
                    if (x.productArity == 0) {
                        // termination point of recursion
                        if (includeVariabilityFromHeaderFiles ||
                            (newPreviousFile == null || newPreviousFile.endsWith(".c"))) {
                            if (!nodeExpressions.contains(previousFeatureExprs)) {
                                nodeExpressions += previousFeatureExprs
                            }
                        }
                    } else {
                        for (y <- x.productIterator.toList) {
                            collectAnnotationLeafNodes(y, previousFeatureExprs, newPreviousFile)
                        }
                    }
                }
                case Some(x) => {collectAnnotationLeafNodes(x, previousFeatureExprs, previousFile)}
                case None => {}
                case One(x) => {collectAnnotationLeafNodes(x, previousFeatureExprs, previousFile)}
                case o => {
                    // termination point of recursion
                    if (includeVariabilityFromHeaderFiles ||
                        (previousFile == null || previousFile.endsWith(".c"))) {
                        if (!nodeExpressions.contains(previousFeatureExprs)) {
                            nodeExpressions += previousFeatureExprs
                        }
                    }
                }
            }
        }
        collectAnnotationLeafNodes(astRoot, List(FeatureExprFactory.True), (if (astRoot.getFile.isDefined) astRoot.getFile.get else null))

        // now optNodes contains all Opt[..] nodes in the file, and choiceNodes all Choice nodes.
        // True node never needs to be handled
        val handledExpressions: HashSet[FeatureExpr] = HashSet(FeatureExprFactory.True)
        var retList: List[SimpleConfiguration] = List()
        //inner function
        def handleFeatureExpression(fex: FeatureExpr) = {
            if (!handledExpressions.contains(fex) && !(useUnsatCombinationsCache && unsatCombinationsCache.contains(fex.toTextExpr))) {
                //println("fex : " + fex.toTextExpr)
                // search for configs that imply this node
                var isCovered: Boolean = false
                fex.getConfIfSimpleAndExpr() match {
                    case None => {
                        fex.getConfIfSimpleOrExpr() match {
                            case None => {
                                complexNodes += 1
                                isCovered = (retList ++ existingConfigs).exists(
                                {
                                    conf: SimpleConfiguration => conf.toFeatureExpr.implies(fex).isTautology(fm)
                                }
                                )
                            }
                            case Some((enabled: Set[SingleFeatureExpr], disabled: Set[SingleFeatureExpr])) => {
                                simpleOrNodes += 1
                                isCovered = (retList ++ existingConfigs).exists({
                                    conf: SimpleConfiguration => conf.containsAtLeastOneFeatureAsEnabled(enabled) ||
                                        conf.containsAtLeastOneFeatureAsDisabled(disabled)
                                })
                            }
                        }
                    }
                    case Some((enabled: Set[SingleFeatureExpr], disabled: Set[SingleFeatureExpr])) => {
                        simpleAndNodes += 1
                        isCovered = (retList ++ existingConfigs).exists({
                            conf: SimpleConfiguration => conf.containsAllFeaturesAsEnabled(enabled) &&
                                conf.containsAllFeaturesAsDisabled(disabled)
                        })
                    }
                }
                if (!isCovered) {
                    val completeConfig = completeConfiguration(fex, features, fm, preferDisabledFeatures)
                    if (completeConfig != null) {
                        retList ::= completeConfig
                        //println("created config for fex " + fex.toTextExpr)
                    } else {
                        if (useUnsatCombinationsCache) {
                            //unsatCombinationsCacheFile.getParentFile.mkdirs()
                            val fw = new FileWriter(unsatCombinationsCacheFile, true)
                            fw.write(fex.toTextExpr + "\n")
                            fw.close()
                        }
                        unsatCombinations += 1
                        //println("no satisfiable configuration for fex " + fex.toTextExpr)
                    }
                } else {
                    //println("covered fex " + fex.toTextExpr)
                    alreadyCoveredCombinations += 1
                }
                handledExpressions.add(fex)
                //println("retList.size = " + retList.size)
            }
        }
        if (nodeExpressions.isEmpty ||
            (nodeExpressions.size==1 && nodeExpressions.head.equals(List(FeatureExprFactory.True)))) {
            // no feature variables in this file, build one random config and return it
            val completeConfig = completeConfiguration(FeatureExprFactory.True, features, fm, preferDisabledFeatures)
            if (completeConfig != null) {
                retList ::= completeConfig
                //println("created config for fex " + fex.toTextExpr)
            } else {
                if (useUnsatCombinationsCache) {
                    //unsatCombinationsCacheFile.getParentFile.mkdirs()
                    val fw = new FileWriter(unsatCombinationsCacheFile, true)
                    fw.write(FeatureExprFactory.True + "\n")
                    fw.close()
                }
                unsatCombinations += 1
                //println("no satisfiable configuration for fex " + fex.toTextExpr)
            }
        } else {
            for (featureList:List[FeatureExpr] <- nodeExpressions) {
                val fex: FeatureExpr = featureList.fold(FeatureExprFactory.True)(_ and _)
                handleFeatureExpression(fex)
            }
        }
        def getFeaturesInCoveredExpressions : Set[SingleFeatureExpr] = {
            // how many features have been found in this file (only the .c files)?
            var features : Set[SingleFeatureExpr] = Set()
            for (exLst <- nodeExpressions)
                for (ex <- exLst)
                    for (feature <- ex.collectDistinctFeatureObjects)
                        features += feature
            return features
        }
        (retList,
            " unsatisfiableCombinations:" + unsatCombinations + "\n" +
                " already covered combinations:" + alreadyCoveredCombinations + "\n" +
                " created combinations:" + retList.size + "\n" +
                (if (!includeVariabilityFromHeaderFiles) (" Features in CFile: " + getFeaturesInCoveredExpressions.size + "\n") else "") +
                " found " + nodeExpressions.size + " NodeExpressions\n" +
                " found " + simpleAndNodes + " simpleAndNodes, " + simpleOrNodes + " simpleOrNodes and " + complexNodes + " complex nodes.\n")
    }


    def getConfigsFromFiles(@SuppressWarnings(Array("unchecked")) features: List[SingleFeatureExpr], fm: FeatureModel, file: File): (List[SimpleConfiguration], String) = {
        val correctFeatureModelIncompatibility = false
        var ignoredFeatures = 0
        var changedAssignment = 0
        var totalFeatures = 0
        var fileEx: FeatureExpr = FeatureExprFactory.True
        var trueFeatures: Set[SingleFeatureExpr] = Set()
        var falseFeatures: Set[SingleFeatureExpr] = Set()

        val enabledPattern: Pattern = java.util.regex.Pattern.compile("CONFIG_([^=]*)=y")
        val disabledPattern: Pattern = java.util.regex.Pattern.compile("CONFIG_([^=]*)=n")
        for (line <- Source.fromFile(file).getLines().filterNot(_.startsWith("#")).filterNot(_.isEmpty)) {
            totalFeatures += 1
            var matcher = enabledPattern.matcher(line)
            if (matcher.matches()) {
                val name = "CONFIG_" + matcher.group(1)
                val feature = FeatureExprFactory.createDefinedExternal(name)
                var fileExTmp = fileEx.and(feature)
                if (correctFeatureModelIncompatibility) {
                    val isSat = fileExTmp.isSatisfiable(fm)
                    println(name + " " + (if (isSat) "sat" else "!sat"))
                    if (!isSat) {
                        fileExTmp = fileEx.andNot(feature)
                        println("disabling feature " + feature)
                        //fileExTmp = fileEx; println("ignoring Feature " +feature)
                        falseFeatures += feature
                        changedAssignment += 1
                    } else {
                        trueFeatures += feature
                    }
                } else {
                    trueFeatures += feature
                }
                fileEx = fileExTmp
            } else {
                matcher = disabledPattern.matcher(line)
                if (matcher.matches()) {
                    val name = "CONFIG_" + matcher.group(1)
                    val feature = FeatureExprFactory.createDefinedExternal(name)
                    var fileExTmp = fileEx.andNot(feature)
                    if (correctFeatureModelIncompatibility) {
                        val isSat = fileEx.isSatisfiable(fm)
                        println("! " + name + " " + (if (isSat) "sat" else "!sat"))
                        if (!isSat) {
                            fileExTmp = fileEx.and(feature)
                            println("SETTING " + name + "=y")
                            trueFeatures += feature
                            changedAssignment += 1
                        } else {
                            falseFeatures += feature
                        }
                    } else {
                        falseFeatures += feature
                    }
                    fileEx = fileExTmp
                } else {
                    ignoredFeatures += 1
                    //println("ignoring line: " + line)
                }
            }
            //println(line)
        }
        println("features mentioned in c-file but not in config: ")
        for (x <- features.filterNot((trueFeatures ++ falseFeatures).contains)) {
            println(x.feature)
        }
        if (correctFeatureModelIncompatibility) {
            // save corrected file
            val fw = new FileWriter(new File(file.getParentFile, file.getName + "_corrected"))
            fw.write("# configFile written by typechef, based on " + file.getAbsoluteFile)
            fw.write("# ignored " + ignoredFeatures + " features of " + totalFeatures + " features")
            fw.write("# changed assignment for " + changedAssignment + " features of " + totalFeatures + " features")
            for (feature <- trueFeatures)
                fw.append(feature.feature + "=y\n")
            fw.close()
        }
        val interestingTrueFeatures = trueFeatures.filter(features.contains(_)).toList
        val interestingFalseFeatures = falseFeatures.filter(features.contains(_)).toList

        fileEx.getSatisfiableAssignment(fm, features.toSet, 1 == 1) match {
            case None => println("configuration not satisfiable"); return (List(), "")
            case Some((en, dis)) => return (List(new SimpleConfiguration(en, dis)), "")
        }
        (List(new SimpleConfiguration(interestingTrueFeatures, interestingFalseFeatures)), "")
    }

    def loadConfigurationsFromHenardFiles(files: List[File], dimacsFile: File, features: List[SingleFeatureExpr], fm: FeatureModel): (List[SimpleConfiguration], String) = {
        def getConfigID(filename: String): Int = {
            // this is specific for the files generated by henard
            // example: "2.6.33.3-2var.dimacs_GA-SimpleGAProducts-200prods-60000ms-run1.product4"
            (filename.substring(filename.lastIndexOf("product") + "product".length)).toInt
        }
        var retList: List[SimpleConfiguration] = List()
        var featureNamesTmp: List[String] = List("--dummy--") // we have to pre-set index 0, so that the real indices start with 1
        var currentLine: Int = 1
        for (line: String <- Source.fromFile(dimacsFile).getLines().takeWhile(_.startsWith("c"))) {
            //format: "c 3779 AT76C50X_USB"
            val lineElements: Array[String] = line.split(" ")
            if (!lineElements(1).endsWith("$")) {
                // feature indices ending with $ are artificial and can be ignored here
                assert(augmentString(lineElements(1)).toInt.equals(currentLine), "\"" + lineElements(1) + "\"" + " != " + currentLine)
                featureNamesTmp ::= lineElements(2)
                //assert (featureNamesTmp.head.equals(lineElements(2)))
            }
            currentLine += 1
        }

        val featureNames: Array[String] = featureNamesTmp.reverse.toArray
        featureNamesTmp = null
        val interestingFeaturesMap: scala.collection.mutable.HashMap[Int, SingleFeatureExpr] = new scala.collection.mutable.HashMap()
        for (i <- 0.to(featureNames.length - 1)) {
            val searchResult = features.find(_.feature.equals("CONFIG_" + featureNames(i)))
            if (searchResult.isDefined) {
                interestingFeaturesMap.update(i, searchResult.get)
            }
        }
        var unsat_configs: List[Int] = List()
        for (file: File <- files) {
            // load
            var trueFeatures: List[SingleFeatureExpr] = List()
            var falseFeatures: List[SingleFeatureExpr] = List()
            //var fex = FeatureExprFactory.True;
            for (line: String <- Source.fromFile(file).getLines()) {
                val lineContent: Int = augmentString(line).toInt
                if (interestingFeaturesMap.contains(math.abs(lineContent))) {
                    if (lineContent > 0) {
                        trueFeatures ::= interestingFeaturesMap(math.abs(lineContent))
                        //println(interestingFeaturesMap(math.abs(lineContent)) +  " := true (" + (lineContent) + ")")
                    } else {
                        falseFeatures ::= interestingFeaturesMap(math.abs(lineContent))
                        //println(interestingFeaturesMap(math.abs(lineContent)) +  " := false (" + (lineContent) + ")")
                    }
                }
            }
            val config = new SimpleConfiguration(trueFeatures, falseFeatures)
            if (!config.toFeatureExpr.getSatisfiableAssignment(fm, features.toSet, 1 == 1).isDefined) {
                //println("no satisfiable solution for product: " + file)
                unsat_configs ::= getConfigID(file.getName)
            } else {
                //println("Config" + getConfigID(file.getName) + " true Features : " + "%3d".format(trueFeatures.size) +" false Features : " + falseFeatures.size)
                retList ::= config
            }
        }
        (retList, "Generated Configs: " + retList.size + "\n" +
            "Unsat Configs:" + unsat_configs.mkString("{", ",", "}"))
    }

    def loadConfigurationsFromCSVFile(csvFile: File, features: List[SingleFeatureExpr], fm: FeatureModel): (List[SimpleConfiguration], String) = {
        var retList: List[SimpleConfiguration] = List()
        val lines = Source.fromFile(csvFile).getLines().filterNot(_.startsWith("#")).filterNot(_.isEmpty)
        val headline = lines.next()
        val featureNames: Array[String] = headline.split(";")
        val interestingFeaturesMap: scala.collection.mutable.HashMap[Int, SingleFeatureExpr] = new scala.collection.mutable.HashMap()
        /*
                println("myList:")
                println(features.slice(0,10).map(_.feature).mkString(";"))

                println("csv:")
                println(featureNames.slice(0,10).mkString(";"))
        */

        for (i <- 0.to(featureNames.length - 1)) {
            val searchResult = features.find(_.feature.equals("CONFIG_" + featureNames(i).substring(featureNames(i).indexOf(":") + 1)))
            if (searchResult.isDefined) {
                interestingFeaturesMap.update(i, searchResult.get)
            }
        }
        println("interestingFsize: " + interestingFeaturesMap.size)
        println("first feature: " + featureNames(0))
        println("last feature: " + featureNames(featureNames.length - 1))
        var line = 0
        while (lines.hasNext) {
            line += 1
            val currentLineElements: Array[String] = lines.next().split(";")
            var trueFeatures: List[SingleFeatureExpr] = List()
            var falseFeatures: List[SingleFeatureExpr] = List()
            for (i <- 0.to(currentLineElements.length - 1)) {
                if (currentLineElements(i).toUpperCase.equals("X")) {
                    //println("on: " + featureNames(i))
                    if (featureNames(i).substring(featureNames(i).indexOf(":") + 1).equals("X86_32") || featureNames(i).substring(featureNames(i).indexOf(":") + 1).equals("64BIT"))
                        println("active: " + featureNames(i))
                    if (interestingFeaturesMap.contains(i))
                        trueFeatures ::= interestingFeaturesMap(i)
                } else if (currentLineElements(i).equals("-")) {
                    //println("off: " + featureNames(i))
                    if (featureNames(i).substring(featureNames(i).indexOf(":") + 1).equals("X86_32") || featureNames(i).substring(featureNames(i).indexOf(":") + 1).equals("64BIT"))
                        println("deactivated: " + featureNames(i))
                    if (interestingFeaturesMap.contains(i))
                        falseFeatures ::= interestingFeaturesMap(i)
                } else
                    println("csv file contains an element that is not \"X\" and not \"-\"! " + csvFile + " element: " + currentLineElements(i))
            }
            println("true Features : " + trueFeatures.size)
            println("false Features : " + falseFeatures.size)
            println("all: " + features.size)
            if (!FeatureExprFactory.True.getSatisfiableAssignment(fm, features.toSet, 1 == 1).isDefined) {
                println("no satisfiable solution for product in line " + line)
            }
            retList ::= new SimpleConfiguration(trueFeatures, falseFeatures)
        }
        (retList, "")
    }

    /**
     * Does the same as the other config-from-file method. However, it does not create additional bdd-Feature
     * expressions but uses string Sets as parameters to the sat-call.
     * Results are slightly different to the other method ?!
     * @param features list of features
     * @param fm input feature model
     * @param file input file
     * @return
     */
    def getConfigsFromFiles_noBDDcreation(@SuppressWarnings(Array("unchecked")) features: List[SingleFeatureExpr], fm: FeatureModel, file: File): (List[SimpleConfiguration], String) = {
        var ignoredFeatures = 0
        var totalFeatures = 0
        var trueFeatures: Set[String] = Set()
        var falseFeatures: Set[String] = Set()
        val enabledPattern: Pattern = java.util.regex.Pattern.compile("CONFIG_([^=]*)=y")
        val disabledPattern: Pattern = java.util.regex.Pattern.compile("CONFIG_([^=]*)=n")
        for (line <- Source.fromFile(file).getLines().filterNot(_.startsWith("#")).filterNot(_.isEmpty)) {
            totalFeatures += 1
            var matcher = enabledPattern.matcher(line)
            if (matcher.matches()) {
                val name = "CONFIG_" + matcher.group(1)
                trueFeatures += name
            } else {
                matcher = disabledPattern.matcher(line)
                if (matcher.matches()) {
                    val name = "CONFIG_" + matcher.group(1)
                    falseFeatures += name
                } else {
                    ignoredFeatures += 1
                }
            }
        }
        println("features mentioned in c-file but not in config: ")
        for (x <- features.filterNot({
            x => (trueFeatures ++ falseFeatures).contains(x.feature)
        })) {
            println(x.feature)
        }
        if (fm.isInstanceOf[BDDFeatureModel]) {
            SatSolver.getSatisfiableAssignmentFromStringSets(fm.asInstanceOf[BDDFeatureModel],
                features.toSet, trueFeatures, falseFeatures, 1 == 1) match {
                case None => println("configuration not satisfiable"); (List(), "")
                case Some((en, dis)) => {
                    val x: SimpleConfiguration = new SimpleConfiguration(en, dis)
                    if (!x.toFeatureExpr.isSatisfiable(fm)) {
                        println("created unsat expr")
                    }
                    (List(x), "")
                }
            }
        } else {
            println("ok, this works only with bdds!")
            null
        }
    }

    /**
     * Optimzed version of the completeConfiguration method. Uses FeatureExpr.getSatisfiableAssignment to need only one SAT call.
     * @param expr input feature expression
     * @param list list of features
     * @param model input feature model
     * @return
     */
    def completeConfiguration(expr: FeatureExpr, list: List[SingleFeatureExpr], model: FeatureModel, preferDisabledFeatures: Boolean = false): SimpleConfiguration = {
        expr.getSatisfiableAssignment(model, list.toSet, preferDisabledFeatures) match {
            case Some(ret) => new SimpleConfiguration(ret._1, ret._2)
            case None => null
        }
    }

    /**
     * Completes a partial configuration so that no variability remains.
     * Features are set to false if possible.
     * If no satisfiable configuration is found then null is returned.
     * @param partialConfig partical configuration in form of a feature expression
     * @param remainingFeatures list of remaining features
     * @param fm input feature model
     */
    def completeConfiguration_Inefficient(partialConfig: FeatureExpr, remainingFeatures: List[FeatureExpr], fm: FeatureModel, preferDisabledFeatures: Boolean = true): FeatureExpr = {
        var config: FeatureExpr = partialConfig
        val fIter = remainingFeatures.iterator
        while (fIter.hasNext) {
            val fx: FeatureExpr = fIter.next()
            if (preferDisabledFeatures) {
                // try to set other variables to false first
                var tmp: FeatureExpr = config.andNot(fx)
                val res1: Boolean = tmp.isSatisfiable(fm)
                if (res1) {
                    config = tmp
                } else {
                    tmp = config.and(fx)
                    val res2: Boolean = tmp.isSatisfiable(fm)
                    if (res2) {
                        config = tmp
                    } else {
                        // this configuration cannot be satisfied any more
                        return null
                    }
                }
            } else {
                // try to set other variables to true first
                var tmp: FeatureExpr = config.and(fx)
                if (tmp.isSatisfiable(fm)) {
                    config = tmp
                } else {
                    tmp = config.andNot(fx)
                    if (tmp.isSatisfiable(fm)) {
                        config = tmp
                    } else {
                        // this configuration cannot be satisfied any more
                        return null
                    }
                }
            }
        }
        // all features have been processed, and the config is still feasible.
        // so we have a complete configuration now!
        config
    }

    /**
     * Returns a sorted list of all features in this AST, including Opt and Choice Nodes
     * @param root input element
     * @return
     */
    def getAllFeatures(root: Product): List[SingleFeatureExpr] = {
        var featuresSorted: List[SingleFeatureExpr] = getAllFeaturesRec(root).toList
        // sort to eliminate any non-determinism caused by the set
        featuresSorted = featuresSorted.sortWith({
            (x: SingleFeatureExpr, y: SingleFeatureExpr) => x.feature.compare(y.feature) > 0
        })
        println("found " + featuresSorted.size + " features")
        featuresSorted //.map({s:String => FeatureExprFactory.createDefinedExternal(s)});
    }

    private def getAllFeaturesRec(root: Any): Set[SingleFeatureExpr] = {
        root match {
            case x: Opt[_] => x.feature.collectDistinctFeatureObjects.toSet ++ getAllFeaturesRec(x.entry)
            case x: Choice[_] => x.feature.collectDistinctFeatureObjects.toSet ++ getAllFeaturesRec(x.thenBranch) ++ getAllFeaturesRec(x.elseBranch)
            case l: List[_] => {
                var ret: Set[SingleFeatureExpr] = Set()
                for (x <- l) {
                    ret = ret ++ getAllFeaturesRec(x)
                }
                ret
            }
            case x: Product => {
                var ret: Set[SingleFeatureExpr] = Set()
                for (y <- x.productIterator.toList) {
                    ret = ret ++ getAllFeaturesRec(y)
                }
                ret
            }
            case o => Set()
        }
    }

    /**
     * This method works, but it is hopeless.
     * I had it run for 10 minutes on one file (tested 10,000 configurations) but this was
     * only 1E-66% of all possible configs (no valid config found).
     * @param astRoot input ast element
     * @param fm input feature model
     * @return
     */
    def estimateNumberOfVariants(astRoot: AST, fm: FeatureModel): (Long, Long) = {
        // init features list and hashmap
        initializeFeatureList(astRoot)


        val testedConfigs: HashSet[SimpleConfiguration] = new mutable.HashSet[SimpleConfiguration]()
        val rndGen: Random = new Random(42)

        var tested: Long = 0
        var valid: Long = 0

        val configsUpperBound = math.pow(2, features.size)
        val numTestsMax = math.min(Int.MaxValue, configsUpperBound)
        //val maxTimeMs = 300000; // 5 minutes
        //val maxTimeMs = 600000; // 10 minutes
        val maxTimeMs = 10800000
        // 3 hours
        val maxSearchTimeOneConfig = 2000
        // 5 seconds
        val startTime = System.currentTimeMillis()

        while (tested < numTestsMax && (System.currentTimeMillis() - startTime) < maxTimeMs) {
            var config: SimpleConfiguration = null
            val startTimeSearchOneConfig = System.currentTimeMillis()
            var enSize, disSize = 0
            var enabledList: List[SingleFeatureExpr] = List()
            var disabledList: List[SingleFeatureExpr] = List()
            while ((config == null || testedConfigs.contains(config)) &&
                (System.currentTimeMillis() - startTimeSearchOneConfig) < maxSearchTimeOneConfig) {
                enabledList = List()
                disabledList = List()
                for (f <- features) {
                    if (rndGen.nextBoolean()) enabledList ::= f
                    else disabledList ::= f
                }
                enSize = enabledList.size
                disSize = disabledList.size
                config = new SimpleConfiguration(enabledList, disabledList)
            }
            val fex = config.toFeatureExpr
            if (fex.isSatisfiable(fm)) {
                tested += 1
                valid += 1
                //println("config " + tested + " sat " + enSize + " enabled and " + disSize + " disabled features")
            } else {
                tested += 1
                //println("config " + tested + " unsat " + enSize + " enabled and " + disSize + " disabled features")
            }
            if (fex.isInstanceOf[BDDFeatureExpr])
                fex.asInstanceOf[BDDFeatureExpr].freeBDD() // we can safely free the bdd here, because we will never use the same expression again.
            testedConfigs.add(config)
            if (tested % 1000 == 0) {
                println("intermediate report:")
                println("elapsed time (sec): " + ((System.currentTimeMillis() - startTime) / 1000))
                println("tested configs: " + tested + " (" + ((tested * 100) / configsUpperBound) + "% of all possible)")
                println("valid configs: " + valid)
                println("|features|: " + features.size)
                println("2^|features|: " + configsUpperBound)
            }
        }
        println("end-of-method:")
        println("elapsed time (sec): " + ((System.currentTimeMillis() - startTime) / 1000))
        println("tested configs: " + tested + " (" + ((tested * 100) / configsUpperBound) + "% of all possible)")
        println("valid configs: " + valid)
        println("|features|: " + features.size)
        println("2^|features|: " + configsUpperBound)
        (valid, tested)
    }
}<|MERGE_RESOLUTION|>--- conflicted
+++ resolved
@@ -18,7 +18,6 @@
 import java.lang.SuppressWarnings
 import java.io._
 import util.Random
-import java.util.ResourceBundle.SingleFormatControl
 
 /**
  *
@@ -28,23 +27,14 @@
  *
  */
 object ProductGeneration extends EnforceTreeHelper {
-<<<<<<< HEAD
-  type Task = Pair[String, List[SimpleConfiguration]]
-=======
     type Task = Pair[String, List[SimpleConfiguration]]
 
     /**Maps SingleFeatureExpr Objects to IDs (IDs only known/used in this file) */
     private var featureIDHashmap: Map[SingleFeatureExpr, Int] = null
     /**List of all features found in the currently processed file */
     private var features: List[SingleFeatureExpr] = null
->>>>>>> edb906a5
-
-  /**Maps SingleFeatureExpr Objects to IDs (IDs only known/used in this file) */
-  private var featureIDHashmap: Map[SingleFeatureExpr, Int] = null
-  /**List of all features found in the currently processed file */
-  private var features: List[SingleFeatureExpr] = null
-
-  class SimpleConfiguration(private val config: scala.collection.immutable.BitSet) extends scala.Serializable {
+
+    class SimpleConfiguration(private val config: scala.collection.immutable.BitSet) extends scala.Serializable {
 
         def this(trueSet: List[SingleFeatureExpr], falseSet: List[SingleFeatureExpr]) = this(
         {
@@ -193,14 +183,11 @@
             }
         }
         taskList.toList
-<<<<<<< HEAD
-=======
     }
 
     def initializeFeatureList(family_ast:AST) {
         features = getAllFeatures(family_ast)
         featureIDHashmap = new HashMap[SingleFeatureExpr, Int]().++(features.zipWithIndex)
->>>>>>> edb906a5
     }
 
     /**
@@ -262,10 +249,7 @@
                 }
 
         /**Henard CSV configurations */
-<<<<<<< HEAD
-=======
-
->>>>>>> edb906a5
+
         {
             if (tasks.find(_._1.equals("csv")).isDefined) {
                 msg = "omitting henard loading, because a serialized version was loaded from serialization"
@@ -281,7 +265,6 @@
                 } else {
                     throw new Exception("unknown case Study, give linux or busybox")
                 }
-
                 startTime = System.currentTimeMillis()
                 val (configs, logmsg) = loadConfigurationsFromHenardFiles(
                     productsDir.list().map(new File(productsDir, _)).toList.
@@ -291,15 +274,9 @@
                     }),
                     dimacsFM,
                     features, fm)
-<<<<<<< HEAD
-                typecheckingTasks :+= Pair("henard", configs)
-
-                configurationCollection ++= configs
-=======
                 tasks :+= Pair("henard", configs)
 
                 configurations ++= configs
->>>>>>> edb906a5
                 msg = "Time for config generation (henard): " + (System.currentTimeMillis() - startTime) + " ms\n" + logmsg
             }
             println(msg)
@@ -396,7 +373,6 @@
         (log, tasks)
     }
 
-<<<<<<< HEAD
     private def varAwareAnalysisSetup(fm_ts: FeatureModel, ast: AST, opt: FrontendOptions): (TranslationUnit, List[Task], String, String) = {
       var caseStudy = ""
       var thisFilePath = ""
@@ -493,7 +469,9 @@
       fw.write("Time Family:      " + familyTime + " ms\n")
       fw.close()
     }
-=======
+
+
+
     def typecheckProducts(fm_scanner: FeatureModel, fm_ts: FeatureModel, ast: AST, opt: FrontendOptions, logMessage: String) {
         var caseStudy = ""
         var thisFilePath: String = ""
@@ -512,7 +490,6 @@
         val family_ast = ast.asInstanceOf[TranslationUnit]
 
         println("starting product typechecking.")
->>>>>>> edb906a5
 
         val configSerializationDir = new File("../savedConfigs/" + thisFilePath.substring(0, thisFilePath.length - 2))
 
@@ -520,41 +497,6 @@
             buildConfigurations(family_ast, fm_ts, configSerializationDir, caseStudy)
         saveSerializationOfTasks(typecheckingTasks, features, configSerializationDir)
         typecheckConfigurations(typecheckingTasks, family_ast, fm, family_ast, thisFilePath, startLog = configGenLog)
-    }
-
-    def dataflowAnalysisProducts(fm_scanner: FeatureModel, fm_ts: FeatureModel, ast: AST, opt: FrontendOptions) {
-        var caseStudy = ""
-        var thisFilePath: String = ""
-        if (opt.getFile.contains("linux-2.6.33.3")) {
-            thisFilePath = opt.getFile.substring(opt.getFile.lastIndexOf("linux-2.6.33.3"))
-            caseStudy = "linux"
-        } else if (opt.getFile.contains("busybox-1.18.5")) {
-            thisFilePath = opt.getFile.substring(opt.getFile.lastIndexOf("busybox-1.18.5"))
-            caseStudy = "busybox"
-        } else {
-            thisFilePath = opt.getFile
-        }
-
-        val fm = fm_ts // I got false positives while using the other fm
-        val cf = new CAnalysisFrontend(ast.asInstanceOf[TranslationUnit], fm)
-        val family_ast = cf.prepareAST[TranslationUnit](ast.asInstanceOf[TranslationUnit])
-
-        println("starting dataflow analysis.")
-        val configSerializationDir = new File("../savedConfigs/" + thisFilePath.substring(0, thisFilePath.length - 2))
-
-        val (configGenLog: String, tasks: List[Task]) =
-            buildConfigurations(family_ast, fm_ts, configSerializationDir, caseStudy)
-        saveSerializationOfTasks(tasks, features, configSerializationDir)
-        dataflowAnalysisConfigurations(tasks, family_ast, fm, family_ast, thisFilePath, startLog = configGenLog)
-    }
-
-    def dataflowAnalysisConfigurations(tasks: List[Task], family_ast: AST, fm: FeatureModel, ast: AST,
-                                       fileID: String, startLog: String = "") {
-        val log: String = startLog
-        println("starting product typechecking.")
-
-        if (tasks.size > 0) println("start task - dataflow analysis (" + (tasks.size) + " tasks)")
-
     }
 
     def typecheckConfigurations(typecheckingTasks: List[Task],
@@ -569,13 +511,8 @@
             val startTimeWarmup: Long = System.currentTimeMillis()
             tsWarmup.checkASTSilent
             println("warmupTime_Family" + ": " + (System.currentTimeMillis() - startTimeWarmup))
-<<<<<<< HEAD
-            for ((taskDesc: String, configs : List[SimpleConfiguration]) <- typecheckingTasks) {
-                for (configID:Int <- 0 until configs.size) {
-=======
             for ((taskDesc: String, configs: List[SimpleConfiguration]) <- typecheckingTasks) {
                 for (configID: Int <- 0 until configs.size - 1) {
->>>>>>> edb906a5
                     val product: TranslationUnit = ProductDerivation.deriveProd[TranslationUnit](family_ast,
                         new Configuration(configs(configID).toFeatureExpr, fm))
                     val ts = new CTypeSystemFrontend(product, FeatureExprFactory.default.featureModelFactory.empty)
@@ -637,13 +574,8 @@
         }
         // family base checking
         println("family-based type checking:")
-<<<<<<< HEAD
-        val ts = new CTypeSystemFrontend(family_ast.asInstanceOf[TranslationUnit], fm)
+        val ts = new CTypeSystemFrontend(family_ast, fm)
         val startTime : Long = System.currentTimeMillis()
-=======
-        val startTime: Long = System.currentTimeMillis()
-        val ts = new CTypeSystemFrontend(family_ast, fm)
->>>>>>> edb906a5
         val noErrors: Boolean = ts.checkAST
         val familyTime: Long = System.currentTimeMillis() - startTime
 
