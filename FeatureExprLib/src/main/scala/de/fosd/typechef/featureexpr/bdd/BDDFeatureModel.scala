--- conflicted
+++ resolved
@@ -2,6 +2,7 @@
 
 import org.sat4j.core.{VecInt, Vec}
 import org.sat4j.specs.{IVec, IVecInt}
+import java.net.URI
 import de.fosd.typechef.featureexpr._
 import scala.Predef._
 import scala.io.Source
@@ -101,74 +102,6 @@
     /**
      * load a standard Dimacs file as feature model
      */
-<<<<<<< HEAD
-    def createFromDimacsFile(file: String, variablePrefix: String = "CONFIG_", suffix: String): FeatureModel = {
-        var variables: Map[String, Int] = Map()
-        val clauses = new Vec[IVecInt]()
-        var maxId = 0
-
-        for (line <- scala.io.Source.fromFile(file).getLines) {
-            if (line startsWith "c ") {
-                val entries = line.substring(2).split(" ")
-                val id = if (entries(0) endsWith "$")
-                    entries(0).substring(0, entries(0).length - 1).toInt
-                else
-                    entries(0).toInt
-                maxId = scala.math.max(id, maxId)
-                variables = variables.updated(variablePrefix + entries(1), id)
-            } else if ((line startsWith "p ") || (line.trim.size == 0)) {
-                //comment, do nothing
-            } else {
-                val vec = new VecInt()
-                for (literal <- line.split(" "))
-                    if (literal != "0")
-                        vec.push(literal.toInt)
-                clauses.push(vec)
-            }
-
-        }
-        assert(maxId == variables.size, "largest variable id " + maxId + " differs from number of variables " + variables.size)
-        new BDDFeatureModel(variables, clauses, maxId, BDDFeatureExprFactory.TrueB, Set(), Set())
-    }
-
-    /**
-     * special reader for the -2var model used by the LinuxAnalysis tools from waterloo
-     */
-    def createFromDimacsFile_2Var(file: String) = loadDimacsFile_2Var(scala.io.Source.fromFile(file))
-
-    def createFromDimacsFile_2Var(file: URI) = loadDimacsFile_2Var(scala.io.Source.fromFile(file))
-
-    private def loadDimacsFile_2Var(source: scala.io.Source) = {
-        var variables: Map[String, Int] = Map()
-        val clauses = new Vec[IVecInt]()
-        var maxId = 0
-
-        for (line <- source.getLines) {
-            if (line startsWith "c ") {
-                val entries = line.substring(2).split(" ")
-                val id = if (entries(0) endsWith "$")
-                    entries(0).substring(0, entries(0).length - 1).toInt
-                else
-                    entries(0).toInt
-                maxId = scala.math.max(id, maxId)
-                val varname = "CONFIG_" + (/*if (entries(1).endsWith("_m")) entries(1).substring(0, entries(1).length - 2)+"_MODULE" else*/ entries(1))
-                if (variables contains varname)
-                    assert(false, "variable " + varname + " declared twice")
-                variables = variables.updated(varname, id)
-            } else if ((line startsWith "p ") || (line.trim.size == 0)) {
-                //comment, do nothing
-            } else {
-                val vec = new VecInt()
-                for (literal <- line.split(" "))
-                    if (literal != "0")
-                        vec.push(literal.toInt)
-                clauses.push(vec)
-            }
-
-        }
-        assert(maxId == variables.size, "largest variable id " + maxId + " differs from number of variables " + variables.size)
-        new BDDFeatureModel(variables, clauses, maxId, BDDFeatureExprFactory.TrueB, Set(), Set())
-=======
     def createFromDimacsFile(file: Source, translateNames: String => String, autoAddVariables: Boolean): FeatureModel = {
         val (variables, clauses, maxId) = loadDimacsData(file, translateNames, autoAddVariables)
         val vecclauses = new Vec[IVecInt]()
@@ -182,7 +115,6 @@
 
 
         new BDDFeatureModel(variables, vecclauses, maxId, BDDFeatureExprFactory.TrueB, Set(), Set())
->>>>>>> 08c17c58
     }
 
 
