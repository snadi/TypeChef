--- conflicted
+++ resolved
@@ -1,4 +1,3 @@
-<<<<<<< HEAD
 package de.fosd.typechef.parser.c
 
 import de.fosd.typechef.featureexpr.FeatureExpr
@@ -6,10 +5,6 @@
 
 //Expressions
 trait AST
-case class Alt(feature: FeatureExpr, thenBranch: AST, elseBranch: AST) extends Expr
-object Alt {
-    def join = (f: FeatureExpr, x: AST, y: AST) => if (x == y) x else Alt(f, x, y)
-}
 
 abstract class Expr extends AST
 abstract class PrimaryExpr extends Expr
@@ -117,40 +112,4 @@
     def join = (f: FeatureExpr, x: ExternalDef, y: ExternalDef) => if (x == y) x else AltExternalDef(f, x, y)
 }
 
-case class TypeName(specifiers:List[Specifier],decl:Option[AbstractDeclarator]) extends AST
-=======
-package de.fosd.typechef.parser.c
-
-import de.fosd.typechef.featureexpr.FeatureExpr
-import de.fosd.typechef.parser.AST
-
-abstract class Expr extends AST
-case class ExprList(list: List[Expr]) extends Expr
-abstract class PrimaryExpr extends Expr
-case class Id(name:String) extends PrimaryExpr
-case class Constant(value:String) extends PrimaryExpr
-case class StringLit(name:String) extends PrimaryExpr
-
-abstract class PostfixSuffix extends AST
-case class SimplePostfixSuffix(t:String) extends PostfixSuffix
-case class PointerPostfixSuffix(kind:String,id:Id) extends PostfixSuffix
-
-case class PostfixExpr(p:PrimaryExpr,s:List[PostfixSuffix]) extends Expr
-case class UnaryExpr(kind:String, e:Expr) extends Expr
-case class SizeOfExprT(typeName:Id) extends Expr
-case class SizeOfExprU(expr:Expr) extends Expr
-case class CastExpr(typeName:Id,expr:Expr) extends Expr
-case class UCastExpr(kind:String,castExpr:Expr) extends Expr
-
-case class NAryExpr(e:Expr,others:List[(String,Expr)]) extends Expr
-case class ConditionalExpr(condition:Expr,thenExpr:Expr,elseExpr:Expr) extends Expr
-case class AssignExpr(target:Expr,operation:String,source:Expr) extends Expr
-
-
-//case class Plus(left: AST, right: AST) extends Expr
-//case class Minus(left: AST, right: AST) extends Expr
-//case class Mul(left: AST, right: AST) extends Expr
-//case class Lit(value: Int) extends Expr
-//case class ExprList(list: List[Expr]) extends AST
-
->>>>>>> b8a4d8bd
+case class TypeName(specifiers:List[Specifier],decl:Option[AbstractDeclarator]) extends AST