--- conflicted
+++ resolved
@@ -1,296 +1,166 @@
-<<<<<<< HEAD
-package de.fosd.typechef.options;
-
-import de.fosd.typechef.featureexpr.FeatureExpr;
-import de.fosd.typechef.featureexpr.FeatureExprParserJava;
-import de.fosd.typechef.featureexpr.FeatureModel;
-import de.fosd.typechef.lexer.FeatureExprLib;
-import de.fosd.typechef.lexer.options.ILexerOptions;
-import de.fosd.typechef.lexer.options.PartialConfiguration;
-import de.fosd.typechef.lexer.options.PartialConfigurationParser$;
-import gnu.getopt.Getopt;
-import gnu.getopt.LongOpt;
-
-import java.util.List;
-
-/**
- * Created by IntelliJ IDEA.
- * User: kaestner
- * Date: 29.12.11
- * Time: 11:06
- * To change this template use File | Settings | File Templates.
- */
-public abstract class FeatureModelOptions extends LexerOptions implements ILexerOptions {
-    protected FeatureModel featureModel = null;
-    protected FeatureModel featureModel_typeSystem = null;
-    protected PartialConfiguration partialConfig = null;
-
-
-    @Override
-    public FeatureModel getLexerFeatureModel() {
-        if (featureModel == null)
-            return FeatureExprLib.featureModelFactory().empty();
-        return featureModel;
-    }
-
-    //    @Override
-    public FeatureModel getTypeSystemFeatureModel() {
-        if (featureModel_typeSystem != null)
-            return featureModel_typeSystem;
-        if (featureModel == null)
-            return FeatureExprLib.featureModelFactory().empty();
-        return featureModel;
-    }
-
-    private static final char FM_DIMACS = Options.genOptionId();
-    private static final char FM_FEXPR = Options.genOptionId();
-    //    private static final char FM_CLASS = Options.genOptionId();
-    private static final char FM_TSDIMACS = Options.genOptionId();
-    private static final char FM_PARTIALCONFIG = Options.genOptionId();
-
-    @Override
-    protected List<Options.OptionGroup> getOptionGroups() {
-        List<Options.OptionGroup> r = super.getOptionGroups();
-
-        r.add(new OptionGroup("Feature models", 100,
-                new Option("featureModelDimacs", LongOpt.REQUIRED_ARGUMENT, FM_DIMACS, "file",
-                        "Dimacs file describing a feature model."),
-                new Option("featureModelFExpr", LongOpt.REQUIRED_ARGUMENT, FM_FEXPR, "file",
-                        "File in FExpr format describing a feature model."),
-//                new Option("featureModelClass", LongOpt.REQUIRED_ARGUMENT, FM_CLASS, "classname",
-//                        "Class describing a feature model."),
-                new Option("typeSystemFeatureModelDimacs", LongOpt.REQUIRED_ARGUMENT, FM_TSDIMACS, "file",
-                        "Distinct feature model for the type system."),
-                new Option("partialConfiguration", LongOpt.REQUIRED_ARGUMENT, FM_PARTIALCONFIG, "file",
-                        "Loads a partial configuration to the type-system feature model (file with #define and #undef lines).")
-        ));
-
-        return r;
-
-    }
-
-    @Override
-    protected boolean interpretOption(int c, Getopt g) throws OptionException {
-        if (c == FM_DIMACS) {       //--featureModelDimacs
-            if (featureModel != null)
-                throw new OptionException("cannot load feature model from dimacs file. feature model already exists.");
-            checkFileExists(g.getOptarg());
-            // case studies busybox and load a specialized feature model
-            // all others load a standard feature model in which the prefix is set to "" (default is "CONFIG_"),
-            // which is used in busybox and linux
-            if (g.getOptarg().contains("linux") || g.getOptarg().contains("busybox"))
-                featureModel = FeatureExprLib.featureModelFactory().createFromDimacsFile_2Var(g.getOptarg());
-            else
-                featureModel = FeatureExprLib.featureModelFactory().createFromDimacsFile(g.getOptarg(), "", "");
-        } else if (c == FM_FEXPR) {     //--featureModelFExpr
-            checkFileExists(g.getOptarg());
-            FeatureExpr f = new FeatureExprParserJava(FeatureExprLib.l()).parseFile(g.getOptarg());
-            if (featureModel == null)
-                featureModel = FeatureExprLib.featureModelFactory().create(f);
-            else featureModel = featureModel.and(f);
-//        } else if (c == FM_CLASS) {//--featureModelClass
-//            try {
-//                FeatureModelFactory factory = (FeatureModelFactory) Class.forName(g.getOptarg()).newInstance();
-//                featureModel = factory.createFeatureModel();
-//            } catch (Exception e) {
-//                throw new OptionException("cannot instantiate feature model: " + e.getMessage());
-//            }
-        } else if (c == FM_TSDIMACS) {
-            checkFileExists(g.getOptarg());
-            featureModel_typeSystem = FeatureExprLib.featureModelFactory().createFromDimacsFile_2Var(g.getOptarg());
-        } else if (c == FM_PARTIALCONFIG) {
-            checkFileExists(g.getOptarg());
-            if (partialConfig != null)
-                throw new OptionException("cannot load a second partial configuration");
-            partialConfig = PartialConfigurationParser$.MODULE$.load(g.getOptarg());
-            FeatureExpr f = partialConfig.getFeatureExpr();
-            if (featureModel_typeSystem == null)
-                featureModel_typeSystem = FeatureExprLib.featureModelFactory().empty();
-
-            for (String featureName : partialConfig.getDefinedFeatures())
-                featureModel_typeSystem = featureModel_typeSystem.assumeTrue(featureName);
-            for (String featureName : partialConfig.getUndefinedFeatures())
-                featureModel_typeSystem = featureModel_typeSystem.assumeFalse(featureName);
-        } else
-            return super.interpretOption(c, g);
-        return true;
-    }
-
-
-    public void setFeatureModel(FeatureModel fm) {
-        featureModel = fm;
-    }
-
-    @Override
-    public PartialConfiguration getLexerPartialConfiguration() {
-        return partialConfig;
-    }
-}
-=======
-package de.fosd.typechef.options;
-
-import de.fosd.typechef.featureexpr.FeatureExpr;
-import de.fosd.typechef.featureexpr.FeatureExprParserJava;
-import de.fosd.typechef.featureexpr.FeatureModel;
-import de.fosd.typechef.lexer.FeatureExprLib;
-import de.fosd.typechef.lexer.options.ILexerOptions;
-import de.fosd.typechef.lexer.options.PartialConfiguration;
-import de.fosd.typechef.lexer.options.PartialConfigurationParser$;
-import gnu.getopt.Getopt;
-import gnu.getopt.LongOpt;
-import scala.io.Source;
-
-import java.util.List;
-
-/**
- * TypeChef uses two different feature models for different purposes, a small and a full
- * feature model. The full feature model should contain all constraints of the small feature
- * model (fullFM => smallFM).
- * <p/>
- * The key concern is performance since all SAT checks involving the feature model take
- * more time. There are generally three different ways to call the SAT solver then
- * <ul>
- * <li>f.isSatisfiable()</li>
- * <li>f.isSatisfiable(smallFM)</li>
- * <li>f.isSatisfiable(fullFM)</li>
- * </ul>
- * The first is the fastest but may return that the formula is satisfiable even if
- * it would not be satisfiable with the full feature model. The small feature model
- * is more precise but also slower. The full feature model provides the reference answer
- * but potentially at additional costs. (In Linux a check with fullFM takes about 0.5 seconds
- * whereas the other two are essentially instantanious).
- * <p/>
- * A common strategy used throughout TypeChef is to use SAT checks without the
- * feature model as long as possible and only use the
- * full feature model before reporting bugs to a user. That way many infeasible
- * paths are pruned early, but some may remain for additional computations.
- * <p/>
- * In the lexer and parser, we found that pruning only at the end when reporting error messages
- * is too late and requires to track complex error conditions and perform many redundant
- * computations. Running the TypeChef parser without any feature model is even slower than running
- * it with the full feature model. Here the small feature model helps to prune more paths
- * and safe computational effort.
- * <p/>
- * Feature models are used in TypeChef as follows:
- * <ul>
- * <li>parser and lexer use the small feature model (if available) in most checks and prune the result with the full feature model</li>
- * <li>the type system computes without any feature model and only checks reported errors with the full feature model</li>
- * <li>...</li>
- * </ul>
- * <p/>
- * Users can specify small and full feature model separately using --featureModelDimacs or --featureModelFExpr
- * for the small feature model and using --typeSystemFeatureModelDimacs for the full feature model.
- * If the small feature model is not defined
- * it is assumed to be empty. If the full feature model is not defined it is assumed to be the same
- * as the small feature model.
- */
-public abstract class FeatureModelOptions extends LexerOptions implements ILexerOptions {
-    protected FeatureModel smallFeatureModel = null;
-    protected FeatureModel fullFeatureModel = null;
-    protected PartialConfiguration partialConfig = null;
-
-
-    @Override
-    public FeatureModel getSmallFeatureModel() {
-        if (smallFeatureModel == null)
-            return FeatureExprLib.featureModelFactory().empty();
-        return smallFeatureModel;
-    }
-
-    //    @Override
-    public FeatureModel getFullFeatureModel() {
-        if (fullFeatureModel != null)
-            return fullFeatureModel;
-        if (smallFeatureModel == null)
-            return FeatureExprLib.featureModelFactory().empty();
-        return smallFeatureModel;
-    }
-
-    private static final char FM_DIMACS = Options.genOptionId();
-    private static final char FM_FEXPR = Options.genOptionId();
-    //    private static final char FM_CLASS = Options.genOptionId();
-    private static final char FM_TSDIMACS = Options.genOptionId();
-    private static final char FM_PARTIALCONFIG = Options.genOptionId();
-
-    @Override
-    protected List<Options.OptionGroup> getOptionGroups() {
-        List<Options.OptionGroup> r = super.getOptionGroups();
-
-        r.add(new OptionGroup("Feature models", 100,
-                new Option("featureModelDimacs", LongOpt.REQUIRED_ARGUMENT, FM_DIMACS, "file",
-                        "Dimacs file describing a feature model."),
-                new Option("featureModelFExpr", LongOpt.REQUIRED_ARGUMENT, FM_FEXPR, "file",
-                        "File in FExpr format describing a feature model."),
-//                new Option("featureModelClass", LongOpt.REQUIRED_ARGUMENT, FM_CLASS, "classname",
-//                        "Class describing a feature model."),
-                new Option("typeSystemFeatureModelDimacs", LongOpt.REQUIRED_ARGUMENT, FM_TSDIMACS, "file",
-                        "Extended feature model for error checking."),
-                new Option("partialConfiguration", LongOpt.REQUIRED_ARGUMENT, FM_PARTIALCONFIG, "file",
-                        "Loads a partial configuration to the type-system feature model (file with #define and #undef lines).")
-        ));
-
-        return r;
-
-    }
-
-    @Override
-    protected boolean interpretOption(int c, Getopt g) throws OptionException {
-        if (c == FM_DIMACS) {       //--featureModelDimacs
-            if (smallFeatureModel != null)
-                throw new OptionException("cannot load feature model from dimacs file. feature model already exists.");
-            checkFileExists(g.getOptarg());
-            // case studies busybox and load a specialized feature model
-            // all others load a standard feature model in which the prefix is set to "" (default is "CONFIG_"),
-            // which is used in busybox and linux
-            if (g.getOptarg().contains("linux") || g.getOptarg().contains("busybox"))
-                smallFeatureModel = FeatureExprLib.featureModelFactory().createFromDimacsFilePrefix(g.getOptarg(),"CONFIG_");
-            else
-                smallFeatureModel = FeatureExprLib.featureModelFactory().createFromDimacsFilePrefix(g.getOptarg(),"");
-        } else if (c == FM_FEXPR) {     //--featureModelFExpr
-            checkFileExists(g.getOptarg());
-            FeatureExpr f = new FeatureExprParserJava(FeatureExprLib.l()).parseFile(g.getOptarg());
-            if (smallFeatureModel == null)
-                smallFeatureModel = FeatureExprLib.featureModelFactory().create(f);
-            else smallFeatureModel = smallFeatureModel.and(f);
-//        } else if (c == FM_CLASS) {//--featureModelClass
-//            try {
-//                FeatureModelFactory factory = (FeatureModelFactory) Class.forName(g.getOptarg()).newInstance();
-//                smallFeatureModel = factory.createFeatureModel();
-//            } catch (Exception e) {
-//                throw new OptionException("cannot instantiate feature model: " + e.getMessage());
-//            }
-        } else if (c == FM_TSDIMACS) {
-            checkFileExists(g.getOptarg());
-            fullFeatureModel = FeatureExprLib.featureModelFactory().createFromDimacsFilePrefix(g.getOptarg(),"CONFIG_");
-        } else if (c == FM_PARTIALCONFIG) {
-            checkFileExists(g.getOptarg());
-            if (partialConfig != null)
-                throw new OptionException("cannot load a second partial configuration");
-            partialConfig = PartialConfigurationParser$.MODULE$.load(g.getOptarg());
-            FeatureExpr f = partialConfig.getFeatureExpr();
-            if (fullFeatureModel == null)
-                fullFeatureModel = FeatureExprLib.featureModelFactory().empty();
-
-            for (String featureName : partialConfig.getDefinedFeatures())
-                fullFeatureModel = fullFeatureModel.assumeTrue(featureName);
-            for (String featureName : partialConfig.getUndefinedFeatures())
-                fullFeatureModel = fullFeatureModel.assumeFalse(featureName);
-        } else
-            return super.interpretOption(c, g);
-        return true;
-    }
-
-
-    public void setSmallFeatureModel(FeatureModel fm) {
-        smallFeatureModel = fm;
-    }
-    public void setFullFeatureModel(FeatureModel fm) {
-        fullFeatureModel = fm;
-    }
-
-    @Override
-    public PartialConfiguration getLexerPartialConfiguration() {
-        return partialConfig;
-    }
-}
->>>>>>> 08c17c58
+package de.fosd.typechef.options;
+
+import de.fosd.typechef.featureexpr.FeatureExpr;
+import de.fosd.typechef.featureexpr.FeatureExprParserJava;
+import de.fosd.typechef.featureexpr.FeatureModel;
+import de.fosd.typechef.lexer.FeatureExprLib;
+import de.fosd.typechef.lexer.options.ILexerOptions;
+import de.fosd.typechef.lexer.options.PartialConfiguration;
+import de.fosd.typechef.lexer.options.PartialConfigurationParser$;
+import gnu.getopt.Getopt;
+import gnu.getopt.LongOpt;
+import scala.io.Source;
+
+import java.util.List;
+
+/**
+ * TypeChef uses two different feature models for different purposes, a small and a full
+ * feature model. The full feature model should contain all constraints of the small feature
+ * model (fullFM => smallFM).
+ * <p/>
+ * The key concern is performance since all SAT checks involving the feature model take
+ * more time. There are generally three different ways to call the SAT solver then
+ * <ul>
+ * <li>f.isSatisfiable()</li>
+ * <li>f.isSatisfiable(smallFM)</li>
+ * <li>f.isSatisfiable(fullFM)</li>
+ * </ul>
+ * The first is the fastest but may return that the formula is satisfiable even if
+ * it would not be satisfiable with the full feature model. The small feature model
+ * is more precise but also slower. The full feature model provides the reference answer
+ * but potentially at additional costs. (In Linux a check with fullFM takes about 0.5 seconds
+ * whereas the other two are essentially instantanious).
+ * <p/>
+ * A common strategy used throughout TypeChef is to use SAT checks without the
+ * feature model as long as possible and only use the
+ * full feature model before reporting bugs to a user. That way many infeasible
+ * paths are pruned early, but some may remain for additional computations.
+ * <p/>
+ * In the lexer and parser, we found that pruning only at the end when reporting error messages
+ * is too late and requires to track complex error conditions and perform many redundant
+ * computations. Running the TypeChef parser without any feature model is even slower than running
+ * it with the full feature model. Here the small feature model helps to prune more paths
+ * and safe computational effort.
+ * <p/>
+ * Feature models are used in TypeChef as follows:
+ * <ul>
+ * <li>parser and lexer use the small feature model (if available) in most checks and prune the result with the full feature model</li>
+ * <li>the type system computes without any feature model and only checks reported errors with the full feature model</li>
+ * <li>...</li>
+ * </ul>
+ * <p/>
+ * Users can specify small and full feature model separately using --featureModelDimacs or --featureModelFExpr
+ * for the small feature model and using --typeSystemFeatureModelDimacs for the full feature model.
+ * If the small feature model is not defined
+ * it is assumed to be empty. If the full feature model is not defined it is assumed to be the same
+ * as the small feature model.
+ */
+public abstract class FeatureModelOptions extends LexerOptions implements ILexerOptions {
+    protected FeatureModel smallFeatureModel = null;
+    protected FeatureModel fullFeatureModel = null;
+    protected PartialConfiguration partialConfig = null;
+
+
+    @Override
+    public FeatureModel getSmallFeatureModel() {
+        if (smallFeatureModel == null)
+            return FeatureExprLib.featureModelFactory().empty();
+        return smallFeatureModel;
+    }
+
+    //    @Override
+    public FeatureModel getFullFeatureModel() {
+        if (fullFeatureModel != null)
+            return fullFeatureModel;
+        if (smallFeatureModel == null)
+            return FeatureExprLib.featureModelFactory().empty();
+        return smallFeatureModel;
+    }
+
+    private static final char FM_DIMACS = Options.genOptionId();
+    private static final char FM_FEXPR = Options.genOptionId();
+    //    private static final char FM_CLASS = Options.genOptionId();
+    private static final char FM_TSDIMACS = Options.genOptionId();
+    private static final char FM_PARTIALCONFIG = Options.genOptionId();
+
+    @Override
+    protected List<Options.OptionGroup> getOptionGroups() {
+        List<Options.OptionGroup> r = super.getOptionGroups();
+
+        r.add(new OptionGroup("Feature models", 100,
+                new Option("featureModelDimacs", LongOpt.REQUIRED_ARGUMENT, FM_DIMACS, "file",
+                        "Dimacs file describing a feature model."),
+                new Option("featureModelFExpr", LongOpt.REQUIRED_ARGUMENT, FM_FEXPR, "file",
+                        "File in FExpr format describing a feature model."),
+//                new Option("featureModelClass", LongOpt.REQUIRED_ARGUMENT, FM_CLASS, "classname",
+//                        "Class describing a feature model."),
+                new Option("typeSystemFeatureModelDimacs", LongOpt.REQUIRED_ARGUMENT, FM_TSDIMACS, "file",
+                        "Extended feature model for error checking."),
+                new Option("partialConfiguration", LongOpt.REQUIRED_ARGUMENT, FM_PARTIALCONFIG, "file",
+                        "Loads a partial configuration to the type-system feature model (file with #define and #undef lines).")
+        ));
+
+        return r;
+
+    }
+
+    @Override
+    protected boolean interpretOption(int c, Getopt g) throws OptionException {
+        if (c == FM_DIMACS) {       //--featureModelDimacs
+            if (smallFeatureModel != null)
+                throw new OptionException("cannot load feature model from dimacs file. feature model already exists.");
+            checkFileExists(g.getOptarg());
+            // case studies busybox and load a specialized feature model
+            // all others load a standard feature model in which the prefix is set to "" (default is "CONFIG_"),
+            // which is used in busybox and linux
+            if (g.getOptarg().contains("linux") || g.getOptarg().contains("busybox"))
+                smallFeatureModel = FeatureExprLib.featureModelFactory().createFromDimacsFilePrefix(g.getOptarg(),"CONFIG_");
+            else
+                smallFeatureModel = FeatureExprLib.featureModelFactory().createFromDimacsFilePrefix(g.getOptarg(),"");
+        } else if (c == FM_FEXPR) {     //--featureModelFExpr
+            checkFileExists(g.getOptarg());
+            FeatureExpr f = new FeatureExprParserJava(FeatureExprLib.l()).parseFile(g.getOptarg());
+            if (smallFeatureModel == null)
+                smallFeatureModel = FeatureExprLib.featureModelFactory().create(f);
+            else smallFeatureModel = smallFeatureModel.and(f);
+//        } else if (c == FM_CLASS) {//--featureModelClass
+//            try {
+//                FeatureModelFactory factory = (FeatureModelFactory) Class.forName(g.getOptarg()).newInstance();
+//                smallFeatureModel = factory.createFeatureModel();
+//            } catch (Exception e) {
+//                throw new OptionException("cannot instantiate feature model: " + e.getMessage());
+//            }
+        } else if (c == FM_TSDIMACS) {
+            checkFileExists(g.getOptarg());
+            fullFeatureModel = FeatureExprLib.featureModelFactory().createFromDimacsFilePrefix(g.getOptarg(),"CONFIG_");
+        } else if (c == FM_PARTIALCONFIG) {
+            checkFileExists(g.getOptarg());
+            if (partialConfig != null)
+                throw new OptionException("cannot load a second partial configuration");
+            partialConfig = PartialConfigurationParser$.MODULE$.load(g.getOptarg());
+            FeatureExpr f = partialConfig.getFeatureExpr();
+            if (fullFeatureModel == null)
+                fullFeatureModel = FeatureExprLib.featureModelFactory().empty();
+
+            for (String featureName : partialConfig.getDefinedFeatures())
+                fullFeatureModel = fullFeatureModel.assumeTrue(featureName);
+            for (String featureName : partialConfig.getUndefinedFeatures())
+                fullFeatureModel = fullFeatureModel.assumeFalse(featureName);
+        } else
+            return super.interpretOption(c, g);
+        return true;
+    }
+
+
+    public void setSmallFeatureModel(FeatureModel fm) {
+        smallFeatureModel = fm;
+    }
+    public void setFullFeatureModel(FeatureModel fm) {
+        fullFeatureModel = fm;
+    }
+
+    @Override
+    public PartialConfiguration getLexerPartialConfiguration() {
+        return partialConfig;
+    }
+}