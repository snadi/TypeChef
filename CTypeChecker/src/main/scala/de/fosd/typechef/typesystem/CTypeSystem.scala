package de.fosd.typechef.typesystem

import de.fosd.typechef.featureexpr._
import de.fosd.typechef.conditional._
<<<<<<< HEAD
import FeatureExprFactory.{True, False}
=======
import de.fosd.typechef.parser.c._
>>>>>>> 70dd76f6

/**
 * checks an AST (from CParser) for type errors (especially dangling references)
 *
 * performs type checking in a single tree-walk, uses lookup functions from various traits
 *
 * @author kaestner
 *
 */

trait CTypeSystem extends CTypes with CEnv with CDeclTyping with CTypeEnv with CExprTyping with CBuiltIn with CDefUse {

    def typecheckTranslationUnit(tunit: TranslationUnit, featureModel: FeatureExpr = FeatureExprFactory.True) {
        assert(tunit != null, "cannot type check Translation Unit, tunit is null")
        clearDefUseMap
        checkTranslationUnit(tunit, featureModel, InitialEnv)
    }

    private[typesystem] def checkTranslationUnit(tunit: TranslationUnit, featureExpr: FeatureExpr, initialEnv: Env): Env = {
        var env = initialEnv
        addEnv(tunit, env)
        for (Opt(f, e) <- tunit.defs) {
            env = checkExternalDef(e, featureExpr and f, env)
        }
        env
    }

    private def checkExternalDef(externalDef: ExternalDef, featureExpr: FeatureExpr, env: Env): Env = {
        addEnv(externalDef, env)
        checkingExternal(externalDef)
        externalDef match {
            case _: EmptyExternalDef => env
            case _: Pragma => env //ignore
            case _: AsmExpr => env //ignore
            case e: TypelessDeclaration => assertTypeSystemConstraint(false, featureExpr, "will not occur " + e, e); env //ignore
            case d: Declaration =>
                addDeclarationToEnvironment(d, featureExpr, env)
            case fun@FunctionDef(specifiers, declarator, oldStyleParameters, stmt) =>
                val (funType, newEnv) = checkFunction(fun, specifiers, declarator, oldStyleParameters, stmt, featureExpr, env)
                typedFunction(fun, funType, featureExpr)
                newEnv
        }
    }


    private def checkFunction(f: CDef, specifiers: List[Opt[Specifier]], declarator: Declarator, oldStyleParameters: List[Opt[OldParameterDeclaration]], stmt: CompoundStatement, featureExpr: FeatureExpr, env: Env): (Conditional[CType], Env) = {
        val funType = getFunctionType(specifiers, declarator, oldStyleParameters, featureExpr, env).simplify(featureExpr)

        //structs in signature defined?
        funType.mapf(featureExpr, (f, t) => t.toValue match {
            case CFunction(params, ret) =>
                checkStructs(ret, f, env, declarator)
                params.map(checkStructs(_, f, env, declarator))
            case _ =>
                issueTypeError(Severity.Crash, f, "not a function", declarator)
        })

        val expectedReturnType: Conditional[CType] = funType.mapf(featureExpr, {
            case (f, CFunction(_, returnType)) => returnType
            case (f, other) => reportTypeError(f, "not a function type: " + other, declarator, Severity.Crash)
        }).simplify(featureExpr)

        val kind = KDefinition

        //redeclaration?
        checkRedeclaration(declarator.getName, funType, featureExpr, env, declarator, kind)

        //declared enums?
        val newEnvEnum = env.addVars(enumDeclarations(specifiers, featureExpr), env.scope)

        //add type to environment for remaining code
<<<<<<< HEAD
        val newEnv = newEnvEnum.addVar(declarator.getName, featureExpr, funType, kind, newEnvEnum.scope)
=======
        val newEnv = env.addVar(declarator.getName, featureExpr, f, funType, kind, env.scope)
        addDef(f)
>>>>>>> 70dd76f6

        //check body (add parameters to environment)
        val innerEnv = newEnv.addVars(parameterTypes(declarator, featureExpr, newEnv.incScope()), KDeclaration, newEnv.scope + 1).setExpectedReturnType(expectedReturnType)
        getStmtType(stmt, featureExpr, innerEnv) //ignore changed environment, to enforce scoping!
        checkTypeFunction(specifiers, declarator, oldStyleParameters, featureExpr, env)

        //check actual return type against declared return type
        //TODO check that something was returned at all

        (funType, newEnv)
    }


    private def checkRedeclaration(name: String, ctype: Conditional[CType], fexpr: FeatureExpr, env: Env, where: AST, kind: DeclarationKind) {

        val prevTypes: Conditional[(CType, DeclarationKind, Int)] = env.varEnv.lookup(name)

        ConditionalLib.mapCombinationF(ctype, prevTypes, fexpr, (f: FeatureExpr, newType: CType, prev: (CType, DeclarationKind, Int)) => {
            if (!isValidRedeclaration(normalize(newType), kind, env.scope, normalize(prev._1), prev._2, prev._3))
                reportTypeError(f, "Invalid redeclaration/redefinition of " + name +
                    " (was: " + prev._1 + ":" + kind + ":" + env.scope +
                    ", now: " + newType + ":" + prev._2 + ":" + prev._3 + ")",
                    where, Severity.RedeclarationError)
        })
    }

    /**
     *
     */
    private def isValidRedeclaration(newType: CType, newKind: DeclarationKind, newScope: Int, prevType: CType, prevKind: DeclarationKind, prevScope: Int): Boolean = {
        if (prevType.isUnknown) return true; //not previously defined => everything's fine

        //scopes
        if (newScope > prevScope) return true; //always fine

        (newType, prevType) match {
            //two prototypes
            case (CPointer(CFunction(newParam, newRet)), CPointer(CFunction(prevParam, prevRet))) if (newKind == KDeclaration && prevKind == KDeclaration) =>
                //must have same return type and same parameters (for common parameters)
                return (newRet == prevRet) && (newParam.zip(prevParam).forall(x => x._1 == x._2))

            //function overriding a prototype or vice versa
            case (CPointer(CFunction(_, _)), CPointer(CFunction(_, _))) if ((newKind == KDefinition && prevKind == KDeclaration) || (newKind == KDeclaration && prevKind == KDefinition)) =>
                //must have the exact same type
                return newType == prevType
            case _ =>
        }


        //global variables
        if (newScope == 0 && prevScope == 0 && (newKind == KDeclaration || newKind == KDefinition) && prevKind == KDeclaration) {
            //valid if exact same type
            return newType.toValue == prevType.toValue
        }

        //local variables (scope>0) may never be redeclared
        //function definitions may never be redeclared
        false
    }


    private def checkInitializer(initExpr: Expr, expectedType: Conditional[CType], featureExpr: FeatureExpr, env: Env) {
        val foundType = getExprType(initExpr, featureExpr, env)
        ConditionalLib.mapCombinationF(foundType, expectedType, featureExpr, {
            (f, ft: CType, et: CType) => if (f.isSatisfiable() && !coerce(et, ft) && !ft.isUnknown)
                issueTypeError(Severity.OtherError, f, "incorrect initializer type. expected " + et + " found " + ft, initExpr)
        })
    }


    private def addDeclarationToEnvironment(d: Declaration, featureExpr: FeatureExpr, oldEnv: Env): Env = {
        var env = oldEnv
        //declared struct?
        env = env.updateStructEnv(addStructDeclarationToEnv(d, featureExpr, env))

        //declared enums?
        env = env.updateEnumEnv(addEnumDeclarationToEnv(d.declSpecs, featureExpr, env.enumEnv, d.init.isEmpty))
        //declared typedefs?
        env = env.addTypedefs(recognizeTypedefs(d, featureExpr, env))

        val vars = getDeclaredVariables(d, featureExpr, env, checkInitializer)

        //check redeclaration
        for (v <- vars)
            checkRedeclaration(v._1, v._4, v._2, env, d, v._5)

        //add declared variables to variable typing environment and check initializers
        env = env.addVars(vars, env.scope)



        //check array initializers
        checkArrayExpr(d, featureExpr, env: Env)
        checkTypeDeclaration(d, featureExpr, env)

        env
    }

    private def checkArrayExpr(d: Declaration, featureExpr: FeatureExpr, env: Env) {
        //environment correct? or must be interleaved with reading declared variables
        for (Opt(initFeature, init) <- d.init)
            for (Opt(extFeature, ext) <- init.declarator.extensions)
                ext match {
                    case DeclArrayAccess(Some(expr)) =>
                        performExprCheck(expr, isScalar, {
                            c => "expected scalar array size, found " + c
                        }, featureExpr and initFeature and extFeature, env)
                    case _ =>
                }
    }

    /**
     * returns a type and a changed environment for subsequent statements
     *
     * most statements do not have types; type information extracted from sparse (evaluate.c)
     */
    def getStmtType(stmt: Statement, featureExpr: FeatureExpr, env: Env): (Conditional[CType], Env) = {
<<<<<<< HEAD
        def checkStmtF(stmt: Statement, newFeatureExpr: FeatureExpr, newEnv: Env = env) = getStmtType(stmt, newFeatureExpr, newEnv)
        def checkStmt(stmt: Statement) = checkStmtF(stmt, featureExpr)
        def checkCStmtF(stmt: Conditional[Statement], newFeatureExpr: FeatureExpr, newEnv: Env = env) = stmt.mapf(newFeatureExpr, {
            (f, t) => checkStmtF(t, f, newEnv)
=======
        def checkStmtF(stmt: Statement, newFeatureExpr: FeatureExpr) = getStmtType(stmt, newFeatureExpr, env)
        def checkCStmtF(stmt: Conditional[Statement], newFeatureExpr: FeatureExpr) = stmt.mapf(newFeatureExpr, {
            (f, t) => checkStmtF(t, f)
>>>>>>> 70dd76f6
        })
        def checkCStmt(stmt: Conditional[Statement], newEnv: Env = env) = checkCStmtF(stmt, featureExpr, newEnv)
        def checkOCStmt(stmt: Option[Conditional[Statement]], newEnv: Env = env) = stmt.map(s => checkCStmt(s, newEnv))

        def expectCScalar(expr: Conditional[Expr], ctx: FeatureExpr = featureExpr) = expr.mapf(ctx, (f, e) => expectScalar(e, f))
        def expectScalar(expr: Expr, ctx: FeatureExpr = featureExpr) = checkExprX(expr, isScalar, {
            c => "expected scalar, found " + c
        }, ctx)
        def expectIntegral(expr: Expr, ctx: FeatureExpr = featureExpr) = checkExprX(expr, isIntegral, {
            c => "expected int, found " + c
        }, ctx)
        //        def checkFunctionCall(call: PostfixExpr) = checkExpr(call, !_.isUnknown, {ct => "cannot resolve function call, found " + ct})
        //        def checkIdentifier(id: Id) = checkExpr(id, !_.isUnknown, {ct => "identifier " + id.name + " unknown: " + ct})
        def checkExpr(expr: Expr) = checkExprF(expr, featureExpr)
        //expect an expression or a RangeExpression
        def checkExprWithRange(expr: Expr) = expr match {
            case RangeExpr(from, to) => checkExpr(from); checkExpr(to)
            case e => checkExprF(e, featureExpr)
        }
        def checkExprF(expr: Expr, ctx: FeatureExpr) = checkExprX(expr, !_.isUnknown, {
            ct => "cannot resolve expression, found " + ct
        }, ctx)
        def checkExprX(expr: Expr, check: CType => Boolean, errorMsg: CType => String, featureExpr: FeatureExpr) =
            performExprCheck(expr, check, errorMsg, featureExpr, env)
        def nop = (One(CVoid()), env) //(One(CUnknown("no type for " + stmt)), env)

        addEnv(stmt, env)

        stmt match {
            case CompoundStatement(innerStmts) =>
                //get a type of every inner feature, propagate environments between siblings, collect OptList of types (with one type for every statement, under the same conditions)
                var innerEnv = env.incScope()
                val typeOptList: List[Opt[Conditional[CType]]] =
                    for (Opt(stmtFeature, innerStmt) <- innerStmts) yield {
                        val (stmtType, newEnv) = getStmtType(innerStmt, featureExpr and stmtFeature, innerEnv)
                        innerEnv = newEnv
                        Opt(stmtFeature, stmtType)
                    }

                //return last type
                val lastType: Conditional[Option[Conditional[CType]]] = ConditionalLib.lastEntry(typeOptList)
                val t: Conditional[CType] = lastType.mapr({
                    case None => One(CVoid())
                    case Some(ctype) => ctype
                }) simplify (featureExpr);

                //return original environment, definitions don't leave this scope
                (t, env)


            case ExprStatement(expr) =>
                //expressions do not change the environment
                (checkExpr(expr), env)

            case DeclarationStatement(d) =>
                val newEnv = addDeclarationToEnvironment(d, featureExpr, env)
                checkTypeDeclaration(d, featureExpr, newEnv)
                (One(CVoid()), newEnv)

            case n@NestedFunctionDef(_, spec, decl, oldSP, s) =>
                (One(CVoid()), checkFunction(n, spec, decl, oldSP, s, featureExpr, env)._2)

            case WhileStatement(expr, s) => expectScalar(expr); checkCStmt(s); nop //spec
            case DoStatement(expr, s) => expectScalar(expr); checkCStmt(s); nop //spec
            case ForStatement(expr1, expr2, expr3, s) =>
                if (expr1.isDefined) checkExpr(expr1.get)
                if (expr2.isDefined) expectScalar(expr2.get) //spec
                if (expr3.isDefined) checkExpr(expr3.get)
                checkCStmt(s)
                nop
            //case GotoStatement(expr) => checkExpr(expr) TODO check goto against labels
            case r@ReturnStatement(mexpr) =>
                if (assertTypeSystemConstraint(env.expectedReturnType.isDefined, featureExpr, "return statement outside a function? " + mexpr, r)) {
                    val expectedReturnType = env.expectedReturnType.get
                    mexpr match {

                        case None =>
                            if (expectedReturnType map (_ == CVoid()) exists (!_))
                                issueTypeError(Severity.OtherError, featureExpr, "no return expression, expected type " + expectedReturnType, r)
                        case Some(expr) =>
                            val foundReturnType = getExprType(expr, featureExpr, env)
                            ConditionalLib.mapCombinationF(expectedReturnType, foundReturnType, featureExpr,
                                (fexpr: FeatureExpr, etype: CType, ftype: CType) =>
                                    if (!coerce(etype, ftype) && !ftype.isUnknown)
                                        issueTypeError(Severity.OtherError, fexpr, "incorrect return type, expected " + etype + ", found " + ftype, expr))
                    }
                }
                nop

<<<<<<< HEAD
            case CaseStatement(expr, stmt) => checkExprWithRange(expr); checkOCStmt(stmt); nop

            //in the if statement we try to recognize dead code (and set the environment accordingly)
=======
            case CaseStatement(expr, s) => checkExprWithRange(expr); checkOCStmt(s); nop
>>>>>>> 70dd76f6
            case IfStatement(expr, tstmt, elifstmts, estmt) =>
                expectCScalar(expr) //spec

                var (contradiction, tautology) = analyzeExprBounds(expr, featureExpr)

                checkCStmt(tstmt, env.markDead(contradiction))

                for (Opt(elifFeature, ElifStatement(elifExpr, elifStmt)) <- elifstmts) {
                    expectCScalar(elifExpr, featureExpr and elifFeature)
                    val (innercontradiction, innertautology) = analyzeExprBounds(elifExpr, featureExpr and elifFeature)
                    checkCStmtF(elifStmt, featureExpr and elifFeature, env.markDead(innercontradiction or tautology))

                    tautology = tautology or innertautology
                }
                checkOCStmt(estmt, env.markDead(tautology))
                nop

            case SwitchStatement(expr, s) => expectIntegral(expr); checkCStmt(s); nop //spec
            case DefaultStatement(s) => checkOCStmt(s); nop

            case EmptyStatement() => nop
            case ContinueStatement() => nop
            case BreakStatement() => nop

            case GotoStatement(_) => nop //TODO check goto against labels
            case LabelStatement(_, _) => nop
            case LocalLabelDeclaration(ids) => nop
        }
    }


    private def performExprCheck(expr: Expr, check: CType => Boolean, errorMsg: CType => String, context: FeatureExpr, env: Env): Conditional[CType] =
        if (context.isSatisfiable()) {
            val ct = getExprType(expr, context, env).simplify(context)
            ct.mapf(context, {
                (f, c) =>
                    if (!check(c) && !c.isUnknown && !c.isIgnore) reportTypeError(f, errorMsg(c), expr) else c
            })
        } else One(CUnknown("unsatisfiable condition for expression"))


    /**
     * we are conservative in the sense that we rather declare code dead if we do not know than
     * letting the type system infer an import where there is non
     *
     * therefore if (sizeof(x)==3) produces dead code in both branches (both tautology and contradiction)
     */
    private[typesystem] def analyzeExprBounds(expr: Conditional[Expr], context: FeatureExpr): (FeatureExpr, FeatureExpr) = {
        val v = evalExpr(expr, context)

        val contradiction = v.when({
            case VInt(0) => true
            case VAnyInt() => true
            case _ => false
        }) and context
        var tautology = v.when({
            case VInt(a) if (a > 0) => true
            case VAnyInt() => true
            case _ => false
        }) and context

        (contradiction, tautology)
    }

    sealed trait VValue

    //anything else that cannot be computed at compiletime
    case class VUnknown() extends VValue

    //an integer value
    case class VInt(v: Int) extends VValue

    //VAnyInt is the same as any integer. used to ignore sizeof statements
    case class VAnyInt() extends VValue


    private[typesystem] def evalExpr(expr: Conditional[Expr], context: FeatureExpr): Conditional[VValue] = expr mapr (e => e match {
        case Constant(v) => try {
            One(VInt(v.toInt))
        } catch {
            case _: NumberFormatException => One(VUnknown())
        }
        case NAryExpr(e, others) =>
            var result = evalExpr(One(e), context)
            for (Opt(f, NArySubExpr(op, e)) <- others) {
                //default value and integer operation for each supported operation
                val evalue = evalExpr(One(e), context and f)
                result = Choice(f, executeOp(op, result, evalue), result).simplify
            }
            result
        case UnaryOpExpr(op, e) =>
            evalExpr(One(e), context).map({
                case VInt(a) => op match {
                    case "!" => VInt(if (a == 0) 1 else 0)
                    case "-" => VInt(-a)
                    case _ => VUnknown()
                }
                case VAnyInt() => VAnyInt()
                case _ => VUnknown()
            })
        case SizeOfExprT(_) => One(VAnyInt())
        case SizeOfExprU(_) => One(VAnyInt())
        case BuiltinOffsetof(_, _) => One(VAnyInt())

        case _ => One(VUnknown())
    })

    def executeOp(op: String, ca: Conditional[VValue], cb: Conditional[VValue]): Conditional[VValue] =
        ConditionalLib.mapCombination(ca, cb, (a: VValue, b: VValue) =>
            (a, op, b) match {
                case (VInt(a), "+", VInt(b)) => VInt(a + b)
                case (VInt(a), "-", VInt(b)) => VInt(a - b)
                case (VInt(a), "*", VInt(b)) => VInt(a * b)
                case (VAnyInt(), op, VInt(_)) if (Set("+", "-", "*", "<", ">", "<=", ">=", "==", "!=", "&&", "||") contains op) => VAnyInt()
                case (VInt(_), op, VAnyInt()) if (Set("+", "-", "*", "<", ">", "<=", ">=", "==", "!=", "&&", "||") contains op) => VAnyInt()
                case (VInt(a), "&&", VInt(b)) => VInt(if (a != 0 && b != 0) 1 else 0)
                case (VInt(0), "&&", _) => VInt(0)
                case (_, "&&", VInt(0)) => VInt(0)
                case (VInt(a), "||", VInt(b)) => VInt(if (a != 0 || b != 0) 1 else 0)
                case (VInt(a), "||", _) if (a > 0) => VInt(1)
                case (_, "||", VInt(a)) if (a > 0) => VInt(1)
                case (VInt(a), "==", VInt(b)) => VInt(if (a == b) 1 else 0)
                case (VInt(a), "!=", VInt(b)) => VInt(if (a != b) 1 else 0)
                case (VInt(a), "<", VInt(b)) => VInt(if (a < b) 1 else 0)
                case (VInt(a), "<=", VInt(b)) => VInt(if (a <= b) 1 else 0)
                case (VInt(a), ">", VInt(b)) => VInt(if (a > b) 1 else 0)
                case (VInt(a), ">=", VInt(b)) => VInt(if (a >= b) 1 else 0)
                case _ => VUnknown()
            }
        )

    //    private[typesystem] def evalSubExpr(subexpr: NAryExpr, context: FeatureExpr): Conditional[VValue] = expr match {


    //
    //    //
    //    //    def checkFunctionCallTargets(source: AST, name: String, callerFeature: FeatureExpr, targets: List[Entry]) = {
    //    //        if (!targets.isEmpty) {
    //    //            //condition: feature implies (target1 or target2 ...)
    //    //            functionCallChecks += 1
    //    //            val condition = callerFeature.implies(targets.map(_.feature).foldLeft(FeatureExprFactory.True.not)(_.or(_)))
    //    //            if (condition.isTautology(null) || condition.isTautology(featureModel)) {
    //    //                dbgPrintln(" always reachable " + condition)
    //    //                None
    //    //            } else {
    //    //                dbgPrintln(" not always reachable " + callerFeature + " => " + targets.map(_.feature).mkString(" || "))
    //    //                Some(functionCallErrorMessages.get(name) match {
    //    //                    case None => ErrorMsgs(name, List((callerFeature, source)), targets)
    //    //                    case Some(err: ErrorMsgs) => err.withNewCaller(source, callerFeature)
    //    //                })
    //    //            }
    //    //        } else {
    //    //            dbgPrintln("False")
    //    //            Some(ErrorMsgs.errNoDecl(name, source, callerFeature))
    //    //        }
    //    //    }
    //
    //    //
    //    //
    //    //    def checkFunctionRedefinition(env: LookupTable) {
    //    //        val definitions = env.byNames
    //    //        for ((name, defs) <- definitions) {
    //    //            if (defs.size > 1) {
    //    //                var fexpr = defs.head.feature
    //    //                for (adef <- defs.tail) {
    //    //                    if (!(adef.feature mex fexpr).isTautology(featureModel)) {
    //    //                        dbgPrintln("function " + name + " redefined with feature " + adef.feature + "; previous: " + fexpr)
    //    //                        functionRedefinitionErrorMessages = RedefErrorMsg(name, adef, fexpr) :: functionRedefinitionErrorMessages
    //    //                    }
    //    //                    fexpr = fexpr or adef.feature
    //    //                }
    //    //            }
    //    //        }
    //    //    }
    //    //
    //    //    val checkFunctionCalls: AST ==> Unit = attr {
    //    //        case obj => {
    //    //            // Process the errors of the children of t
    //    //            for (child <- obj.children)
    //    //                checkFunctionCalls(child)
    //    //            obj match {
    //    //            //function call (XXX: PG: not-so-good detection, but will work for typical code).
    //    //                case e@PostfixExpr(Id(name), FunctionCall(_)) => {
    //    //                    //Omit feat2, for typical code a function call is always a function call, even if the parameter list is conditional.
    //    //                    checkFunctionCall(e -> env, e, name, e -> presenceCondition)
    //    //                }
    //    //                case _ =>
    //    //            }
    //    //        }
    //    //    }
    //    //
    //    //
    //    //    def checkFunctionCall(table: LookupTable, source: AST, name: String, callerFeature: FeatureExpr) {
    //    //        val targets: List[Entry] = table.find(name)
    //    //        dbgPrint("function " + name + " found " + targets.size + " targets: ")
    //    //        checkFunctionCallTargets(source, name, callerFeature, targets) match {
    //    //            case Some(newEntry) =>
    //    //                functionCallErrorMessages = functionCallErrorMessages.updated(name, newEntry)
    //    //            case _ => ()
    //    //        }
    //    //    }


    /**
     * check type specifiers in signatures   and declarators
     *
     *
     * currently only checks that TypeDefNames are in scope
     *
     */

    private def checkTypeSpecifiers(specifiers: List[Opt[Specifier]], featureExpr: FeatureExpr, env: Env) {
        for (Opt(f, spec) <- specifiers)
            checkTypeSpecifier(spec, featureExpr and f, env)
    }

    def checkTypeStructDecl(decl: StructDecl, expr: FeatureExpr, env: Env) {}

    def checkTypeStructDeclaration(declaration: StructDeclaration, expr: FeatureExpr, env: Env) {
        checkTypeSpecifiers(declaration.qualifierList, expr, env)
        for (Opt(f, StructDeclarator(decl, _, _)) <- declaration.declaratorList)
            checkTypeDeclarator(decl, expr and f, env)
    }


    def checkTypePointers(pointers: List[Opt[Pointer]], expr: FeatureExpr, env: Env) {
        for (Opt(f, ptr) <- pointers)
            checkTypeSpecifiers(ptr.specifier, expr and f, env)
    }


    def checkTypeDeclaratorExtensions(declExts: List[Opt[DeclaratorExtension]], expr: FeatureExpr, env: Env) {
        for (Opt(f, declExt) <- declExts)
            checkTypeDeclaratorExtension(declExt, expr and f, env)
    }


    def checkTypeParam(declaration: ParameterDeclaration, expr: FeatureExpr, env: Env) {
      declaration match {
        case PlainParameterDeclaration(specifiers) =>
          checkTypeSpecifiers(specifiers, expr, env)
        case ParameterDeclarationD(specifiers, decl) =>
          checkTypeSpecifiers(specifiers, expr, env)
          checkTypeDeclarator(decl, expr, env)
        case ParameterDeclarationAD(specifiers, abstDecl) =>
          checkTypeSpecifiers(specifiers, expr, env)
          checkTypeAbstractDeclarator(abstDecl, expr, env)
        case VarArgs() =>
      }
    }


    def checkTypeDeclaratorExtension(declExt: DeclaratorExtension, expr: FeatureExpr, env: Env) {
        declExt match {
            case DeclParameterDeclList(params) =>
                for (Opt(f, param) <- params)
                    checkTypeParam(param, expr and f, env)
            case DeclIdentifierList(_) =>
            case DeclArrayAccess(_) =>
        }
    }


    private def checkTypeDeclarator(declarator: Declarator, expr: FeatureExpr, env: Env) {
        declarator match {
            case AtomicNamedDeclarator(pointers, _, extensions) =>
                checkTypePointers(pointers, expr, env)
                checkTypeDeclaratorExtensions(extensions, expr, env)
            case NestedNamedDeclarator(pointers, decl, extensions) =>
                checkTypePointers(pointers, expr, env)
                checkTypeDeclaratorExtensions(extensions, expr, env)
                checkTypeDeclarator(decl, expr, env)

        }
    }

    private def checkTypeAbstractDeclarator(declarator: AbstractDeclarator, expr: FeatureExpr, env: Env) {
        declarator match {
            case AtomicAbstractDeclarator(pointers, extensions: List[Opt[DeclaratorAbstrExtension]]) =>
                checkTypePointers(pointers, expr, env)
                checkTypeDeclaratorExtensions(extensions, expr, env)

            case NestedAbstractDeclarator(pointers, nestedDecl, extensions) =>
                checkTypePointers(pointers, expr, env)
                checkTypeDeclaratorExtensions(extensions, expr, env)
                checkTypeAbstractDeclarator(nestedDecl, expr, env)
        }
    }

    private def checkTypeDeclaration(declaration: Declaration, featureExpr: FeatureExpr, env: Env) {
        if (!declaration.init.isEmpty) //do not check specifiers on headless declarations, usually used as forward declarations
            checkTypeSpecifiers(declaration.declSpecs, featureExpr, env)
        for (Opt(f, init) <- declaration.init)
            checkTypeDeclarator(init.declarator, featureExpr and f, env)
    }

    private def checkTypeOldStyleParam(declaration: OldParameterDeclaration, expr: FeatureExpr, env: Env) {
      declaration match {
        case d: Declaration => checkTypeDeclaration(d, expr, env)
        case VarArgs() =>
      }
    }


    private def checkTypeFunction(specifiers: List[Opt[Specifier]], declarator: Declarator, oldStyleParam: List[Opt[OldParameterDeclaration]], expr: FeatureExpr, env: Env) {
        checkTypeSpecifiers(specifiers, expr, env)
        checkTypeDeclarator(declarator, expr, env)
        for (Opt(f, osp) <- oldStyleParam)
            checkTypeOldStyleParam(osp, expr and f, env)

    }


    private def checkTypeSpecifier(specifier: Specifier, expr: FeatureExpr, env: Env) {
        specifier match {
            case TypeDefTypeSpecifier(name) =>
                val declExpr = env.typedefEnv.whenDefined(name.name)
                if ((expr andNot declExpr).isSatisfiable())
                    reportTypeError(expr andNot declExpr, "Type " + name.name + " not defined. (defined only in context " + declExpr + ")", specifier, Severity.TypeLookupError)

            case EnumSpecifier(Some(id), None) =>
            // Not checking enums anymore, since they are only enforced by compilers in few cases (those cases are hard to distinguish, gcc is not very close to the standard here)
            //                val declExpr = env.enumEnv.getOrElse(id.name, FeatureExprFactory.False)
            //                if ((expr andNot declExpr).isSatisfiable)
            //                    reportTypeError(expr andNot declExpr, "Enum " + id.name + " not defined. (defined only in context " + declExpr + ")", specifier, Severity.TypeLookupError)

            case StructOrUnionSpecifier(isUnion, Some(id), enumerators) =>
                for (Opt(f, enumerator) <- enumerators)
                    checkTypeStructDeclaration(enumerator, expr and f, env)
            // checked at call site (when declaring a variable or calling a function)
            //                val declExpr = env.structEnv.isDefined(id.name, isUnion)
            //                if ((expr andNot declExpr).isSatisfiable)
            //                    reportTypeError(expr andNot declExpr, (if (isUnion) "Union " else "Struct ") + id.name + " not defined. (defined only in context " + declExpr + ")", specifier, Severity.TypeLookupError)

            case StructOrUnionSpecifier(_, None, enumerators) =>
                for (Opt(f, enumerator) <- enumerators)
                    checkTypeStructDeclaration(enumerator, expr and f, env)

            case _ =>
        }

    }


}



<|MERGE_RESOLUTION|>--- conflicted
+++ resolved
@@ -2,11 +2,8 @@
 
 import de.fosd.typechef.featureexpr._
 import de.fosd.typechef.conditional._
-<<<<<<< HEAD
+import de.fosd.typechef.parser.c._
 import FeatureExprFactory.{True, False}
-=======
-import de.fosd.typechef.parser.c._
->>>>>>> 70dd76f6
 
 /**
  * checks an AST (from CParser) for type errors (especially dangling references)
@@ -75,15 +72,11 @@
         checkRedeclaration(declarator.getName, funType, featureExpr, env, declarator, kind)
 
         //declared enums?
-        val newEnvEnum = env.addVars(enumDeclarations(specifiers, featureExpr), env.scope)
+        val newEnvEnum = env.addVars(enumDeclarations(specifiers, featureExpr, declarator), env.scope)
 
         //add type to environment for remaining code
-<<<<<<< HEAD
-        val newEnv = newEnvEnum.addVar(declarator.getName, featureExpr, funType, kind, newEnvEnum.scope)
-=======
-        val newEnv = env.addVar(declarator.getName, featureExpr, f, funType, kind, env.scope)
+        val newEnv = newEnvEnum.addVar(declarator.getName, featureExpr, f, funType, kind, newEnvEnum.scope)
         addDef(f)
->>>>>>> 70dd76f6
 
         //check body (add parameters to environment)
         val innerEnv = newEnv.addVars(parameterTypes(declarator, featureExpr, newEnv.incScope()), KDeclaration, newEnv.scope + 1).setExpectedReturnType(expectedReturnType)
@@ -201,16 +194,10 @@
      * most statements do not have types; type information extracted from sparse (evaluate.c)
      */
     def getStmtType(stmt: Statement, featureExpr: FeatureExpr, env: Env): (Conditional[CType], Env) = {
-<<<<<<< HEAD
         def checkStmtF(stmt: Statement, newFeatureExpr: FeatureExpr, newEnv: Env = env) = getStmtType(stmt, newFeatureExpr, newEnv)
         def checkStmt(stmt: Statement) = checkStmtF(stmt, featureExpr)
         def checkCStmtF(stmt: Conditional[Statement], newFeatureExpr: FeatureExpr, newEnv: Env = env) = stmt.mapf(newFeatureExpr, {
             (f, t) => checkStmtF(t, f, newEnv)
-=======
-        def checkStmtF(stmt: Statement, newFeatureExpr: FeatureExpr) = getStmtType(stmt, newFeatureExpr, env)
-        def checkCStmtF(stmt: Conditional[Statement], newFeatureExpr: FeatureExpr) = stmt.mapf(newFeatureExpr, {
-            (f, t) => checkStmtF(t, f)
->>>>>>> 70dd76f6
         })
         def checkCStmt(stmt: Conditional[Statement], newEnv: Env = env) = checkCStmtF(stmt, featureExpr, newEnv)
         def checkOCStmt(stmt: Option[Conditional[Statement]], newEnv: Env = env) = stmt.map(s => checkCStmt(s, newEnv))
@@ -300,13 +287,9 @@
                 }
                 nop
 
-<<<<<<< HEAD
-            case CaseStatement(expr, stmt) => checkExprWithRange(expr); checkOCStmt(stmt); nop
+            case CaseStatement(expr, s) => checkExprWithRange(expr); checkOCStmt(s); nop
 
             //in the if statement we try to recognize dead code (and set the environment accordingly)
-=======
-            case CaseStatement(expr, s) => checkExprWithRange(expr); checkOCStmt(s); nop
->>>>>>> 70dd76f6
             case IfStatement(expr, tstmt, elifstmts, estmt) =>
                 expectCScalar(expr) //spec
 
