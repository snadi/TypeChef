package de.fosd.typechef.crewrite

import de.fosd.typechef.featureexpr.FeatureExprFactory
import de.fosd.typechef.conditional.{Choice, Opt}
import de.fosd.typechef.parser.c.AST
import org.kiama.rewriting.Rewriter._

object ProductDerivation extends EnforceTreeHelper {
<<<<<<< HEAD
  def deriveProduct[T <: Product](ast: T, selectedFeatures: Set[String]): T = {
    assert(ast != null)

    val prod = manytd(rule {
      case l: List[Opt[_]] => {
        var res: List[Opt[_]] = List()
        // use l.reverse here to omit later reverse on res or use += or ++= in the thenBranch
        for (o <- l.reverse)
          if (o.feature == FeatureExprFactory.True)
            res ::= o
          else if (o.feature.evaluate(selectedFeatures)) {
            res ::= o.copy(feature = FeatureExprFactory.True)
          }
        res
      }
      case Choice(feature, thenBranch, elseBranch) => {
        if (feature.evaluate(selectedFeatures)) thenBranch
        else elseBranch
      }
      case a: AST => a.clone()
    })
    val cast = prod(ast).get.asInstanceOf[T]
    copyPositions(ast, cast)
    cast
  }
=======
    def deriveProduct[T <: Product](ast: T, selectedFeatures: Set[String]): T = {
        assert(ast != null)

        val prod = manytd(rule {
            case l: List[Opt[_]] => {
                var res: List[Opt[_]] = List()
                // use l.reverse here to omit later reverse on res or use += or ++= in the thenBranch
                for (o <- l.reverse)
                    if (o.feature == FeatureExprFactory.True)
                        res ::= o
                    else if (o.feature.evaluate(selectedFeatures)) {
                        res ::= o.copy(feature = FeatureExprFactory.True)
                    }
                res
            }
            case Choice(feature, thenBranch, elseBranch) => {
                if (feature.evaluate(selectedFeatures)) thenBranch
                else elseBranch
            }
            case a: AST => a.clone()
        })
        val cast = prod(ast).get.asInstanceOf[T]
        copyPositions(ast, cast)
        cast
    }
>>>>>>> 27d5c8db
}<|MERGE_RESOLUTION|>--- conflicted
+++ resolved
@@ -6,33 +6,6 @@
 import org.kiama.rewriting.Rewriter._
 
 object ProductDerivation extends EnforceTreeHelper {
-<<<<<<< HEAD
-  def deriveProduct[T <: Product](ast: T, selectedFeatures: Set[String]): T = {
-    assert(ast != null)
-
-    val prod = manytd(rule {
-      case l: List[Opt[_]] => {
-        var res: List[Opt[_]] = List()
-        // use l.reverse here to omit later reverse on res or use += or ++= in the thenBranch
-        for (o <- l.reverse)
-          if (o.feature == FeatureExprFactory.True)
-            res ::= o
-          else if (o.feature.evaluate(selectedFeatures)) {
-            res ::= o.copy(feature = FeatureExprFactory.True)
-          }
-        res
-      }
-      case Choice(feature, thenBranch, elseBranch) => {
-        if (feature.evaluate(selectedFeatures)) thenBranch
-        else elseBranch
-      }
-      case a: AST => a.clone()
-    })
-    val cast = prod(ast).get.asInstanceOf[T]
-    copyPositions(ast, cast)
-    cast
-  }
-=======
     def deriveProduct[T <: Product](ast: T, selectedFeatures: Set[String]): T = {
         assert(ast != null)
 
@@ -58,5 +31,4 @@
         copyPositions(ast, cast)
         cast
     }
->>>>>>> 27d5c8db
 }