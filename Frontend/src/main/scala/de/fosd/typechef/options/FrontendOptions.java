<<<<<<< HEAD
package de.fosd.typechef.options;

import de.fosd.typechef.error.Position;
import de.fosd.typechef.featureexpr.FeatureExpr;
import de.fosd.typechef.featureexpr.FeatureExprFactory$;
import de.fosd.typechef.featureexpr.FeatureExprParserJava;
import de.fosd.typechef.parser.c.ParserOptions;
import gnu.getopt.Getopt;
import gnu.getopt.LongOpt;
import scala.Function3;

import java.io.File;
import java.util.List;


public class FrontendOptions extends CAnalysisOptions implements ParserOptions {
    public boolean parse = true,
            typecheck = false,
            ifdeftoif = false,
            decluse = false,
            writeInterface = false,
            dumpcfg = false,
            serializeAST = false,
            reuseAST = false,
            writeDebugInterface = false,
            recordTiming = false,
            parserStatistics = false,
            parserResults = true,
            writePI = false,
            noFilePc = false,
            excludeHeaderTokens = false;
    protected File errorXMLFile = null;
    private final File _autoErrorXMLFile = new File(".");
    String outputStem = "";
    private String filePresenceConditionFile = "";


    private final static char F_PARSE = Options.genOptionId();
    private final static char F_INTERFACE = Options.genOptionId();
    private final static char F_WRITEPI = Options.genOptionId();
    private final static char F_DEBUGINTERFACE = Options.genOptionId();
    private final static char F_DUMPCFG = Options.genOptionId();
    private final static char F_SERIALIZEAST = Options.genOptionId();
    private final static char F_REUSEAST = Options.genOptionId();
    private final static char F_RECORDTIMING = Options.genOptionId();
    private final static char F_FILEPC = Options.genOptionId();
    private final static char F_PARSERSTATS = Options.genOptionId();
    private final static char F_HIDEPARSERRESULTS = Options.genOptionId();
    private final static char F_BDD = Options.genOptionId();
    private final static char F_ERRORXML = Options.genOptionId();
    private final static char F_DO_NOT_WRITE_FILE_PC = Options.genOptionId();
    private final static char F_EXCLUDE_HEADER_TOKENS = Options.genOptionId();
    private Function3<FeatureExpr, String, Position, Object> _renderParserError;


    @Override
    public List<Options.OptionGroup> getOptionGroups() {
        List<OptionGroup> r = super.getOptionGroups();

        r.add(new OptionGroup("General processing options (lexing, parsing, type checking, interfaces; select only highest)", 10,
                new Option("lex", LongOpt.NO_ARGUMENT, 'E', null,
                        "Stop after lexing; no parsing."),
                new Option("parse", LongOpt.NO_ARGUMENT, F_PARSE, null,
                        "Lex and parse the file; no type checking (default)."),
                new Option("typecheck", LongOpt.NO_ARGUMENT, 't', null,
                        "Lex, parse, and type check; but do not create interfaces."),
                new Option("interface", LongOpt.NO_ARGUMENT, F_INTERFACE, null,
                        "Lex, parse, type check, and create interfaces."),

                new Option("dumpcfg", LongOpt.NO_ARGUMENT, F_DUMPCFG, null,
                        "Lex, parse, and dump control flow graph"),

                new Option("output", LongOpt.REQUIRED_ARGUMENT, 'o', "file",
                        "Path to output files (no extension, creates .pi, .macrodbg etc files)."),

                new Option("writePI", LongOpt.NO_ARGUMENT, F_WRITEPI, null,
                        "Write lexer output into .pi file"),
                new Option("debugInterface", LongOpt.NO_ARGUMENT, F_DEBUGINTERFACE, null,
                        "Write interface in human readable format (requires --interface)"),

                new Option("serializeAST", LongOpt.NO_ARGUMENT, F_SERIALIZEAST, null,
                        "Write ast to .ast file after parsing."),
                new Option("reuseAST", LongOpt.NO_ARGUMENT, F_REUSEAST, null,
                        "Reuse serialized .ast instead of parsing, if availabe."),
                new Option("recordTiming", LongOpt.NO_ARGUMENT, F_RECORDTIMING, null,
                        "Report times for all phases."),

                new Option("filePC", LongOpt.REQUIRED_ARGUMENT, F_FILEPC, "file",
                        "Presence condition for the file (format like --featureModelFExpr). Default 'file.pc'."),
                new Option("bdd", LongOpt.NO_ARGUMENT, F_BDD, null,
                        "Use BDD engine instead of SAT engine (provide as first parameter)."),

                new Option("errorXML", LongOpt.OPTIONAL_ARGUMENT, F_ERRORXML, "file",
                        "File to store syntax and type errors in XML format."),
                new Option("doNotWriteFilePC", LongOpt.OPTIONAL_ARGUMENT, F_DO_NOT_WRITE_FILE_PC, null,
                        "Inlcude the fil pc in the presence conditions outputted in .nested file"),
                new Option("excludeHeaderTokens", LongOpt.OPTIONAL_ARGUMENT, F_EXCLUDE_HEADER_TOKENS, null, "Do not output presence conditions of header file tokens")

        ));
        r.add(new OptionGroup("Parser options", 23,
                new Option("hideparserresults", LongOpt.NO_ARGUMENT, F_HIDEPARSERRESULTS, null,
                        "Do not show parser results."),
                new Option("parserstatistics", LongOpt.NO_ARGUMENT, F_PARSERSTATS, null,
                        "Print parser statistics.")
        ));

        return r;

    }

    @Override
    public boolean interpretOption(int c, Getopt g) throws OptionException {
        if (c == 'E') {       //--lex
            parse = typecheck = writeInterface = false;
            lexPrintToStdout = true;
        } else if (c == F_PARSE) {//--parse
            parse = true;
            typecheck = writeInterface = false;
        } else if (c == 't') {//--typecheck
            parse = typecheck = true;
            writeInterface = false;
        } else if (c == F_INTERFACE) {//--interface
            parse = typecheck = writeInterface = true;
        } else if (c == F_DUMPCFG) {
            parse = dumpcfg = true;
        } else if (c == F_SERIALIZEAST) {
            serializeAST = true;
        } else if (c == F_REUSEAST) {
            reuseAST = true;
        } else if (c == F_RECORDTIMING) {
            recordTiming = true;
        } else if (c == F_DEBUGINTERFACE) {
            writeDebugInterface = true;
        } else if (c == 'o') {
            outputStem = g.getOptarg();
        } else if (c == F_FILEPC) {//--filePC
            checkFileExists(g.getOptarg());
            filePresenceConditionFile = g.getOptarg();
        } else if (c == F_HIDEPARSERRESULTS) {
            parserResults = false;
        } else if (c == F_PARSERSTATS) {
            parserStatistics = true;
        } else if (c == F_WRITEPI) {
            writePI = true;
        } else if (c == F_BDD) {
            de.fosd.typechef.featureexpr.FeatureExprFactory$.MODULE$.setDefault(de.fosd.typechef.featureexpr.FeatureExprFactory$.MODULE$.bdd());
        } else if (c == F_ERRORXML) {//--errorXML=file
            if (g.getOptarg() == null)
                errorXMLFile = _autoErrorXMLFile;
            else {
                checkFileWritable(g.getOptarg());
                errorXMLFile = new File(g.getOptarg());
            }
        } else if (c == F_DO_NOT_WRITE_FILE_PC) {
            noFilePc = true;
        } else if (c == F_EXCLUDE_HEADER_TOKENS) {
            excludeHeaderTokens = true;
        } else
            return super.interpretOption(c, g);

        return true;

    }

    protected void afterParsing() throws OptionException {
        super.afterParsing();
        if (getFiles().size() <= 0)
            throw new OptionException("No file specified.");
        if (getFiles().size() > 1)
            throw new OptionException("Multiple files specified. Only one supported.");

        if (outputStem.length() == 0)
            outputStem = getFile().replace(".c", "");
        if (writePI && (lexOutputFile == null || lexOutputFile.length() == 0))
            lexOutputFile = outputStem + ".pi";
    }

    public String getFile() {
        return getFiles().iterator().next();
    }

    public String getInterfaceFilename() {
        return outputStem + ".interface";
    }

    public String getDebugInterfaceFilename() {
        return outputStem + ".dbginterface";
    }

    String getFilePresenceConditionFilename() {
        if (filePresenceConditionFile.length() > 0)
            return filePresenceConditionFile;
        else
            return outputStem + ".pc";
    }

    private FeatureExpr filePC = null;

    public FeatureExpr getFilePresenceCondition() {
        if (filePC == null) {
            File pcFile = new File(getFilePresenceConditionFilename());
            if (pcFile.exists())
                filePC = new FeatureExprParserJava(FeatureExprFactory$.MODULE$.dflt()).parseFile(pcFile);
            else
                filePC = FeatureExprFactory$.MODULE$.dflt().True();
        }
        return filePC;
    }

    String getLocalFeatureModelFilename() {
        return outputStem + ".fm";
    }

    private FeatureExpr localFM = null;

    public FeatureExpr getLocalFeatureModel() {
        if (localFM == null) {
            File file = new File(getLocalFeatureModelFilename());
            if (file.exists())
                localFM = new FeatureExprParserJava(FeatureExprFactory$.MODULE$.dflt()).parseFile(file);
            else localFM = FeatureExprFactory$.MODULE$.dflt().True();
        }
        return localFM;
    }

    public String getSerializedASTFilename() {
        return outputStem + ".ast";
    }

    public String getCCFGFilename() {
        return outputStem + ".cfg";
    }

    public String getCCFGDotFilename() {
        return outputStem + ".cfg.dot";
    }

    public boolean printParserStatistics() {
        return parserStatistics;
    }

    @Override
    public Function3<FeatureExpr, String, Position, Object> renderParserError() {
        return _renderParserError;
    }

    public void setRenderParserError(Function3<FeatureExpr, String, Position, Object> r) {
        _renderParserError = r;
    }


    public boolean printParserResult() {
        return parserResults;
    }

    public File getErrorXMLFile() {
        if (errorXMLFile == _autoErrorXMLFile)
            return new File(getFile() + ".xml");
        else
            return errorXMLFile;
    }

}
=======
package de.fosd.typechef.options;

import de.fosd.typechef.VALexer;
import de.fosd.typechef.error.Position;
import de.fosd.typechef.featureexpr.FeatureExpr;
import de.fosd.typechef.featureexpr.FeatureExprFactory$;
import de.fosd.typechef.featureexpr.FeatureExprParserJava;
import de.fosd.typechef.parser.c.ParserOptions;
import gnu.getopt.Getopt;
import gnu.getopt.LongOpt;
import scala.Function3;

import java.io.File;
import java.util.ArrayList;
import java.util.List;


public class FrontendOptions extends CAnalysisOptions implements ParserOptions {
    public boolean parse = true,
            typecheck = false,
            ifdeftoif = false,
            decluse = false,
            writeInterface = false,
            dumpcfg = false,
            serializeAST = false,
            reuseAST = false,
            writeDebugInterface = false,
            recordTiming = false,
            parserStatistics = false,
            parserResults = true,
            writePI = false,
            printVersion = false;
    protected File errorXMLFile = null;
    private final File _autoErrorXMLFile = new File(".");
    String outputStem = "";
    private String filePresenceConditionFile = "";


    private final static char F_PARSE = Options.genOptionId();
    private final static char F_INTERFACE = Options.genOptionId();
    private final static char F_WRITEPI = Options.genOptionId();
    private final static char F_DEBUGINTERFACE = Options.genOptionId();
    private final static char F_DUMPCFG = Options.genOptionId();
    private final static char F_SERIALIZEAST = Options.genOptionId();
    private final static char F_REUSEAST = Options.genOptionId();
    private final static char F_RECORDTIMING = Options.genOptionId();
    private final static char F_FILEPC = Options.genOptionId();
    private final static char F_PARSERSTATS = Options.genOptionId();
    private final static char F_HIDEPARSERRESULTS = Options.genOptionId();
    private final static char F_BDD = Options.genOptionId();
    private final static char F_ERRORXML = Options.genOptionId();
    private static final char TY_VERSION = genOptionId();
    private static final char TY_HELP = genOptionId();
    private Function3<FeatureExpr, String, Position, Object> _renderParserError;


    @Override
    public List<Options.OptionGroup> getOptionGroups() {
        List<OptionGroup> r = super.getOptionGroups();

        r.add(new OptionGroup("General processing options (lexing, parsing, type checking, interfaces; select only highest)", 10,
                new Option("lex", LongOpt.NO_ARGUMENT, 'E', null,
                        "Stop after lexing; no parsing."),
                new Option("parse", LongOpt.NO_ARGUMENT, F_PARSE, null,
                        "Lex and parse the file; no type checking (default)."),
                new Option("typecheck", LongOpt.NO_ARGUMENT, 't', null,
                        "Lex, parse, and type check; but do not create interfaces."),
                new Option("interface", LongOpt.NO_ARGUMENT, F_INTERFACE, null,
                        "Lex, parse, type check, and create interfaces."),

                new Option("dumpcfg", LongOpt.NO_ARGUMENT, F_DUMPCFG, null,
                        "Lex, parse, and dump control flow graph"),

                new Option("output", LongOpt.REQUIRED_ARGUMENT, 'o', "file",
                        "Path to output files (no extension, creates .pi, .macrodbg etc files)."),

                new Option("writePI", LongOpt.NO_ARGUMENT, F_WRITEPI, null,
                        "Write lexer output into .pi file"),
                new Option("debugInterface", LongOpt.NO_ARGUMENT, F_DEBUGINTERFACE, null,
                        "Write interface in human readable format (requires --interface)"),

                new Option("serializeAST", LongOpt.NO_ARGUMENT, F_SERIALIZEAST, null,
                        "Write ast to .ast file after parsing."),
                new Option("reuseAST", LongOpt.NO_ARGUMENT, F_REUSEAST, null,
                        "Reuse serialized .ast instead of parsing, if availabe."),
                new Option("recordTiming", LongOpt.NO_ARGUMENT, F_RECORDTIMING, null,
                        "Report times for all phases."),

                new Option("filePC", LongOpt.REQUIRED_ARGUMENT, F_FILEPC, "file",
                        "Presence condition for the file (format like --featureModelFExpr). Default 'file.pc'."),
                new Option("bdd", LongOpt.NO_ARGUMENT, F_BDD, null,
                        "Use BDD engine instead of SAT engine (provide as first parameter)."),

                new Option("errorXML", LongOpt.OPTIONAL_ARGUMENT, F_ERRORXML, "file",
                        "File to store syntax and type errors in XML format.")

        ));
        r.add(new OptionGroup("Parser options", 23,
                new Option("hideparserresults", LongOpt.NO_ARGUMENT, F_HIDEPARSERRESULTS, null,
                        "Do not show parser results."),
                new Option("parserstatistics", LongOpt.NO_ARGUMENT, F_PARSERSTATS, null,
                        "Print parser statistics.")
        ));
        r.add(new OptionGroup("Misc", 1000,
                new Option("version", LongOpt.NO_ARGUMENT, TY_VERSION, null,
                        "Prints version number"),
                new Option("help", LongOpt.NO_ARGUMENT, TY_HELP, null,
                        "Displays help and usage information.")
        ));

        return r;

    }

    @Override
    public boolean interpretOption(int c, Getopt g) throws OptionException {
        if (c == 'E') {       //--lex
            parse = typecheck = writeInterface = false;
            lexPrintToStdout = true;
        } else if (c == F_PARSE) {//--parse
            parse = true;
            typecheck = writeInterface = false;
        } else if (c == 't') {//--typecheck
            parse = typecheck = true;
            writeInterface = false;
        } else if (c == F_INTERFACE) {//--interface
            parse = typecheck = writeInterface = true;
        } else if (c == F_DUMPCFG) {
            parse = dumpcfg = true;
        } else if (c == F_SERIALIZEAST) {
            serializeAST = true;
        } else if (c == F_REUSEAST) {
            reuseAST = true;
        } else if (c == F_RECORDTIMING) {
            recordTiming = true;
        } else if (c == F_DEBUGINTERFACE) {
            writeDebugInterface = true;
        } else if (c == 'o') {
            outputStem = g.getOptarg();
        } else if (c == F_FILEPC) {//--filePC
            checkFileExists(g.getOptarg());
            filePresenceConditionFile = g.getOptarg();
        } else if (c == F_HIDEPARSERRESULTS) {
            parserResults = false;
        } else if (c == F_PARSERSTATS) {
            parserStatistics = true;
        } else if (c == F_WRITEPI) {
            writePI = true;
        } else if (c == F_BDD) {
            de.fosd.typechef.featureexpr.FeatureExprFactory$.MODULE$.setDefault(de.fosd.typechef.featureexpr.FeatureExprFactory$.MODULE$.bdd());
        } else if (c == F_ERRORXML) {//--errorXML=file
            if (g.getOptarg() == null)
                errorXMLFile = _autoErrorXMLFile;
            else {
                checkFileWritable(g.getOptarg());
                errorXMLFile = new File(g.getOptarg());
            }
        } else if (c == TY_VERSION) { // --version
            printVersion = true;
        } else if (c == TY_HELP) {//--help
            printUsage();
            printVersion = true;
        } else
            return super.interpretOption(c, g);

        return true;

    }

    protected void afterParsing() throws OptionException {
        super.afterParsing();
        if (getFiles().size() <= 0)
            throw new OptionException("No file specified.");
        if (getFiles().size() > 1)
            throw new OptionException("Multiple files specified. Only one supported.");

        if (outputStem.length() == 0)
            outputStem = getFile().replace(".c", "");
        if (writePI && (lexOutputFile == null || lexOutputFile.length() == 0))
            lexOutputFile = outputStem + ".pi";
    }

    public String getFile() {
        return getFiles().iterator().next();
    }

    public String getInterfaceFilename() {
        return outputStem + ".interface";
    }

    public String getDebugInterfaceFilename() {
        return outputStem + ".dbginterface";
    }

    String getFilePresenceConditionFilename() {
        if (filePresenceConditionFile.length() > 0)
            return filePresenceConditionFile;
        else
            return outputStem + ".pc";
    }

    private FeatureExpr filePC = null;

    public FeatureExpr getFilePresenceCondition() {
        if (filePC == null) {
            File pcFile = new File(getFilePresenceConditionFilename());
            if (pcFile.exists())
                filePC = new FeatureExprParserJava(FeatureExprFactory$.MODULE$.dflt()).parseFile(pcFile);
            else
                filePC = FeatureExprFactory$.MODULE$.dflt().True();
        }
        return filePC;
    }

    String getLocalFeatureModelFilename() {
        return outputStem + ".fm";
    }

    private FeatureExpr localFM = null;

    public FeatureExpr getLocalFeatureModel() {
        if (localFM == null) {
            File file = new File(getLocalFeatureModelFilename());
            if (file.exists())
                localFM = new FeatureExprParserJava(FeatureExprFactory$.MODULE$.dflt()).parseFile(file);
            else localFM = FeatureExprFactory$.MODULE$.dflt().True();
        }
        return localFM;
    }

    public String getSerializedASTFilename() {
        return outputStem + ".ast";
    }

    public String getCCFGFilename() {
        return outputStem + ".cfg";
    }

    public String getCCFGDotFilename() {
        return outputStem + ".cfg.dot";
    }

    public boolean printParserStatistics() {
        return parserStatistics;
    }

    @Override
    public Function3<FeatureExpr, String, Position, Object> renderParserError() {
        return _renderParserError;
    }

    public void setRenderParserError(Function3<FeatureExpr, String, Position, Object> r) {
        _renderParserError = r;
    }


    public boolean printParserResult() {
        return parserResults;
    }

    public File getErrorXMLFile() {
        if (errorXMLFile == _autoErrorXMLFile)
            return new File(getFile() + ".xml");
        else
            return errorXMLFile;
    }

    public boolean isPrintVersion() {
        return printVersion;
    }

}

>>>>>>> 08c17c58
<|MERGE_RESOLUTION|>--- conflicted
+++ resolved
@@ -1,539 +1,284 @@
-<<<<<<< HEAD
-package de.fosd.typechef.options;
-
-import de.fosd.typechef.error.Position;
-import de.fosd.typechef.featureexpr.FeatureExpr;
-import de.fosd.typechef.featureexpr.FeatureExprFactory$;
-import de.fosd.typechef.featureexpr.FeatureExprParserJava;
-import de.fosd.typechef.parser.c.ParserOptions;
-import gnu.getopt.Getopt;
-import gnu.getopt.LongOpt;
-import scala.Function3;
-
-import java.io.File;
-import java.util.List;
-
-
-public class FrontendOptions extends CAnalysisOptions implements ParserOptions {
-    public boolean parse = true,
-            typecheck = false,
-            ifdeftoif = false,
-            decluse = false,
-            writeInterface = false,
-            dumpcfg = false,
-            serializeAST = false,
-            reuseAST = false,
-            writeDebugInterface = false,
-            recordTiming = false,
-            parserStatistics = false,
-            parserResults = true,
-            writePI = false,
-            noFilePc = false,
-            excludeHeaderTokens = false;
-    protected File errorXMLFile = null;
-    private final File _autoErrorXMLFile = new File(".");
-    String outputStem = "";
-    private String filePresenceConditionFile = "";
-
-
-    private final static char F_PARSE = Options.genOptionId();
-    private final static char F_INTERFACE = Options.genOptionId();
-    private final static char F_WRITEPI = Options.genOptionId();
-    private final static char F_DEBUGINTERFACE = Options.genOptionId();
-    private final static char F_DUMPCFG = Options.genOptionId();
-    private final static char F_SERIALIZEAST = Options.genOptionId();
-    private final static char F_REUSEAST = Options.genOptionId();
-    private final static char F_RECORDTIMING = Options.genOptionId();
-    private final static char F_FILEPC = Options.genOptionId();
-    private final static char F_PARSERSTATS = Options.genOptionId();
-    private final static char F_HIDEPARSERRESULTS = Options.genOptionId();
-    private final static char F_BDD = Options.genOptionId();
-    private final static char F_ERRORXML = Options.genOptionId();
-    private final static char F_DO_NOT_WRITE_FILE_PC = Options.genOptionId();
-    private final static char F_EXCLUDE_HEADER_TOKENS = Options.genOptionId();
-    private Function3<FeatureExpr, String, Position, Object> _renderParserError;
-
-
-    @Override
-    public List<Options.OptionGroup> getOptionGroups() {
-        List<OptionGroup> r = super.getOptionGroups();
-
-        r.add(new OptionGroup("General processing options (lexing, parsing, type checking, interfaces; select only highest)", 10,
-                new Option("lex", LongOpt.NO_ARGUMENT, 'E', null,
-                        "Stop after lexing; no parsing."),
-                new Option("parse", LongOpt.NO_ARGUMENT, F_PARSE, null,
-                        "Lex and parse the file; no type checking (default)."),
-                new Option("typecheck", LongOpt.NO_ARGUMENT, 't', null,
-                        "Lex, parse, and type check; but do not create interfaces."),
-                new Option("interface", LongOpt.NO_ARGUMENT, F_INTERFACE, null,
-                        "Lex, parse, type check, and create interfaces."),
-
-                new Option("dumpcfg", LongOpt.NO_ARGUMENT, F_DUMPCFG, null,
-                        "Lex, parse, and dump control flow graph"),
-
-                new Option("output", LongOpt.REQUIRED_ARGUMENT, 'o', "file",
-                        "Path to output files (no extension, creates .pi, .macrodbg etc files)."),
-
-                new Option("writePI", LongOpt.NO_ARGUMENT, F_WRITEPI, null,
-                        "Write lexer output into .pi file"),
-                new Option("debugInterface", LongOpt.NO_ARGUMENT, F_DEBUGINTERFACE, null,
-                        "Write interface in human readable format (requires --interface)"),
-
-                new Option("serializeAST", LongOpt.NO_ARGUMENT, F_SERIALIZEAST, null,
-                        "Write ast to .ast file after parsing."),
-                new Option("reuseAST", LongOpt.NO_ARGUMENT, F_REUSEAST, null,
-                        "Reuse serialized .ast instead of parsing, if availabe."),
-                new Option("recordTiming", LongOpt.NO_ARGUMENT, F_RECORDTIMING, null,
-                        "Report times for all phases."),
-
-                new Option("filePC", LongOpt.REQUIRED_ARGUMENT, F_FILEPC, "file",
-                        "Presence condition for the file (format like --featureModelFExpr). Default 'file.pc'."),
-                new Option("bdd", LongOpt.NO_ARGUMENT, F_BDD, null,
-                        "Use BDD engine instead of SAT engine (provide as first parameter)."),
-
-                new Option("errorXML", LongOpt.OPTIONAL_ARGUMENT, F_ERRORXML, "file",
-                        "File to store syntax and type errors in XML format."),
-                new Option("doNotWriteFilePC", LongOpt.OPTIONAL_ARGUMENT, F_DO_NOT_WRITE_FILE_PC, null,
-                        "Inlcude the fil pc in the presence conditions outputted in .nested file"),
-                new Option("excludeHeaderTokens", LongOpt.OPTIONAL_ARGUMENT, F_EXCLUDE_HEADER_TOKENS, null, "Do not output presence conditions of header file tokens")
-
-        ));
-        r.add(new OptionGroup("Parser options", 23,
-                new Option("hideparserresults", LongOpt.NO_ARGUMENT, F_HIDEPARSERRESULTS, null,
-                        "Do not show parser results."),
-                new Option("parserstatistics", LongOpt.NO_ARGUMENT, F_PARSERSTATS, null,
-                        "Print parser statistics.")
-        ));
-
-        return r;
-
-    }
-
-    @Override
-    public boolean interpretOption(int c, Getopt g) throws OptionException {
-        if (c == 'E') {       //--lex
-            parse = typecheck = writeInterface = false;
-            lexPrintToStdout = true;
-        } else if (c == F_PARSE) {//--parse
-            parse = true;
-            typecheck = writeInterface = false;
-        } else if (c == 't') {//--typecheck
-            parse = typecheck = true;
-            writeInterface = false;
-        } else if (c == F_INTERFACE) {//--interface
-            parse = typecheck = writeInterface = true;
-        } else if (c == F_DUMPCFG) {
-            parse = dumpcfg = true;
-        } else if (c == F_SERIALIZEAST) {
-            serializeAST = true;
-        } else if (c == F_REUSEAST) {
-            reuseAST = true;
-        } else if (c == F_RECORDTIMING) {
-            recordTiming = true;
-        } else if (c == F_DEBUGINTERFACE) {
-            writeDebugInterface = true;
-        } else if (c == 'o') {
-            outputStem = g.getOptarg();
-        } else if (c == F_FILEPC) {//--filePC
-            checkFileExists(g.getOptarg());
-            filePresenceConditionFile = g.getOptarg();
-        } else if (c == F_HIDEPARSERRESULTS) {
-            parserResults = false;
-        } else if (c == F_PARSERSTATS) {
-            parserStatistics = true;
-        } else if (c == F_WRITEPI) {
-            writePI = true;
-        } else if (c == F_BDD) {
-            de.fosd.typechef.featureexpr.FeatureExprFactory$.MODULE$.setDefault(de.fosd.typechef.featureexpr.FeatureExprFactory$.MODULE$.bdd());
-        } else if (c == F_ERRORXML) {//--errorXML=file
-            if (g.getOptarg() == null)
-                errorXMLFile = _autoErrorXMLFile;
-            else {
-                checkFileWritable(g.getOptarg());
-                errorXMLFile = new File(g.getOptarg());
-            }
-        } else if (c == F_DO_NOT_WRITE_FILE_PC) {
-            noFilePc = true;
-        } else if (c == F_EXCLUDE_HEADER_TOKENS) {
-            excludeHeaderTokens = true;
-        } else
-            return super.interpretOption(c, g);
-
-        return true;
-
-    }
-
-    protected void afterParsing() throws OptionException {
-        super.afterParsing();
-        if (getFiles().size() <= 0)
-            throw new OptionException("No file specified.");
-        if (getFiles().size() > 1)
-            throw new OptionException("Multiple files specified. Only one supported.");
-
-        if (outputStem.length() == 0)
-            outputStem = getFile().replace(".c", "");
-        if (writePI && (lexOutputFile == null || lexOutputFile.length() == 0))
-            lexOutputFile = outputStem + ".pi";
-    }
-
-    public String getFile() {
-        return getFiles().iterator().next();
-    }
-
-    public String getInterfaceFilename() {
-        return outputStem + ".interface";
-    }
-
-    public String getDebugInterfaceFilename() {
-        return outputStem + ".dbginterface";
-    }
-
-    String getFilePresenceConditionFilename() {
-        if (filePresenceConditionFile.length() > 0)
-            return filePresenceConditionFile;
-        else
-            return outputStem + ".pc";
-    }
-
-    private FeatureExpr filePC = null;
-
-    public FeatureExpr getFilePresenceCondition() {
-        if (filePC == null) {
-            File pcFile = new File(getFilePresenceConditionFilename());
-            if (pcFile.exists())
-                filePC = new FeatureExprParserJava(FeatureExprFactory$.MODULE$.dflt()).parseFile(pcFile);
-            else
-                filePC = FeatureExprFactory$.MODULE$.dflt().True();
-        }
-        return filePC;
-    }
-
-    String getLocalFeatureModelFilename() {
-        return outputStem + ".fm";
-    }
-
-    private FeatureExpr localFM = null;
-
-    public FeatureExpr getLocalFeatureModel() {
-        if (localFM == null) {
-            File file = new File(getLocalFeatureModelFilename());
-            if (file.exists())
-                localFM = new FeatureExprParserJava(FeatureExprFactory$.MODULE$.dflt()).parseFile(file);
-            else localFM = FeatureExprFactory$.MODULE$.dflt().True();
-        }
-        return localFM;
-    }
-
-    public String getSerializedASTFilename() {
-        return outputStem + ".ast";
-    }
-
-    public String getCCFGFilename() {
-        return outputStem + ".cfg";
-    }
-
-    public String getCCFGDotFilename() {
-        return outputStem + ".cfg.dot";
-    }
-
-    public boolean printParserStatistics() {
-        return parserStatistics;
-    }
-
-    @Override
-    public Function3<FeatureExpr, String, Position, Object> renderParserError() {
-        return _renderParserError;
-    }
-
-    public void setRenderParserError(Function3<FeatureExpr, String, Position, Object> r) {
-        _renderParserError = r;
-    }
-
-
-    public boolean printParserResult() {
-        return parserResults;
-    }
-
-    public File getErrorXMLFile() {
-        if (errorXMLFile == _autoErrorXMLFile)
-            return new File(getFile() + ".xml");
-        else
-            return errorXMLFile;
-    }
-
-}
-=======
-package de.fosd.typechef.options;
-
-import de.fosd.typechef.VALexer;
-import de.fosd.typechef.error.Position;
-import de.fosd.typechef.featureexpr.FeatureExpr;
-import de.fosd.typechef.featureexpr.FeatureExprFactory$;
-import de.fosd.typechef.featureexpr.FeatureExprParserJava;
-import de.fosd.typechef.parser.c.ParserOptions;
-import gnu.getopt.Getopt;
-import gnu.getopt.LongOpt;
-import scala.Function3;
-
-import java.io.File;
-import java.util.ArrayList;
-import java.util.List;
-
-
-public class FrontendOptions extends CAnalysisOptions implements ParserOptions {
-    public boolean parse = true,
-            typecheck = false,
-            ifdeftoif = false,
-            decluse = false,
-            writeInterface = false,
-            dumpcfg = false,
-            serializeAST = false,
-            reuseAST = false,
-            writeDebugInterface = false,
-            recordTiming = false,
-            parserStatistics = false,
-            parserResults = true,
-            writePI = false,
-            printVersion = false;
-    protected File errorXMLFile = null;
-    private final File _autoErrorXMLFile = new File(".");
-    String outputStem = "";
-    private String filePresenceConditionFile = "";
-
-
-    private final static char F_PARSE = Options.genOptionId();
-    private final static char F_INTERFACE = Options.genOptionId();
-    private final static char F_WRITEPI = Options.genOptionId();
-    private final static char F_DEBUGINTERFACE = Options.genOptionId();
-    private final static char F_DUMPCFG = Options.genOptionId();
-    private final static char F_SERIALIZEAST = Options.genOptionId();
-    private final static char F_REUSEAST = Options.genOptionId();
-    private final static char F_RECORDTIMING = Options.genOptionId();
-    private final static char F_FILEPC = Options.genOptionId();
-    private final static char F_PARSERSTATS = Options.genOptionId();
-    private final static char F_HIDEPARSERRESULTS = Options.genOptionId();
-    private final static char F_BDD = Options.genOptionId();
-    private final static char F_ERRORXML = Options.genOptionId();
-    private static final char TY_VERSION = genOptionId();
-    private static final char TY_HELP = genOptionId();
-    private Function3<FeatureExpr, String, Position, Object> _renderParserError;
-
-
-    @Override
-    public List<Options.OptionGroup> getOptionGroups() {
-        List<OptionGroup> r = super.getOptionGroups();
-
-        r.add(new OptionGroup("General processing options (lexing, parsing, type checking, interfaces; select only highest)", 10,
-                new Option("lex", LongOpt.NO_ARGUMENT, 'E', null,
-                        "Stop after lexing; no parsing."),
-                new Option("parse", LongOpt.NO_ARGUMENT, F_PARSE, null,
-                        "Lex and parse the file; no type checking (default)."),
-                new Option("typecheck", LongOpt.NO_ARGUMENT, 't', null,
-                        "Lex, parse, and type check; but do not create interfaces."),
-                new Option("interface", LongOpt.NO_ARGUMENT, F_INTERFACE, null,
-                        "Lex, parse, type check, and create interfaces."),
-
-                new Option("dumpcfg", LongOpt.NO_ARGUMENT, F_DUMPCFG, null,
-                        "Lex, parse, and dump control flow graph"),
-
-                new Option("output", LongOpt.REQUIRED_ARGUMENT, 'o', "file",
-                        "Path to output files (no extension, creates .pi, .macrodbg etc files)."),
-
-                new Option("writePI", LongOpt.NO_ARGUMENT, F_WRITEPI, null,
-                        "Write lexer output into .pi file"),
-                new Option("debugInterface", LongOpt.NO_ARGUMENT, F_DEBUGINTERFACE, null,
-                        "Write interface in human readable format (requires --interface)"),
-
-                new Option("serializeAST", LongOpt.NO_ARGUMENT, F_SERIALIZEAST, null,
-                        "Write ast to .ast file after parsing."),
-                new Option("reuseAST", LongOpt.NO_ARGUMENT, F_REUSEAST, null,
-                        "Reuse serialized .ast instead of parsing, if availabe."),
-                new Option("recordTiming", LongOpt.NO_ARGUMENT, F_RECORDTIMING, null,
-                        "Report times for all phases."),
-
-                new Option("filePC", LongOpt.REQUIRED_ARGUMENT, F_FILEPC, "file",
-                        "Presence condition for the file (format like --featureModelFExpr). Default 'file.pc'."),
-                new Option("bdd", LongOpt.NO_ARGUMENT, F_BDD, null,
-                        "Use BDD engine instead of SAT engine (provide as first parameter)."),
-
-                new Option("errorXML", LongOpt.OPTIONAL_ARGUMENT, F_ERRORXML, "file",
-                        "File to store syntax and type errors in XML format.")
-
-        ));
-        r.add(new OptionGroup("Parser options", 23,
-                new Option("hideparserresults", LongOpt.NO_ARGUMENT, F_HIDEPARSERRESULTS, null,
-                        "Do not show parser results."),
-                new Option("parserstatistics", LongOpt.NO_ARGUMENT, F_PARSERSTATS, null,
-                        "Print parser statistics.")
-        ));
-        r.add(new OptionGroup("Misc", 1000,
-                new Option("version", LongOpt.NO_ARGUMENT, TY_VERSION, null,
-                        "Prints version number"),
-                new Option("help", LongOpt.NO_ARGUMENT, TY_HELP, null,
-                        "Displays help and usage information.")
-        ));
-
-        return r;
-
-    }
-
-    @Override
-    public boolean interpretOption(int c, Getopt g) throws OptionException {
-        if (c == 'E') {       //--lex
-            parse = typecheck = writeInterface = false;
-            lexPrintToStdout = true;
-        } else if (c == F_PARSE) {//--parse
-            parse = true;
-            typecheck = writeInterface = false;
-        } else if (c == 't') {//--typecheck
-            parse = typecheck = true;
-            writeInterface = false;
-        } else if (c == F_INTERFACE) {//--interface
-            parse = typecheck = writeInterface = true;
-        } else if (c == F_DUMPCFG) {
-            parse = dumpcfg = true;
-        } else if (c == F_SERIALIZEAST) {
-            serializeAST = true;
-        } else if (c == F_REUSEAST) {
-            reuseAST = true;
-        } else if (c == F_RECORDTIMING) {
-            recordTiming = true;
-        } else if (c == F_DEBUGINTERFACE) {
-            writeDebugInterface = true;
-        } else if (c == 'o') {
-            outputStem = g.getOptarg();
-        } else if (c == F_FILEPC) {//--filePC
-            checkFileExists(g.getOptarg());
-            filePresenceConditionFile = g.getOptarg();
-        } else if (c == F_HIDEPARSERRESULTS) {
-            parserResults = false;
-        } else if (c == F_PARSERSTATS) {
-            parserStatistics = true;
-        } else if (c == F_WRITEPI) {
-            writePI = true;
-        } else if (c == F_BDD) {
-            de.fosd.typechef.featureexpr.FeatureExprFactory$.MODULE$.setDefault(de.fosd.typechef.featureexpr.FeatureExprFactory$.MODULE$.bdd());
-        } else if (c == F_ERRORXML) {//--errorXML=file
-            if (g.getOptarg() == null)
-                errorXMLFile = _autoErrorXMLFile;
-            else {
-                checkFileWritable(g.getOptarg());
-                errorXMLFile = new File(g.getOptarg());
-            }
-        } else if (c == TY_VERSION) { // --version
-            printVersion = true;
-        } else if (c == TY_HELP) {//--help
-            printUsage();
-            printVersion = true;
-        } else
-            return super.interpretOption(c, g);
-
-        return true;
-
-    }
-
-    protected void afterParsing() throws OptionException {
-        super.afterParsing();
-        if (getFiles().size() <= 0)
-            throw new OptionException("No file specified.");
-        if (getFiles().size() > 1)
-            throw new OptionException("Multiple files specified. Only one supported.");
-
-        if (outputStem.length() == 0)
-            outputStem = getFile().replace(".c", "");
-        if (writePI && (lexOutputFile == null || lexOutputFile.length() == 0))
-            lexOutputFile = outputStem + ".pi";
-    }
-
-    public String getFile() {
-        return getFiles().iterator().next();
-    }
-
-    public String getInterfaceFilename() {
-        return outputStem + ".interface";
-    }
-
-    public String getDebugInterfaceFilename() {
-        return outputStem + ".dbginterface";
-    }
-
-    String getFilePresenceConditionFilename() {
-        if (filePresenceConditionFile.length() > 0)
-            return filePresenceConditionFile;
-        else
-            return outputStem + ".pc";
-    }
-
-    private FeatureExpr filePC = null;
-
-    public FeatureExpr getFilePresenceCondition() {
-        if (filePC == null) {
-            File pcFile = new File(getFilePresenceConditionFilename());
-            if (pcFile.exists())
-                filePC = new FeatureExprParserJava(FeatureExprFactory$.MODULE$.dflt()).parseFile(pcFile);
-            else
-                filePC = FeatureExprFactory$.MODULE$.dflt().True();
-        }
-        return filePC;
-    }
-
-    String getLocalFeatureModelFilename() {
-        return outputStem + ".fm";
-    }
-
-    private FeatureExpr localFM = null;
-
-    public FeatureExpr getLocalFeatureModel() {
-        if (localFM == null) {
-            File file = new File(getLocalFeatureModelFilename());
-            if (file.exists())
-                localFM = new FeatureExprParserJava(FeatureExprFactory$.MODULE$.dflt()).parseFile(file);
-            else localFM = FeatureExprFactory$.MODULE$.dflt().True();
-        }
-        return localFM;
-    }
-
-    public String getSerializedASTFilename() {
-        return outputStem + ".ast";
-    }
-
-    public String getCCFGFilename() {
-        return outputStem + ".cfg";
-    }
-
-    public String getCCFGDotFilename() {
-        return outputStem + ".cfg.dot";
-    }
-
-    public boolean printParserStatistics() {
-        return parserStatistics;
-    }
-
-    @Override
-    public Function3<FeatureExpr, String, Position, Object> renderParserError() {
-        return _renderParserError;
-    }
-
-    public void setRenderParserError(Function3<FeatureExpr, String, Position, Object> r) {
-        _renderParserError = r;
-    }
-
-
-    public boolean printParserResult() {
-        return parserResults;
-    }
-
-    public File getErrorXMLFile() {
-        if (errorXMLFile == _autoErrorXMLFile)
-            return new File(getFile() + ".xml");
-        else
-            return errorXMLFile;
-    }
-
-    public boolean isPrintVersion() {
-        return printVersion;
-    }
-
-}
-
->>>>>>> 08c17c58
+package de.fosd.typechef.options;
+
+import de.fosd.typechef.VALexer;
+import de.fosd.typechef.error.Position;
+import de.fosd.typechef.featureexpr.FeatureExpr;
+import de.fosd.typechef.featureexpr.FeatureExprFactory$;
+import de.fosd.typechef.featureexpr.FeatureExprParserJava;
+import de.fosd.typechef.parser.c.ParserOptions;
+import gnu.getopt.Getopt;
+import gnu.getopt.LongOpt;
+import scala.Function3;
+
+import java.io.File;
+import java.util.ArrayList;
+import java.util.List;
+
+
+public class FrontendOptions extends CAnalysisOptions implements ParserOptions {
+    public boolean parse = true,
+            typecheck = false,
+            ifdeftoif = false,
+            decluse = false,
+            writeInterface = false,
+            dumpcfg = false,
+            serializeAST = false,
+            reuseAST = false,
+            writeDebugInterface = false,
+            recordTiming = false,
+            parserStatistics = false,
+            parserResults = true,
+            writePI = false,
+            printVersion = false,
+            noFilePc = false,
+            excludeHeaderTokens = false;                        
+    protected File errorXMLFile = null;
+    private final File _autoErrorXMLFile = new File(".");
+    String outputStem = "";
+    private String filePresenceConditionFile = "";
+
+
+    private final static char F_PARSE = Options.genOptionId();
+    private final static char F_INTERFACE = Options.genOptionId();
+    private final static char F_WRITEPI = Options.genOptionId();
+    private final static char F_DEBUGINTERFACE = Options.genOptionId();
+    private final static char F_DUMPCFG = Options.genOptionId();
+    private final static char F_SERIALIZEAST = Options.genOptionId();
+    private final static char F_REUSEAST = Options.genOptionId();
+    private final static char F_RECORDTIMING = Options.genOptionId();
+    private final static char F_FILEPC = Options.genOptionId();
+    private final static char F_PARSERSTATS = Options.genOptionId();
+    private final static char F_HIDEPARSERRESULTS = Options.genOptionId();
+    private final static char F_BDD = Options.genOptionId();
+    private final static char F_ERRORXML = Options.genOptionId();
+    private final static char F_DO_NOT_WRITE_FILE_PC = Options.genOptionId();
+    private final static char F_EXCLUDE_HEADER_TOKENS = Options.genOptionId();
+    private static final char TY_VERSION = genOptionId();
+    private static final char TY_HELP = genOptionId();
+    private Function3<FeatureExpr, String, Position, Object> _renderParserError;
+
+
+    @Override
+    public List<Options.OptionGroup> getOptionGroups() {
+        List<OptionGroup> r = super.getOptionGroups();
+
+        r.add(new OptionGroup("General processing options (lexing, parsing, type checking, interfaces; select only highest)", 10,
+                new Option("lex", LongOpt.NO_ARGUMENT, 'E', null,
+                        "Stop after lexing; no parsing."),
+                new Option("parse", LongOpt.NO_ARGUMENT, F_PARSE, null,
+                        "Lex and parse the file; no type checking (default)."),
+                new Option("typecheck", LongOpt.NO_ARGUMENT, 't', null,
+                        "Lex, parse, and type check; but do not create interfaces."),
+                new Option("interface", LongOpt.NO_ARGUMENT, F_INTERFACE, null,
+                        "Lex, parse, type check, and create interfaces."),
+
+                new Option("dumpcfg", LongOpt.NO_ARGUMENT, F_DUMPCFG, null,
+                        "Lex, parse, and dump control flow graph"),
+
+                new Option("output", LongOpt.REQUIRED_ARGUMENT, 'o', "file",
+                        "Path to output files (no extension, creates .pi, .macrodbg etc files)."),
+
+                new Option("writePI", LongOpt.NO_ARGUMENT, F_WRITEPI, null,
+                        "Write lexer output into .pi file"),
+                new Option("debugInterface", LongOpt.NO_ARGUMENT, F_DEBUGINTERFACE, null,
+                        "Write interface in human readable format (requires --interface)"),
+
+                new Option("serializeAST", LongOpt.NO_ARGUMENT, F_SERIALIZEAST, null,
+                        "Write ast to .ast file after parsing."),
+                new Option("reuseAST", LongOpt.NO_ARGUMENT, F_REUSEAST, null,
+                        "Reuse serialized .ast instead of parsing, if availabe."),
+                new Option("recordTiming", LongOpt.NO_ARGUMENT, F_RECORDTIMING, null,
+                        "Report times for all phases."),
+
+                new Option("filePC", LongOpt.REQUIRED_ARGUMENT, F_FILEPC, "file",
+                        "Presence condition for the file (format like --featureModelFExpr). Default 'file.pc'."),
+                new Option("bdd", LongOpt.NO_ARGUMENT, F_BDD, null,
+                        "Use BDD engine instead of SAT engine (provide as first parameter)."),
+
+                new Option("errorXML", LongOpt.OPTIONAL_ARGUMENT, F_ERRORXML, "file",
+                        "File to store syntax and type errors in XML format."),
+                new Option("doNotWriteFilePC", LongOpt.OPTIONAL_ARGUMENT, F_DO_NOT_WRITE_FILE_PC, null,
+                        "Inlcude the fil pc in the presence conditions outputted in .nested file"),
+                new Option("excludeHeaderTokens", LongOpt.OPTIONAL_ARGUMENT, F_EXCLUDE_HEADER_TOKENS, null, "Do not output presence conditions of header file tokens")
+
+        ));
+        r.add(new OptionGroup("Parser options", 23,
+                new Option("hideparserresults", LongOpt.NO_ARGUMENT, F_HIDEPARSERRESULTS, null,
+                        "Do not show parser results."),
+                new Option("parserstatistics", LongOpt.NO_ARGUMENT, F_PARSERSTATS, null,
+                        "Print parser statistics.")
+        ));
+        r.add(new OptionGroup("Misc", 1000,
+                new Option("version", LongOpt.NO_ARGUMENT, TY_VERSION, null,
+                        "Prints version number"),
+                new Option("help", LongOpt.NO_ARGUMENT, TY_HELP, null,
+                        "Displays help and usage information.")
+        ));
+
+        return r;
+
+    }
+
+    @Override
+    public boolean interpretOption(int c, Getopt g) throws OptionException {
+        if (c == 'E') {       //--lex
+            parse = typecheck = writeInterface = false;
+            lexPrintToStdout = true;
+        } else if (c == F_PARSE) {//--parse
+            parse = true;
+            typecheck = writeInterface = false;
+        } else if (c == 't') {//--typecheck
+            parse = typecheck = true;
+            writeInterface = false;
+        } else if (c == F_INTERFACE) {//--interface
+            parse = typecheck = writeInterface = true;
+        } else if (c == F_DUMPCFG) {
+            parse = dumpcfg = true;
+        } else if (c == F_SERIALIZEAST) {
+            serializeAST = true;
+        } else if (c == F_REUSEAST) {
+            reuseAST = true;
+        } else if (c == F_RECORDTIMING) {
+            recordTiming = true;
+        } else if (c == F_DEBUGINTERFACE) {
+            writeDebugInterface = true;
+        } else if (c == 'o') {
+            outputStem = g.getOptarg();
+        } else if (c == F_FILEPC) {//--filePC
+            checkFileExists(g.getOptarg());
+            filePresenceConditionFile = g.getOptarg();
+        } else if (c == F_HIDEPARSERRESULTS) {
+            parserResults = false;
+        } else if (c == F_PARSERSTATS) {
+            parserStatistics = true;
+        } else if (c == F_WRITEPI) {
+            writePI = true;
+        } else if (c == F_BDD) {
+            de.fosd.typechef.featureexpr.FeatureExprFactory$.MODULE$.setDefault(de.fosd.typechef.featureexpr.FeatureExprFactory$.MODULE$.bdd());
+        } else if (c == F_ERRORXML) {//--errorXML=file
+            if (g.getOptarg() == null)
+                errorXMLFile = _autoErrorXMLFile;
+            else {
+                checkFileWritable(g.getOptarg());
+                errorXMLFile = new File(g.getOptarg());
+            }
+        } else if (c == TY_VERSION) { // --version
+            printVersion = true;
+        } else if (c == TY_HELP) {//--help
+            printUsage();
+            printVersion = true;
+        } else if (c == F_DO_NOT_WRITE_FILE_PC) {
+            noFilePc = true;
+        } else if (c == F_EXCLUDE_HEADER_TOKENS) {
+            excludeHeaderTokens = true;
+        } else
+            return super.interpretOption(c, g);
+
+        return true;
+
+    }
+
+    protected void afterParsing() throws OptionException {
+        super.afterParsing();
+        if (getFiles().size() <= 0)
+            throw new OptionException("No file specified.");
+        if (getFiles().size() > 1)
+            throw new OptionException("Multiple files specified. Only one supported.");
+
+        if (outputStem.length() == 0)
+            outputStem = getFile().replace(".c", "");
+        if (writePI && (lexOutputFile == null || lexOutputFile.length() == 0))
+            lexOutputFile = outputStem + ".pi";
+    }
+
+    public String getFile() {
+        return getFiles().iterator().next();
+    }
+
+    public String getInterfaceFilename() {
+        return outputStem + ".interface";
+    }
+
+    public String getDebugInterfaceFilename() {
+        return outputStem + ".dbginterface";
+    }
+
+    String getFilePresenceConditionFilename() {
+        if (filePresenceConditionFile.length() > 0)
+            return filePresenceConditionFile;
+        else
+            return outputStem + ".pc";
+    }
+
+    private FeatureExpr filePC = null;
+
+    public FeatureExpr getFilePresenceCondition() {
+        if (filePC == null) {
+            File pcFile = new File(getFilePresenceConditionFilename());
+            if (pcFile.exists())
+                filePC = new FeatureExprParserJava(FeatureExprFactory$.MODULE$.dflt()).parseFile(pcFile);
+            else
+                filePC = FeatureExprFactory$.MODULE$.dflt().True();
+        }
+        return filePC;
+    }
+
+    String getLocalFeatureModelFilename() {
+        return outputStem + ".fm";
+    }
+
+    private FeatureExpr localFM = null;
+
+    public FeatureExpr getLocalFeatureModel() {
+        if (localFM == null) {
+            File file = new File(getLocalFeatureModelFilename());
+            if (file.exists())
+                localFM = new FeatureExprParserJava(FeatureExprFactory$.MODULE$.dflt()).parseFile(file);
+            else localFM = FeatureExprFactory$.MODULE$.dflt().True();
+        }
+        return localFM;
+    }
+
+    public String getSerializedASTFilename() {
+        return outputStem + ".ast";
+    }
+
+    public String getCCFGFilename() {
+        return outputStem + ".cfg";
+    }
+
+    public String getCCFGDotFilename() {
+        return outputStem + ".cfg.dot";
+    }
+
+    public boolean printParserStatistics() {
+        return parserStatistics;
+    }
+
+    @Override
+    public Function3<FeatureExpr, String, Position, Object> renderParserError() {
+        return _renderParserError;
+    }
+
+    public void setRenderParserError(Function3<FeatureExpr, String, Position, Object> r) {
+        _renderParserError = r;
+    }
+
+
+    public boolean printParserResult() {
+        return parserResults;
+    }
+
+    public File getErrorXMLFile() {
+        if (errorXMLFile == _autoErrorXMLFile)
+            return new File(getFile() + ".xml");
+        else
+            return errorXMLFile;
+    }
+
+    public boolean isPrintVersion() {
+        return printVersion;
+    }
+
+}
+