<<<<<<< HEAD
package de.fosd.typechef.parser
import scala.util.parsing.input.Reader
import de.fosd.typechef.featureexpr.FeatureExpr

case class DigitList2(list: List[Opt[AST]]) extends AST

class DigitList2Parser extends MultiFeatureParser {
	type Elem = MyToken
	type Context = Any

    def parse(tokens: List[MyToken]): ParseResult[AST,MyToken,Context] = digitList(new TokenReader[MyToken,Context](tokens, 0,null), FeatureExpr.base).forceJoin[AST](Alt.join)

    def digitList: MultiParser[AST] =
        (t("(") ~ digits ~ t(")")) ^^!(Alt.join, { case (~(~(b1, e), b2)) => e })
	

    def digits: MultiParser[AST] =
        repOpt(digitList | digit,Alt.join) ^^!(Alt.join, { //List(Opt(AST)) -> DigitList[List[Opt[Lit]]
            DigitList2(_)
        } )

    def t(text: String) = token(text,(x=>x.t==text))

    def digit: MultiParser[AST] = token("digit", ((x) => x.t == "1" | x.t == "2" | x.t == "3" | x.t == "4" | x.t == "5")) ^^ { t => Lit(t.text.toInt) }

    
}
=======
package de.fosd.typechef.parser.test
import de.fosd.typechef.parser._

import scala.util.parsing.input.Reader
import de.fosd.typechef.featureexpr.FeatureExpr

case class DigitList2(list: List[Opt[AST]]) extends AST

class DigitList2Parser extends MultiFeatureParser {
	type Elem = MyToken

    def parse(tokens: List[MyToken]): ParseResult[AST,MyToken] = digitList(new TokenReader[MyToken](tokens, 0), FeatureExpr.base).forceJoin[AST](Alt.join)

    def digitList: MultiParser[AST] =
        (t("(") ~ digits ~ t(")")) ^^! { case (~(~(b1, e), b2)) => e }

    def digits: MultiParser[AST] =
        repOpt(digitList | digit) ^^! { //List(Opt(AST)) -> DigitList[List[Opt[Lit]]
            DigitList2(_)
        } 

    def t(text: String) = token(text,(x=>x.t==text))

    def digit: MultiParser[AST] = token("digit", ((x) => x.t == "1" | x.t == "2" | x.t == "3" | x.t == "4" | x.t == "5")) ^^ { t => Lit(t.text.toInt) }

}
>>>>>>> b8a4d8bd
<|MERGE_RESOLUTION|>--- conflicted
+++ resolved
@@ -1,5 +1,5 @@
-<<<<<<< HEAD
-package de.fosd.typechef.parser
+package de.fosd.typechef.parser.test
+import de.fosd.typechef.parser._
 import scala.util.parsing.input.Reader
 import de.fosd.typechef.featureexpr.FeatureExpr
 
@@ -25,32 +25,4 @@
     def digit: MultiParser[AST] = token("digit", ((x) => x.t == "1" | x.t == "2" | x.t == "3" | x.t == "4" | x.t == "5")) ^^ { t => Lit(t.text.toInt) }
 
     
-}
-=======
-package de.fosd.typechef.parser.test
-import de.fosd.typechef.parser._
-
-import scala.util.parsing.input.Reader
-import de.fosd.typechef.featureexpr.FeatureExpr
-
-case class DigitList2(list: List[Opt[AST]]) extends AST
-
-class DigitList2Parser extends MultiFeatureParser {
-	type Elem = MyToken
-
-    def parse(tokens: List[MyToken]): ParseResult[AST,MyToken] = digitList(new TokenReader[MyToken](tokens, 0), FeatureExpr.base).forceJoin[AST](Alt.join)
-
-    def digitList: MultiParser[AST] =
-        (t("(") ~ digits ~ t(")")) ^^! { case (~(~(b1, e), b2)) => e }
-
-    def digits: MultiParser[AST] =
-        repOpt(digitList | digit) ^^! { //List(Opt(AST)) -> DigitList[List[Opt[Lit]]
-            DigitList2(_)
-        } 
-
-    def t(text: String) = token(text,(x=>x.t==text))
-
-    def digit: MultiParser[AST] = token("digit", ((x) => x.t == "1" | x.t == "2" | x.t == "3" | x.t == "4" | x.t == "5")) ^^ { t => Lit(t.text.toInt) }
-
-}
->>>>>>> b8a4d8bd
+}