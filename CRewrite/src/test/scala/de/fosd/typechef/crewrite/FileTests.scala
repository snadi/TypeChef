--- conflicted
+++ resolved
@@ -107,13 +107,8 @@
   }
 
   private def intraCfgFunctionDef(f: FunctionDef, env: ASTEnv) = {
-<<<<<<< HEAD
-    val s = getAllSucc(f, env)
-    val p = getAllPred(f, env)
-=======
     val s = getAllSucc(f, FeatureExprFactory.empty, env)
     val p = getAllPred(f, FeatureExprFactory.empty, env)
->>>>>>> 22e41695
 
     println("succ: " + DotGraph.map2file(s, env, List(), List()))
     println("pred: " + DotGraph.map2file(p, env, List(), List()))
