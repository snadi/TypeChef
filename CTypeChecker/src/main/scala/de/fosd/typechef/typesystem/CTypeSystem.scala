--- conflicted
+++ resolved
@@ -51,14 +51,6 @@
 
     private def checkFunction(f: CDef, specifiers: List[Opt[Specifier]], declarator: Declarator, oldStyleParameters: List[Opt[OldParameterDeclaration]], stmt: CompoundStatement, featureExpr: FeatureExpr, env: Env): (Conditional[CType], Env) = {
         val funType = getFunctionType(specifiers, declarator, oldStyleParameters, featureExpr, env).simplify(featureExpr)
-<<<<<<< HEAD
-=======
-
-        declarator match {
-          case AtomicNamedDeclarator(_, i, _) => defuse.put(i, List())
-          case x => assert(false, "def element (" + x + ") is not supported!")
-        }
->>>>>>> cfe6cb9b
 
         //structs in signature defined?
         funType.mapf(featureExpr, (f, t) => t.toValue match {
@@ -76,16 +68,7 @@
         checkRedeclaration(declarator.getName, funType, featureExpr, env, declarator, kind)
 
         //add type to environment for remaining code
-<<<<<<< HEAD
         val newEnv = env.addVar(declarator.getName, featureExpr, f, funType, kind, env.scope)
-=======
-        val newEnv = {
-          declarator match {
-            case AtomicNamedDeclarator(_, i, _) => env.addVar(declarator.getName, featureExpr, i, funType, kind, env.scope)
-            case _ => env.addVar(declarator.getName, featureExpr, declarator, funType, kind, env.scope)
-          }
-        }
->>>>>>> cfe6cb9b
 
         //check body (add parameters to environment)
         val innerEnv = newEnv.addVars(parameterTypes(declarator, featureExpr, env.incScope()), KDeclaration, env.scope + 1).setExpectedReturnType(expectedReturnType)
