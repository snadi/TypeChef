--- conflicted
+++ resolved
@@ -7,20 +7,6 @@
 import de.fosd.typechef.lexer.options.ILexerOptions;
 import de.fosd.typechef.lexer.options.PartialConfiguration;
 import de.fosd.typechef.lexer.options.PartialConfigurationParser$;
-<<<<<<< HEAD
-import gnu.getopt.Getopt;
-import gnu.getopt.LongOpt;
-
-import java.util.List;
-
-/**
- * Created by IntelliJ IDEA.
- * User: kaestner
- * Date: 29.12.11
- * Time: 11:06
- * To change this template use File | Settings | File Templates.
- */
-=======
 import de.fosd.typechef.options.OptionException;
 import de.fosd.typechef.options.Options;
 import de.fosd.typechef.typesystem.ICTypeSysOptions;
@@ -36,7 +22,6 @@
  * Time: 11:06
  * To change this template use File | Settings | File Templates.
  */
->>>>>>> 09875fc4
 public abstract class FeatureModelOptions extends LexerOptions implements ILexerOptions {
     protected FeatureModel featureModel = null;
     protected FeatureModel featureModel_typeSystem = null;
@@ -45,21 +30,12 @@
 
     @Override
     public FeatureModel getLexerFeatureModel() {
-<<<<<<< HEAD
         if (featureModel == null)
             return FeatureExprLib.featureModelFactory().empty();
         return featureModel;
     }
 
     //    @Override
-=======
-        if (featureModel == null)
-            return FeatureExprLib.featureModelFactory().empty();
-        return featureModel;
-    }
-
-//    @Override
->>>>>>> 09875fc4
     public FeatureModel getTypeSystemFeatureModel() {
         if (featureModel_typeSystem != null)
             return featureModel_typeSystem;
@@ -105,7 +81,7 @@
             // all others load a standard feature model in which the prefix is set to "" (default is "CONFIG_"),
             // which is used in busybox and linux
             if (g.getOptarg().contains("linux") || g.getOptarg().contains("busybox"))
-            featureModel = FeatureExprLib.featureModelFactory().createFromDimacsFile_2Var(g.getOptarg());
+                featureModel = FeatureExprLib.featureModelFactory().createFromDimacsFile_2Var(g.getOptarg());
             else
                 featureModel = FeatureExprLib.featureModelFactory().createFromDimacsFile(g.getOptarg(), "");
         } else if (c == FM_FEXPR) {     //--featureModelFExpr
@@ -151,4 +127,4 @@
     public PartialConfiguration getLexerPartialConfiguration() {
         return partialConfig;
     }
-}
+}