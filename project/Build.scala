// https://github.com/harrah/xsbt/wiki/Full-Configuration-Example

import java.text.SimpleDateFormat
import java.util.Date
import sbt._
import Keys._

object BuildSettings {

    import Dependencies._

    val buildOrganization = "de.fosd.typechef"
    val buildVersion = "0.3.5"
    val buildScalaVersion = "2.10.1"

    val testEnvironment = Seq(junit, junitInterface, scalatest, scalacheck)

    val buildSettings = Defaults.defaultSettings ++ Seq(
        organization := buildOrganization,
        version := buildVersion,
        scalaVersion := buildScalaVersion,
        shellPrompt := ShellPrompt.buildShellPrompt,

        testListeners <<= target.map(t => Seq(new eu.henkelmann.sbt.JUnitXmlTestsListener(t.getAbsolutePath))),

        javacOptions ++= Seq("-Xlint:unchecked"),
        scalacOptions ++= Seq("-deprecation", "-unchecked", "-optimise"),

        // suppress feature warnings in Scala 2.10.x
        // (we do not actually change the code to allow cross builds with prior scala versions)
        scalacOptions <++= scalaVersion map {
            sv =>
                if (sv startsWith "2.10") List(
                    "-Yinline-warnings",
                    "-feature",
                    "-language:postfixOps",
                    "-language:higherkinds",
                    "-language:implicitConversions"
                )
                else Nil
        },

        crossScalaVersions := Seq("2.9.1", "2.9.2", "2.10.1"),

        libraryDependencies ++= testEnvironment,

        parallelExecution := false, //run into memory problems on hudson otherwise

        homepage := Some(url("https://github.com/ckaestne/TypeChef")),
        licenses := Seq("GNU Lesser General Public License v3.0" -> url("http://www.gnu.org/licenses/lgpl.txt")),

        //maven
        publishTo <<= version {
            (v: String) =>
                val nexus = "https://oss.sonatype.org/"
                if (v.trim.endsWith("SNAPSHOT"))
                    Some("snapshots" at nexus + "content/repositories/snapshots")
                else
                    Some("releases" at nexus + "service/local/staging/deploy/maven2")
        },
        publishMavenStyle := true,
        publishArtifact in Test := false,
        pomIncludeRepository := {
            _ => false
        },
        pomExtra :=
            <parent>
                <groupId>org.sonatype.oss</groupId>
                <artifactId>oss-parent</artifactId>
                <version>7</version>
            </parent> ++
                <scm>
                    <connection>scm:git:git@github.com:ckaestne/TypeChef.git</connection>
                    <url>git@github.com:ckaestne/TypeChef.git</url>
                </scm> ++
                <developers>
                    <developer>
                        <id>ckaestne</id> <name>Christian Kaestner</name> <url>http://www.cs.cmu.edu/~ckaestne/</url>
                    </developer>
                </developers>,

        credentials += Credentials(Path.userHome / ".ivy2" / ".credentials")
    )
}

object ShellPrompt {

    object devnull extends ProcessLogger {
        def info(s: => String) {}
        def error(s: => String) {}
        def buffer[T](f: => T): T = f
    }

    val current = """\*\s+(\w+)""".r

    def gitBranches = ("git branch --no-color" lines_! devnull mkString)

    val buildShellPrompt = {
        (state: State) => {
            val currBranch =
                current findFirstMatchIn gitBranches map (_ group (1)) getOrElse "-"
            val currProject = Project.extract(state).currentProject.id
            "%s:%s:%s> ".format(
                currProject, currBranch, BuildSettings.buildVersion
            )
        }
    }

}

object Dependencies {
    val junit = "junit" % "junit" % "4.8.2" % "test"
    val junitInterface = "com.novocode" % "junit-interface" % "0.6" % "test"
    val scalacheck = "org.scalacheck" %% "scalacheck" % "1.10.0" % "test"
    val scalatest = "org.scalatest" %% "scalatest" % "1.8" % "test" cross CrossVersion.binaryMapped {
        case "2.10" => "2.10.0" // useful if a%b was released with the old style
        case "2.10.1" => "2.10.0" // useful if a%b was released with the old style
        case x => x
    }
}

object VersionGen {

    object VersionGenKeys {
        val versionGen = TaskKey[Seq[File]]("version-gen")
        val versionGenPackage = SettingKey[String]("version-gen-package")
        val versionGenClass = SettingKey[String]("version-gen-class")
    }

    import VersionGenKeys._

    lazy val settings = Seq(
        versionGenPackage <<= Keys.organization {
            (org) => org
        },
        versionGenClass := "Version",
        versionGen <<= (sourceManaged in Compile, name, version, versionGenPackage, versionGenClass) map {
            (sourceManaged: File, name: String, version: String, vgp: String, vgc: String) =>
                val file = sourceManaged / vgp.replace(".", "/") / ("%s.scala" format vgc)
                val code =
                    (
                        if (vgp != null && vgp.nonEmpty) "package " + vgp + "\n"
                        else ""
                        ) +
                        "class " + vgc + " extends VersionInfo {\n" +
                        "  def getVersion:String = \"" + version + "_" + new SimpleDateFormat("yyyyMMddHHmmss").format(new Date()) + "\"\n" +
                        "}\n"
                IO write(file, code)
                Seq(file)
        },
        sourceGenerators in Compile <+= versionGen map identity
    )
}

object TypeChef extends Build {

    import BuildSettings._

    lazy val typechef = Project(
        "TypeChef",
        file("."),
        settings = buildSettings
    ) aggregate(
        featureexpr,
        conditionallib,
        parserexp,
        jcpp,
        cparser,
        ctypechecker,
        javaparser,
        crewrite,
        crefactor,
        frontend
        )

    lazy val featureexpr = Project(
        "FeatureExprLib",
        file("FeatureExprLib"),
        settings = buildSettings
    )

    lazy val conditionallib = Project(
        "ConditionalLib",
        file("ConditionalLib"),
        settings = buildSettings
    ) dependsOn (featureexpr)

    lazy val errorlib = Project(
        "ErrorLib",
        file("ErrorLib"),
        settings = buildSettings
    ) dependsOn (featureexpr)

    lazy val parserexp = Project(
        "ParserFramework",
        file("ParserFramework"),
        settings = buildSettings
    ) dependsOn(featureexpr, conditionallib, errorlib)

    lazy val jcpp = Project(
        "PartialPreprocessor",
        file("PartialPreprocessor"),
        settings = buildSettings
    ) dependsOn(featureexpr, errorlib)

    lazy val cparser = Project(
        "CParser",
        file("CParser"),
        settings = buildSettings ++
            Seq(parallelExecution in Test := false,
                libraryDependencies <+= scalaVersion(kiamaDependency(_, true)))
    ) dependsOn(featureexpr, jcpp, parserexp, conditionallib, errorlib)


    lazy val frontend = Project(
        "Frontend",
        file("Frontend"),
        settings = buildSettings ++ VersionGen.settings
    ) dependsOn(featureexpr, jcpp, cparser % "test->test;compile->compile", ctypechecker, conditionallib, crewrite, javaparser, errorlib)

    lazy val ctypechecker = Project(
        "CTypeChecker",
        file("CTypeChecker"),
<<<<<<< HEAD
        settings = buildSettings ++
                Seq(libraryDependencies <+= scalaVersion(kiamaDependency(_)))
    ) dependsOn(cparser % "test->test;compile->compile", conditionallib)
=======
        settings = buildSettings
    ) dependsOn(cparser % "test->test;compile->compile", conditionallib, errorlib)
>>>>>>> 6c5e7a0d

    lazy val javaparser = Project(
        "JavaParser",
        file("JavaParser"),
        settings = buildSettings
    ) dependsOn(featureexpr, parserexp, conditionallib, errorlib)

    lazy val crewrite = Project(
        "CRewrite",
        file("CRewrite"),
        settings = buildSettings ++
            Seq(libraryDependencies <+= scalaVersion(kiamaDependency(_)))
<<<<<<< HEAD
    ) dependsOn(cparser % "test->test;compile->compile", ctypechecker, conditionallib)

    lazy val crefactor = Project(
        "CRefactor",
        file("CRefactor"),
        settings = buildSettings
    ) dependsOn(cparser % "test->test;compile->compile", ctypechecker, conditionallib, crewrite, frontend)

    lazy val sampling = Project(
        "Sampling",
        file("Sampling"),
        settings = buildSettings ++
            Seq(libraryDependencies <+= scalaVersion(kiamaDependency(_)))
    ) dependsOn(cparser % "test->test;compile->compile", ctypechecker, crewrite, conditionallib, frontend)

    def kiamaDependency(scalaVersion: String, testOnly:Boolean=false) = {
      val x=scalaVersion match {
        case "2.9.1" => "com.googlecode.kiama" %% "kiama" % "1.2.0"
        case _ => "com.googlecode.kiama" %% "kiama" % "1.4.0"
      }
      if (testOnly) x % "test" else x
=======
    ) dependsOn(cparser % "test->test;compile->compile", ctypechecker, conditionallib, errorlib)

    def kiamaDependency(scalaVersion: String, testOnly: Boolean = false) = {
        val x = scalaVersion match {
            case "2.9.1" => "com.googlecode.kiama" %% "kiama" % "1.2.0"
            case _ => "com.googlecode.kiama" %% "kiama" % "1.4.0"
        }
        if (testOnly) x % "test" else x
>>>>>>> 6c5e7a0d
    }
}
<|MERGE_RESOLUTION|>--- conflicted
+++ resolved
@@ -169,7 +169,6 @@
         ctypechecker,
         javaparser,
         crewrite,
-        crefactor,
         frontend
         )
 
@@ -206,9 +205,9 @@
     lazy val cparser = Project(
         "CParser",
         file("CParser"),
-        settings = buildSettings ++
-            Seq(parallelExecution in Test := false,
-                libraryDependencies <+= scalaVersion(kiamaDependency(_, true)))
+        settings = buildSettings ++ 
+          Seq(parallelExecution in Test := false,
+            libraryDependencies <+= scalaVersion(kiamaDependency(_,true)))
     ) dependsOn(featureexpr, jcpp, parserexp, conditionallib, errorlib)
 
 
@@ -221,14 +220,9 @@
     lazy val ctypechecker = Project(
         "CTypeChecker",
         file("CTypeChecker"),
-<<<<<<< HEAD
         settings = buildSettings ++
-                Seq(libraryDependencies <+= scalaVersion(kiamaDependency(_)))
-    ) dependsOn(cparser % "test->test;compile->compile", conditionallib)
-=======
-        settings = buildSettings
+            Seq(libraryDependencies <+= scalaVersion(kiamaDependency(_)))
     ) dependsOn(cparser % "test->test;compile->compile", conditionallib, errorlib)
->>>>>>> 6c5e7a0d
 
     lazy val javaparser = Project(
         "JavaParser",
@@ -241,21 +235,21 @@
         file("CRewrite"),
         settings = buildSettings ++
             Seq(libraryDependencies <+= scalaVersion(kiamaDependency(_)))
-<<<<<<< HEAD
-    ) dependsOn(cparser % "test->test;compile->compile", ctypechecker, conditionallib)
+    ) dependsOn(cparser % "test->test;compile->compile", ctypechecker, conditionallib, errorlib)
 
     lazy val crefactor = Project(
         "CRefactor",
         file("CRefactor"),
         settings = buildSettings
-    ) dependsOn(cparser % "test->test;compile->compile", ctypechecker, conditionallib, crewrite, frontend)
+    ) dependsOn(cparser % "test->test;compile->compile", ctypechecker, conditionallib, crewrite, frontend, errorlib)
 
     lazy val sampling = Project(
         "Sampling",
         file("Sampling"),
         settings = buildSettings ++
             Seq(libraryDependencies <+= scalaVersion(kiamaDependency(_)))
-    ) dependsOn(cparser % "test->test;compile->compile", ctypechecker, crewrite, conditionallib, frontend)
+    ) dependsOn(cparser % "test->test;compile->compile", ctypechecker, crewrite, conditionallib, frontend, errorlib)
+
 
     def kiamaDependency(scalaVersion: String, testOnly:Boolean=false) = {
       val x=scalaVersion match {
@@ -263,15 +257,5 @@
         case _ => "com.googlecode.kiama" %% "kiama" % "1.4.0"
       }
       if (testOnly) x % "test" else x
-=======
-    ) dependsOn(cparser % "test->test;compile->compile", ctypechecker, conditionallib, errorlib)
-
-    def kiamaDependency(scalaVersion: String, testOnly: Boolean = false) = {
-        val x = scalaVersion match {
-            case "2.9.1" => "com.googlecode.kiama" %% "kiama" % "1.2.0"
-            case _ => "com.googlecode.kiama" %% "kiama" % "1.4.0"
-        }
-        if (testOnly) x % "test" else x
->>>>>>> 6c5e7a0d
-    }
-}
+    }
+}
