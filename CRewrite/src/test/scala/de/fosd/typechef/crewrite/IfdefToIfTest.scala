--- conflicted
+++ resolved
@@ -1,58 +1,5 @@
 package de.fosd.typechef.crewrite
 
-<<<<<<< HEAD
-import org.junit.Test
-import de.fosd.typechef.featureexpr.FeatureExprFactory.True
-import de.fosd.typechef.parser.c._
-import de.fosd.typechef.conditional.{One, Opt}
-
-class IfdefToIfTest extends TestHelper {
-
-    @Test def test_replace() {
-        val e1 = Opt(True,
-            DeclarationStatement(
-                Declaration(
-                    List(Opt(True, IntSpecifier())),
-                    List(Opt(True, InitDeclaratorI(AtomicNamedDeclarator(List(), Id("e1"), List()), List(), None))))))
-        val e2 = Opt(True,
-            DeclarationStatement(
-                Declaration(
-                    List(Opt(True, IntSpecifier())),
-                    List(Opt(True, InitDeclaratorI(AtomicNamedDeclarator(List(), Id("e2"), List()), List(), None))))))
-        val e21 = Opt(True,
-            DeclarationStatement(
-                Declaration(
-                    List(Opt(True, IntSpecifier())),
-                    List(Opt(True, InitDeclaratorI(AtomicNamedDeclarator(List(), Id("e21"), List()), List(), None))))))
-        val e22 = Opt(True,
-            DeclarationStatement(
-                Declaration(
-                    List(Opt(True, IntSpecifier())),
-                    List(Opt(True, InitDeclaratorI(AtomicNamedDeclarator(List(), Id("e22"), List()), List(), None))))))
-        val e3 = Opt(fx,
-            DeclarationStatement(
-                Declaration(
-                    List(Opt(True, IntSpecifier())),
-                    List(Opt(True, InitDeclaratorI(AtomicNamedDeclarator(List(), Id("e3"), List()), List(), None))))))
-        val e4 = Opt(fx.not(),
-            DeclarationStatement(
-                Declaration(
-                    List(Opt(True, IntSpecifier())),
-                    List(Opt(True, InitDeclaratorI(AtomicNamedDeclarator(List(), Id("e4"), List()), List(), None))))))
-        val e5 = Opt(True,
-            DeclarationStatement(
-                Declaration(
-                    List(Opt(True, IntSpecifier())),
-                    List(Opt(True, InitDeclaratorI(AtomicNamedDeclarator(List(), Id("e5"), List()), List(), None))))))
-
-        val c = One(CompoundStatement(List(e1, e2, e3, e4, e5)))
-
-        val i = new IfdefToIf()
-        println(PrettyPrinter.print(c.value))
-        println(PrettyPrinter.print(i.replace(c.value, e2, List(e21, e22))))
-
-    }
-=======
 import org.junit.{Ignore, Test}
 import org.kiama.rewriting.Rewriter._
 import de.fosd.typechef.featureexpr.sat._
@@ -1930,7 +1877,6 @@
         val unzip = new File(busyBoxPath + "archival/unzip.pi")
         val hdpam = new File(busyBoxPath + "miscutils/hdparm.pi")
 
->>>>>>> 09875fc4
 
         val list = List(applets, tr, bbunzip, cal, ln, halt, dump, dc, inotifyd, unzip, hdpam)
         val csvEntries = list.map(x => (x.getName(), compareTypeChecking(x))).map(y => y._1 + "," + y._2._1.toString + "," + y._2._2.toString + "," + i.computeDifference(y._2._1, y._2._2).toString + "\n") mkString
