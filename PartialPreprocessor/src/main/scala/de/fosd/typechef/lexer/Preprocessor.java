--- conflicted
+++ resolved
@@ -2600,14 +2600,8 @@
                                 FeatureExpr localFeaturExpr = isActive() ? parse_featureExpr() : FeatureExprLib.False();
                                 state = oldState;
                                 state.processElIf();
-<<<<<<< HEAD
                                 state.setSawElif();
-                                state.putLocalFeature(
-                                        isParentActive() ? parse_featureExpr()
-                                                : FeatureExprLib.False(), macros);
-=======
                                 state.putLocalFeature(localFeaturExpr, macros);
->>>>>>> 6c5e7a0d
                                 tok = expr_token(true); /* unget */
 
                                 if (tok.getType() != NL)
