<<<<<<< HEAD
package de.fosd.typechef.parser
import scala.util.parsing.input._
import de.fosd.typechef.featureexpr.FeatureExpr

/**
 * reader of elements that each have a feature expression (that can be accessed with the getFeature function)
 * 
 * @author kaestner
 *
 */
class TokenReader[T<:AbstractToken,U](val tokens: List[T], val offst: Int, val context:U=null) extends Reader[T] {

    override def offset: Int = offst

    override def first = tokens.head

    override def rest: TokenReader[T,U] = new TokenReader(tokens.tail, offst + 1,context)

    override def pos: Position = NoPosition

    /** true iff there are no more elements in this reader 
     */
    def atEnd: Boolean = tokens.isEmpty

    override def toString: String = "TokenReader(" + tokens + ")"

    override def hashCode = tokens.hashCode

    override def equals(that: Any) = that match {
        case other: TokenReader[T,U] => this.tokens == other.tokens && this.context==other.context
        case _ => false
    }

    def skipHidden(context: FeatureExpr): TokenReader[T,U] = {
        var result = this
        while (!result.atEnd && context.and(result.first.getFeature).isDead)
            result = result.rest
        result
    }
    
    def setContext(newContext: U): TokenReader[T,U] = if (context==newContext) this else new TokenReader(tokens,offst,newContext) 

=======
package de.fosd.typechef.parser
import scala.util.parsing.input._
import de.fosd.typechef.featureexpr.FeatureExpr

/**
 * reader of elements that each have a feature expression (that can be accessed with the getFeature function)
 * 
 * @author kaestner
 *
 */
class TokenReader[T<:AbstractToken](val tokens: List[T], val offst: Int) extends Reader[T] {

    override def offset: Int = offst

    override def first = tokens.head

    override def rest: TokenReader[T] = new TokenReader(tokens.tail, offst + 1)

    override def pos: Position = NoPosition

    /** true iff there are no more elements in this reader 
     */
    def atEnd: Boolean = tokens.isEmpty

    override def toString: String = "TokenReader(" + tokens + ")"

    override def hashCode = tokens.hashCode

    override def equals(that: Any) = that match {
        case other: TokenReader[_] => this.tokens == other.tokens
        case _ => false
    }

    def skipHidden(context: FeatureExpr): TokenReader[T] = {
        var result = this
        while (!result.atEnd && context.and(result.first.getFeature).isDead)
            result = result.rest
        result
    }

>>>>>>> b8a4d8bd
}<|MERGE_RESOLUTION|>--- conflicted
+++ resolved
@@ -1,4 +1,3 @@
-<<<<<<< HEAD
 package de.fosd.typechef.parser
 import scala.util.parsing.input._
 import de.fosd.typechef.featureexpr.FeatureExpr
@@ -40,47 +39,4 @@
     }
     
     def setContext(newContext: U): TokenReader[T,U] = if (context==newContext) this else new TokenReader(tokens,offst,newContext) 
-
-=======
-package de.fosd.typechef.parser
-import scala.util.parsing.input._
-import de.fosd.typechef.featureexpr.FeatureExpr
-
-/**
- * reader of elements that each have a feature expression (that can be accessed with the getFeature function)
- * 
- * @author kaestner
- *
- */
-class TokenReader[T<:AbstractToken](val tokens: List[T], val offst: Int) extends Reader[T] {
-
-    override def offset: Int = offst
-
-    override def first = tokens.head
-
-    override def rest: TokenReader[T] = new TokenReader(tokens.tail, offst + 1)
-
-    override def pos: Position = NoPosition
-
-    /** true iff there are no more elements in this reader 
-     */
-    def atEnd: Boolean = tokens.isEmpty
-
-    override def toString: String = "TokenReader(" + tokens + ")"
-
-    override def hashCode = tokens.hashCode
-
-    override def equals(that: Any) = that match {
-        case other: TokenReader[_] => this.tokens == other.tokens
-        case _ => false
-    }
-
-    def skipHidden(context: FeatureExpr): TokenReader[T] = {
-        var result = this
-        while (!result.atEnd && context.and(result.first.getFeature).isDead)
-            result = result.rest
-        result
-    }
-
->>>>>>> b8a4d8bd
 }