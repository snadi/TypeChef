package de.fosd.typechef.crewrite

import de.fosd.typechef.parser.c._
import org.kiama.attribution.AttributionBase
import de.fosd.typechef.conditional.Opt
import de.fosd.typechef.featureexpr.{FeatureExprFactory, FeatureModel, FeatureExpr}

// defines and uses we can jump to using succ
// beware of List[Opt[_]]!! all list elements can possibly have a different annotation
trait Variables {

  val usesVar: PartialFunction[(Any, ASTEnv), Map[FeatureExpr, Set[Id]]] = {
    case (a, env) => findUsesVar(a, env)
  }

  private def findUsesVar(e: Any, env: ASTEnv): Map[FeatureExpr, Set[Id]] = {
    var res = Map[FeatureExpr, Set[Id]]()

    for (r <- uses(e)) {
      val rfexp = env.featureExpr(r)

      val key = res.find(_._1 equivalentTo rfexp)
      key match {
        case None => res = res.+((rfexp, Set(r)))
        case Some((k, v)) => res = res.+((k, v ++ Set(r)))
      }
    }

    res
  }

  val definesVar: PartialFunction[(Any, ASTEnv), Map[FeatureExpr, Set[Id]]] = {
    case (a, env) => findDefinesVar(a, env)
  }

  private def findDefinesVar(e: Any, env: ASTEnv): Map[FeatureExpr, Set[Id]] = {
    var res = Map[FeatureExpr, Set[Id]]()

    for (r <- defines(e)) {
      val rfexp = env.featureExpr(r)

      val key = res.find(_._1 equivalentTo rfexp)
      key match {
        case None => res = res.+((rfexp, Set(r)))
        case Some((k, v)) => res = res.+((k, v ++ Set(r)))
      }
    }

    res
  }

  val uses: PartialFunction[Any, Set[Id]] = {
    case a: Any => findUses(a)
  }

  private def findUses(e: Any): Set[Id] = {
    e match {
      case ForStatement(expr1, expr2, expr3, _) => uses(expr1) ++ uses(expr2) ++ uses(expr3)
      case ReturnStatement(Some(x)) => uses(x)
      case WhileStatement(expr, _) => uses(expr)
      case DeclarationStatement(d) => uses(d)
      case Declaration(_, init) => init.flatMap(uses).toSet
      case InitDeclaratorI(_, _, Some(i)) => uses(i)
      case AtomicNamedDeclarator(_, id, _) => Set(id)
      case NestedNamedDeclarator(_, nestedDecl, _) => uses(nestedDecl)
      case Initializer(_, expr) => uses(expr)
      case i@Id(name) => Set(i)
      case PointerPostfixSuffix(kind, id) => Set(id)
      case FunctionCall(params) => params.exprs.map(_.entry).flatMap(findUses).toSet
      case ArrayAccess(expr) => uses(expr)
      case PostfixExpr(p, s) => uses(p) ++ uses(s)
      case UnaryExpr(_, ex) => uses(ex)
      case SizeOfExprU(expr) => uses(expr)
      case CastExpr(_, expr) => uses(expr)
      case PointerDerefExpr(castExpr) => uses(castExpr)
      case PointerCreationExpr(castExpr) => uses(castExpr)
      case UnaryOpExpr(kind, castExpr) => uses(castExpr)
      case NAryExpr(ex, others) => uses(ex) ++ others.flatMap(uses).toSet
      case NArySubExpr(_, ex) => uses(ex)
      case ConditionalExpr(condition, _, _) => uses(condition)
      case ExprStatement(expr) => uses(expr)
      case AssignExpr(_, _, source) => uses(source)
      case Opt(_, entry) => uses(entry)
      case _ => Set()
    }
  }

  val defines: PartialFunction[Any, Set[Id]] = {
    case ExprStatement(expr) => defines(expr)
    case i@Id(_) => Set(i)
    case AssignExpr(target, _, source) => defines(target)
    case DeclarationStatement(d) => defines(d)
    case Declaration(_, init) => init.flatMap(defines).toSet
    case InitDeclaratorI(a, _, _) => defines(a)
    case AtomicNamedDeclarator(_, i, _) => Set(i)
    case Opt(_, entry) => defines(entry)
    case _ => Set()
  }
}

class LivenessCache {
  private val cache: java.util.IdentityHashMap[Any, Map[FeatureExpr, Set[Id]]] = new java.util.IdentityHashMap[Any, Map[FeatureExpr, Set[Id]]]()

  def update(k: Any, v: Map[FeatureExpr, Set[Id]]) {
    cache.put(k, v)
  }

  def lookup(k: Any): Option[Map[FeatureExpr, Set[Id]]] = {
    val v = cache.get(k)
    if (v != null) Some(v)
    else None
  }
}



trait Liveness extends AttributionBase with Variables with ConditionalControlFlow {

  private val incache = new LivenessCache()
  private val outcache = new LivenessCache()

  private def updateMap(m: Map[FeatureExpr, Set[Id]],
                        e: (FeatureExpr, Set[Id]),
                        op: (Set[Id], Set[Id]) => Set[Id]): Map[FeatureExpr, Set[Id]] = {
    val key = m.find(_._1.equivalentTo(e._1))

    key match {
      case None => m.+(e)
      // beware op is not symetric, first element of op application should always the current
      // value element of the map (here v)
      case Some((k, v)) => m.+((k, op(v, e._2)))
    }
  }

  // cache for in; we have to store all tuples of (a, env) their because using
  // (a, env) always creates a new one!!! and circular internally uses another
  // IdentityHashMap and uses (a, env) as a key there.
  private val astIdenEnvHM = new java.util.IdentityHashMap[AST, (AST, ASTEnv)]()

  private implicit def astIdenTup(a: AST) = astIdenEnvHM.get(a)

  // cf. http://www.cs.colostate.edu/~mstrout/CS553/slides/lecture03.pdf
  // page 5
  //  in(n) = uses(n) + (out(n) - defines(n))
  // out(n) = for s in succ(n) r = r + in(s); r
  // insimple and outsimple are the non variability-aware in and out versiosn
  // of liveness determination
  val insimple: PartialFunction[(Product, ASTEnv), Set[Id]] = {
    circular[(Product, ASTEnv), Set[Id]](Set()) {
      case t@(FunctionDef(_, _, _, _), _) => Set()
      case t@(e, env) => {
        val u = uses(e)
        val d = defines(e)
        var res = outsimple(t)

        res = u.union(res.diff(d))
        res
      }
    }
  }

  val outsimple: PartialFunction[(Product, ASTEnv), Set[Id]] = {
    circular[(Product, ASTEnv), Set[Id]](Set()) {
      case t@(e, env) => {
        val ss = succ(e, FeatureExprFactory.empty, env).filterNot(x => x.entry.isInstanceOf[FunctionDef])
        var res: Set[Id] = Set()
        for (s <- ss.map(_.entry)) {
          if (!astIdenEnvHM.containsKey(s)) astIdenEnvHM.put(s, (s, env))
          res = res.union(insimple(s))
        }
        res
      }
    }
  }

  // in and out variability-aware versions
  val inrec: PartialFunction[(Product, FeatureModel, ASTEnv), Map[FeatureExpr, Set[Id]]] = {
    circular[(Product, FeatureModel, ASTEnv), Map[FeatureExpr, Set[Id]]](Map()) {
      case t@(FunctionDef(_, _, _, _), _, _) => Map()
      case t@(e, fm, env) => {
        val u = usesVar(e, env)
        val d = definesVar(e, env)
        var res = out(t)

        for ((k, v) <- d) res = updateMap(res, (k, v), _.diff(_))
        for ((k, v) <- u) res = updateMap(res, (k, v), _.union(_))

        res
      }
    }
  }

  val outrec: PartialFunction[(Product, FeatureModel, ASTEnv), Map[FeatureExpr, Set[Id]]] =
    circular[(Product, FeatureModel, ASTEnv), Map[FeatureExpr, Set[Id]]](Map()) {
      case t@(e, fm, env) => {
        val ss = succ(e, fm, env).filterNot(x => x.entry.isInstanceOf[FunctionDef])
        var res = Map[FeatureExpr, Set[Id]]()
        for (Opt(f, s) <- ss) {
          if (!astIdenEnvHM.containsKey(s)) astIdenEnvHM.put(s, (s, env))
<<<<<<< HEAD
          for ((fexpin, el) <- in(s))
            res = updateMap(res, (f and fexpin, el), _.union(_))
=======
          for (el <- in((s, fm, env)))
            res = updateMap(res, el, _.union(_))
>>>>>>> 27dffc64
        }
        res
      }
    }

  def out(a: (Product, FeatureModel, ASTEnv)) = {
    outcache.lookup(a._1) match {
      case Some(v) => v
      case None => {
        val r = outrec(a)
        outcache.update(a._1, r)
        r
      }
    }
  }

  def in(a: (Product, FeatureModel, ASTEnv)) = {
    incache.lookup(a._1) match {
      case Some(v) => v
      case None => {
        val r = inrec(a)
        incache.update(a._1, r)
        r
      }
    }
  }
}<|MERGE_RESOLUTION|>--- conflicted
+++ resolved
@@ -195,15 +195,10 @@
       case t@(e, fm, env) => {
         val ss = succ(e, fm, env).filterNot(x => x.entry.isInstanceOf[FunctionDef])
         var res = Map[FeatureExpr, Set[Id]]()
-        for (Opt(f, s) <- ss) {
+        for (s <- ss.map(_.entry)) {
           if (!astIdenEnvHM.containsKey(s)) astIdenEnvHM.put(s, (s, env))
-<<<<<<< HEAD
-          for ((fexpin, el) <- in(s))
-            res = updateMap(res, (f and fexpin, el), _.union(_))
-=======
           for (el <- in((s, fm, env)))
             res = updateMap(res, el, _.union(_))
->>>>>>> 27dffc64
         }
         res
       }
