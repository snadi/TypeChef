<<<<<<< HEAD
package de.fosd.typechef.lexer.options;

import de.fosd.typechef.lexer.Feature;
import de.fosd.typechef.lexer.Warning;
import gnu.getopt.Getopt;
import gnu.getopt.LongOpt;

import java.io.File;
import java.io.IOException;
import java.util.*;

/**
 * Created by IntelliJ IDEA.
 * User: kaestner
 * Date: 28.12.11
 * Time: 22:13
 * To change this template use File | Settings | File Templates.
 */
public class LexerOptions extends FeatureModelOptions implements ILexerOptions {

    private static final char PP_INCLUDE = Options.genOptionId();
    private static final char PP_IQUOTE = Options.genOptionId();
    private static final char PP_LEXOUT = Options.genOptionId();
    private static final char PP_OPENFEAT = Options.genOptionId();
    private static final char PP_LEXDEBUG = Options.genOptionId();
    private static final char PP_LEXENABLE = Options.genOptionId();
    private static final char PP_LEXDISABLE = Options.genOptionId();
    private static final char PP_NOSTDOUT = Options.genOptionId();
    private static final char TY_VERSION = Options.genOptionId();
    private static final char TY_HELP = Options.genOptionId();

    @Override
    protected List<Options.OptionGroup> getOptionGroups() {
        List<OptionGroup> r = super.getOptionGroups();

        r.add(new OptionGroup("Preprocessor configuration", 50,
                new Option("define", LongOpt.REQUIRED_ARGUMENT, 'D', "name[=definition]",
                        "Defines the given macro (may currently not be used to define parametric macros)."),
                new Option("undefine", LongOpt.REQUIRED_ARGUMENT, 'U', "name",
                        "Undefines the given macro, previously either builtin or defined using -D."),
                new Option("include", LongOpt.REQUIRED_ARGUMENT, PP_INCLUDE, "file",
                        "Process file as if \"#" + "include \"file\"\" appeared as the first line of the primary source file."),
                new Option("incdir", LongOpt.REQUIRED_ARGUMENT, 'I', "dir",
                        "Adds the directory dir to the list of directories to be searched for header files."),
                new Option("iquote", LongOpt.REQUIRED_ARGUMENT, PP_IQUOTE, "dir",
                        "Adds the directory dir to the list of directories to be searched for header files included using \"\"."),
                new Option("lexOutput", LongOpt.REQUIRED_ARGUMENT, PP_LEXOUT, "file",
                        "Output file (typically .pi).")
        ));

        r.add(new OptionGroup("Preprocessor flag filter", 60,
                new Option("prefixfilter", LongOpt.REQUIRED_ARGUMENT, 'p', "text",
                        "Analysis excludes all flags beginning with this prefix."),
                new Option("postfixfilter", LongOpt.REQUIRED_ARGUMENT, 'P', "text",
                        "Analysis excludes all flags ending with this postfix."),
                new Option("prefixonly", LongOpt.REQUIRED_ARGUMENT, 'x', "text",
                        "Analysis includes only flags beginning with this prefix."),
                new Option("openFeat", LongOpt.REQUIRED_ARGUMENT, PP_OPENFEAT, "text",
                        "List of flags with an unspecified value; other flags are considered undefined.")
        ));
        r.add(new OptionGroup("Preprocessor warnings and debugging", 70,
                new Option("warning", LongOpt.REQUIRED_ARGUMENT, 'W', "type",
                        "Enables the named warning class (" + getWarningLabels() + ")."),
                new Option("no-warnings", LongOpt.NO_ARGUMENT, 'w', null,
                        "Disables ALL warnings."),
                new Option("verbose", LongOpt.NO_ARGUMENT, 'v', null,
                        "Operates incredibly verbosely."),
                new Option("lexdebug", LongOpt.NO_ARGUMENT, PP_LEXDEBUG, null,
                        "Create debug files for macros and sources (enables debugfile-sources and debugfile-macrotable)."),
                new Option("lexEnable", LongOpt.REQUIRED_ARGUMENT, PP_LEXENABLE, "type",
                        "Enables a specific lexer feature (" + getFeatureLabels() + ") Features with * are activated by default."),
                new Option("lexDisable", LongOpt.REQUIRED_ARGUMENT, PP_LEXDISABLE, "type",
                        "Disable a specific lexer feature."),
                new Option("lexNoStdout", LongOpt.NO_ARGUMENT, PP_NOSTDOUT, null,
                        "Do not print to stdout.")
        ));
        r.add(new OptionGroup("Misc", 1000,
                new Option("version", LongOpt.NO_ARGUMENT, TY_VERSION, null,
                        "Prints version number"),
                new Option("help", LongOpt.NO_ARGUMENT, TY_HELP, null,
                        "Displays help and usage information.")
        ));
        return r;

    }

    private static CharSequence getWarningLabels() {
        StringBuilder buf = new StringBuilder();
        for (Warning w : Warning.values()) {
            if (buf.length() > 0)
                buf.append(", ");
            String name = w.name().toLowerCase();
            buf.append(name.replace('_', '-'));
        }
        return buf;
    }

    private static CharSequence getFeatureLabels() {
        StringBuilder buf = new StringBuilder();
        for (Feature w : Feature.values()) {
            if (buf.length() > 0)
                buf.append(", ");
            String name = w.name().toLowerCase();
            buf.append(name.replace('_', '-'));
            if (getDefaultFeatures().contains(w))
                buf.append("*");
        }
        return buf;
    }

    private static Set<Feature> getDefaultFeatures() {
        Set<Feature> r = new HashSet<Feature>();
        // No sane code uses TRIGRAPHS or DIGRAPHS - at least, no code
        // written with ASCII available!
        //pp.addFeature(Feature.DIGRAPHS);
        //pp.addFeature(Feature.TRIGRAPHS);
        r.add(Feature.LINEMARKERS);
        r.add(Feature.INCLUDENEXT);
        r.add(Feature.GNUCEXTENSIONS);
        return r;
    }

    protected Map<String, String> definedMacros = new HashMap<String, String>();
    protected Set<String> undefMacros = new HashSet<String>();
    public List<String> systemIncludePath = new ArrayList<String>();
    protected List<String> quoteIncludePath = new ArrayList<String>();
    protected List<String> macroFilter = new ArrayList<String>();
    protected List<String> includedHeaders = new ArrayList<String>();
    protected Set<Warning> warnings = new HashSet<Warning>();
    protected Set<Feature> features = getDefaultFeatures();
    protected String lexOutputFile = "";
    protected boolean printVersion = false;
    protected boolean lexPrintToStdout = false;

    @Override
    protected boolean interpretOption(int c, Getopt g) throws OptionException {
        if (c == 'D') {
            //XXX may not be used to define parametric macros
            String arg = g.getOptarg();
            int idx = arg.indexOf('=');
            String name, value;
            if (idx == -1) {
                name = arg;
                value = "1";
            } else {
                name = arg.substring(0, idx);
                value = arg.substring(idx + 1);
            }
            definedMacros.put(name, value);
            undefMacros.remove(name);
        } else if (c == 'U') {
            definedMacros.remove(g.getOptarg());
            undefMacros.add(g.getOptarg());
        } else if (c == 'I') {
            // Paths need to be canonicalized, because include_next
            // processing needs to compare paths!
            checkDirectoryExists(g.getOptarg());
            try {
                systemIncludePath.add(new File(g.getOptarg()).getCanonicalPath());
            } catch (IOException e) {
                throw new OptionException("path not found " + g.getOptarg());
            }
        } else if (c == 'p') {
            macroFilter.add("p:" + g.getOptarg());
        } else if (c == 'P') {
            macroFilter.add("P:" + g.getOptarg());
        } else if (c == 'x') {
            macroFilter.add("x:" + g.getOptarg());
        } else if (c == PP_OPENFEAT) {   //--openFeat
            macroFilter.add("4:" + g.getOptarg());
        } else if (c == PP_IQUOTE) { // --iquote=
            checkDirectoryExists(g.getOptarg());
            try {
                quoteIncludePath.add(new File(g.getOptarg()).getCanonicalPath());
            } catch (IOException e) {
                throw new OptionException("path not found " + g.getOptarg());
            }
        } else if (c == 'W') {
            String arg = g.getOptarg().toUpperCase();
            arg = arg.replace('-', '_');
            if (arg.equals("ALL"))
                warnings.addAll(EnumSet.allOf(Warning.class));
            else
                warnings.add(Enum.valueOf(Warning.class, arg));
        } else if (c == 'w') {
            warnings.clear();
        } else if (c == PP_LEXOUT) {   //--lexOutput (previously -o)
            lexOutputFile = g.getOptarg();
        } else if (c == PP_INCLUDE) { // --include=
            checkFileExists(g.getOptarg());
            try {
                includedHeaders.add(new File(g.getOptarg()).getCanonicalPath());
            } catch (IOException e) {
                throw new OptionException("file not found " + g.getOptarg());
            }
        } else if (c == TY_VERSION) { // --version
            printVersion = true;
        } else if (c == 'v') {
            features.add(Feature.DEBUG_VERBOSE);
            features.add(Feature.DEBUG_INCLUDEPATH);
        } else if (c == PP_LEXDEBUG) {
            features.add(Feature.DEBUGFILE_MACROTABLE);
            features.add(Feature.DEBUGFILE_SOURCES);
        } else if (c == PP_LEXENABLE) {//--lexEnable
            String arg = g.getOptarg().toUpperCase();
            arg = arg.replace('-', '_');
            features.add(Enum.valueOf(Feature.class, arg));
        } else if (c == PP_LEXDISABLE) {//--lexDisable
            String arg = g.getOptarg().toUpperCase();
            arg = arg.replace('-', '_');
            features.remove(Enum.valueOf(Feature.class, arg));
        } else if (c == PP_NOSTDOUT) {//--lexNoStdout
            lexPrintToStdout = false;
        } else if (c == TY_HELP) {//--help
            printUsage();
            printVersion = true;
        } else {
            return super.interpretOption(c, g);
        }
        return true;
    }

    @Override
    public Map<String, String> getDefinedMacros() {
        return definedMacros;
    }

    @Override
    public Set<String> getUndefMacros() {
        return undefMacros;
    }

    @Override
    public List<String> getIncludePaths() {
        return new ArrayList<String>(systemIncludePath);
    }

    @Override
    public List<String> getQuoteIncludePath() {
        return quoteIncludePath;
    }

    @Override
    public List<String> getMacroFilter() {
        return macroFilter;
    }

    @Override
    public List<String> getIncludedHeaders() {
        return includedHeaders;
    }

    @Override
    public String getLexOutputFile() {
        return lexOutputFile;
    }

    @Override
    public boolean isPrintVersion() {
        return printVersion;
    }


    @Override
    public Set<Warning> getWarnings() {
        return warnings;
    }

    @Override
    public Set<Feature> getFeatures() {
        return features;
    }

    @Override
    public boolean isLexPrintToStdout() {
        return lexPrintToStdout;
    }


    public void setPrintToStdOutput(boolean printToStdOutput) {
        this.lexPrintToStdout = printToStdOutput;
    }
}
=======
package de.fosd.typechef.lexer.options;

import de.fosd.typechef.lexer.Feature;
import de.fosd.typechef.lexer.Warning;
import de.fosd.typechef.lexer.macrotable.MacroFilter;
import gnu.getopt.Getopt;
import gnu.getopt.LongOpt;

import java.io.File;
import java.io.IOException;
import java.util.*;

/**
 * Created by IntelliJ IDEA.
 * User: kaestner
 * Date: 28.12.11
 * Time: 22:13
 * To change this template use File | Settings | File Templates.
 */
public class LexerOptions extends FeatureModelOptions implements ILexerOptions {

    private static final char PP_INCLUDE = Options.genOptionId();
    private static final char PP_IQUOTE = Options.genOptionId();
    private static final char PP_LEXOUT = Options.genOptionId();
    private static final char PP_OPENFEAT = Options.genOptionId();
    private static final char PP_LEXDEBUG = Options.genOptionId();
    private static final char PP_LEXENABLE = Options.genOptionId();
    private static final char PP_LEXDISABLE = Options.genOptionId();
    private static final char PP_NOSTDOUT = Options.genOptionId();
    private static final char TY_VERSION = Options.genOptionId();
    private static final char TY_HELP = Options.genOptionId();
    private final static char PP_XTC = Options.genOptionId();

    @Override
    protected List<Options.OptionGroup> getOptionGroups() {
        List<OptionGroup> r = super.getOptionGroups();

        r.add(new OptionGroup("Preprocessor configuration", 50,
                new Option("define", LongOpt.REQUIRED_ARGUMENT, 'D', "name[=definition]",
                        "Defines the given macro (may currently not be used to define parametric macros)."),
                new Option("undefine", LongOpt.REQUIRED_ARGUMENT, 'U', "name",
                        "Undefines the given macro, previously either builtin or defined using -D."),
                new Option("include", LongOpt.REQUIRED_ARGUMENT, PP_INCLUDE, "file",
                        "Process file as if \"#" + "include \"file\"\" appeared as the first line of the primary source file."),
                new Option("incdir", LongOpt.REQUIRED_ARGUMENT, 'I', "dir",
                        "Adds the directory dir to the list of directories to be searched for header files."),
                new Option("iquote", LongOpt.REQUIRED_ARGUMENT, PP_IQUOTE, "dir",
                        "Adds the directory dir to the list of directories to be searched for header files included using \"\"."),
                new Option("lexOutput", LongOpt.REQUIRED_ARGUMENT, PP_LEXOUT, "file",
                        "Output file (typically .pi)."),
                new Option("xtc", LongOpt.NO_ARGUMENT, PP_XTC, null,
                        "Use xtc/SuperC lexer instead of TypeChef lexer (experimental).")
        ));

        r.add(new OptionGroup("Preprocessor flag filter", 60,
                new Option("prefixfilter", LongOpt.REQUIRED_ARGUMENT, 'p', "text",
                        "Analysis excludes all flags beginning with this prefix."),
                new Option("postfixfilter", LongOpt.REQUIRED_ARGUMENT, 'P', "text",
                        "Analysis excludes all flags ending with this postfix."),
                new Option("prefixonly", LongOpt.REQUIRED_ARGUMENT, 'x', "text",
                        "Analysis includes only flags beginning with this prefix."),
                new Option("openFeat", LongOpt.REQUIRED_ARGUMENT, PP_OPENFEAT, "text",
                        "List of flags with an unspecified value; other flags are considered undefined.")
        ));
        r.add(new OptionGroup("Preprocessor warnings and debugging", 70,
                new Option("warning", LongOpt.REQUIRED_ARGUMENT, 'W', "type",
                        "Enables the named warning class (" + getWarningLabels() + ")."),
                new Option("no-warnings", LongOpt.NO_ARGUMENT, 'w', null,
                        "Disables ALL warnings."),
                new Option("verbose", LongOpt.NO_ARGUMENT, 'v', null,
                        "Operates incredibly verbosely."),
                new Option("lexdebug", LongOpt.NO_ARGUMENT, PP_LEXDEBUG, null,
                        "Create debug files for macros and sources (enables debugfile-sources and debugfile-macrotable)."),
                new Option("lexEnable", LongOpt.REQUIRED_ARGUMENT, PP_LEXENABLE, "type",
                        "Enables a specific lexer feature (" + getFeatureLabels() + ") Features with * are activated by default."),
                new Option("lexDisable", LongOpt.REQUIRED_ARGUMENT, PP_LEXDISABLE, "type",
                        "Disable a specific lexer feature."),
                new Option("lexNoStdout", LongOpt.NO_ARGUMENT, PP_NOSTDOUT, null,
                        "Do not print to stdout.")
        ));
        r.add(new OptionGroup("Misc", 1000,
                new Option("version", LongOpt.NO_ARGUMENT, TY_VERSION, null,
                        "Prints version number"),
                new Option("help", LongOpt.NO_ARGUMENT, TY_HELP, null,
                        "Displays help and usage information.")
        ));
        return r;

    }

    private static CharSequence getWarningLabels() {
        StringBuilder buf = new StringBuilder();
        for (Warning w : Warning.values()) {
            if (buf.length() > 0)
                buf.append(", ");
            String name = w.name().toLowerCase();
            buf.append(name.replace('_', '-'));
        }
        return buf;
    }

    private static CharSequence getFeatureLabels() {
        StringBuilder buf = new StringBuilder();
        for (Feature w : Feature.values()) {
            if (buf.length() > 0)
                buf.append(", ");
            String name = w.name().toLowerCase();
            buf.append(name.replace('_', '-'));
            if (getDefaultFeatures().contains(w))
                buf.append("*");
        }
        return buf;
    }

    private static Set<Feature> getDefaultFeatures() {
        Set<Feature> r = new HashSet<Feature>();
        // No sane code uses TRIGRAPHS or DIGRAPHS - at least, no code
        // written with ASCII available!
        //pp.addFeature(Feature.DIGRAPHS);
        //pp.addFeature(Feature.TRIGRAPHS);
        r.add(Feature.LINEMARKERS);
        r.add(Feature.INCLUDENEXT);
        r.add(Feature.GNUCEXTENSIONS);
        return r;
    }

    protected Map<String, String> definedMacros = new HashMap<String, String>();
    protected Set<String> undefMacros = new HashSet<String>();
    protected List<String> systemIncludePath = new ArrayList<String>();
    protected List<String> quoteIncludePath = new ArrayList<String>();
    protected List<String> macroFilter = new ArrayList<String>();
    protected List<String> includedHeaders = new ArrayList<String>();
    protected Set<Warning> warnings = new HashSet<Warning>();
    protected Set<Feature> features = getDefaultFeatures();
    protected String lexOutputFile = "";
    protected boolean printVersion = false;
    protected boolean lexPrintToStdout = true;
    protected boolean xtc = false;

    @Override
    protected boolean interpretOption(int c, Getopt g) throws OptionException {
        if (c == 'D') {
            //XXX may not be used to define parametric macros
            String arg = g.getOptarg();
            int idx = arg.indexOf('=');
            String name, value;
            if (idx == -1) {
                name = arg;
                value = "1";
            } else {
                name = arg.substring(0, idx);
                value = arg.substring(idx + 1);
            }
            definedMacros.put(name, value);
            undefMacros.remove(name);
        } else if (c == 'U') {
            definedMacros.remove(g.getOptarg());
            undefMacros.add(g.getOptarg());
        } else if (c == 'I') {
            // Paths need to be canonicalized, because include_next
            // processing needs to compare paths!
            checkDirectoryExists(g.getOptarg());
            try {
                systemIncludePath.add(new File(g.getOptarg()).getCanonicalPath());
            } catch (IOException e) {
                throw new OptionException("path not found " + g.getOptarg());
            }
        } else if (c == 'p') {
            macroFilter.add("p:" + g.getOptarg());
        } else if (c == 'P') {
            macroFilter.add("P:" + g.getOptarg());
        } else if (c == 'x') {
            macroFilter.add("x:" + g.getOptarg());
        } else if (c == PP_OPENFEAT) {   //--openFeat
            macroFilter.add("4:" + g.getOptarg());
        } else if (c == PP_IQUOTE) { // --iquote=
            checkDirectoryExists(g.getOptarg());
            try {
                quoteIncludePath.add(new File(g.getOptarg()).getCanonicalPath());
            } catch (IOException e) {
                throw new OptionException("path not found " + g.getOptarg());
            }
        } else if (c == 'W') {
            String arg = g.getOptarg().toUpperCase();
            arg = arg.replace('-', '_');
            if (arg.equals("ALL"))
                warnings.addAll(EnumSet.allOf(Warning.class));
            else
                warnings.add(Enum.valueOf(Warning.class, arg));
        } else if (c == 'w') {
            warnings.clear();
        } else if (c == PP_LEXOUT) {   //--lexOutput (previously -o)
            lexOutputFile = g.getOptarg();
        } else if (c == PP_INCLUDE) { // --include=
            checkFileExists(g.getOptarg());
            try {
                includedHeaders.add(new File(g.getOptarg()).getCanonicalPath());
            } catch (IOException e) {
                throw new OptionException("file not found " + g.getOptarg());
            }
        } else if (c == TY_VERSION) { // --version
            printVersion = true;
        } else if (c == 'v') {
            features.add(Feature.DEBUG_VERBOSE);
            features.add(Feature.DEBUG_INCLUDEPATH);
        } else if (c == PP_LEXDEBUG) {
            features.add(Feature.DEBUGFILE_MACROTABLE);
            features.add(Feature.DEBUGFILE_SOURCES);
        } else if (c == PP_LEXENABLE) {//--lexEnable
            String arg = g.getOptarg().toUpperCase();
            arg = arg.replace('-', '_');
            features.add(Enum.valueOf(Feature.class, arg));
        } else if (c == PP_LEXDISABLE) {//--lexDisable
            String arg = g.getOptarg().toUpperCase();
            arg = arg.replace('-', '_');
            features.remove(Enum.valueOf(Feature.class, arg));
        } else if (c == PP_NOSTDOUT) {//--lexNoStdout
            lexPrintToStdout = false;
        } else if (c == TY_HELP) {//--help
            printUsage();
            printVersion = true;
        } else if (c == PP_XTC) {
            xtc = true;
        } else {
            return super.interpretOption(c, g);
        }
        return true;
    }

    @Override
    public Map<String, String> getDefinedMacros() {
        return definedMacros;
    }

    @Override
    public Set<String> getUndefMacros() {
        return undefMacros;
    }

    @Override
    public List<String> getIncludePaths() {
        return new ArrayList<String>(systemIncludePath);
    }

    @Override
    public List<String> getQuoteIncludePath() {
        return quoteIncludePath;
    }

    @Override
    public MacroFilter getMacroFilter() {
        MacroFilter result = new MacroFilter();
        for (String filter : macroFilter)
            switch (filter.charAt(0)) {
                case 'p':
                    result = result.setPrefixFilter(filter.substring(2));
                    break;
                case 'P':
                    result = result.setPostfixFilter(filter.substring(2));
                    break;
                case 'x':
                    result = result.setPrefixOnlyFilter(filter.substring(2));
                    break;
                case '4':
                    result = result.setListFilter(filter.substring(2));
                    break;
            }
        return result;
    }

    @Override
    public List<String> getIncludedHeaders() {
        return includedHeaders;
    }

    @Override
    public String getLexOutputFile() {
        return lexOutputFile;
    }

    @Override
    public boolean isPrintVersion() {
        return printVersion;
    }


    @Override
    public Set<Warning> getWarnings() {
        return warnings;
    }

    @Override
    public Set<Feature> getFeatures() {
        return features;
    }

    @Override
    public boolean isLexPrintToStdout() {
        return lexPrintToStdout;
    }


    public void setPrintToStdOutput(boolean printToStdOutput) {
        this.lexPrintToStdout = printToStdOutput;
    }

    @Override
    public boolean useXtcLexer() {
        return xtc;
    }
}
>>>>>>> 0ced11a6
<|MERGE_RESOLUTION|>--- conflicted
+++ resolved
@@ -1,8 +1,8 @@
-<<<<<<< HEAD
 package de.fosd.typechef.lexer.options;
 
 import de.fosd.typechef.lexer.Feature;
 import de.fosd.typechef.lexer.Warning;
+import de.fosd.typechef.lexer.macrotable.MacroFilter;
 import gnu.getopt.Getopt;
 import gnu.getopt.LongOpt;
 
@@ -29,6 +29,7 @@
     private static final char PP_NOSTDOUT = Options.genOptionId();
     private static final char TY_VERSION = Options.genOptionId();
     private static final char TY_HELP = Options.genOptionId();
+    private final static char PP_XTC = Options.genOptionId();
 
     @Override
     protected List<Options.OptionGroup> getOptionGroups() {
@@ -46,7 +47,9 @@
                 new Option("iquote", LongOpt.REQUIRED_ARGUMENT, PP_IQUOTE, "dir",
                         "Adds the directory dir to the list of directories to be searched for header files included using \"\"."),
                 new Option("lexOutput", LongOpt.REQUIRED_ARGUMENT, PP_LEXOUT, "file",
-                        "Output file (typically .pi).")
+                        "Output file (typically .pi)."),
+                new Option("xtc", LongOpt.NO_ARGUMENT, PP_XTC, null,
+                        "Use xtc/SuperC lexer instead of TypeChef lexer (experimental).")
         ));
 
         r.add(new OptionGroup("Preprocessor flag filter", 60,
@@ -123,294 +126,6 @@
 
     protected Map<String, String> definedMacros = new HashMap<String, String>();
     protected Set<String> undefMacros = new HashSet<String>();
-    public List<String> systemIncludePath = new ArrayList<String>();
-    protected List<String> quoteIncludePath = new ArrayList<String>();
-    protected List<String> macroFilter = new ArrayList<String>();
-    protected List<String> includedHeaders = new ArrayList<String>();
-    protected Set<Warning> warnings = new HashSet<Warning>();
-    protected Set<Feature> features = getDefaultFeatures();
-    protected String lexOutputFile = "";
-    protected boolean printVersion = false;
-    protected boolean lexPrintToStdout = false;
-
-    @Override
-    protected boolean interpretOption(int c, Getopt g) throws OptionException {
-        if (c == 'D') {
-            //XXX may not be used to define parametric macros
-            String arg = g.getOptarg();
-            int idx = arg.indexOf('=');
-            String name, value;
-            if (idx == -1) {
-                name = arg;
-                value = "1";
-            } else {
-                name = arg.substring(0, idx);
-                value = arg.substring(idx + 1);
-            }
-            definedMacros.put(name, value);
-            undefMacros.remove(name);
-        } else if (c == 'U') {
-            definedMacros.remove(g.getOptarg());
-            undefMacros.add(g.getOptarg());
-        } else if (c == 'I') {
-            // Paths need to be canonicalized, because include_next
-            // processing needs to compare paths!
-            checkDirectoryExists(g.getOptarg());
-            try {
-                systemIncludePath.add(new File(g.getOptarg()).getCanonicalPath());
-            } catch (IOException e) {
-                throw new OptionException("path not found " + g.getOptarg());
-            }
-        } else if (c == 'p') {
-            macroFilter.add("p:" + g.getOptarg());
-        } else if (c == 'P') {
-            macroFilter.add("P:" + g.getOptarg());
-        } else if (c == 'x') {
-            macroFilter.add("x:" + g.getOptarg());
-        } else if (c == PP_OPENFEAT) {   //--openFeat
-            macroFilter.add("4:" + g.getOptarg());
-        } else if (c == PP_IQUOTE) { // --iquote=
-            checkDirectoryExists(g.getOptarg());
-            try {
-                quoteIncludePath.add(new File(g.getOptarg()).getCanonicalPath());
-            } catch (IOException e) {
-                throw new OptionException("path not found " + g.getOptarg());
-            }
-        } else if (c == 'W') {
-            String arg = g.getOptarg().toUpperCase();
-            arg = arg.replace('-', '_');
-            if (arg.equals("ALL"))
-                warnings.addAll(EnumSet.allOf(Warning.class));
-            else
-                warnings.add(Enum.valueOf(Warning.class, arg));
-        } else if (c == 'w') {
-            warnings.clear();
-        } else if (c == PP_LEXOUT) {   //--lexOutput (previously -o)
-            lexOutputFile = g.getOptarg();
-        } else if (c == PP_INCLUDE) { // --include=
-            checkFileExists(g.getOptarg());
-            try {
-                includedHeaders.add(new File(g.getOptarg()).getCanonicalPath());
-            } catch (IOException e) {
-                throw new OptionException("file not found " + g.getOptarg());
-            }
-        } else if (c == TY_VERSION) { // --version
-            printVersion = true;
-        } else if (c == 'v') {
-            features.add(Feature.DEBUG_VERBOSE);
-            features.add(Feature.DEBUG_INCLUDEPATH);
-        } else if (c == PP_LEXDEBUG) {
-            features.add(Feature.DEBUGFILE_MACROTABLE);
-            features.add(Feature.DEBUGFILE_SOURCES);
-        } else if (c == PP_LEXENABLE) {//--lexEnable
-            String arg = g.getOptarg().toUpperCase();
-            arg = arg.replace('-', '_');
-            features.add(Enum.valueOf(Feature.class, arg));
-        } else if (c == PP_LEXDISABLE) {//--lexDisable
-            String arg = g.getOptarg().toUpperCase();
-            arg = arg.replace('-', '_');
-            features.remove(Enum.valueOf(Feature.class, arg));
-        } else if (c == PP_NOSTDOUT) {//--lexNoStdout
-            lexPrintToStdout = false;
-        } else if (c == TY_HELP) {//--help
-            printUsage();
-            printVersion = true;
-        } else {
-            return super.interpretOption(c, g);
-        }
-        return true;
-    }
-
-    @Override
-    public Map<String, String> getDefinedMacros() {
-        return definedMacros;
-    }
-
-    @Override
-    public Set<String> getUndefMacros() {
-        return undefMacros;
-    }
-
-    @Override
-    public List<String> getIncludePaths() {
-        return new ArrayList<String>(systemIncludePath);
-    }
-
-    @Override
-    public List<String> getQuoteIncludePath() {
-        return quoteIncludePath;
-    }
-
-    @Override
-    public List<String> getMacroFilter() {
-        return macroFilter;
-    }
-
-    @Override
-    public List<String> getIncludedHeaders() {
-        return includedHeaders;
-    }
-
-    @Override
-    public String getLexOutputFile() {
-        return lexOutputFile;
-    }
-
-    @Override
-    public boolean isPrintVersion() {
-        return printVersion;
-    }
-
-
-    @Override
-    public Set<Warning> getWarnings() {
-        return warnings;
-    }
-
-    @Override
-    public Set<Feature> getFeatures() {
-        return features;
-    }
-
-    @Override
-    public boolean isLexPrintToStdout() {
-        return lexPrintToStdout;
-    }
-
-
-    public void setPrintToStdOutput(boolean printToStdOutput) {
-        this.lexPrintToStdout = printToStdOutput;
-    }
-}
-=======
-package de.fosd.typechef.lexer.options;
-
-import de.fosd.typechef.lexer.Feature;
-import de.fosd.typechef.lexer.Warning;
-import de.fosd.typechef.lexer.macrotable.MacroFilter;
-import gnu.getopt.Getopt;
-import gnu.getopt.LongOpt;
-
-import java.io.File;
-import java.io.IOException;
-import java.util.*;
-
-/**
- * Created by IntelliJ IDEA.
- * User: kaestner
- * Date: 28.12.11
- * Time: 22:13
- * To change this template use File | Settings | File Templates.
- */
-public class LexerOptions extends FeatureModelOptions implements ILexerOptions {
-
-    private static final char PP_INCLUDE = Options.genOptionId();
-    private static final char PP_IQUOTE = Options.genOptionId();
-    private static final char PP_LEXOUT = Options.genOptionId();
-    private static final char PP_OPENFEAT = Options.genOptionId();
-    private static final char PP_LEXDEBUG = Options.genOptionId();
-    private static final char PP_LEXENABLE = Options.genOptionId();
-    private static final char PP_LEXDISABLE = Options.genOptionId();
-    private static final char PP_NOSTDOUT = Options.genOptionId();
-    private static final char TY_VERSION = Options.genOptionId();
-    private static final char TY_HELP = Options.genOptionId();
-    private final static char PP_XTC = Options.genOptionId();
-
-    @Override
-    protected List<Options.OptionGroup> getOptionGroups() {
-        List<OptionGroup> r = super.getOptionGroups();
-
-        r.add(new OptionGroup("Preprocessor configuration", 50,
-                new Option("define", LongOpt.REQUIRED_ARGUMENT, 'D', "name[=definition]",
-                        "Defines the given macro (may currently not be used to define parametric macros)."),
-                new Option("undefine", LongOpt.REQUIRED_ARGUMENT, 'U', "name",
-                        "Undefines the given macro, previously either builtin or defined using -D."),
-                new Option("include", LongOpt.REQUIRED_ARGUMENT, PP_INCLUDE, "file",
-                        "Process file as if \"#" + "include \"file\"\" appeared as the first line of the primary source file."),
-                new Option("incdir", LongOpt.REQUIRED_ARGUMENT, 'I', "dir",
-                        "Adds the directory dir to the list of directories to be searched for header files."),
-                new Option("iquote", LongOpt.REQUIRED_ARGUMENT, PP_IQUOTE, "dir",
-                        "Adds the directory dir to the list of directories to be searched for header files included using \"\"."),
-                new Option("lexOutput", LongOpt.REQUIRED_ARGUMENT, PP_LEXOUT, "file",
-                        "Output file (typically .pi)."),
-                new Option("xtc", LongOpt.NO_ARGUMENT, PP_XTC, null,
-                        "Use xtc/SuperC lexer instead of TypeChef lexer (experimental).")
-        ));
-
-        r.add(new OptionGroup("Preprocessor flag filter", 60,
-                new Option("prefixfilter", LongOpt.REQUIRED_ARGUMENT, 'p', "text",
-                        "Analysis excludes all flags beginning with this prefix."),
-                new Option("postfixfilter", LongOpt.REQUIRED_ARGUMENT, 'P', "text",
-                        "Analysis excludes all flags ending with this postfix."),
-                new Option("prefixonly", LongOpt.REQUIRED_ARGUMENT, 'x', "text",
-                        "Analysis includes only flags beginning with this prefix."),
-                new Option("openFeat", LongOpt.REQUIRED_ARGUMENT, PP_OPENFEAT, "text",
-                        "List of flags with an unspecified value; other flags are considered undefined.")
-        ));
-        r.add(new OptionGroup("Preprocessor warnings and debugging", 70,
-                new Option("warning", LongOpt.REQUIRED_ARGUMENT, 'W', "type",
-                        "Enables the named warning class (" + getWarningLabels() + ")."),
-                new Option("no-warnings", LongOpt.NO_ARGUMENT, 'w', null,
-                        "Disables ALL warnings."),
-                new Option("verbose", LongOpt.NO_ARGUMENT, 'v', null,
-                        "Operates incredibly verbosely."),
-                new Option("lexdebug", LongOpt.NO_ARGUMENT, PP_LEXDEBUG, null,
-                        "Create debug files for macros and sources (enables debugfile-sources and debugfile-macrotable)."),
-                new Option("lexEnable", LongOpt.REQUIRED_ARGUMENT, PP_LEXENABLE, "type",
-                        "Enables a specific lexer feature (" + getFeatureLabels() + ") Features with * are activated by default."),
-                new Option("lexDisable", LongOpt.REQUIRED_ARGUMENT, PP_LEXDISABLE, "type",
-                        "Disable a specific lexer feature."),
-                new Option("lexNoStdout", LongOpt.NO_ARGUMENT, PP_NOSTDOUT, null,
-                        "Do not print to stdout.")
-        ));
-        r.add(new OptionGroup("Misc", 1000,
-                new Option("version", LongOpt.NO_ARGUMENT, TY_VERSION, null,
-                        "Prints version number"),
-                new Option("help", LongOpt.NO_ARGUMENT, TY_HELP, null,
-                        "Displays help and usage information.")
-        ));
-        return r;
-
-    }
-
-    private static CharSequence getWarningLabels() {
-        StringBuilder buf = new StringBuilder();
-        for (Warning w : Warning.values()) {
-            if (buf.length() > 0)
-                buf.append(", ");
-            String name = w.name().toLowerCase();
-            buf.append(name.replace('_', '-'));
-        }
-        return buf;
-    }
-
-    private static CharSequence getFeatureLabels() {
-        StringBuilder buf = new StringBuilder();
-        for (Feature w : Feature.values()) {
-            if (buf.length() > 0)
-                buf.append(", ");
-            String name = w.name().toLowerCase();
-            buf.append(name.replace('_', '-'));
-            if (getDefaultFeatures().contains(w))
-                buf.append("*");
-        }
-        return buf;
-    }
-
-    private static Set<Feature> getDefaultFeatures() {
-        Set<Feature> r = new HashSet<Feature>();
-        // No sane code uses TRIGRAPHS or DIGRAPHS - at least, no code
-        // written with ASCII available!
-        //pp.addFeature(Feature.DIGRAPHS);
-        //pp.addFeature(Feature.TRIGRAPHS);
-        r.add(Feature.LINEMARKERS);
-        r.add(Feature.INCLUDENEXT);
-        r.add(Feature.GNUCEXTENSIONS);
-        return r;
-    }
-
-    protected Map<String, String> definedMacros = new HashMap<String, String>();
-    protected Set<String> undefMacros = new HashSet<String>();
     protected List<String> systemIncludePath = new ArrayList<String>();
     protected List<String> quoteIncludePath = new ArrayList<String>();
     protected List<String> macroFilter = new ArrayList<String>();
@@ -593,5 +308,4 @@
     public boolean useXtcLexer() {
         return xtc;
     }
-}
->>>>>>> 0ced11a6
+}