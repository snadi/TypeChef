--- conflicted
+++ resolved
@@ -1,2527 +1,2521 @@
-/*
- * Anarres C Preprocessor
- * Copyright (c) 2007-2008, Shevek
- *
- * Licensed under the Apache License, Version 2.0 (the "License");
- * you may not use this file except in compliance with the License.
- * You may obtain a copy of the License at
- *
- *     http://www.apache.org/licenses/LICENSE-2.0
- *
- * Unless required by applicable law or agreed to in writing, software
- * distributed under the License is distributed on an "AS IS" BASIS,
- * WITHOUT WARRANTIES OR CONDITIONS OF ANY KIND, either express
- * or implied.  See the License for the specific language governing
- * permissions and limitations under the License.
- */
-
-package org.anarres.cpp;
-
-import static org.anarres.cpp.Token.AND_EQ;
-import static org.anarres.cpp.Token.ARROW;
-import static org.anarres.cpp.Token.CCOMMENT;
-import static org.anarres.cpp.Token.CHARACTER;
-import static org.anarres.cpp.Token.CPPCOMMENT;
-import static org.anarres.cpp.Token.DEC;
-import static org.anarres.cpp.Token.DIV_EQ;
-import static org.anarres.cpp.Token.ELLIPSIS;
-import static org.anarres.cpp.Token.EOF;
-import static org.anarres.cpp.Token.EQ;
-import static org.anarres.cpp.Token.GE;
-import static org.anarres.cpp.Token.HASH;
-import static org.anarres.cpp.Token.HEADER;
-import static org.anarres.cpp.Token.IDENTIFIER;
-import static org.anarres.cpp.Token.INC;
-import static org.anarres.cpp.Token.INTEGER;
-import static org.anarres.cpp.Token.INVALID;
-import static org.anarres.cpp.Token.LAND;
-import static org.anarres.cpp.Token.LE;
-import static org.anarres.cpp.Token.LOR;
-import static org.anarres.cpp.Token.LSH;
-import static org.anarres.cpp.Token.LSH_EQ;
-import static org.anarres.cpp.Token.MOD_EQ;
-import static org.anarres.cpp.Token.MULT_EQ;
-import static org.anarres.cpp.Token.M_ARG;
-import static org.anarres.cpp.Token.M_PASTE;
-import static org.anarres.cpp.Token.M_STRING;
-import static org.anarres.cpp.Token.NE;
-import static org.anarres.cpp.Token.NL;
-import static org.anarres.cpp.Token.OR_EQ;
-import static org.anarres.cpp.Token.PASTE;
-import static org.anarres.cpp.Token.PLUS_EQ;
-import static org.anarres.cpp.Token.P_ELIF;
-import static org.anarres.cpp.Token.P_ENDIF;
-import static org.anarres.cpp.Token.P_IF;
-import static org.anarres.cpp.Token.P_LINE;
-import static org.anarres.cpp.Token.RANGE;
-import static org.anarres.cpp.Token.RSH;
-import static org.anarres.cpp.Token.RSH_EQ;
-import static org.anarres.cpp.Token.STRING;
-import static org.anarres.cpp.Token.SUB_EQ;
-import static org.anarres.cpp.Token.WHITESPACE;
-import static org.anarres.cpp.Token.XOR_EQ;
-
-import java.io.Closeable;
-import java.io.File;
-import java.io.IOException;
-import java.util.ArrayList;
-import java.util.Arrays;
-import java.util.Collection;
-import java.util.Collections;
-import java.util.EnumSet;
-import java.util.HashMap;
-import java.util.List;
-import java.util.Map;
-import java.util.Set;
-import java.util.Stack;
-
-import org.anarres.cpp.MacroConstraint.MacroConstraintKind;
-
-import de.fosd.typechef.featureexpr.FeatureExpr;
-import de.fosd.typechef.featureexpr.MacroContext;
-import de.fosd.typechef.featureexpr.MacroExpansion;
-
-/**
- * modified C preprocessor with the following changes
- * 
- * * ifdef never hides code (except for include guards 
- *   which are recognized with some mechanism)
- *   
- * * a history of all defines is remembered and associated
- *   with features. multiple defines for the same macro
- *   are possible.
- * 
- * * when applying a macro all alternative expansions are considered
- * 
- */
-
-/**
- * when to expand macros:
- * *	always expand macros in pure text, do not reexpand expanded tokens
- * * 	expand macros after #include
- * * 	expand macros in expression of #if and #elif, but not in defined(X)
- * * 	no expansion in other # directives, nie den identifier nach # expandieren
- * 
- */
-
-/**
- * A C Preprocessor. The Preprocessor outputs a token stream which does not need
- * re-lexing for C or C++. Alternatively, the output text may be reconstructed
- * by concatenating the {@link Token#getText() text} values of the returned
- * {@link Token Tokens}. (See {@link CppReader}, which does this.)
- */
-
-/*
- * Source file name and line number information is conveyed by lines of the form
- * 
- * # linenum filename flags
- * 
- * These are called linemarkers. They are inserted as needed into the output
- * (but never within a string or character constant). They mean that the
- * following line originated in file filename at line linenum. filename will
- * never contain any non-printing characters; they are replaced with octal
- * escape sequences.
- * 
- * After the file name comes zero or more flags, which are `1', `2', `3', or
- * `4'. If there are multiple flags, spaces separate them. Here is what the
- * flags mean:
- * 
- * `1' This indicates the start of a new file. `2' This indicates returning to a
- * file (after having included another file). `3' This indicates that the
- * following text comes from a system header file, so certain warnings should be
- * suppressed. `4' This indicates that the following text should be treated as
- * being wrapped in an implicit extern "C" block.
- */
-
-public class Preprocessor extends DebuggingPreprocessor implements Closeable {
-
-	@SuppressWarnings("serial")
-	private class ParseParamException extends Exception {
-
-		private Token tok;
-		private String errorMsg;
-
-		public ParseParamException(Token tok, String string) {
-			this.tok = tok;
-			this.errorMsg = string;
-		}
-
-	}
-
-	private static final Source INTERNAL = new Source() {
-		@Override
-		public Token token() throws IOException, LexerException {
-			throw new LexerException("Cannot read from " + getName());
-		}
-
-		@Override
-		public String getPath() {
-			return "<internal-data>";
-		}
-
-		@Override
-		public String getName() {
-			return "internal data";
-		}
-
-		@Override
-		String debug_getContent() {
-			return "INTERNAL";
-		}
-	};
-
-	SourceManager sourceManager = new SourceManager(this);
-
-	/* The fundamental engine. */
-	private MacroContext macros = new MacroContext();
-	State state;
-
-	protected MacroContext getMacros() {
-		return macros;
-	}
-
-	/* Miscellaneous support. */
-	private int counter;
-
-	/* Support junk to make it work like cpp */
-	private List<String> quoteincludepath; /* -iquote */
-	private List<String> sysincludepath; /* -I */
-	private List<String> frameworkspath;
-	private Set<Feature> features;
-	private Set<Warning> warnings;
-	private VirtualFileSystem filesystem;
-	PreprocessorListener listener;
-
-	private List<MacroConstraint> macroConstraints = new ArrayList<MacroConstraint>();
-
-	public Preprocessor() {
-
-		macros = macros.define("__LINE__", FeatureExprLib.base(),
-				new MacroData(INTERNAL)).define("__FILE__",
-				FeatureExprLib.base(), new MacroData(INTERNAL)).define(
-				"__COUNTER__", FeatureExprLib.base(), new MacroData(INTERNAL));
-
-		state = new State();
-
-		this.counter = 0;
-
-		this.quoteincludepath = new ArrayList<String>();
-		this.sysincludepath = new ArrayList<String>();
-		this.frameworkspath = new ArrayList<String>();
-		this.features = EnumSet.noneOf(Feature.class);
-		this.warnings = EnumSet.noneOf(Warning.class);
-		this.filesystem = new JavaFileSystem();
-		this.listener = null;
-	}
-
-	public Preprocessor(Source initial) {
-		this();
-		addInput(initial);
-	}
-
-	/**
-	 * Equivalent to 'new Preprocessor(new {@link FileLexerSource}(file))'
-	 */
-	public Preprocessor(File file) throws IOException {
-		this(new FileLexerSource(file));
-	}
-
-	/**
-	 * Sets the VirtualFileSystem used by this Preprocessor.
-	 */
-	public void setFileSystem(VirtualFileSystem filesystem) {
-		this.filesystem = filesystem;
-	}
-
-	/**
-	 * Returns the VirtualFileSystem used by this Preprocessor.
-	 */
-	public VirtualFileSystem getFileSystem() {
-		return filesystem;
-	}
-
-	/**
-	 * Sets the PreprocessorListener which handles events for this Preprocessor.
-	 * 
-	 * The listener is notified of warnings, errors and source changes, amongst
-	 * other things.
-	 */
-	public void setListener(PreprocessorListener listener) {
-		this.listener = listener;
-		sourceManager.reinit();
-	}
-
-	/**
-	 * Returns the PreprocessorListener which handles events for this
-	 * Preprocessor.
-	 */
-	public PreprocessorListener getListener() {
-		return listener;
-	}
-
-	/**
-	 * Returns the feature-set for this Preprocessor.
-	 * 
-	 * This set may be freely modified by user code.
-	 */
-	public Set<Feature> getFeatures() {
-		return features;
-	}
-
-	/**
-	 * Adds a feature to the feature-set of this Preprocessor.
-	 */
-	public void addFeature(Feature f) {
-		features.add(f);
-	}
-
-	/**
-	 * Adds features to the feature-set of this Preprocessor.
-	 */
-	public void addFeatures(Collection<Feature> f) {
-		features.addAll(f);
-	}
-
-	/**
-	 * Returns true if the given feature is in the feature-set of this
-	 * Preprocessor.
-	 */
-	public boolean getFeature(Feature f) {
-		return features.contains(f);
-	}
-
-	/**
-	 * Returns the warning-set for this Preprocessor.
-	 * 
-	 * This set may be freely modified by user code.
-	 */
-	public Set<Warning> getWarnings() {
-		return warnings;
-	}
-
-	/**
-	 * Adds a warning to the warning-set of this Preprocessor.
-	 */
-	public void addWarning(Warning w) {
-		warnings.add(w);
-	}
-
-	/**
-	 * Adds warnings to the warning-set of this Preprocessor.
-	 */
-	public void addWarnings(Collection<Warning> w) {
-		warnings.addAll(w);
-	}
-
-	/**
-	 * Returns true if the given warning is in the warning-set of this
-	 * Preprocessor.
-	 */
-	public boolean getWarning(Warning w) {
-		return warnings.contains(w);
-	}
-
-	/**
-	 * Adds input for the Preprocessor.
-	 * 
-	 * Inputs are processed in the order in which they are added.
-	 */
-	public void addInput(Source source) {
-		source.init(this);
-		sourceManager.addInput(source);
-	}
-
-	/**
-	 * Adds input for the Preprocessor.
-	 * 
-	 * @see #addInput(Source)
-	 */
-	public void addInput(File file) throws IOException {
-		addInput(new FileLexerSource(file));
-	}
-
-	/**
-	 * Handles an error.
-	 * 
-	 * If a PreprocessorListener is installed, it receives the error. Otherwise,
-	 * an exception is thrown.
-	 */
-	protected void error(int line, int column, String msg)
-			throws LexerException {
-		if (listener != null)
-			listener.handleError(sourceManager.getSource(), line, column, msg,
-					state.getFullPresenceCondition());
-		else
-			throw new LexerException("Error at " + line + ":" + column + ": "
-					+ msg, state.getFullPresenceCondition());
-	}
-
-	/**
-	 * Handles an error.
-	 * 
-	 * If a PreprocessorListener is installed, it receives the error. Otherwise,
-	 * an exception is thrown.
-	 * 
-	 * @see #error(int, int, String)
-	 */
-	protected void error(Token tok, String msg) throws LexerException {
-		error(tok.getLine(), tok.getColumn(), msg);
-	}
-
-	/**
-	 * Handles a warning.
-	 * 
-	 * If a PreprocessorListener is installed, it receives the warning.
-	 * Otherwise, an exception is thrown.
-	 */
-	protected void warning(int line, int column, String msg)
-			throws LexerException {
-		if (warnings.contains(Warning.ERROR))
-			error(line, column, msg);
-		else if (listener != null)
-			listener
-					.handleWarning(sourceManager.getSource(), line, column, msg);
-		else
-			throw new LexerException("Warning at " + line + ":" + column + ": "
-					+ msg, state.getFullPresenceCondition());
-	}
-
-	/**
-	 * Handles a warning.
-	 * 
-	 * If a PreprocessorListener is installed, it receives the warning.
-	 * Otherwise, an exception is thrown.
-	 * 
-	 * @see #warning(int, int, String)
-	 */
-	protected void warning(Token tok, String msg) throws LexerException {
-		warning(tok.getLine(), tok.getColumn(), msg);
-	}
-
-	/**
-	 * Adds a Macro to this Preprocessor.
-	 * 
-	 * The given {@link MacroData} object encapsulates both the name and the
-	 * expansion.
-	 * 
-	 * There can be multiple macros. They can have different features. Newer
-	 * macros replace older macros if they cover the same features.
-	 * 
-	 * @param feature
-	 * @param name
-	 * 
-	 */
-	public void addMacro(String name, FeatureExpr feature, MacroData m)
-			throws LexerException {
-		// System.out.println("Macro " + m);
-		/* Already handled as a source error in macro(). */
-		if ("defined".equals(name))
-			throw new LexerException("Cannot redefine name 'defined'", state
-					.getFullPresenceCondition());
-		macros = macros.define(name, feature, m);
-	}
-
-	public void removeMacro(String name, FeatureExpr feature) {
-		macros = macros.undefine(name, feature);
-	}
-
-	/**
-	 * Defines the given name as a macro.
-	 * 
-	 * The String value is lexed into a token stream, which is used as the macro
-	 * expansion.
-	 */
-	public void addMacro(String name, FeatureExpr feature, String value)
-			throws LexerException {
-		try {
-			MacroData m = new MacroData(null);
-			StringLexerSource s = new StringLexerSource(value);
-			for (;;) {
-				Token tok = s.token();
-				if (tok.getType() == EOF)
-					break;
-				m.addToken(tok);
-			}
-			addMacro(name, feature, m);
-		} catch (IOException e) {
-			throw new LexerException(e);
-		}
-	}
-
-	/**
-	 * Defines the given name as a macro, with the value <code>1</code>.
-	 * 
-	 * This is a convenience method, and is equivalent to
-	 * <code>addMacro(name, "1")</code>.
-	 */
-	public void addMacro(String name, FeatureExpr feature)
-			throws LexerException {
-		addMacro(name, feature, "1");
-	}
-
-	/**
-	 * Sets the user include path used by this Preprocessor.
-	 */
-	/* Note for future: Create an IncludeHandler? */
-	public void setQuoteIncludePath(List<String> path) {
-		this.quoteincludepath = path;
-	}
-
-	/**
-	 * Returns the user include-path of this Preprocessor.
-	 * 
-	 * This list may be freely modified by user code.
-	 */
-	public List<String> getQuoteIncludePath() {
-		return quoteincludepath;
-	}
-
-	/**
-	 * Sets the system include path used by this Preprocessor.
-	 */
-	/* Note for future: Create an IncludeHandler? */
-	public void setSystemIncludePath(List<String> path) {
-		this.sysincludepath = path;
-	}
-
-	/**
-	 * Returns the system include-path of this Preprocessor.
-	 * 
-	 * This list may be freely modified by user code.
-	 */
-	public List<String> getSystemIncludePath() {
-		return sysincludepath;
-	}
-
-	/**
-	 * Sets the Objective-C frameworks path used by this Preprocessor.
-	 */
-	/* Note for future: Create an IncludeHandler? */
-	public void setFrameworksPath(List<String> path) {
-		this.frameworkspath = path;
-	}
-
-	/**
-	 * Returns the Objective-C frameworks path used by this Preprocessor.
-	 * 
-	 * This list may be freely modified by user code.
-	 */
-	public List<String> getFrameworksPath() {
-		return frameworkspath;
-	}
-
-	/* States */
-
-	private void push_state() {
-		state = new State(state);
-	}
-
-	private void pop_state() throws LexerException {
-		if (state.parent == null)
-			error(0, 0, "#" + "endif without #" + "if");
-		else
-			state = state.parent;
-	}
-
-	/**
-	 * only returns false if a code fragment is certainly dead, i.e., there is
-	 * no variant in which it is included.
-	 * 
-	 * this can happen when a feature is explicitly undefined or explicitly
-	 * defined in the source code
-	 * 
-	 * @return
-	 */
-	private boolean isActive() {
-		return state.isActive();
-	}
-
-	private boolean isParentActive() {
-		return state.parent == null || state.parent.isActive();
-	}
-
-	/* Source tokens */
-
-	private Token source_token;
-
-	private IfdefPrinter ifdefPrinter = new IfdefPrinter();
-
-	class IfdefPrinter {
-		private class IfdefBlock {
-			public IfdefBlock(boolean visible) {
-				this.visible = visible;
-			}
-
-			boolean visible = true;
-		}
-
-		private Stack<IfdefBlock> stack = new Stack<IfdefBlock>();
-
-		public Token startIf(Token tok, boolean parentActive, FeatureExpr expr,
-				FeatureExpr fullPresenceCondition) {
-			// skip output of ifdef 0 and ifdef 1
-			boolean visible = parentActive;
-			if (visible && fullPresenceCondition.isDead())
-				visible = false;
-			// if (visible && fullPresenceCondition.isBase())
-			// visible = false;
-			if (visible && expr.isBase())
-				visible = false;
-
-			stack.push(new IfdefBlock(visible));
-			if (visible)
-				return OutputHelper.if_token(tok.getLine(), expr);
-			else
-				return OutputHelper.emptyLine(tok.getLine(), tok
-						.getColumn());
-
-		}
-
-		public Token endIf(Token tok) {
-
-			if (stack.pop().visible)
-				return OutputHelper.endif_token(tok.getLine());
-			else
-				return OutputHelper.emptyLine(tok.getLine(), tok
-						.getColumn());
-		}
-
-		public Token startElIf(Token tok, boolean parentActive,
-				FeatureExpr localFeatureExpr, FeatureExpr fullPresenceCondition) {
-			boolean wasVisible = stack.pop().visible;
-			boolean isVisible = parentActive;
-			if (isVisible && fullPresenceCondition.isDead())
-				isVisible = false;
-			// if (isVisible && fullPresenceCondition.isBase())
-			// isVisible = false;
-			stack.push(new IfdefBlock(isVisible));
-
-			return OutputHelper.elif_token(tok.getLine(),
-					localFeatureExpr, wasVisible, isVisible);
-		}
-	}
-
-	static class OutputHelper {
-		private OutputHelper() {}
-
-		/*
-		 * XXX Make this include the NL, and make all cpp directives eat their
-		 * own NL.
-		 */
-		static Token line_token(int line, String name, String extra) {
-			StringBuilder buf = new StringBuilder();
-			buf.append("#line ").append(line).append(" \"");
-			/* XXX This call to escape(name) is correct but ugly. */
-			MacroTokenSource.escape(buf, name);
-			buf.append("\"").append(extra).append("\n");
-			return new Token(P_LINE, line, 0, buf.toString(), null);
-		}
-
-		static String if_tokenStr(FeatureExpr featureExpr) {
-			StringBuilder buf = new StringBuilder();
-			buf.append("#if ").append(featureExpr.resolveToExternal().print())
-					.append("\n");
-			return buf.toString();
-		}
-
-		static String elif_tokenStr(FeatureExpr featureExpr) {
-			StringBuilder buf = new StringBuilder();
-			buf.append("#elif ")
-					.append(featureExpr.resolveToExternal().print()).append(
-							"\n");
-			return buf.toString();
-		}
-
-		static String endif_tokenStr() {
-			return "#endif\n";
-		}
-
-		static String else_tokenStr() {
-			return "#else\n";
-		}
-
-		static Token if_token(int line, FeatureExpr featureExpr) {
-			return new Token(P_IF, line, 0, if_tokenStr(featureExpr), null);
-		}
-<<<<<<< HEAD
-
-		// TODO don't seriealize and read in again (at least not internally)
-		Token elif_token(int line, FeatureExpr featureExpr, boolean printEnd,
-=======
-//TODO don't seriealize and read in again (at least not internally)
-		static Token elif_token(int line, FeatureExpr featureExpr, boolean printEnd,
->>>>>>> fe8e6668
-				boolean printIf) {
-			StringBuilder buf = new StringBuilder();
-			if (printEnd)
-				buf.append("#endif\n");
-			if (printIf)
-				buf.append("#if ").append(
-						featureExpr.resolveToExternal().print());
-			buf.append("\n");
-			return new Token(P_ELIF, line, 0, buf.toString(), null);
-		}
-
-		static Token endif_token(int line) {
-			return new Token(P_ENDIF, line, 0, endif_tokenStr(), null);
-		}
-
-		public static Token emptyLine(int line, int column) {
-			return new Token(NL, line, column, "\n", null);
-		}
-
-	}
-
-	private void source_untoken(Token tok) {
-		if (this.source_token != null)
-			throw new IllegalStateException("Cannot return two tokens");
-		this.source_token = tok;
-	}
-
-	private boolean isWhite(Token tok) {
-		int type = tok.getType();
-		return (type == WHITESPACE) || (type == CCOMMENT)
-				|| (type == CPPCOMMENT);
-	}
-
-	private Token source_token_nonwhite() throws IOException, LexerException {
-		Token tok;
-		do {
-			tok = retrieveTokenFromSource();
-		} while (isWhite(tok));
-		return tok;
-	}
-
-	/**
-	 * Returns an NL or an EOF token.
-	 * 
-	 * The metadata on the token will be correct, which is better than
-	 * generating a new one.
-	 * 
-	 * This method can, as of recent patches, return a P_LINE token.
-	 */
-	private Token source_skipline(boolean white) throws IOException,
-			LexerException {
-		// (new Exception("skipping line")).printStackTrace(System.out);
-		Source s = getSource();
-		Token tok = s.skipline(white);
-		/* XXX Refactor with source_token() */
-		if (tok.getType() == EOF && s.isAutopop()) {
-			// System.out.println("Autopop " + s);
-			sourceManager.pop_source();
-			Source t = getSource();
-			if (getFeature(Feature.LINEMARKERS) && s.isNumbered() && t != null) {
-				/*
-				 * We actually want 'did the nested source contain a newline
-				 * token', which isNumbered() approximates. This is not perfect,
-				 * but works.
-				 */
-				return OutputHelper.line_token(t.getLine() + 1, t
-						.getName(), " 2");
-			}
-		}
-		return tok;
-	}
-
-	/**
-	 * processes and expands a macro. Called when parsing an identifier (and
-	 * when in visible code that may expand)
-	 * 
-	 * @param inlineCppExpression
-	 *            if false alternatives are replaced by #ifdef-#elif statements
-	 *            in different lines. if true, alternatives are replaced by
-	 *            expressions inside a line in the form
-	 *            "__if__(FeatureExpr,thenClause,elseClause)". such __if__
-	 *            statements can be nested
-	 * @return whether something was expanded or not
-	 * */
-	private boolean macro_expandToken(String macroName,
-			MacroExpansion[] macroExpansions, Token orig,
-			boolean inlineCppExpression) throws IOException, LexerException {
-		List<Token> originalTokens = new ArrayList<Token>();
-		originalTokens.add(orig);
-		List<Argument> args;
-		assert macroExpansions.length > 0;
-
-		// check compatible macros
-		MacroData firstMacro = ((MacroData) macroExpansions[0].getExpansion());
-		int argCount = firstMacro.getArgCount();
-		boolean isVariadic = firstMacro.isVariadic();
-		for (int i = 1; i < macroExpansions.length; i++) {
-			MacroData macro = ((MacroData) macroExpansions[i].getExpansion());
-			if (macro.getArgCount() != argCount
-					|| macro.isVariadic() != isVariadic)
-				error(orig,
-						"Multiple alternative macros with different signatures not (yet) supported. "
-								+ macro.getText() + " vs. "
-								+ firstMacro.getText());
-		}
-
-		// parse parameters
-		try {
-			args = parse_macroParameters(macroName, inlineCppExpression,
-					originalTokens, firstMacro);
-		} catch (ParseParamException e) {
-			warning(e.tok, e.errorMsg);// ChK: skip errors for now
-			return false;
-		}
-		if (firstMacro.isFunctionLike() && args == null)
-			return false;// cannot expand function-like macro here (has to start
-		// with lparan, see spec)
-
-		// replace macro
-		if (macroName.equals("__LINE__")) {
-			sourceManager.push_source(new FixedTokenSource(
-					new Token[] { new Token(INTEGER, orig.getLine(), orig
-							.getColumn(), String.valueOf(orig.getLine()),
-							Integer.valueOf(orig.getLine()), null) }), true);
-		} else if (macroName.equals("__FILE__")) {
-			StringBuilder buf = new StringBuilder("\"");
-			String name = getSource().getName();
-			if (name == null)
-				name = "<no file>";
-			for (int i = 0; i < name.length(); i++) {
-				char c = name.charAt(i);
-				switch (c) {
-				case '\\':
-					buf.append("\\\\");
-					break;
-				case '"':
-					buf.append("\\\"");
-					break;
-				default:
-					buf.append(c);
-					break;
-				}
-			}
-			buf.append("\"");
-			String text = buf.toString();
-			sourceManager.push_source(new FixedTokenSource(
-					new Token[] { new Token(STRING, orig.getLine(), orig
-							.getColumn(), text, text, null) }), true);
-		} else if (macroName.equals("__COUNTER__")) {
-			/*
-			 * This could equivalently have been done by adding a special Macro
-			 * subclass which overrides getTokens().
-			 */
-			int value = this.counter++;
-			sourceManager.push_source(new FixedTokenSource(
-					new Token[] { new Token(INTEGER, orig.getLine(), orig
-							.getColumn(), String.valueOf(value), Integer
-							.valueOf(value), null) }), true);
-		} else {
-			// check that every variant is covered, there is no case when this
-			// macro
-			// is not replaced
-			// currentstate => (alt1 || alt2|| alt3)
-			FeatureExpr commonCondition = getCommonCondition(macroExpansions);
-			if (macroExpansions.length == 1 && isExaustive(commonCondition)) {// TODO
-				// what
-				// happens
-				// if
-				// the
-				// macro
-				// is not always defined? check this!
-				// currentFeature => macroFeature
-				//
-				/*
-				 * FeatureExpr commonCondition =
-				 * state.getFullPresenceCondition()
-				 * .not().or(macroExpansions[0].getFeature());
-				 */
-				// PG: XXX: dead code! But should this be moved elsewhere?
-				/*
-				 * if (!isExaustive(commonCondition)) macroConstraints.add(new
-				 * MacroConstraint(macroName, MacroConstraintKind.NOTEXPANDING,
-				 * commonCondition .not()));
-				 */
-
-				sourceManager.push_source(createMacroTokenSource(macroName,
-						args, firstMacro), true);
-				// expand all alternative macros
-			} else {
-				if (inlineCppExpression)
-					macro_expandAlternativesInline(macroName, macroExpansions,
-							args, originalTokens, commonCondition);
-				else
-					macro_expandAlternatives(macroName, macroExpansions, args,
-							originalTokens, commonCondition);
-			}
-		}
-
-		logger.info("expanding " + macroName // + " by "
-		// + sourceManager.debug_sourceDelta(debug_origSource)
-				);
-
-		return true;
-	}
-
-	// private MacroExpansion[] filterApplicableMacros(
-	// MacroExpansion[] macroExpansions) {
-	// // TODO Auto-generated method stub
-	// return null;
-	// }
-	//
-	// private FeatureExpr getCombinedMacroCondition(
-	// MacroExpansion[] macroExpansions) {
-	// FeatureExpr commonCondition = state.getFullPresenceCondition().not();
-	// for (int i = 0; i < macroExpansions.length; i++)
-	// commonCondition = commonCondition.or(macroExpansions[i]
-	// .getFeature());
-	// return commonCondition;
-	// }
-
-	private List<Argument> parse_macroParameters(String macroName,
-			boolean inlineCppExpression, List<Token> originalTokens,
-			MacroData firstMacro) throws IOException, LexerException,
-			ParseParamException {
-		Token tok;
-		List<Argument> args;
-		// attempt to parse all alternative macros in parallel (when all have
-		// the same parameters)
-		if (firstMacro.isFunctionLike()) {
-			OPEN: for (;;) {
-				tok = retrieveTokenFromSource();
-				originalTokens.add(tok);
-				// System.out.println("pp: open: token is " + tok);
-				switch (tok.getType()) {
-				case WHITESPACE: /* XXX Really? */
-				case CCOMMENT:
-				case CPPCOMMENT:
-				case NL:
-					break; /* continue */
-				// ChK TODO whitespace will be removed in case a bracket is not
-				// found eventually
-				case '(':
-					break OPEN;
-				default:
-					source_untoken(tok);
-					originalTokens.remove(originalTokens.size() - 1);
-					return null;
-				}
-			}
-
-			// tok = expanded_token_nonwhite();
-			tok = source_token_nonwhite();
-			originalTokens.add(tok);
-
-			/*
-			 * We either have, or we should have args. This deals elegantly with
-			 * the case that we have one empty arg.
-			 */
-			if (tok.getType() != ')' || firstMacro.getArgCount() > 0) {
-				args = new ArrayList<Argument>();
-
-				Argument arg = new Argument();
-				int depth = 0;
-				boolean space = false;
-
-				ARGS: for (;;) {
-					// System.out.println("pp: arg: token is " + tok);
-					switch (tok.getType()) {
-					case EOF:
-						throw new ParseParamException(tok, "EOF in macro args");
-
-					case ',':
-						if (depth == 0) {
-							if (firstMacro.isVariadic() &&
-							/* We are building the last arg. */
-							args.size() == firstMacro.getArgCount() - 1) {
-								/* Just add the comma. */
-								arg.addToken(tok);
-							} else {
-								args.add(arg);
-								arg = new Argument();
-							}
-						} else {
-							arg.addToken(tok);
-						}
-						space = false;
-						break;
-					case ')':
-						if (depth == 0) {
-							args.add(arg);
-							break ARGS;
-						} else {
-							depth--;
-							arg.addToken(tok);
-						}
-						space = false;
-						break;
-					case '(':
-						depth++;
-						arg.addToken(tok);
-						space = false;
-						break;
-
-					case WHITESPACE:
-					case CCOMMENT:
-					case CPPCOMMENT:
-						/* Avoid duplicating spaces. */
-						space = true;
-						break;
-					case HASH:
-						// PG: TODO - I've seen #if in a macro argument,
-						// and this code sometimes _expands_ the if (which can
-						// be defined as a macro in the Linux kernel)!!!
-						// throw new
-						// LexerException("Unimplemented handling of # in macro args, important TODO!");
-					default:
-						/*
-						 * Do not put space on the beginning of an argument
-						 * token.
-						 */
-						if (space && !arg.isEmpty())
-							arg.addToken(Token.space);
-						arg.addToken(tok);
-						space = false;
-						break;
-
-					}
-					// tok = expanded_token();
-					tok = retrieveTokenFromSource();
-					originalTokens.add(tok);
-				}
-				/*
-				 * space may still be true here, thus trailing space is stripped
-				 * from arguments.
-				 */
-
-				if (args.size() != firstMacro.getArgCount()) {
-					if (firstMacro.isVariadic()
-							&& args.size() == firstMacro.getArgCount() - 1
-							&& getFeature(Feature.GNUCEXTENSIONS)) {
-						// This is a GCC extension:
-						// http://gcc.gnu.org/onlinedocs/cpp/Variadic-Macros.html
-						args.add(Argument.omittedVariadicArgument());
-					} else {
-						throw new ParseParamException(tok, "macro " + macroName
-								+ " has " + firstMacro.getArgCount()
-								+ " parameters " + "but given " + args.size()
-								+ " args");
-					}
-				}
-
-				/*
-				 * for (Argument a : args) a.expand(this);
-				 */
-
-				for (int i = 0; i < args.size(); i++) {
-					args.get(i).expand(this, inlineCppExpression, macroName);
-				}
-
-				// System.out.println("Macro " + m + " args " + args);
-			} else {
-				/* nargs == 0 and we (correctly) got () */
-				args = Collections.emptyList();
-			}
-
-		} else {
-			/* Macro without args. */
-			args = null;
-		}
-		return args;
-	}
-
-	private void macro_expandAlternatives(String macroName,
-			MacroExpansion[] macroExpansions, List<Argument> args,
-			List<Token> originalTokens, FeatureExpr commonCondition)
-			throws IOException {
-		boolean alternativesExaustive = isExaustive(commonCondition);
-
-		List<Source> resultList = new ArrayList<Source>();
-		for (int i = macroExpansions.length - 1; i >= 0; i--) {
-			FeatureExpr feature = macroExpansions[i].getFeature();
-			MacroData macroData = (MacroData) macroExpansions[i].getExpansion();
-
-			if (i == macroExpansions.length - 1)
-				resultList.add(new UnnumberedUnexpandingStringLexerSource("\n"
-						+ OutputHelper.if_tokenStr(feature)));
-			else
-				resultList.add(new UnnumberedUnexpandingStringLexerSource("\n"
-						+ OutputHelper.elif_tokenStr(feature)));
-			resultList.add(createMacroTokenSource(macroName, args, macroData));
-			if (i == 0 && !alternativesExaustive) {
-				resultList.add(new UnnumberedUnexpandingStringLexerSource("\n"
-						+ OutputHelper.else_tokenStr()));
-				resultList.add(new FixedUnexpandingTokenSource(originalTokens,
-						macroName));
-			}
-		}
-		resultList.add(new UnnumberedUnexpandingStringLexerSource("\n"
-				+ OutputHelper.endif_tokenStr()));
-		sourceManager.push_sources(resultList, true);
-	}
-
-	private MacroTokenSource createMacroTokenSource(String macroName,
-			List<Argument> args, MacroData macroData) {
-		return new MacroTokenSource(macroName, macroData, args,
-				getFeature(Feature.GNUCEXTENSIONS));
-	}
-
-	/**
-	 * uses __if__(FeatureExpr,a,b) to express alternative conditions
-	 * 
-	 * __if__(exp3,macro3,__if__(exp2,macro2,__if__(exp1,macro1,originalTokens))
-	 * ) )
-	 * 
-	 * order is irrelevant, because MacroContext makes sure that all
-	 * alternatives are mutually exclusive
-	 * 
-	 * can be used even if just a single expansion is required. in case that the
-	 * presence condition of this expansion is not a tautology (exhaustive) it
-	 * is only conditionally expanded
-	 * 
-	 * @param macroExpansions
-	 * @param args
-	 * @throws IOException
-	 */
-	private void macro_expandAlternativesInline(final String macroName,
-			MacroExpansion[] macroExpansions, List<Argument> args,
-			List<Token> originalTokens, FeatureExpr commonCondition)
-			throws IOException {
-		boolean alternativesExaustive = isExaustive(commonCondition);
-		if (!alternativesExaustive)
-			macroConstraints.add(new MacroConstraint(macroName,
-					MacroConstraintKind.NOTEXPANDING, commonCondition.not()));
-
-		List<Source> resultList = new ArrayList<Source>();
-		for (int i = macroExpansions.length - 1; i >= 0; i--) {
-			FeatureExpr feature = macroExpansions[i].getFeature();
-			MacroData macroData = (MacroData) macroExpansions[i].getExpansion();
-
-			if (i > 0 || !alternativesExaustive)
-				resultList.add(new UnnumberedUnexpandingStringLexerSource(
-						"__IF__(" + feature.print() + ","));
-			resultList.add(createMacroTokenSource(macroName, args, macroData));
-			if (i > 0 || !alternativesExaustive)
-				resultList.add(new UnnumberedUnexpandingStringLexerSource(","));
-		}
-
-		if (!alternativesExaustive)
-			resultList.add(new UnnumberedUnexpandingStringLexerSource(
-					"0 /*#ERROR not expanded macro " + macroName + " when "
-							+ commonCondition.not() + "*/"));
-		String closingBrackets = "";
-		for (int i = macroExpansions.length - 2; i >= 0; i--)
-			closingBrackets += ")";
-		if (!alternativesExaustive)
-			closingBrackets += ")";
-		resultList.add(new UnnumberedUnexpandingStringLexerSource(
-				closingBrackets));
-		sourceManager.push_sources(resultList, true);
-	}
-
-	private boolean isExaustive(FeatureExpr commonCondition) {
-		return commonCondition.isBase();
-	}
-
-	private FeatureExpr getCommonCondition(MacroExpansion[] macroExpansions) {
-		FeatureExpr commonCondition = macroExpansions[0].getFeature();
-		for (int i = macroExpansions.length - 1; i >= 1; i--)
-			commonCondition = commonCondition.or(macroExpansions[i]
-					.getFeature());
-		// XXX: this should be getFullPresenceCondition()!
-		commonCondition = state.getFullPresenceCondition().not().or(
-				commonCondition);
-		return commonCondition;
-	}
-
-	/**
-	 * Expands an argument.
-	 * 
-	 * @param inlineCppExpression
-	 * @param macroName
-	 */
-	/* I'd rather this were done lazily, but doing so breaks spec. */
-	/* pp */List<Token> macro_expandArgument(List<Token> arg,
-			boolean inlineCppExpression, String macroName) throws IOException,
-			LexerException {
-		// return arg;//ChK lazytest
-		List<Token> expansion = new ArrayList<Token>();
-		boolean space = false;
-
-		sourceManager.push_source(new FixedUnexpandingTokenSource(arg,
-				macroName), false);
-
-		EXPANSION: for (;;) {
-			Token tok = expanded_token(inlineCppExpression, true);
-			switch (tok.getType()) {
-			case EOF:
-				break EXPANSION;
-
-			case WHITESPACE:
-			case CCOMMENT:
-			case CPPCOMMENT:
-				space = true;
-				break;
-
-			default:
-				if (space && !expansion.isEmpty())
-					expansion.add(Token.space);
-				expansion.add(tok);
-				space = false;
-				break;
-			}
-		}
-
-		sourceManager.pop_source();
-
-		return expansion;
-	}
-
-	/* processes a #define directive */
-	private Token parse_define() throws IOException, LexerException {
-		Token tok = source_token_nonwhite();
-		if (tok.getType() != IDENTIFIER) {
-			error(tok, "Expected identifier");
-			return source_skipline(false);
-		}
-		/* if predefined */
-
-		String name = tok.getText();
-		if ("defined".equals(name)) {
-			error(tok, "Cannot redefine name 'defined'");
-			return source_skipline(false);
-		}
-
-		MacroData m = new MacroData(getSource());
-		List<String> args;
-
-		tok = retrieveTokenFromSource();
-		if (tok.getType() == '(') {
-			tok = source_token_nonwhite();
-			boolean seenParamName = false;
-			if (tok.getType() != ')') {
-				args = new ArrayList<String>();
-				ARGS: for (;;) {
-					switch (tok.getType()) {
-					case IDENTIFIER:
-						args.add(tok.getText());
-						seenParamName = true;
-						break;
-					case ELLIPSIS:
-						assert !seenParamName; // PG: let's check this.
-						if (!seenParamName) {
-							// This trick correctly implements the semantics of
-							// C99 variadic macros as described by the standard
-							// (6.3.10.1).
-							args.add("__VA_ARGS__");
-						}
-						tok = source_token_nonwhite();
-						if (tok.getType() != ')')
-							error(tok, "ellipsis must be on last argument");
-						m.setVariadic(true);
-						break ARGS;
-					case NL:
-					case EOF:
-						error(tok, "Unterminated macro parameter list");
-						return tok;
-					default:
-						error(tok, "error in macro parameters: "
-								+ tok.getText());
-						return source_skipline(false);
-					}
-					tok = source_token_nonwhite();
-					switch (tok.getType()) {
-					case ',':
-						seenParamName = false;
-						break;
-					case ELLIPSIS:
-						assert seenParamName; // PG: verify if this is true
-						tok = source_token_nonwhite();
-						if (tok.getType() != ')')
-							error(tok, "ellipsis must be on last argument");
-						if (m.isVariadic()) {
-							error(tok, "ellipsis must not be repeated");
-						}
-						m.setVariadic(true);
-						break ARGS;
-					case ')':
-						break ARGS;
-
-					case NL:
-					case EOF:
-						/* Do not skip line. */
-						error(tok, "Unterminated macro parameters");
-						return tok;
-					default:
-						error(tok, "Bad token in macro parameters: "
-								+ tok.getText());
-						return source_skipline(false);
-					}
-					tok = source_token_nonwhite();
-				}
-			} else {
-				assert tok.getType() == ')' : "Expected ')'";
-				args = Collections.emptyList();
-			}
-
-			m.setArgs(args);
-		} else {
-			/* For searching. */
-			args = Collections.emptyList();
-			source_untoken(tok);
-		}
-
-		tok = parse_macroBody(m, args);
-
-		logger.info("#define " + name + " " + m);
-		addMacro(name, state.getFullPresenceCondition(), m);
-
-		return tok; /* NL or EOF. */
-	}
-
-	private Token parse_macroBody(MacroData m, List<String> args)
-			throws IOException, LexerException {
-		Token tok;
-		/* Get an expansion for the macro, using indexOf. */
-		boolean space = false;
-		boolean paste = false;
-		int idx;
-
-		/* Ensure no space at start. */
-		tok = source_token_nonwhite();
-		EXPANSION: for (;;) {
-			switch (tok.getType()) {
-			case EOF:
-				break EXPANSION;
-			case NL:
-				break EXPANSION;
-
-			case CCOMMENT:
-			case CPPCOMMENT:
-				/* XXX This is where we implement GNU's cpp -CC. */
-				// break;
-			case WHITESPACE:
-				if (!paste)
-					space = true;
-				break;
-
-			/* Paste. */
-			case PASTE:
-				space = false;
-				paste = true;
-				m.addPaste(new Token(M_PASTE, tok.getLine(), tok.getColumn(),
-						"#" + "#", null));
-				break;
-
-			/* Stringify. */
-			case '#':
-				if (space)
-					m.addToken(Token.space);
-				space = false;
-				Token la = source_token_nonwhite();
-				if (la.getType() == IDENTIFIER
-						&& ((idx = args.indexOf(la.getText())) != -1)) {
-					m.addToken(new Token(M_STRING, la.getLine(),
-							la.getColumn(), "#" + la.getText(), Integer
-									.valueOf(idx), null));
-				} else {
-					m.addToken(tok);
-					/* Allow for special processing. */
-					source_untoken(la);
-				}
-				break;
-
-			case IDENTIFIER:
-				if (space)
-					m.addToken(Token.space);
-				space = false;
-				paste = false;
-				idx = args.indexOf(tok.getText());
-				if (idx == -1)
-					m.addToken(tok);
-				else
-					m.addToken(new Token(M_ARG, tok.getLine(), tok.getColumn(),
-							tok.getText(), Integer.valueOf(idx), null));
-				break;
-
-			default:
-				if (space)
-					m.addToken(Token.space);
-				space = false;
-				paste = false;
-				m.addToken(tok);
-				break;
-			}
-			tok = retrieveTokenFromSource();
-		}
-		return tok;
-	}
-
-	private Token parse_undef() throws IOException, LexerException {
-		Token tok = source_token_nonwhite();
-		if (tok.getType() != IDENTIFIER) {
-			error(tok, "Expected identifier, not " + tok.getText());
-			if (tok.getType() == NL || tok.getType() == EOF)
-				return tok;
-		} else {
-			// Macro m = macros.get(tok.getText());
-			// if (m != null) {
-			/* XXX error if predefined */
-			macros = macros.undefine(tok.getText(), state
-					.getFullPresenceCondition());
-			// }
-		}
-		return source_skipline(true);
-	}
-
-	/**
-	 * Attempts to include the given file.
-	 * 
-	 * User code may override this method to implement a virtual file system.
-	 */
-	private boolean include(VirtualFile file) throws IOException,
-			LexerException {
-		// System.out.println("Try to include " + file);
-		if (!file.isFile())
-			return false;
-		if (getFeature(Feature.DEBUG))
-			System.err.println("pp: including " + file);
-		sourceManager.push_source(file.getSource(), true);
-		return true;
-	}
-
-	/**
-	 * Includes a file from an include path, by name.
-	 */
-	private boolean include(Iterable<String> path, String name)
-			throws IOException, LexerException {
-		for (String dir : path) {
-			VirtualFile file = filesystem.getFile(dir, name);
-			if (include(file))
-				return true;
-		}
-		return false;
-	}
-
-	/**
-	 * Handles an include directive.
-	 * 
-	 * @param next
-	 */
-	private void include(String parent, int line, String name, boolean quoted,
-			boolean next) throws IOException, LexerException {
-		// The parent path can be null when using --include. Should then use the
-		// current directory. XXX: but later we take the parent of this! Why
-		// doesn't it break???
-		if (parent == null)
-			parent = ".";
-		VirtualFile pfile = filesystem.getFile(parent);
-		VirtualFile pdir = pfile.getParentFile();
-		String parentDir = pdir.getPath();
-
-		if (quoted && !next) {
-			VirtualFile ifile = pdir.getChildFile(name);
-			if (include(ifile))
-				return;
-			if (include(quoteincludepath, name))
-				return;
-		}
-
-		List<String> path = getSystemIncludePath();
-		if (next) {
-			int idx = path.indexOf(parentDir);
-			if (idx != -1)
-				path = path.subList(idx + 1, path.size());
-		}
-		if (include(path, name))
-			return;
-
-		// Report error
-		StringBuilder buf = new StringBuilder();
-		buf.append("File not found: ").append(name);
-		buf.append(" in");
-		if (quoted) {
-			buf.append(" .").append('(').append(pdir).append(')');
-			for (String dir : quoteincludepath)
-				buf.append(" ").append(dir);
-		}
-		for (String dir : getSystemIncludePath())
-			buf.append(" ").append(dir);
-		error(line, 0, buf.toString());
-	}
-
-	private Token parse_include(boolean next) throws IOException,
-			LexerException {
-		LexerSource lexer = (LexerSource) sourceManager.getSource();
-		try {
-			lexer.setInclude(true);
-			Token tok = getNextNonwhiteToken();
-
-			String name;
-			boolean quoted;
-
-			if (tok.getType() == STRING) {
-				/*
-				 * XXX Use the original text, not the value. Backslashes must
-				 * not be treated as escapes here.
-				 */
-				StringBuilder buf = new StringBuilder((String) tok.getValue());
-				HEADER: for (;;) {
-					tok = getNextToken();
-					switch (tok.getType()) {
-					case STRING:
-						buf.append((String) tok.getValue());
-						break;
-					case WHITESPACE:// ignore whitespace and comments for now
-						// ChK
-					case CCOMMENT:
-						break;
-					case NL:
-					case EOF:
-						break HEADER;
-					default:
-						warning(tok, "Unexpected token on #" + "include line");
-						return source_skipline(false);
-					}
-				}
-				name = buf.toString();
-				quoted = true;
-			} else if (tok.getType() == HEADER) {
-				name = (String) tok.getValue();
-				quoted = false;
-				tok = source_skipline(true);
-			} else {
-				error(tok, "Expected string or header, not " + tok.getText());
-				switch (tok.getType()) {
-				case NL:
-				case EOF:
-					return tok;
-				default:
-					/* Only if not a NL or EOF already. */
-					return source_skipline(false);
-				}
-			}
-
-			/* Do the inclusion. */
-			include(sourceManager.getSource().getPath(), tok.getLine(), name,
-					quoted, next);
-
-			/*
-			 * 'tok' is the 'nl' after the include. We use it after the #line
-			 * directive.
-			 */
-			if (getFeature(Feature.LINEMARKERS))
-				return OutputHelper.line_token(1, sourceManager
-						.getSource().getName(), " 1");
-			return tok;
-		} finally {
-			lexer.setInclude(false);
-		}
-	}
-
-	protected void pragma(Token name, List<Token> value) throws IOException,
-			LexerException {
-		warning(name, "Unknown #" + "pragma: " + name.getText());
-	}
-
-	private Token parse_pragma() throws IOException, LexerException {
-		Token name;
-
-		NAME: for (;;) {
-			Token tok = getNextToken();
-			switch (tok.getType()) {
-			case EOF:
-				/*
-				 * There ought to be a newline before EOF. At least, in any
-				 * skipline context.
-				 */
-				/* XXX Are we sure about this? */
-				warning(tok, "End of file in #" + "pragma");
-				return tok;
-			case NL:
-				/* This may contain one or more newlines. */
-				warning(tok, "Empty #" + "pragma");
-				return tok;
-			case CCOMMENT:
-			case CPPCOMMENT:
-			case WHITESPACE:
-				continue NAME;
-			case IDENTIFIER:
-				name = tok;
-				break NAME;
-			default:
-				return source_skipline(false);
-			}
-		}
-
-		Token tok;
-		List<Token> value = new ArrayList<Token>();
-		VALUE: for (;;) {
-			tok = getNextToken();
-			switch (tok.getType()) {
-			case EOF:
-				/*
-				 * There ought to be a newline before EOF. At least, in any
-				 * skipline context.
-				 */
-				/* XXX Are we sure about this? */
-				warning(tok, "End of file in #" + "pragma");
-				break VALUE;
-			case NL:
-				/* This may contain one or more newlines. */
-				break VALUE;
-			case CCOMMENT:
-			case CPPCOMMENT:
-				break;
-			case WHITESPACE:
-				value.add(tok);
-				break;
-			default:
-				value.add(tok);
-				break;
-			}
-		}
-
-		pragma(name, value);
-
-		return tok; /* The NL. */
-	}
-
-	// /* For #error and #warning. */
-	// private void parse_cppError(Token pptok, boolean is_error)
-	// throws IOException, LexerException {
-	// StringBuilder buf = new StringBuilder();
-	// buf.append('#').append(pptok.getText()).append(' ');
-	// /* Peculiar construction to ditch first whitespace. */
-	// Token tok = source_token_nonwhite();
-	// ERROR: for (;;) {
-	// switch (tok.getType()) {
-	// case NL:
-	// case EOF:
-	// break ERROR;
-	// default:
-	// buf.append(tok.getText());
-	// break;
-	// }
-	// tok = retrieveTokenFromSource();
-	// }
-	// buf.append("\nPresence condition: "
-	// + state.getFullPresenceCondition().print());
-	// if (is_error)
-	// error(pptok, buf.toString());
-	// else
-	// warning(pptok, buf.toString());
-	// } /* For #error and #warning. */
-	//
-	private Token parseErrorToken(Token pptok, boolean is_error)
-			throws IOException, LexerException {
-		StringBuilder buf = new StringBuilder();
-		buf.append('#').append(pptok.getText()).append(' ');
-		/* Peculiar construction to ditch first whitespace. */
-		Token tok = source_token_nonwhite();
-		ERROR: for (;;) {
-			switch (tok.getType()) {
-			case NL:
-			case EOF:
-				buf.append('\n');
-				break ERROR;
-			default:
-				buf.append(tok.getText());
-				break;
-			}
-			tok = retrieveTokenFromSource();
-		}
-		return new Token(P_LINE, pptok.getLine(), pptok.getColumn(), buf
-				.toString(), null);
-	}
-
-	/**
-	 * hack to temporarily disable expansion inside defined() statements: (a)
-	 * every time a "defined" is found this counter is reset (b) every time a
-	 * token is found this counter is increased. (c) every time the counter is 1
-	 * and the token is "(" the counter is reset (d) if the counter is 1, the
-	 * argument is not expanded
-	 * 
-	 * this way, we prevent to expand the argument after defined. To avoid that
-	 * the condition is triggered before a "defined" is found, set it to more
-	 * than 0 initially.
-	 */
-	private int hack_definedCounter = 2;
-
-	/*
-	 * This bypasses token() for #elif expressions. If we don't do this, then
-	 * isActive() == false causes token() to simply chew the entire input line.
-	 * 
-	 * hack_definedActivated excludes the parameter of a defined statement from
-	 * expansion during pre-expansion of arguments
-	 */
-	private Token expanded_token(boolean inlineCppExpression,
-			boolean hack_definedActivated) throws IOException, LexerException {
-		for (;;) {
-			Token tok = retrieveTokenFromSource();
-			// System.out.println("Source token is " + tok);
-			if (tok.getText().equals("defined")
-					|| (hack_definedCounter == 0 && tok.getText().equals("(")))
-				hack_definedCounter = 0;
-			else
-				hack_definedCounter++;
-			if (tok.getType() == IDENTIFIER
-					&& (!hack_definedActivated || hack_definedCounter != 1)) {
-				MacroExpansion[] m = macros.getApplicableMacroExpansions(tok
-						.getText(), state.getFullPresenceCondition());
-				if (m.length > 0
-						&& tok.mayExpand()
-						&& sourceManager.getSource().mayExpand(tok.getText())
-						&& macro_expandToken(tok.getText(), m, tok,
-								inlineCppExpression))
-					continue;
-				return tok;
-			}
-			return tok;
-		}
-	}
-
-	private Token expanded_token_nonwhite(boolean inlineCppExpression)
-			throws IOException, LexerException {
-		Token tok;
-		do {
-			tok = expanded_token(inlineCppExpression, false);
-			// System.out.println("expanded token is " + tok);
-		} while (isWhite(tok));
-		return tok;
-	}
-
-	private Token expr_token = null;
-
-	private Token expr_token(boolean inlineCppExpression) throws IOException,
-			LexerException {
-		Token tok = expr_token;
-
-		if (tok != null) {
-			// System.out.println("ungetting");
-			expr_token = null;
-		} else {
-			tok = expanded_token_nonwhite(inlineCppExpression);
-		}
-
-		return tok;
-	}
-
-	private void expr_untoken(Token tok) throws LexerException {
-		if (expr_token != null)
-			throw new InternalException("Cannot unget two expression tokens.");
-		expr_token = tok;
-	}
-
-	private int expr_priority(Token op) {
-		switch (op.getType()) {
-		case '/':
-			return 11;
-		case '%':
-			return 11;
-		case '*':
-			return 11;
-		case '+':
-			return 10;
-		case '-':
-			return 10;
-		case LSH:
-			return 9;
-		case RSH:
-			return 9;
-		case '<':
-			return 8;
-		case '>':
-			return 8;
-		case LE:
-			return 8;
-		case GE:
-			return 8;
-		case EQ:
-			return 7;
-		case NE:
-			return 7;
-		case '&':
-			return 6;
-		case '^':
-			return 5;
-		case '|':
-			return 4;
-		case LAND:
-			return 3;
-		case LOR:
-			return 2;
-		case '?':
-			return 1;
-		default:
-			// System.out.println("Unrecognised operator " + op);
-			return 0;
-		}
-	}
-
-	private FeatureExpr parse_featureExpr(int priority) throws IOException,
-			LexerException {
-		/*
-		 * System.out.flush(); (new Exception("expr(" + priority +
-		 * ") called")).printStackTrace(); System.err.flush();
-		 */
-
-		Token tok = expr_token(true);
-		FeatureExpr lhs, rhs;
-
-		// System.out.println("Expr lhs token is " + tok);
-
-		switch (tok.getType()) {
-		case '(':
-			lhs = parse_featureExpr(0);
-			tok = expr_token(true);
-			if (tok.getType() != ')') {
-				expr_untoken(tok);
-				error(tok, "missing ) in expression after " + lhs + ", found "
-						+ tok + " instead");
-				return FeatureExprLib.dead();
-			}
-			break;
-
-		case '~':
-			lhs = FeatureExprLib.l().createComplement(parse_featureExpr(11));
-			break;
-		case '!':
-			lhs = parse_featureExpr(11).not();
-			break;
-		case '-':
-			lhs = FeatureExprLib.l().createNeg(parse_featureExpr(11));
-			break;
-		case INTEGER:
-			lhs = FeatureExprLib.l().createInteger(
-					((Number) tok.getValue()).longValue());
-			break;
-		case CHARACTER:
-			lhs = FeatureExprLib.l()
-					.createCharacter((Character) tok.getValue());
-			break;
-		case IDENTIFIER:
-			if (tok.getText().equals("BASE"))
-				lhs = FeatureExprLib.base();
-			else if (tok.getText().equals("DEAD"))
-				lhs = FeatureExprLib.dead();
-			else if (tok.getText().equals("__IF__")) {
-				lhs = parse_ifExpr();
-			} else if (tok.getText().equals("defined")) {
-				lhs = parse_definedExpr(false);
-			} else if (tok.getText().equals("definedEx")) {
-				lhs = parse_definedExpr(true);
-			} else {
-
-				if (isPotentialFlag(tok.getText())
-						&& warnings.contains(Warning.UNDEF))
-					warning(tok, "Undefined token '" + tok.getText()
-							+ "' encountered in conditional.");
-				lhs = FeatureExprLib.dead();
-			}
-			break;
-
-		default:
-			expr_untoken(tok);
-			error(tok, "Bad token in expression: " + tok.getText());
-			return FeatureExprLib.dead();
-		}
-
-		EXPR: for (;;) {
-			// System.out.println("expr: lhs is " + lhs + ", pri = " +
-			// priority);
-			Token op = expr_token(true);
-			int pri = expr_priority(op); /* 0 if not a binop. */
-			if (pri == 0 || priority >= pri) {
-				expr_untoken(op);
-				break EXPR;
-			}
-			rhs = parse_featureExpr(pri);
-			// System.out.println("rhs token is " + rhs);
-			switch (op.getType()) {
-			case '/':
-				lhs = FeatureExprLib.l().createDivision(lhs, rhs);
-				// if (rhs == 0) {
-				// error(op, "Division by zero");
-				// lhs = 0;
-				// } else {
-				// lhs = lhs / rhs;
-				// }
-				break;
-			case '%':
-				lhs = FeatureExprLib.l().createModulo(lhs, rhs);
-				// if (rhs == 0) {
-				// error(op, "Modulus by zero");
-				// lhs = 0;
-				// } else {
-				// lhs = lhs % rhs;
-				// }
-				break;
-			case '*':
-				lhs = FeatureExprLib.l().createMult(lhs, rhs);
-				break;
-			case '+':
-				lhs = FeatureExprLib.l().createPlus(lhs, rhs);
-				break;
-			case '-':
-				lhs = FeatureExprLib.l().createMinus(lhs, rhs);
-				break;
-			case '<':
-				lhs = FeatureExprLib.l().createLessThan(lhs, rhs);
-				// lhs < rhs ? 1 : 0;
-				break;
-			case '>':
-				lhs = FeatureExprLib.l().createGreaterThan(lhs, rhs);// lhs >
-				// rhs ?
-				// 1 : 0;
-				break;
-			case '&':
-				lhs = FeatureExprLib.l().createBitAnd(lhs, rhs);// lhs & rhs;
-				break;
-			case '^':
-				lhs = FeatureExprLib.l().createPwr(lhs, rhs);// lhs ^ rhs;
-				break;
-			case '|':
-				lhs = FeatureExprLib.l().createBitOr(lhs, rhs);// lhs | rhs;
-				break;
-
-			case LSH:
-				lhs = FeatureExprLib.l().createShiftLeft(lhs, rhs);// lhs <<
-				// rhs;
-				break;
-			case RSH:
-				lhs = FeatureExprLib.l().createShiftRight(lhs, rhs);// lhs >>
-				// rhs;
-				break;
-			case LE:
-				lhs = FeatureExprLib.l().createLessThanEquals(lhs, rhs);// lhs
-				// <=
-				// rhs ?
-				// 1 :
-				// 0;
-				break;
-			case GE:
-				lhs = FeatureExprLib.l().createGreaterThanEquals(lhs, rhs);// lhs
-				// >=
-				// rhs ?
-				// 1 :
-				// 0;
-				break;
-			case EQ:
-				lhs = FeatureExprLib.l().createEquals(lhs, rhs);// lhs == rhs
-				// ?
-				// 1 :
-				// 0;
-				break;
-			case NE:
-				lhs = FeatureExprLib.l().createNotEquals(lhs, rhs);// lhs !=
-				// rhs
-				// ?
-				// 1 : 0;
-				break;
-			case LAND:
-				lhs = lhs.and(rhs);// (lhs != 0) && (rhs
-				// != 0) ? 1 : 0;
-				break;
-			case LOR:
-				lhs = lhs.or(rhs);// (lhs != 0) || (rhs
-				// != 0) ? 1 : 0;
-				break;
-
-			case '?':
-				lhs = parse_qifExpr(lhs, rhs);
-				break;
-
-			default:
-				error(op, "Unexpected operator " + op.getText());
-				return FeatureExprLib.dead();
-
-			}
-		}
-
-		/*
-		 * System.out.flush(); (new Exception("expr returning " +
-		 * lhs)).printStackTrace(); System.err.flush();
-		 */
-		// System.out.println("expr returning " + lhs);
-
-		return lhs;
-	}
-
-	/**
-	 * checks whether a flag is excluded by ifdefs, so that we do not show false
-	 * warnings for code fragments such as
-	 * 
-	 * #ifdef debug #if debug>2 #endif #endif
-	 * 
-	 * we assume that the flag is a feature and check whether this feature is
-	 * reachable in the current state
-	 */
-	private boolean isPotentialFlag(String flag) {
-		if (!isActive())
-			return false;
-
-		// is there a possibility that flag is undefined in the current state?
-		// i.e. (state AND NOT flag) satisfiable?
-		// i.e. NOT (state AND NOT flag) dead
-
-		return !state.getFullPresenceCondition().and(
-				FeatureExprLib.l().createDefinedExternal(flag).not()).isDead();
-	}
-
-	private FeatureExpr parse_definedExpr(boolean referToExternalDefinitionsOnly)
-			throws IOException, LexerException {
-		FeatureExpr lhs;
-		Token la = source_token_nonwhite();
-		boolean paren = false;
-		if (la.getType() == '(') {
-			paren = true;
-			la = source_token_nonwhite();
-		}
-
-		// System.out.println("Core token is " + la);
-
-		if (la.getType() != IDENTIFIER) {
-			error(la, "defined() needs identifier, not " + la.getText());
-			lhs = FeatureExprLib.dead();
-		} else
-		// System.out.println("Found macro");
-		if (!(la.getSource().isNormalizedExternalFeatureExpr() || referToExternalDefinitionsOnly))
-			lhs = FeatureExprLib.l().createDefinedMacro(la.getText(), macros);
-		else
-			/*
-			 * when expression was created by expanding a macro (or by reading
-			 * definedEx instead of defined), do not look up macro definition,
-			 * it is already based on external features only
-			 */
-			lhs = FeatureExprLib.l().createDefinedExternal(la.getText());
-
-		if (paren) {
-			la = source_token_nonwhite();
-			if (la.getType() != ')') {
-				expr_untoken(la);
-				error(la, "Missing ) in defined()");
-			}
-		}
-		return lhs;
-	}
-
-	private FeatureExpr parse_ifExpr() throws IOException, LexerException {
-		consumeToken('(', true);
-		FeatureExpr condition = parse_featureExpr(0);
-		consumeToken(',', true);
-		FeatureExpr thenBranch = parse_featureExpr(0);
-		consumeToken(',', true);
-		FeatureExpr elseBranch = parse_featureExpr(0);
-		consumeToken(')', true);
-		return FeatureExprLib.l().createIf(condition, thenBranch, elseBranch);
-	}
-
-	/**
-	 * condition and thenBranch have already been parsed. also parse else branch
-	 * 
-	 * @param condition
-	 * @param rhs
-	 * @return
-	 * @throws IOException
-	 * @throws LexerException
-	 */
-	private FeatureExpr parse_qifExpr(FeatureExpr condition,
-			FeatureExpr thenBranch) throws IOException, LexerException {
-		consumeToken(':', true);
-		FeatureExpr elseBranch = parse_featureExpr(0);
-		return FeatureExprLib.l().createIf(condition, thenBranch, elseBranch);
-	}
-
-	private void consumeToken(int tokenType, boolean inlineCppExpression)
-			throws IOException, LexerException {
-		Token la = expr_token(inlineCppExpression);
-		if (la.getType() != tokenType)
-			error(la, "expected " + Token.getTokenName(tokenType)
-					+ " but found " + Token.getTokenName(la.getType()));
-	}
-
-	private Token toWhitespace(Token tok) {
-		String text = tok.getText();
-		int len = text.length();
-		boolean cr = false;
-		int nls = 0;
-
-		for (int i = 0; i < len; i++) {
-			char c = text.charAt(i);
-
-			switch (c) {
-			case '\r':
-				cr = true;
-				nls++;
-				break;
-			case '\n':
-				if (cr) {
-					cr = false;
-					break;
-				}
-				/* fallthrough */
-			case '\u2028':
-			case '\u2029':
-			case '\u000B':
-			case '\u000C':
-			case '\u0085':
-				cr = false;
-				nls++;
-				break;
-			}
-		}
-
-		char[] cbuf = new char[nls];
-		Arrays.fill(cbuf, '\n');
-		return new Token(WHITESPACE, tok.getLine(), tok.getColumn(),
-				new String(cbuf), null);
-	}
-
-	protected final Token parse_main() throws IOException, LexerException {
-
-		for (;;) {
-			Token tok;
-			if (!isActive()) {
-				try {
-					/* XXX Tell lexer to ignore warnings. */
-					sourceManager.getSource().setActive(false);
-					tok = retrieveTokenFromSource();
-				} finally {
-					/* XXX Tell lexer to stop ignoring warnings. */
-					if (sourceManager.getSource() != null)
-						sourceManager.getSource().setActive(true);
-				}
-				switch (tok.getType()) {
-				case HASH:
-				case NL:
-					/* The preprocessor has to take action here. */
-					break;
-				case EOF:
-				case WHITESPACE:
-					return tok;
-				case CCOMMENT:
-				case CPPCOMMENT:
-					// Patch up to preserve whitespace.
-					if (getFeature(Feature.KEEPALLCOMMENTS))
-						return tok;
-					if (!isActive())
-						return toWhitespace(tok);
-					if (getFeature(Feature.KEEPCOMMENTS))
-						return tok;
-					return toWhitespace(tok);
-				default:
-					// Return NL to preserve whitespace.
-					/* XXX This might lose a comment. */
-					return source_skipline(false);
-				}
-			} else {
-				tok = retrieveTokenFromSource();
-			}
-
-			LEX: switch (tok.getType()) {
-			case EOF:
-				/* Pop the stacks. */
-				return tok;
-
-			case WHITESPACE:
-			case NL:
-				return tok;
-
-			case CCOMMENT:
-			case CPPCOMMENT:
-				return tok;
-
-			case '!':
-			case '%':
-			case '&':
-			case '(':
-			case ')':
-			case '*':
-			case '+':
-			case ',':
-			case '-':
-			case '/':
-			case ':':
-			case ';':
-			case '<':
-			case '=':
-			case '>':
-			case '?':
-			case '[':
-			case ']':
-			case '^':
-			case '{':
-			case '|':
-			case '}':
-			case '~':
-			case '.':
-
-				/* From Olivier Chafik for Objective C? */
-			case '@':
-				/* The one remaining ASCII, might as well. */
-			case '`':
-
-				// case '#':
-
-			case AND_EQ:
-			case ARROW:
-			case CHARACTER:
-			case DEC:
-			case DIV_EQ:
-			case ELLIPSIS:
-			case EQ:
-			case GE:
-			case HEADER: /* Should only arise from include() */
-			case INC:
-			case LAND:
-			case LE:
-			case LOR:
-			case LSH:
-			case LSH_EQ:
-			case SUB_EQ:
-			case MOD_EQ:
-			case MULT_EQ:
-			case NE:
-			case OR_EQ:
-			case PLUS_EQ:
-			case RANGE:
-			case RSH:
-			case RSH_EQ:
-			case STRING:
-			case XOR_EQ:
-				return tok;
-
-			case INTEGER:
-				return tok;
-
-			case IDENTIFIER:
-				// apply macro (in visible code)
-				MacroExpansion[] m = macros.getApplicableMacroExpansions(tok
-						.getText(), state.getFullPresenceCondition());
-				if (m.length == 0)
-					return tok;
-				if (!sourceManager.getSource().mayExpand(tok.getText())
-						|| !tok.mayExpand())
-					return tok;
-				if (macro_expandToken(tok.getText(), m, tok, false))
-					break;
-				return tok;
-
-			case P_LINE:
-				if (getFeature(Feature.LINEMARKERS))
-					return tok;
-				break;
-
-			case INVALID:
-				if (getFeature(Feature.CSYNTAX))
-					error(tok, String.valueOf(tok.getValue()));
-				return tok;
-
-			default:
-				throw new InternalException("Bad token " + tok);
-				// break;
-
-			case HASH:
-				tok = source_token_nonwhite();
-				// (new Exception("here")).printStackTrace();
-				switch (tok.getType()) {
-				case NL:
-					break LEX; /* Some code has #\n */
-				case IDENTIFIER:
-					break;
-				default:
-					warning(tok, "Preprocessor directive not a word "
-							+ tok.getText() + ", skipping line");
-					return source_skipline(false);
-				}
-				// System.out.println(previousToken);
-				Integer _ppcmd = ppcmds.get(tok.getText());
-				if (_ppcmd == null) {
-					warning(tok, "Unknown preprocessor directive "
-							+ tok.getText() + ", skipping line");
-					return source_skipline(false);
-				}
-				int ppcmd = _ppcmd.intValue();
-
-				// PP:
-				switch (ppcmd) {
-
-				case PP_DEFINE:
-					if (!isActive())
-						return source_skipline(false);
-					else
-						return parse_define();
-					// break;
-
-				case PP_UNDEF:
-					if (!isActive())
-						return source_skipline(false);
-					else
-						return parse_undef();
-					// break;
-
-				case PP_INCLUDE:
-					if (!isActive())
-						return source_skipline(false);
-					else
-						return parse_include(false);
-					// break;
-				case PP_INCLUDE_NEXT:
-					if (!isActive())
-						return source_skipline(false);
-					if (!getFeature(Feature.INCLUDENEXT)) {
-						error(tok, "Directive include_next not enabled");
-						return source_skipline(false);
-					}
-					return parse_include(true);
-					// break;
-
-					/**
-					 * error tokens are not processed by the jcpp but left for
-					 * the type system
-					 */
-				case PP_WARNING:
-				case PP_ERROR:
-					if (!isActive())
-						return source_skipline(false);
-					else
-						// cppError(tok, ppcmd == PP_ERROR);
-						return parseErrorToken(tok, ppcmd == PP_ERROR);
-
-				case PP_IF:
-					push_state();
-					expr_token = null;
-					FeatureExpr localFeatureExpr = parse_featureExpr(0);
-					state.putLocalFeature(isParentActive() ? localFeatureExpr
-							: FeatureExprLib.dead(), macros);
-					tok = expr_token(true); /* unget */
-
-					if (tok.getType() != NL)
-						source_skipline(isParentActive());
-
-					return ifdefPrinter.startIf(tok, isParentActive(), state
-							.getLocalFeatureExpr(), state
-							.getFullPresenceCondition());
-
-					// break;
-
-				case PP_ELIF:
-					if (state.sawElse()) {
-						error(tok, "#elif after #" + "else");
-						return source_skipline(false);
-					} else {
-						expr_token = null;
-						// parse with parents state to allow macro expansion
-						State oldState = state;
-						state = state.parent;
-						FeatureExpr localFeaturExpr = parse_featureExpr(0);
-						state = oldState;
-						state.processElIf();
-						state.putLocalFeature(
-								isParentActive() ? localFeaturExpr
-										: FeatureExprLib.dead(), macros);
-						tok = expr_token(true); /* unget */
-
-						if (tok.getType() != NL)
-							source_skipline(isParentActive());
-
-						return ifdefPrinter.startElIf(tok, isParentActive(),
-								state.getLocalFeatureExpr(), state
-										.getFullPresenceCondition());
-
-					}
-					// break;
-
-				case PP_ELSE:
-					if (state.sawElse()) {
-						error(tok, "#" + "else after #" + "else");
-						return source_skipline(false);
-					} else {
-						state.setSawElse();
-						source_skipline(warnings.contains(Warning.ENDIF_LABELS));
-
-						return ifdefPrinter.startElIf(tok, isParentActive(),
-								state.getLocalFeatureExpr(), state
-										.getFullPresenceCondition());
-					}
-					// break;
-
-				case PP_IFDEF:
-					push_state();
-					tok = source_token_nonwhite();
-					// System.out.println("ifdef " + tok);
-					if (tok.getType() != IDENTIFIER) {
-						error(tok, "Expected identifier, not " + tok.getText());
-						return source_skipline(false);
-					} else {
-						FeatureExpr localFeatureExpr2 = parse_ifdefExpr(tok
-								.getText());
-						state.putLocalFeature(
-								isParentActive() ? localFeatureExpr2
-										: FeatureExprLib.dead(), macros);
-						// return
-
-						if (tok.getType() != NL)
-							source_skipline(isParentActive());
-
-						return ifdefPrinter.startIf(tok, isParentActive(),
-								state.getLocalFeatureExpr(), state
-										.getFullPresenceCondition());
-					}
-					// break;
-
-				case PP_IFNDEF:
-					push_state();
-					tok = source_token_nonwhite();
-					if (tok.getType() != IDENTIFIER) {
-						error(tok, "Expected identifier, not " + tok.getText());
-						return source_skipline(false);
-					} else {
-						FeatureExpr localFeatureExpr3 = parse_ifndefExpr(tok
-								.getText());
-						state.putLocalFeature(
-								isParentActive() ? localFeatureExpr3
-										: FeatureExprLib.dead(), macros);
-						if (tok.getType() != NL)
-							source_skipline(isParentActive());
-
-						return ifdefPrinter.startIf(tok, isParentActive(),
-								state.getLocalFeatureExpr(), state
-										.getFullPresenceCondition());
-
-					}
-					// break;
-
-				case PP_ENDIF:
-					pop_state();
-
-					Token l = source_skipline(warnings
-							.contains(Warning.ENDIF_LABELS));
-					return ifdefPrinter.endIf(l);
-					// break;
-
-				case PP_LINE:
-					return source_skipline(false);
-					// break;
-
-				case PP_PRAGMA:
-					if (!isActive())
-						return source_skipline(false);
-					return parse_pragma();
-					// break;
-
-				default:
-					/*
-					 * Actual unknown directives are processed above. If we get
-					 * here, we succeeded the map lookup but failed to handle
-					 * it. Therefore, this is (unconditionally?) fatal.
-					 */
-					// if (isActive()) /* XXX Could be warning. */
-					throw new InternalException(
-							"Internal error: Unknown directive " + tok);
-					// return source_skipline(false);
-				}
-
-			}
-		}
-	}
-
-	private FeatureExpr parse_ifndefExpr(String feature) {
-		return parse_ifdefExpr(feature).not();
-	}
-
-	private FeatureExpr parse_ifdefExpr(String feature) {
-		return FeatureExprLib.l().createDefinedMacro(feature, macros);
-	}
-
-	private Token getNextNonwhiteToken() throws IOException, LexerException {
-		Token tok;
-		do {
-			tok = parse_main();
-		} while (isWhite(tok));
-		return tok;
-	}
-
-	/**
-	 * Returns the next preprocessor token.
-	 * 
-	 * @see Token
-	 * @throws LexerException
-	 *             if a preprocessing error occurs.
-	 * @throws InternalException
-	 *             if an unexpected error condition arises.
-	 */
-	public Token getNextToken() throws IOException, LexerException {
-		Token tok = parse_main();
-		tok.setFeature(state.getFullPresenceCondition());
-		if (getFeature(Feature.DEBUG))
-			System.err.println("pp: Returning " + tok);
-		return tok;
-	}
-
-	/* First ppcmd is 1, not 0. */
-	private static final int PP_DEFINE = 1;
-	private static final int PP_ELIF = 2;
-	private static final int PP_ELSE = 3;
-	private static final int PP_ENDIF = 4;
-	private static final int PP_ERROR = 5;
-	private static final int PP_IF = 6;
-	private static final int PP_IFDEF = 7;
-	private static final int PP_IFNDEF = 8;
-	private static final int PP_INCLUDE = 9;
-	private static final int PP_LINE = 10;
-	private static final int PP_PRAGMA = 11;
-	private static final int PP_UNDEF = 12;
-	private static final int PP_WARNING = 13;
-	private static final int PP_INCLUDE_NEXT = 14;
-	private static final int PP_IMPORT = 15;
-
-	private static final Map<String, Integer> ppcmds = new HashMap<String, Integer>();
-
-	static {
-		ppcmds.put("define", Integer.valueOf(PP_DEFINE));
-		ppcmds.put("elif", Integer.valueOf(PP_ELIF));
-		ppcmds.put("else", Integer.valueOf(PP_ELSE));
-		ppcmds.put("endif", Integer.valueOf(PP_ENDIF));
-		ppcmds.put("error", Integer.valueOf(PP_ERROR));
-		ppcmds.put("if", Integer.valueOf(PP_IF));
-		ppcmds.put("ifdef", Integer.valueOf(PP_IFDEF));
-		ppcmds.put("ifndef", Integer.valueOf(PP_IFNDEF));
-		ppcmds.put("include", Integer.valueOf(PP_INCLUDE));
-		ppcmds.put("line", Integer.valueOf(PP_LINE));
-		ppcmds.put("pragma", Integer.valueOf(PP_PRAGMA));
-		ppcmds.put("undef", Integer.valueOf(PP_UNDEF));
-		ppcmds.put("warning", Integer.valueOf(PP_WARNING));
-		ppcmds.put("include_next", Integer.valueOf(PP_INCLUDE_NEXT));
-		ppcmds.put("import", Integer.valueOf(PP_IMPORT));
-	}
-
-	public String toString() {
-		StringBuilder buf = new StringBuilder();
-
-		Source s = getSource();
-		while (s != null) {
-			buf.append(" -> ").append(String.valueOf(s)).append("\n");
-			s = s.getParent();
-		}
-
-		buf.append(macros.toString() + "\n");
-
-		return buf.toString();
-	}
-
-	public void close() throws IOException {
-		sourceManager.close();
-	}
-
-	private Token retrieveTokenFromSource() throws IOException, LexerException {
-		if (source_token != null) {
-			Token tok = source_token;
-			source_token = null;
-			if (getFeature(Feature.DEBUG))
-				System.err.println("Returning unget token " + tok);
-			return tok;
-		}
-		return sourceManager.getNextToken();
-	}
-
-	public Source getSource() {
-		return sourceManager.getSource();
-
-	}
-
-}
+/*
+ * Anarres C Preprocessor
+ * Copyright (c) 2007-2008, Shevek
+ *
+ * Licensed under the Apache License, Version 2.0 (the "License");
+ * you may not use this file except in compliance with the License.
+ * You may obtain a copy of the License at
+ *
+ *     http://www.apache.org/licenses/LICENSE-2.0
+ *
+ * Unless required by applicable law or agreed to in writing, software
+ * distributed under the License is distributed on an "AS IS" BASIS,
+ * WITHOUT WARRANTIES OR CONDITIONS OF ANY KIND, either express
+ * or implied.  See the License for the specific language governing
+ * permissions and limitations under the License.
+ */
+
+package org.anarres.cpp;
+
+import static org.anarres.cpp.Token.AND_EQ;
+import static org.anarres.cpp.Token.ARROW;
+import static org.anarres.cpp.Token.CCOMMENT;
+import static org.anarres.cpp.Token.CHARACTER;
+import static org.anarres.cpp.Token.CPPCOMMENT;
+import static org.anarres.cpp.Token.DEC;
+import static org.anarres.cpp.Token.DIV_EQ;
+import static org.anarres.cpp.Token.ELLIPSIS;
+import static org.anarres.cpp.Token.EOF;
+import static org.anarres.cpp.Token.EQ;
+import static org.anarres.cpp.Token.GE;
+import static org.anarres.cpp.Token.HASH;
+import static org.anarres.cpp.Token.HEADER;
+import static org.anarres.cpp.Token.IDENTIFIER;
+import static org.anarres.cpp.Token.INC;
+import static org.anarres.cpp.Token.INTEGER;
+import static org.anarres.cpp.Token.INVALID;
+import static org.anarres.cpp.Token.LAND;
+import static org.anarres.cpp.Token.LE;
+import static org.anarres.cpp.Token.LOR;
+import static org.anarres.cpp.Token.LSH;
+import static org.anarres.cpp.Token.LSH_EQ;
+import static org.anarres.cpp.Token.MOD_EQ;
+import static org.anarres.cpp.Token.MULT_EQ;
+import static org.anarres.cpp.Token.M_ARG;
+import static org.anarres.cpp.Token.M_PASTE;
+import static org.anarres.cpp.Token.M_STRING;
+import static org.anarres.cpp.Token.NE;
+import static org.anarres.cpp.Token.NL;
+import static org.anarres.cpp.Token.OR_EQ;
+import static org.anarres.cpp.Token.PASTE;
+import static org.anarres.cpp.Token.PLUS_EQ;
+import static org.anarres.cpp.Token.P_ELIF;
+import static org.anarres.cpp.Token.P_ENDIF;
+import static org.anarres.cpp.Token.P_IF;
+import static org.anarres.cpp.Token.P_LINE;
+import static org.anarres.cpp.Token.RANGE;
+import static org.anarres.cpp.Token.RSH;
+import static org.anarres.cpp.Token.RSH_EQ;
+import static org.anarres.cpp.Token.STRING;
+import static org.anarres.cpp.Token.SUB_EQ;
+import static org.anarres.cpp.Token.WHITESPACE;
+import static org.anarres.cpp.Token.XOR_EQ;
+
+import java.io.Closeable;
+import java.io.File;
+import java.io.IOException;
+import java.util.ArrayList;
+import java.util.Arrays;
+import java.util.Collection;
+import java.util.Collections;
+import java.util.EnumSet;
+import java.util.HashMap;
+import java.util.List;
+import java.util.Map;
+import java.util.Set;
+import java.util.Stack;
+
+import org.anarres.cpp.MacroConstraint.MacroConstraintKind;
+
+import de.fosd.typechef.featureexpr.FeatureExpr;
+import de.fosd.typechef.featureexpr.MacroContext;
+import de.fosd.typechef.featureexpr.MacroExpansion;
+
+/**
+ * modified C preprocessor with the following changes
+ * 
+ * * ifdef never hides code (except for include guards 
+ *   which are recognized with some mechanism)
+ *   
+ * * a history of all defines is remembered and associated
+ *   with features. multiple defines for the same macro
+ *   are possible.
+ * 
+ * * when applying a macro all alternative expansions are considered
+ * 
+ */
+
+/**
+ * when to expand macros:
+ * *	always expand macros in pure text, do not reexpand expanded tokens
+ * * 	expand macros after #include
+ * * 	expand macros in expression of #if and #elif, but not in defined(X)
+ * * 	no expansion in other # directives, nie den identifier nach # expandieren
+ * 
+ */
+
+/**
+ * A C Preprocessor. The Preprocessor outputs a token stream which does not need
+ * re-lexing for C or C++. Alternatively, the output text may be reconstructed
+ * by concatenating the {@link Token#getText() text} values of the returned
+ * {@link Token Tokens}. (See {@link CppReader}, which does this.)
+ */
+
+/*
+ * Source file name and line number information is conveyed by lines of the form
+ * 
+ * # linenum filename flags
+ * 
+ * These are called linemarkers. They are inserted as needed into the output
+ * (but never within a string or character constant). They mean that the
+ * following line originated in file filename at line linenum. filename will
+ * never contain any non-printing characters; they are replaced with octal
+ * escape sequences.
+ * 
+ * After the file name comes zero or more flags, which are `1', `2', `3', or
+ * `4'. If there are multiple flags, spaces separate them. Here is what the
+ * flags mean:
+ * 
+ * `1' This indicates the start of a new file. `2' This indicates returning to a
+ * file (after having included another file). `3' This indicates that the
+ * following text comes from a system header file, so certain warnings should be
+ * suppressed. `4' This indicates that the following text should be treated as
+ * being wrapped in an implicit extern "C" block.
+ */
+
+public class Preprocessor extends DebuggingPreprocessor implements Closeable {
+
+	@SuppressWarnings("serial")
+	private class ParseParamException extends Exception {
+
+		private Token tok;
+		private String errorMsg;
+
+		public ParseParamException(Token tok, String string) {
+			this.tok = tok;
+			this.errorMsg = string;
+		}
+
+	}
+
+	private static final Source INTERNAL = new Source() {
+		@Override
+		public Token token() throws IOException, LexerException {
+			throw new LexerException("Cannot read from " + getName());
+		}
+
+		@Override
+		public String getPath() {
+			return "<internal-data>";
+		}
+
+		@Override
+		public String getName() {
+			return "internal data";
+		}
+
+		@Override
+		String debug_getContent() {
+			return "INTERNAL";
+		}
+	};
+
+	SourceManager sourceManager = new SourceManager(this);
+
+	/* The fundamental engine. */
+	private MacroContext macros = new MacroContext();
+	State state;
+
+	protected MacroContext getMacros() {
+		return macros;
+	}
+
+	/* Miscellaneous support. */
+	private int counter;
+
+	/* Support junk to make it work like cpp */
+	private List<String> quoteincludepath; /* -iquote */
+	private List<String> sysincludepath; /* -I */
+	private List<String> frameworkspath;
+	private Set<Feature> features;
+	private Set<Warning> warnings;
+	private VirtualFileSystem filesystem;
+	PreprocessorListener listener;
+
+	private List<MacroConstraint> macroConstraints = new ArrayList<MacroConstraint>();
+
+	public Preprocessor() {
+
+		macros = macros.define("__LINE__", FeatureExprLib.base(),
+				new MacroData(INTERNAL)).define("__FILE__",
+				FeatureExprLib.base(), new MacroData(INTERNAL)).define(
+				"__COUNTER__", FeatureExprLib.base(), new MacroData(INTERNAL));
+
+		state = new State();
+
+		this.counter = 0;
+
+		this.quoteincludepath = new ArrayList<String>();
+		this.sysincludepath = new ArrayList<String>();
+		this.frameworkspath = new ArrayList<String>();
+		this.features = EnumSet.noneOf(Feature.class);
+		this.warnings = EnumSet.noneOf(Warning.class);
+		this.filesystem = new JavaFileSystem();
+		this.listener = null;
+	}
+
+	public Preprocessor(Source initial) {
+		this();
+		addInput(initial);
+	}
+
+	/**
+	 * Equivalent to 'new Preprocessor(new {@link FileLexerSource}(file))'
+	 */
+	public Preprocessor(File file) throws IOException {
+		this(new FileLexerSource(file));
+	}
+
+	/**
+	 * Sets the VirtualFileSystem used by this Preprocessor.
+	 */
+	public void setFileSystem(VirtualFileSystem filesystem) {
+		this.filesystem = filesystem;
+	}
+
+	/**
+	 * Returns the VirtualFileSystem used by this Preprocessor.
+	 */
+	public VirtualFileSystem getFileSystem() {
+		return filesystem;
+	}
+
+	/**
+	 * Sets the PreprocessorListener which handles events for this Preprocessor.
+	 * 
+	 * The listener is notified of warnings, errors and source changes, amongst
+	 * other things.
+	 */
+	public void setListener(PreprocessorListener listener) {
+		this.listener = listener;
+		sourceManager.reinit();
+	}
+
+	/**
+	 * Returns the PreprocessorListener which handles events for this
+	 * Preprocessor.
+	 */
+	public PreprocessorListener getListener() {
+		return listener;
+	}
+
+	/**
+	 * Returns the feature-set for this Preprocessor.
+	 * 
+	 * This set may be freely modified by user code.
+	 */
+	public Set<Feature> getFeatures() {
+		return features;
+	}
+
+	/**
+	 * Adds a feature to the feature-set of this Preprocessor.
+	 */
+	public void addFeature(Feature f) {
+		features.add(f);
+	}
+
+	/**
+	 * Adds features to the feature-set of this Preprocessor.
+	 */
+	public void addFeatures(Collection<Feature> f) {
+		features.addAll(f);
+	}
+
+	/**
+	 * Returns true if the given feature is in the feature-set of this
+	 * Preprocessor.
+	 */
+	public boolean getFeature(Feature f) {
+		return features.contains(f);
+	}
+
+	/**
+	 * Returns the warning-set for this Preprocessor.
+	 * 
+	 * This set may be freely modified by user code.
+	 */
+	public Set<Warning> getWarnings() {
+		return warnings;
+	}
+
+	/**
+	 * Adds a warning to the warning-set of this Preprocessor.
+	 */
+	public void addWarning(Warning w) {
+		warnings.add(w);
+	}
+
+	/**
+	 * Adds warnings to the warning-set of this Preprocessor.
+	 */
+	public void addWarnings(Collection<Warning> w) {
+		warnings.addAll(w);
+	}
+
+	/**
+	 * Returns true if the given warning is in the warning-set of this
+	 * Preprocessor.
+	 */
+	public boolean getWarning(Warning w) {
+		return warnings.contains(w);
+	}
+
+	/**
+	 * Adds input for the Preprocessor.
+	 * 
+	 * Inputs are processed in the order in which they are added.
+	 */
+	public void addInput(Source source) {
+		source.init(this);
+		sourceManager.addInput(source);
+	}
+
+	/**
+	 * Adds input for the Preprocessor.
+	 * 
+	 * @see #addInput(Source)
+	 */
+	public void addInput(File file) throws IOException {
+		addInput(new FileLexerSource(file));
+	}
+
+	/**
+	 * Handles an error.
+	 * 
+	 * If a PreprocessorListener is installed, it receives the error. Otherwise,
+	 * an exception is thrown.
+	 */
+	protected void error(int line, int column, String msg)
+			throws LexerException {
+		if (listener != null)
+			listener.handleError(sourceManager.getSource(), line, column, msg,
+					state.getFullPresenceCondition());
+		else
+			throw new LexerException("Error at " + line + ":" + column + ": "
+					+ msg, state.getFullPresenceCondition());
+	}
+
+	/**
+	 * Handles an error.
+	 * 
+	 * If a PreprocessorListener is installed, it receives the error. Otherwise,
+	 * an exception is thrown.
+	 * 
+	 * @see #error(int, int, String)
+	 */
+	protected void error(Token tok, String msg) throws LexerException {
+		error(tok.getLine(), tok.getColumn(), msg);
+	}
+
+	/**
+	 * Handles a warning.
+	 * 
+	 * If a PreprocessorListener is installed, it receives the warning.
+	 * Otherwise, an exception is thrown.
+	 */
+	protected void warning(int line, int column, String msg)
+			throws LexerException {
+		if (warnings.contains(Warning.ERROR))
+			error(line, column, msg);
+		else if (listener != null)
+			listener
+					.handleWarning(sourceManager.getSource(), line, column, msg);
+		else
+			throw new LexerException("Warning at " + line + ":" + column + ": "
+					+ msg, state.getFullPresenceCondition());
+	}
+
+	/**
+	 * Handles a warning.
+	 * 
+	 * If a PreprocessorListener is installed, it receives the warning.
+	 * Otherwise, an exception is thrown.
+	 * 
+	 * @see #warning(int, int, String)
+	 */
+	protected void warning(Token tok, String msg) throws LexerException {
+		warning(tok.getLine(), tok.getColumn(), msg);
+	}
+
+	/**
+	 * Adds a Macro to this Preprocessor.
+	 * 
+	 * The given {@link MacroData} object encapsulates both the name and the
+	 * expansion.
+	 * 
+	 * There can be multiple macros. They can have different features. Newer
+	 * macros replace older macros if they cover the same features.
+	 * 
+	 * @param feature
+	 * @param name
+	 * 
+	 */
+	public void addMacro(String name, FeatureExpr feature, MacroData m)
+			throws LexerException {
+		// System.out.println("Macro " + m);
+		/* Already handled as a source error in macro(). */
+		if ("defined".equals(name))
+			throw new LexerException("Cannot redefine name 'defined'", state
+					.getFullPresenceCondition());
+		macros = macros.define(name, feature, m);
+	}
+
+	public void removeMacro(String name, FeatureExpr feature) {
+		macros = macros.undefine(name, feature);
+	}
+
+	/**
+	 * Defines the given name as a macro.
+	 * 
+	 * The String value is lexed into a token stream, which is used as the macro
+	 * expansion.
+	 */
+	public void addMacro(String name, FeatureExpr feature, String value)
+			throws LexerException {
+		try {
+			MacroData m = new MacroData(null);
+			StringLexerSource s = new StringLexerSource(value);
+			for (;;) {
+				Token tok = s.token();
+				if (tok.getType() == EOF)
+					break;
+				m.addToken(tok);
+			}
+			addMacro(name, feature, m);
+		} catch (IOException e) {
+			throw new LexerException(e);
+		}
+	}
+
+	/**
+	 * Defines the given name as a macro, with the value <code>1</code>.
+	 * 
+	 * This is a convenience method, and is equivalent to
+	 * <code>addMacro(name, "1")</code>.
+	 */
+	public void addMacro(String name, FeatureExpr feature)
+			throws LexerException {
+		addMacro(name, feature, "1");
+	}
+
+	/**
+	 * Sets the user include path used by this Preprocessor.
+	 */
+	/* Note for future: Create an IncludeHandler? */
+	public void setQuoteIncludePath(List<String> path) {
+		this.quoteincludepath = path;
+	}
+
+	/**
+	 * Returns the user include-path of this Preprocessor.
+	 * 
+	 * This list may be freely modified by user code.
+	 */
+	public List<String> getQuoteIncludePath() {
+		return quoteincludepath;
+	}
+
+	/**
+	 * Sets the system include path used by this Preprocessor.
+	 */
+	/* Note for future: Create an IncludeHandler? */
+	public void setSystemIncludePath(List<String> path) {
+		this.sysincludepath = path;
+	}
+
+	/**
+	 * Returns the system include-path of this Preprocessor.
+	 * 
+	 * This list may be freely modified by user code.
+	 */
+	public List<String> getSystemIncludePath() {
+		return sysincludepath;
+	}
+
+	/**
+	 * Sets the Objective-C frameworks path used by this Preprocessor.
+	 */
+	/* Note for future: Create an IncludeHandler? */
+	public void setFrameworksPath(List<String> path) {
+		this.frameworkspath = path;
+	}
+
+	/**
+	 * Returns the Objective-C frameworks path used by this Preprocessor.
+	 * 
+	 * This list may be freely modified by user code.
+	 */
+	public List<String> getFrameworksPath() {
+		return frameworkspath;
+	}
+
+	/* States */
+
+	private void push_state() {
+		state = new State(state);
+	}
+
+	private void pop_state() throws LexerException {
+		if (state.parent == null)
+			error(0, 0, "#" + "endif without #" + "if");
+		else
+			state = state.parent;
+	}
+
+	/**
+	 * only returns false if a code fragment is certainly dead, i.e., there is
+	 * no variant in which it is included.
+	 * 
+	 * this can happen when a feature is explicitly undefined or explicitly
+	 * defined in the source code
+	 * 
+	 * @return
+	 */
+	private boolean isActive() {
+		return state.isActive();
+	}
+
+	private boolean isParentActive() {
+		return state.parent == null || state.parent.isActive();
+	}
+
+	/* Source tokens */
+
+	private Token source_token;
+
+	private IfdefPrinter ifdefPrinter = new IfdefPrinter();
+
+	class IfdefPrinter {
+		private class IfdefBlock {
+			public IfdefBlock(boolean visible) {
+				this.visible = visible;
+			}
+
+			boolean visible = true;
+		}
+
+		private Stack<IfdefBlock> stack = new Stack<IfdefBlock>();
+
+		public Token startIf(Token tok, boolean parentActive, FeatureExpr expr,
+				FeatureExpr fullPresenceCondition) {
+			// skip output of ifdef 0 and ifdef 1
+			boolean visible = parentActive;
+			if (visible && fullPresenceCondition.isDead())
+				visible = false;
+			// if (visible && fullPresenceCondition.isBase())
+			// visible = false;
+			if (visible && expr.isBase())
+				visible = false;
+
+			stack.push(new IfdefBlock(visible));
+			if (visible)
+				return OutputHelper.if_token(tok.getLine(), expr);
+			else
+				return OutputHelper.emptyLine(tok.getLine(), tok.getColumn());
+
+		}
+
+		public Token endIf(Token tok) {
+
+			if (stack.pop().visible)
+				return OutputHelper.endif_token(tok.getLine());
+			else
+				return OutputHelper.emptyLine(tok.getLine(), tok.getColumn());
+		}
+
+		public Token startElIf(Token tok, boolean parentActive,
+				FeatureExpr localFeatureExpr, FeatureExpr fullPresenceCondition) {
+			boolean wasVisible = stack.pop().visible;
+			boolean isVisible = parentActive;
+			if (isVisible && fullPresenceCondition.isDead())
+				isVisible = false;
+			// if (isVisible && fullPresenceCondition.isBase())
+			// isVisible = false;
+			stack.push(new IfdefBlock(isVisible));
+
+			return OutputHelper.elif_token(tok.getLine(), localFeatureExpr,
+					wasVisible, isVisible);
+		}
+	}
+
+	static class OutputHelper {
+		private OutputHelper() {
+		}
+
+		/*
+		 * XXX Make this include the NL, and make all cpp directives eat their
+		 * own NL.
+		 */
+		static Token line_token(int line, String name, String extra) {
+			StringBuilder buf = new StringBuilder();
+			buf.append("#line ").append(line).append(" \"");
+			/* XXX This call to escape(name) is correct but ugly. */
+			MacroTokenSource.escape(buf, name);
+			buf.append("\"").append(extra).append("\n");
+			return new Token(P_LINE, line, 0, buf.toString(), null);
+		}
+
+		static String if_tokenStr(FeatureExpr featureExpr) {
+			StringBuilder buf = new StringBuilder();
+			buf.append("#if ").append(featureExpr.resolveToExternal().print())
+					.append("\n");
+			return buf.toString();
+		}
+
+		static String elif_tokenStr(FeatureExpr featureExpr) {
+			StringBuilder buf = new StringBuilder();
+			buf.append("#elif ")
+					.append(featureExpr.resolveToExternal().print()).append(
+							"\n");
+			return buf.toString();
+		}
+
+		static String endif_tokenStr() {
+			return "#endif\n";
+		}
+
+		static String else_tokenStr() {
+			return "#else\n";
+		}
+
+		static Token if_token(int line, FeatureExpr featureExpr) {
+			return new Token(P_IF, line, 0, if_tokenStr(featureExpr), null);
+		}
+
+		// TODO don't seriealize and read in again (at least not internally)
+		static Token elif_token(int line, FeatureExpr featureExpr,
+				boolean printEnd, boolean printIf) {
+			StringBuilder buf = new StringBuilder();
+			if (printEnd)
+				buf.append("#endif\n");
+			if (printIf)
+				buf.append("#if ").append(
+						featureExpr.resolveToExternal().print());
+			buf.append("\n");
+			return new Token(P_ELIF, line, 0, buf.toString(), null);
+		}
+
+		static Token endif_token(int line) {
+			return new Token(P_ENDIF, line, 0, endif_tokenStr(), null);
+		}
+
+		public static Token emptyLine(int line, int column) {
+			return new Token(NL, line, column, "\n", null);
+		}
+
+	}
+
+	private void source_untoken(Token tok) {
+		if (this.source_token != null)
+			throw new IllegalStateException("Cannot return two tokens");
+		this.source_token = tok;
+	}
+
+	private boolean isWhite(Token tok) {
+		int type = tok.getType();
+		return (type == WHITESPACE) || (type == CCOMMENT)
+				|| (type == CPPCOMMENT);
+	}
+
+	private Token source_token_nonwhite() throws IOException, LexerException {
+		Token tok;
+		do {
+			tok = retrieveTokenFromSource();
+		} while (isWhite(tok));
+		return tok;
+	}
+
+	/**
+	 * Returns an NL or an EOF token.
+	 * 
+	 * The metadata on the token will be correct, which is better than
+	 * generating a new one.
+	 * 
+	 * This method can, as of recent patches, return a P_LINE token.
+	 */
+	private Token source_skipline(boolean white) throws IOException,
+			LexerException {
+		// (new Exception("skipping line")).printStackTrace(System.out);
+		Source s = getSource();
+		Token tok = s.skipline(white);
+		/* XXX Refactor with source_token() */
+		if (tok.getType() == EOF && s.isAutopop()) {
+			// System.out.println("Autopop " + s);
+			sourceManager.pop_source();
+			Source t = getSource();
+			if (getFeature(Feature.LINEMARKERS) && s.isNumbered() && t != null) {
+				/*
+				 * We actually want 'did the nested source contain a newline
+				 * token', which isNumbered() approximates. This is not perfect,
+				 * but works.
+				 */
+				return OutputHelper.line_token(t.getLine() + 1, t.getName(),
+						" 2");
+			}
+		}
+		return tok;
+	}
+
+	/**
+	 * processes and expands a macro. Called when parsing an identifier (and
+	 * when in visible code that may expand)
+	 * 
+	 * @param inlineCppExpression
+	 *            if false alternatives are replaced by #ifdef-#elif statements
+	 *            in different lines. if true, alternatives are replaced by
+	 *            expressions inside a line in the form
+	 *            "__if__(FeatureExpr,thenClause,elseClause)". such __if__
+	 *            statements can be nested
+	 * @return whether something was expanded or not
+	 * */
+	private boolean macro_expandToken(String macroName,
+			MacroExpansion[] macroExpansions, Token orig,
+			boolean inlineCppExpression) throws IOException, LexerException {
+		List<Token> originalTokens = new ArrayList<Token>();
+		originalTokens.add(orig);
+		List<Argument> args;
+		assert macroExpansions.length > 0;
+
+		// check compatible macros
+		MacroData firstMacro = ((MacroData) macroExpansions[0].getExpansion());
+		int argCount = firstMacro.getArgCount();
+		boolean isVariadic = firstMacro.isVariadic();
+		for (int i = 1; i < macroExpansions.length; i++) {
+			MacroData macro = ((MacroData) macroExpansions[i].getExpansion());
+			if (macro.getArgCount() != argCount
+					|| macro.isVariadic() != isVariadic)
+				error(orig,
+						"Multiple alternative macros with different signatures not (yet) supported. "
+								+ macro.getText() + " vs. "
+								+ firstMacro.getText());
+		}
+
+		// parse parameters
+		try {
+			args = parse_macroParameters(macroName, inlineCppExpression,
+					originalTokens, firstMacro);
+		} catch (ParseParamException e) {
+			warning(e.tok, e.errorMsg);// ChK: skip errors for now
+			return false;
+		}
+		if (firstMacro.isFunctionLike() && args == null)
+			return false;// cannot expand function-like macro here (has to start
+		// with lparan, see spec)
+
+		// replace macro
+		if (macroName.equals("__LINE__")) {
+			sourceManager.push_source(new FixedTokenSource(
+					new Token[] { new Token(INTEGER, orig.getLine(), orig
+							.getColumn(), String.valueOf(orig.getLine()),
+							Integer.valueOf(orig.getLine()), null) }), true);
+		} else if (macroName.equals("__FILE__")) {
+			StringBuilder buf = new StringBuilder("\"");
+			String name = getSource().getName();
+			if (name == null)
+				name = "<no file>";
+			for (int i = 0; i < name.length(); i++) {
+				char c = name.charAt(i);
+				switch (c) {
+				case '\\':
+					buf.append("\\\\");
+					break;
+				case '"':
+					buf.append("\\\"");
+					break;
+				default:
+					buf.append(c);
+					break;
+				}
+			}
+			buf.append("\"");
+			String text = buf.toString();
+			sourceManager.push_source(new FixedTokenSource(
+					new Token[] { new Token(STRING, orig.getLine(), orig
+							.getColumn(), text, text, null) }), true);
+		} else if (macroName.equals("__COUNTER__")) {
+			/*
+			 * This could equivalently have been done by adding a special Macro
+			 * subclass which overrides getTokens().
+			 */
+			int value = this.counter++;
+			sourceManager.push_source(new FixedTokenSource(
+					new Token[] { new Token(INTEGER, orig.getLine(), orig
+							.getColumn(), String.valueOf(value), Integer
+							.valueOf(value), null) }), true);
+		} else {
+			// check that every variant is covered, there is no case when this
+			// macro
+			// is not replaced
+			// currentstate => (alt1 || alt2|| alt3)
+			FeatureExpr commonCondition = getCommonCondition(macroExpansions);
+			if (macroExpansions.length == 1 && isExaustive(commonCondition)) {// TODO
+				// what
+				// happens
+				// if
+				// the
+				// macro
+				// is not always defined? check this!
+				// currentFeature => macroFeature
+				//
+				/*
+				 * FeatureExpr commonCondition =
+				 * state.getFullPresenceCondition()
+				 * .not().or(macroExpansions[0].getFeature());
+				 */
+				// PG: XXX: dead code! But should this be moved elsewhere?
+				/*
+				 * if (!isExaustive(commonCondition)) macroConstraints.add(new
+				 * MacroConstraint(macroName, MacroConstraintKind.NOTEXPANDING,
+				 * commonCondition .not()));
+				 */
+
+				sourceManager.push_source(createMacroTokenSource(macroName,
+						args, firstMacro), true);
+				// expand all alternative macros
+			} else {
+				if (inlineCppExpression)
+					macro_expandAlternativesInline(macroName, macroExpansions,
+							args, originalTokens, commonCondition);
+				else
+					macro_expandAlternatives(macroName, macroExpansions, args,
+							originalTokens, commonCondition);
+			}
+		}
+
+		logger.info("expanding " + macroName // + " by "
+		// + sourceManager.debug_sourceDelta(debug_origSource)
+				);
+
+		return true;
+	}
+
+	// private MacroExpansion[] filterApplicableMacros(
+	// MacroExpansion[] macroExpansions) {
+	// // TODO Auto-generated method stub
+	// return null;
+	// }
+	//
+	// private FeatureExpr getCombinedMacroCondition(
+	// MacroExpansion[] macroExpansions) {
+	// FeatureExpr commonCondition = state.getFullPresenceCondition().not();
+	// for (int i = 0; i < macroExpansions.length; i++)
+	// commonCondition = commonCondition.or(macroExpansions[i]
+	// .getFeature());
+	// return commonCondition;
+	// }
+
+	private List<Argument> parse_macroParameters(String macroName,
+			boolean inlineCppExpression, List<Token> originalTokens,
+			MacroData firstMacro) throws IOException, LexerException,
+			ParseParamException {
+		Token tok;
+		List<Argument> args;
+		// attempt to parse all alternative macros in parallel (when all have
+		// the same parameters)
+		if (firstMacro.isFunctionLike()) {
+			OPEN: for (;;) {
+				tok = retrieveTokenFromSource();
+				originalTokens.add(tok);
+				// System.out.println("pp: open: token is " + tok);
+				switch (tok.getType()) {
+				case WHITESPACE: /* XXX Really? */
+				case CCOMMENT:
+				case CPPCOMMENT:
+				case NL:
+					break; /* continue */
+				// ChK TODO whitespace will be removed in case a bracket is not
+				// found eventually
+				case '(':
+					break OPEN;
+				default:
+					source_untoken(tok);
+					originalTokens.remove(originalTokens.size() - 1);
+					return null;
+				}
+			}
+
+			// tok = expanded_token_nonwhite();
+			tok = source_token_nonwhite();
+			originalTokens.add(tok);
+
+			/*
+			 * We either have, or we should have args. This deals elegantly with
+			 * the case that we have one empty arg.
+			 */
+			if (tok.getType() != ')' || firstMacro.getArgCount() > 0) {
+				args = new ArrayList<Argument>();
+
+				Argument arg = new Argument();
+				int depth = 0;
+				boolean space = false;
+
+				ARGS: for (;;) {
+					// System.out.println("pp: arg: token is " + tok);
+					switch (tok.getType()) {
+					case EOF:
+						throw new ParseParamException(tok, "EOF in macro args");
+
+					case ',':
+						if (depth == 0) {
+							if (firstMacro.isVariadic() &&
+							/* We are building the last arg. */
+							args.size() == firstMacro.getArgCount() - 1) {
+								/* Just add the comma. */
+								arg.addToken(tok);
+							} else {
+								args.add(arg);
+								arg = new Argument();
+							}
+						} else {
+							arg.addToken(tok);
+						}
+						space = false;
+						break;
+					case ')':
+						if (depth == 0) {
+							args.add(arg);
+							break ARGS;
+						} else {
+							depth--;
+							arg.addToken(tok);
+						}
+						space = false;
+						break;
+					case '(':
+						depth++;
+						arg.addToken(tok);
+						space = false;
+						break;
+
+					case WHITESPACE:
+					case CCOMMENT:
+					case CPPCOMMENT:
+						/* Avoid duplicating spaces. */
+						space = true;
+						break;
+					case HASH:
+						// PG: TODO - I've seen #if in a macro argument,
+						// and this code sometimes _expands_ the if (which can
+						// be defined as a macro in the Linux kernel)!!!
+						// throw new
+						// LexerException("Unimplemented handling of # in macro args, important TODO!");
+					default:
+						/*
+						 * Do not put space on the beginning of an argument
+						 * token.
+						 */
+						if (space && !arg.isEmpty())
+							arg.addToken(Token.space);
+						arg.addToken(tok);
+						space = false;
+						break;
+
+					}
+					// tok = expanded_token();
+					tok = retrieveTokenFromSource();
+					originalTokens.add(tok);
+				}
+				/*
+				 * space may still be true here, thus trailing space is stripped
+				 * from arguments.
+				 */
+
+				if (args.size() != firstMacro.getArgCount()) {
+					if (firstMacro.isVariadic()
+							&& args.size() == firstMacro.getArgCount() - 1
+							&& getFeature(Feature.GNUCEXTENSIONS)) {
+						// This is a GCC extension:
+						// http://gcc.gnu.org/onlinedocs/cpp/Variadic-Macros.html
+						args.add(Argument.omittedVariadicArgument());
+					} else {
+						throw new ParseParamException(tok, "macro " + macroName
+								+ " has " + firstMacro.getArgCount()
+								+ " parameters " + "but given " + args.size()
+								+ " args");
+					}
+				}
+
+				/*
+				 * for (Argument a : args) a.expand(this);
+				 */
+
+				for (int i = 0; i < args.size(); i++) {
+					args.get(i).expand(this, inlineCppExpression, macroName);
+				}
+
+				// System.out.println("Macro " + m + " args " + args);
+			} else {
+				/* nargs == 0 and we (correctly) got () */
+				args = Collections.emptyList();
+			}
+
+		} else {
+			/* Macro without args. */
+			args = null;
+		}
+		return args;
+	}
+
+	private void macro_expandAlternatives(String macroName,
+			MacroExpansion[] macroExpansions, List<Argument> args,
+			List<Token> originalTokens, FeatureExpr commonCondition)
+			throws IOException {
+		boolean alternativesExaustive = isExaustive(commonCondition);
+
+		List<Source> resultList = new ArrayList<Source>();
+		for (int i = macroExpansions.length - 1; i >= 0; i--) {
+			FeatureExpr feature = macroExpansions[i].getFeature();
+			MacroData macroData = (MacroData) macroExpansions[i].getExpansion();
+
+			if (i == macroExpansions.length - 1)
+				resultList.add(new UnnumberedUnexpandingStringLexerSource("\n"
+						+ OutputHelper.if_tokenStr(feature)));
+			else
+				resultList.add(new UnnumberedUnexpandingStringLexerSource("\n"
+						+ OutputHelper.elif_tokenStr(feature)));
+			resultList.add(createMacroTokenSource(macroName, args, macroData));
+			if (i == 0 && !alternativesExaustive) {
+				resultList.add(new UnnumberedUnexpandingStringLexerSource("\n"
+						+ OutputHelper.else_tokenStr()));
+				resultList.add(new FixedUnexpandingTokenSource(originalTokens,
+						macroName));
+			}
+		}
+		resultList.add(new UnnumberedUnexpandingStringLexerSource("\n"
+				+ OutputHelper.endif_tokenStr()));
+		sourceManager.push_sources(resultList, true);
+	}
+
+	private MacroTokenSource createMacroTokenSource(String macroName,
+			List<Argument> args, MacroData macroData) {
+		return new MacroTokenSource(macroName, macroData, args,
+				getFeature(Feature.GNUCEXTENSIONS));
+	}
+
+	/**
+	 * uses __if__(FeatureExpr,a,b) to express alternative conditions
+	 * 
+	 * __if__(exp3,macro3,__if__(exp2,macro2,__if__(exp1,macro1,originalTokens))
+	 * ) )
+	 * 
+	 * order is irrelevant, because MacroContext makes sure that all
+	 * alternatives are mutually exclusive
+	 * 
+	 * can be used even if just a single expansion is required. in case that the
+	 * presence condition of this expansion is not a tautology (exhaustive) it
+	 * is only conditionally expanded
+	 * 
+	 * @param macroExpansions
+	 * @param args
+	 * @throws IOException
+	 */
+	private void macro_expandAlternativesInline(final String macroName,
+			MacroExpansion[] macroExpansions, List<Argument> args,
+			List<Token> originalTokens, FeatureExpr commonCondition)
+			throws IOException {
+		boolean alternativesExaustive = isExaustive(commonCondition);
+		if (!alternativesExaustive)
+			macroConstraints.add(new MacroConstraint(macroName,
+					MacroConstraintKind.NOTEXPANDING, commonCondition.not()));
+
+		List<Source> resultList = new ArrayList<Source>();
+		for (int i = macroExpansions.length - 1; i >= 0; i--) {
+			FeatureExpr feature = macroExpansions[i].getFeature();
+			MacroData macroData = (MacroData) macroExpansions[i].getExpansion();
+
+			if (i > 0 || !alternativesExaustive)
+				resultList.add(new UnnumberedUnexpandingStringLexerSource(
+						"__IF__(" + feature.print() + ","));
+			resultList.add(createMacroTokenSource(macroName, args, macroData));
+			if (i > 0 || !alternativesExaustive)
+				resultList.add(new UnnumberedUnexpandingStringLexerSource(","));
+		}
+
+		if (!alternativesExaustive)
+			resultList.add(new UnnumberedUnexpandingStringLexerSource(
+					"0 /*#ERROR not expanded macro " + macroName + " when "
+							+ commonCondition.not() + "*/"));
+		String closingBrackets = "";
+		for (int i = macroExpansions.length - 2; i >= 0; i--)
+			closingBrackets += ")";
+		if (!alternativesExaustive)
+			closingBrackets += ")";
+		resultList.add(new UnnumberedUnexpandingStringLexerSource(
+				closingBrackets));
+		sourceManager.push_sources(resultList, true);
+	}
+
+	private boolean isExaustive(FeatureExpr commonCondition) {
+		return commonCondition.isBase();
+	}
+
+	private FeatureExpr getCommonCondition(MacroExpansion[] macroExpansions) {
+		FeatureExpr commonCondition = macroExpansions[0].getFeature();
+		for (int i = macroExpansions.length - 1; i >= 1; i--)
+			commonCondition = commonCondition.or(macroExpansions[i]
+					.getFeature());
+		// XXX: this should be getFullPresenceCondition()!
+		commonCondition = state.getFullPresenceCondition().not().or(
+				commonCondition);
+		return commonCondition;
+	}
+
+	/**
+	 * Expands an argument.
+	 * 
+	 * @param inlineCppExpression
+	 * @param macroName
+	 */
+	/* I'd rather this were done lazily, but doing so breaks spec. */
+	/* pp */List<Token> macro_expandArgument(List<Token> arg,
+			boolean inlineCppExpression, String macroName) throws IOException,
+			LexerException {
+		// return arg;//ChK lazytest
+		List<Token> expansion = new ArrayList<Token>();
+		boolean space = false;
+
+		sourceManager.push_source(new FixedUnexpandingTokenSource(arg,
+				macroName), false);
+
+		EXPANSION: for (;;) {
+			Token tok = expanded_token(inlineCppExpression, true);
+			switch (tok.getType()) {
+			case EOF:
+				break EXPANSION;
+
+			case WHITESPACE:
+			case CCOMMENT:
+			case CPPCOMMENT:
+				space = true;
+				break;
+
+			default:
+				if (space && !expansion.isEmpty())
+					expansion.add(Token.space);
+				expansion.add(tok);
+				space = false;
+				break;
+			}
+		}
+
+		sourceManager.pop_source();
+
+		return expansion;
+	}
+
+	/* processes a #define directive */
+	private Token parse_define() throws IOException, LexerException {
+		Token tok = source_token_nonwhite();
+		if (tok.getType() != IDENTIFIER) {
+			error(tok, "Expected identifier");
+			return source_skipline(false);
+		}
+		/* if predefined */
+
+		String name = tok.getText();
+		if ("defined".equals(name)) {
+			error(tok, "Cannot redefine name 'defined'");
+			return source_skipline(false);
+		}
+
+		MacroData m = new MacroData(getSource());
+		List<String> args;
+
+		tok = retrieveTokenFromSource();
+		if (tok.getType() == '(') {
+			tok = source_token_nonwhite();
+			boolean seenParamName = false;
+			if (tok.getType() != ')') {
+				args = new ArrayList<String>();
+				ARGS: for (;;) {
+					switch (tok.getType()) {
+					case IDENTIFIER:
+						args.add(tok.getText());
+						seenParamName = true;
+						break;
+					case ELLIPSIS:
+						assert !seenParamName; // PG: let's check this.
+						if (!seenParamName) {
+							// This trick correctly implements the semantics of
+							// C99 variadic macros as described by the standard
+							// (6.3.10.1).
+							args.add("__VA_ARGS__");
+						}
+						tok = source_token_nonwhite();
+						if (tok.getType() != ')')
+							error(tok, "ellipsis must be on last argument");
+						m.setVariadic(true);
+						break ARGS;
+					case NL:
+					case EOF:
+						error(tok, "Unterminated macro parameter list");
+						return tok;
+					default:
+						error(tok, "error in macro parameters: "
+								+ tok.getText());
+						return source_skipline(false);
+					}
+					tok = source_token_nonwhite();
+					switch (tok.getType()) {
+					case ',':
+						seenParamName = false;
+						break;
+					case ELLIPSIS:
+						assert seenParamName; // PG: verify if this is true
+						tok = source_token_nonwhite();
+						if (tok.getType() != ')')
+							error(tok, "ellipsis must be on last argument");
+						if (m.isVariadic()) {
+							error(tok, "ellipsis must not be repeated");
+						}
+						m.setVariadic(true);
+						break ARGS;
+					case ')':
+						break ARGS;
+
+					case NL:
+					case EOF:
+						/* Do not skip line. */
+						error(tok, "Unterminated macro parameters");
+						return tok;
+					default:
+						error(tok, "Bad token in macro parameters: "
+								+ tok.getText());
+						return source_skipline(false);
+					}
+					tok = source_token_nonwhite();
+				}
+			} else {
+				assert tok.getType() == ')' : "Expected ')'";
+				args = Collections.emptyList();
+			}
+
+			m.setArgs(args);
+		} else {
+			/* For searching. */
+			args = Collections.emptyList();
+			source_untoken(tok);
+		}
+
+		tok = parse_macroBody(m, args);
+
+		logger.info("#define " + name + " " + m);
+		addMacro(name, state.getFullPresenceCondition(), m);
+
+		return tok; /* NL or EOF. */
+	}
+
+	private Token parse_macroBody(MacroData m, List<String> args)
+			throws IOException, LexerException {
+		Token tok;
+		/* Get an expansion for the macro, using indexOf. */
+		boolean space = false;
+		boolean paste = false;
+		int idx;
+
+		/* Ensure no space at start. */
+		tok = source_token_nonwhite();
+		EXPANSION: for (;;) {
+			switch (tok.getType()) {
+			case EOF:
+				break EXPANSION;
+			case NL:
+				break EXPANSION;
+
+			case CCOMMENT:
+			case CPPCOMMENT:
+				/* XXX This is where we implement GNU's cpp -CC. */
+				// break;
+			case WHITESPACE:
+				if (!paste)
+					space = true;
+				break;
+
+			/* Paste. */
+			case PASTE:
+				space = false;
+				paste = true;
+				m.addPaste(new Token(M_PASTE, tok.getLine(), tok.getColumn(),
+						"#" + "#", null));
+				break;
+
+			/* Stringify. */
+			case '#':
+				if (space)
+					m.addToken(Token.space);
+				space = false;
+				Token la = source_token_nonwhite();
+				if (la.getType() == IDENTIFIER
+						&& ((idx = args.indexOf(la.getText())) != -1)) {
+					m.addToken(new Token(M_STRING, la.getLine(),
+							la.getColumn(), "#" + la.getText(), Integer
+									.valueOf(idx), null));
+				} else {
+					m.addToken(tok);
+					/* Allow for special processing. */
+					source_untoken(la);
+				}
+				break;
+
+			case IDENTIFIER:
+				if (space)
+					m.addToken(Token.space);
+				space = false;
+				paste = false;
+				idx = args.indexOf(tok.getText());
+				if (idx == -1)
+					m.addToken(tok);
+				else
+					m.addToken(new Token(M_ARG, tok.getLine(), tok.getColumn(),
+							tok.getText(), Integer.valueOf(idx), null));
+				break;
+
+			default:
+				if (space)
+					m.addToken(Token.space);
+				space = false;
+				paste = false;
+				m.addToken(tok);
+				break;
+			}
+			tok = retrieveTokenFromSource();
+		}
+		return tok;
+	}
+
+	private Token parse_undef() throws IOException, LexerException {
+		Token tok = source_token_nonwhite();
+		if (tok.getType() != IDENTIFIER) {
+			error(tok, "Expected identifier, not " + tok.getText());
+			if (tok.getType() == NL || tok.getType() == EOF)
+				return tok;
+		} else {
+			// Macro m = macros.get(tok.getText());
+			// if (m != null) {
+			/* XXX error if predefined */
+			macros = macros.undefine(tok.getText(), state
+					.getFullPresenceCondition());
+			// }
+		}
+		return source_skipline(true);
+	}
+
+	/**
+	 * Attempts to include the given file.
+	 * 
+	 * User code may override this method to implement a virtual file system.
+	 */
+	private boolean include(VirtualFile file) throws IOException,
+			LexerException {
+		// System.out.println("Try to include " + file);
+		if (!file.isFile())
+			return false;
+		if (getFeature(Feature.DEBUG))
+			System.err.println("pp: including " + file);
+		sourceManager.push_source(file.getSource(), true);
+		return true;
+	}
+
+	/**
+	 * Includes a file from an include path, by name.
+	 */
+	private boolean include(Iterable<String> path, String name)
+			throws IOException, LexerException {
+		for (String dir : path) {
+			VirtualFile file = filesystem.getFile(dir, name);
+			if (include(file))
+				return true;
+		}
+		return false;
+	}
+
+	/**
+	 * Handles an include directive.
+	 * 
+	 * @param next
+	 */
+	private void include(String parent, int line, String name, boolean quoted,
+			boolean next) throws IOException, LexerException {
+		// The parent path can be null when using --include. Should then use the
+		// current directory. XXX: but later we take the parent of this! Why
+		// doesn't it break???
+		if (parent == null)
+			parent = ".";
+		VirtualFile pfile = filesystem.getFile(parent);
+		VirtualFile pdir = pfile.getParentFile();
+		String parentDir = pdir.getPath();
+
+		if (quoted && !next) {
+			VirtualFile ifile = pdir.getChildFile(name);
+			if (include(ifile))
+				return;
+			if (include(quoteincludepath, name))
+				return;
+		}
+
+		List<String> path = getSystemIncludePath();
+		if (next) {
+			int idx = path.indexOf(parentDir);
+			if (idx != -1)
+				path = path.subList(idx + 1, path.size());
+		}
+		if (include(path, name))
+			return;
+
+		// Report error
+		StringBuilder buf = new StringBuilder();
+		buf.append("File not found: ").append(name);
+		buf.append(" in");
+		if (quoted) {
+			buf.append(" .").append('(').append(pdir).append(')');
+			for (String dir : quoteincludepath)
+				buf.append(" ").append(dir);
+		}
+		for (String dir : getSystemIncludePath())
+			buf.append(" ").append(dir);
+		error(line, 0, buf.toString());
+	}
+
+	private Token parse_include(boolean next) throws IOException,
+			LexerException {
+		LexerSource lexer = (LexerSource) sourceManager.getSource();
+		try {
+			lexer.setInclude(true);
+			Token tok = getNextNonwhiteToken();
+
+			String name;
+			boolean quoted;
+
+			if (tok.getType() == STRING) {
+				/*
+				 * XXX Use the original text, not the value. Backslashes must
+				 * not be treated as escapes here.
+				 */
+				StringBuilder buf = new StringBuilder((String) tok.getValue());
+				HEADER: for (;;) {
+					tok = getNextToken();
+					switch (tok.getType()) {
+					case STRING:
+						buf.append((String) tok.getValue());
+						break;
+					case WHITESPACE:// ignore whitespace and comments for now
+						// ChK
+					case CCOMMENT:
+						break;
+					case NL:
+					case EOF:
+						break HEADER;
+					default:
+						warning(tok, "Unexpected token on #" + "include line");
+						return source_skipline(false);
+					}
+				}
+				name = buf.toString();
+				quoted = true;
+			} else if (tok.getType() == HEADER) {
+				name = (String) tok.getValue();
+				quoted = false;
+				tok = source_skipline(true);
+			} else {
+				error(tok, "Expected string or header, not " + tok.getText());
+				switch (tok.getType()) {
+				case NL:
+				case EOF:
+					return tok;
+				default:
+					/* Only if not a NL or EOF already. */
+					return source_skipline(false);
+				}
+			}
+
+			/* Do the inclusion. */
+			include(sourceManager.getSource().getPath(), tok.getLine(), name,
+					quoted, next);
+
+			/*
+			 * 'tok' is the 'nl' after the include. We use it after the #line
+			 * directive.
+			 */
+			if (getFeature(Feature.LINEMARKERS))
+				return OutputHelper.line_token(1, sourceManager.getSource()
+						.getName(), " 1");
+			return tok;
+		} finally {
+			lexer.setInclude(false);
+		}
+	}
+
+	protected void pragma(Token name, List<Token> value) throws IOException,
+			LexerException {
+		warning(name, "Unknown #" + "pragma: " + name.getText());
+	}
+
+	private Token parse_pragma() throws IOException, LexerException {
+		Token name;
+
+		NAME: for (;;) {
+			Token tok = getNextToken();
+			switch (tok.getType()) {
+			case EOF:
+				/*
+				 * There ought to be a newline before EOF. At least, in any
+				 * skipline context.
+				 */
+				/* XXX Are we sure about this? */
+				warning(tok, "End of file in #" + "pragma");
+				return tok;
+			case NL:
+				/* This may contain one or more newlines. */
+				warning(tok, "Empty #" + "pragma");
+				return tok;
+			case CCOMMENT:
+			case CPPCOMMENT:
+			case WHITESPACE:
+				continue NAME;
+			case IDENTIFIER:
+				name = tok;
+				break NAME;
+			default:
+				return source_skipline(false);
+			}
+		}
+
+		Token tok;
+		List<Token> value = new ArrayList<Token>();
+		VALUE: for (;;) {
+			tok = getNextToken();
+			switch (tok.getType()) {
+			case EOF:
+				/*
+				 * There ought to be a newline before EOF. At least, in any
+				 * skipline context.
+				 */
+				/* XXX Are we sure about this? */
+				warning(tok, "End of file in #" + "pragma");
+				break VALUE;
+			case NL:
+				/* This may contain one or more newlines. */
+				break VALUE;
+			case CCOMMENT:
+			case CPPCOMMENT:
+				break;
+			case WHITESPACE:
+				value.add(tok);
+				break;
+			default:
+				value.add(tok);
+				break;
+			}
+		}
+
+		pragma(name, value);
+
+		return tok; /* The NL. */
+	}
+
+	// /* For #error and #warning. */
+	// private void parse_cppError(Token pptok, boolean is_error)
+	// throws IOException, LexerException {
+	// StringBuilder buf = new StringBuilder();
+	// buf.append('#').append(pptok.getText()).append(' ');
+	// /* Peculiar construction to ditch first whitespace. */
+	// Token tok = source_token_nonwhite();
+	// ERROR: for (;;) {
+	// switch (tok.getType()) {
+	// case NL:
+	// case EOF:
+	// break ERROR;
+	// default:
+	// buf.append(tok.getText());
+	// break;
+	// }
+	// tok = retrieveTokenFromSource();
+	// }
+	// buf.append("\nPresence condition: "
+	// + state.getFullPresenceCondition().print());
+	// if (is_error)
+	// error(pptok, buf.toString());
+	// else
+	// warning(pptok, buf.toString());
+	// } /* For #error and #warning. */
+	//
+	private Token parseErrorToken(Token pptok, boolean is_error)
+			throws IOException, LexerException {
+		StringBuilder buf = new StringBuilder();
+		buf.append('#').append(pptok.getText()).append(' ');
+		/* Peculiar construction to ditch first whitespace. */
+		Token tok = source_token_nonwhite();
+		ERROR: for (;;) {
+			switch (tok.getType()) {
+			case NL:
+			case EOF:
+				buf.append('\n');
+				break ERROR;
+			default:
+				buf.append(tok.getText());
+				break;
+			}
+			tok = retrieveTokenFromSource();
+		}
+		return new Token(P_LINE, pptok.getLine(), pptok.getColumn(), buf
+				.toString(), null);
+	}
+
+	/**
+	 * hack to temporarily disable expansion inside defined() statements: (a)
+	 * every time a "defined" is found this counter is reset (b) every time a
+	 * token is found this counter is increased. (c) every time the counter is 1
+	 * and the token is "(" the counter is reset (d) if the counter is 1, the
+	 * argument is not expanded
+	 * 
+	 * this way, we prevent to expand the argument after defined. To avoid that
+	 * the condition is triggered before a "defined" is found, set it to more
+	 * than 0 initially.
+	 */
+	private int hack_definedCounter = 2;
+
+	/*
+	 * This bypasses token() for #elif expressions. If we don't do this, then
+	 * isActive() == false causes token() to simply chew the entire input line.
+	 * 
+	 * hack_definedActivated excludes the parameter of a defined statement from
+	 * expansion during pre-expansion of arguments
+	 */
+	private Token expanded_token(boolean inlineCppExpression,
+			boolean hack_definedActivated) throws IOException, LexerException {
+		for (;;) {
+			Token tok = retrieveTokenFromSource();
+			// System.out.println("Source token is " + tok);
+			if (tok.getText().equals("defined")
+					|| (hack_definedCounter == 0 && tok.getText().equals("(")))
+				hack_definedCounter = 0;
+			else
+				hack_definedCounter++;
+			if (tok.getType() == IDENTIFIER
+					&& (!hack_definedActivated || hack_definedCounter != 1)) {
+				MacroExpansion[] m = macros.getApplicableMacroExpansions(tok
+						.getText(), state.getFullPresenceCondition());
+				if (m.length > 0
+						&& tok.mayExpand()
+						&& sourceManager.getSource().mayExpand(tok.getText())
+						&& macro_expandToken(tok.getText(), m, tok,
+								inlineCppExpression))
+					continue;
+				return tok;
+			}
+			return tok;
+		}
+	}
+
+	private Token expanded_token_nonwhite(boolean inlineCppExpression)
+			throws IOException, LexerException {
+		Token tok;
+		do {
+			tok = expanded_token(inlineCppExpression, false);
+			// System.out.println("expanded token is " + tok);
+		} while (isWhite(tok));
+		return tok;
+	}
+
+	private Token expr_token = null;
+
+	private Token expr_token(boolean inlineCppExpression) throws IOException,
+			LexerException {
+		Token tok = expr_token;
+
+		if (tok != null) {
+			// System.out.println("ungetting");
+			expr_token = null;
+		} else {
+			tok = expanded_token_nonwhite(inlineCppExpression);
+		}
+
+		return tok;
+	}
+
+	private void expr_untoken(Token tok) throws LexerException {
+		if (expr_token != null)
+			throw new InternalException("Cannot unget two expression tokens.");
+		expr_token = tok;
+	}
+
+	private int expr_priority(Token op) {
+		switch (op.getType()) {
+		case '/':
+			return 11;
+		case '%':
+			return 11;
+		case '*':
+			return 11;
+		case '+':
+			return 10;
+		case '-':
+			return 10;
+		case LSH:
+			return 9;
+		case RSH:
+			return 9;
+		case '<':
+			return 8;
+		case '>':
+			return 8;
+		case LE:
+			return 8;
+		case GE:
+			return 8;
+		case EQ:
+			return 7;
+		case NE:
+			return 7;
+		case '&':
+			return 6;
+		case '^':
+			return 5;
+		case '|':
+			return 4;
+		case LAND:
+			return 3;
+		case LOR:
+			return 2;
+		case '?':
+			return 1;
+		default:
+			// System.out.println("Unrecognised operator " + op);
+			return 0;
+		}
+	}
+
+	private FeatureExpr parse_featureExpr(int priority) throws IOException,
+			LexerException {
+		/*
+		 * System.out.flush(); (new Exception("expr(" + priority +
+		 * ") called")).printStackTrace(); System.err.flush();
+		 */
+
+		Token tok = expr_token(true);
+		FeatureExpr lhs, rhs;
+
+		// System.out.println("Expr lhs token is " + tok);
+
+		switch (tok.getType()) {
+		case '(':
+			lhs = parse_featureExpr(0);
+			tok = expr_token(true);
+			if (tok.getType() != ')') {
+				expr_untoken(tok);
+				error(tok, "missing ) in expression after " + lhs + ", found "
+						+ tok + " instead");
+				return FeatureExprLib.dead();
+			}
+			break;
+
+		case '~':
+			lhs = FeatureExprLib.l().createComplement(parse_featureExpr(11));
+			break;
+		case '!':
+			lhs = parse_featureExpr(11).not();
+			break;
+		case '-':
+			lhs = FeatureExprLib.l().createNeg(parse_featureExpr(11));
+			break;
+		case INTEGER:
+			lhs = FeatureExprLib.l().createInteger(
+					((Number) tok.getValue()).longValue());
+			break;
+		case CHARACTER:
+			lhs = FeatureExprLib.l()
+					.createCharacter((Character) tok.getValue());
+			break;
+		case IDENTIFIER:
+			if (tok.getText().equals("BASE"))
+				lhs = FeatureExprLib.base();
+			else if (tok.getText().equals("DEAD"))
+				lhs = FeatureExprLib.dead();
+			else if (tok.getText().equals("__IF__")) {
+				lhs = parse_ifExpr();
+			} else if (tok.getText().equals("defined")) {
+				lhs = parse_definedExpr(false);
+			} else if (tok.getText().equals("definedEx")) {
+				lhs = parse_definedExpr(true);
+			} else {
+
+				if (isPotentialFlag(tok.getText())
+						&& warnings.contains(Warning.UNDEF))
+					warning(tok, "Undefined token '" + tok.getText()
+							+ "' encountered in conditional.");
+				lhs = FeatureExprLib.dead();
+			}
+			break;
+
+		default:
+			expr_untoken(tok);
+			error(tok, "Bad token in expression: " + tok.getText());
+			return FeatureExprLib.dead();
+		}
+
+		EXPR: for (;;) {
+			// System.out.println("expr: lhs is " + lhs + ", pri = " +
+			// priority);
+			Token op = expr_token(true);
+			int pri = expr_priority(op); /* 0 if not a binop. */
+			if (pri == 0 || priority >= pri) {
+				expr_untoken(op);
+				break EXPR;
+			}
+			rhs = parse_featureExpr(pri);
+			// System.out.println("rhs token is " + rhs);
+			switch (op.getType()) {
+			case '/':
+				lhs = FeatureExprLib.l().createDivision(lhs, rhs);
+				// if (rhs == 0) {
+				// error(op, "Division by zero");
+				// lhs = 0;
+				// } else {
+				// lhs = lhs / rhs;
+				// }
+				break;
+			case '%':
+				lhs = FeatureExprLib.l().createModulo(lhs, rhs);
+				// if (rhs == 0) {
+				// error(op, "Modulus by zero");
+				// lhs = 0;
+				// } else {
+				// lhs = lhs % rhs;
+				// }
+				break;
+			case '*':
+				lhs = FeatureExprLib.l().createMult(lhs, rhs);
+				break;
+			case '+':
+				lhs = FeatureExprLib.l().createPlus(lhs, rhs);
+				break;
+			case '-':
+				lhs = FeatureExprLib.l().createMinus(lhs, rhs);
+				break;
+			case '<':
+				lhs = FeatureExprLib.l().createLessThan(lhs, rhs);
+				// lhs < rhs ? 1 : 0;
+				break;
+			case '>':
+				lhs = FeatureExprLib.l().createGreaterThan(lhs, rhs);// lhs >
+				// rhs ?
+				// 1 : 0;
+				break;
+			case '&':
+				lhs = FeatureExprLib.l().createBitAnd(lhs, rhs);// lhs & rhs;
+				break;
+			case '^':
+				lhs = FeatureExprLib.l().createPwr(lhs, rhs);// lhs ^ rhs;
+				break;
+			case '|':
+				lhs = FeatureExprLib.l().createBitOr(lhs, rhs);// lhs | rhs;
+				break;
+
+			case LSH:
+				lhs = FeatureExprLib.l().createShiftLeft(lhs, rhs);// lhs <<
+				// rhs;
+				break;
+			case RSH:
+				lhs = FeatureExprLib.l().createShiftRight(lhs, rhs);// lhs >>
+				// rhs;
+				break;
+			case LE:
+				lhs = FeatureExprLib.l().createLessThanEquals(lhs, rhs);// lhs
+				// <=
+				// rhs ?
+				// 1 :
+				// 0;
+				break;
+			case GE:
+				lhs = FeatureExprLib.l().createGreaterThanEquals(lhs, rhs);// lhs
+				// >=
+				// rhs ?
+				// 1 :
+				// 0;
+				break;
+			case EQ:
+				lhs = FeatureExprLib.l().createEquals(lhs, rhs);// lhs == rhs
+				// ?
+				// 1 :
+				// 0;
+				break;
+			case NE:
+				lhs = FeatureExprLib.l().createNotEquals(lhs, rhs);// lhs !=
+				// rhs
+				// ?
+				// 1 : 0;
+				break;
+			case LAND:
+				lhs = lhs.and(rhs);// (lhs != 0) && (rhs
+				// != 0) ? 1 : 0;
+				break;
+			case LOR:
+				lhs = lhs.or(rhs);// (lhs != 0) || (rhs
+				// != 0) ? 1 : 0;
+				break;
+
+			case '?':
+				lhs = parse_qifExpr(lhs, rhs);
+				break;
+
+			default:
+				error(op, "Unexpected operator " + op.getText());
+				return FeatureExprLib.dead();
+
+			}
+		}
+
+		/*
+		 * System.out.flush(); (new Exception("expr returning " +
+		 * lhs)).printStackTrace(); System.err.flush();
+		 */
+		// System.out.println("expr returning " + lhs);
+
+		return lhs;
+	}
+
+	/**
+	 * checks whether a flag is excluded by ifdefs, so that we do not show false
+	 * warnings for code fragments such as
+	 * 
+	 * #ifdef debug #if debug>2 #endif #endif
+	 * 
+	 * we assume that the flag is a feature and check whether this feature is
+	 * reachable in the current state
+	 */
+	private boolean isPotentialFlag(String flag) {
+		if (!isActive())
+			return false;
+
+		// is there a possibility that flag is undefined in the current state?
+		// i.e. (state AND NOT flag) satisfiable?
+		// i.e. NOT (state AND NOT flag) dead
+
+		return !state.getFullPresenceCondition().and(
+				FeatureExprLib.l().createDefinedExternal(flag).not()).isDead();
+	}
+
+	private FeatureExpr parse_definedExpr(boolean referToExternalDefinitionsOnly)
+			throws IOException, LexerException {
+		FeatureExpr lhs;
+		Token la = source_token_nonwhite();
+		boolean paren = false;
+		if (la.getType() == '(') {
+			paren = true;
+			la = source_token_nonwhite();
+		}
+
+		// System.out.println("Core token is " + la);
+
+		if (la.getType() != IDENTIFIER) {
+			error(la, "defined() needs identifier, not " + la.getText());
+			lhs = FeatureExprLib.dead();
+		} else
+		// System.out.println("Found macro");
+		if (!(la.getSource().isNormalizedExternalFeatureExpr() || referToExternalDefinitionsOnly))
+			lhs = FeatureExprLib.l().createDefinedMacro(la.getText(), macros);
+		else
+			/*
+			 * when expression was created by expanding a macro (or by reading
+			 * definedEx instead of defined), do not look up macro definition,
+			 * it is already based on external features only
+			 */
+			lhs = FeatureExprLib.l().createDefinedExternal(la.getText());
+
+		if (paren) {
+			la = source_token_nonwhite();
+			if (la.getType() != ')') {
+				expr_untoken(la);
+				error(la, "Missing ) in defined()");
+			}
+		}
+		return lhs;
+	}
+
+	private FeatureExpr parse_ifExpr() throws IOException, LexerException {
+		consumeToken('(', true);
+		FeatureExpr condition = parse_featureExpr(0);
+		consumeToken(',', true);
+		FeatureExpr thenBranch = parse_featureExpr(0);
+		consumeToken(',', true);
+		FeatureExpr elseBranch = parse_featureExpr(0);
+		consumeToken(')', true);
+		return FeatureExprLib.l().createIf(condition, thenBranch, elseBranch);
+	}
+
+	/**
+	 * condition and thenBranch have already been parsed. also parse else branch
+	 * 
+	 * @param condition
+	 * @param rhs
+	 * @return
+	 * @throws IOException
+	 * @throws LexerException
+	 */
+	private FeatureExpr parse_qifExpr(FeatureExpr condition,
+			FeatureExpr thenBranch) throws IOException, LexerException {
+		consumeToken(':', true);
+		FeatureExpr elseBranch = parse_featureExpr(0);
+		return FeatureExprLib.l().createIf(condition, thenBranch, elseBranch);
+	}
+
+	private void consumeToken(int tokenType, boolean inlineCppExpression)
+			throws IOException, LexerException {
+		Token la = expr_token(inlineCppExpression);
+		if (la.getType() != tokenType)
+			error(la, "expected " + Token.getTokenName(tokenType)
+					+ " but found " + Token.getTokenName(la.getType()));
+	}
+
+	private Token toWhitespace(Token tok) {
+		String text = tok.getText();
+		int len = text.length();
+		boolean cr = false;
+		int nls = 0;
+
+		for (int i = 0; i < len; i++) {
+			char c = text.charAt(i);
+
+			switch (c) {
+			case '\r':
+				cr = true;
+				nls++;
+				break;
+			case '\n':
+				if (cr) {
+					cr = false;
+					break;
+				}
+				/* fallthrough */
+			case '\u2028':
+			case '\u2029':
+			case '\u000B':
+			case '\u000C':
+			case '\u0085':
+				cr = false;
+				nls++;
+				break;
+			}
+		}
+
+		char[] cbuf = new char[nls];
+		Arrays.fill(cbuf, '\n');
+		return new Token(WHITESPACE, tok.getLine(), tok.getColumn(),
+				new String(cbuf), null);
+	}
+
+	protected final Token parse_main() throws IOException, LexerException {
+
+		for (;;) {
+			Token tok;
+			if (!isActive()) {
+				try {
+					/* XXX Tell lexer to ignore warnings. */
+					sourceManager.getSource().setActive(false);
+					tok = retrieveTokenFromSource();
+				} finally {
+					/* XXX Tell lexer to stop ignoring warnings. */
+					if (sourceManager.getSource() != null)
+						sourceManager.getSource().setActive(true);
+				}
+				switch (tok.getType()) {
+				case HASH:
+				case NL:
+					/* The preprocessor has to take action here. */
+					break;
+				case EOF:
+				case WHITESPACE:
+					return tok;
+				case CCOMMENT:
+				case CPPCOMMENT:
+					// Patch up to preserve whitespace.
+					if (getFeature(Feature.KEEPALLCOMMENTS))
+						return tok;
+					if (!isActive())
+						return toWhitespace(tok);
+					if (getFeature(Feature.KEEPCOMMENTS))
+						return tok;
+					return toWhitespace(tok);
+				default:
+					// Return NL to preserve whitespace.
+					/* XXX This might lose a comment. */
+					return source_skipline(false);
+				}
+			} else {
+				tok = retrieveTokenFromSource();
+			}
+
+			LEX: switch (tok.getType()) {
+			case EOF:
+				/* Pop the stacks. */
+				return tok;
+
+			case WHITESPACE:
+			case NL:
+				return tok;
+
+			case CCOMMENT:
+			case CPPCOMMENT:
+				return tok;
+
+			case '!':
+			case '%':
+			case '&':
+			case '(':
+			case ')':
+			case '*':
+			case '+':
+			case ',':
+			case '-':
+			case '/':
+			case ':':
+			case ';':
+			case '<':
+			case '=':
+			case '>':
+			case '?':
+			case '[':
+			case ']':
+			case '^':
+			case '{':
+			case '|':
+			case '}':
+			case '~':
+			case '.':
+
+				/* From Olivier Chafik for Objective C? */
+			case '@':
+				/* The one remaining ASCII, might as well. */
+			case '`':
+
+				// case '#':
+
+			case AND_EQ:
+			case ARROW:
+			case CHARACTER:
+			case DEC:
+			case DIV_EQ:
+			case ELLIPSIS:
+			case EQ:
+			case GE:
+			case HEADER: /* Should only arise from include() */
+			case INC:
+			case LAND:
+			case LE:
+			case LOR:
+			case LSH:
+			case LSH_EQ:
+			case SUB_EQ:
+			case MOD_EQ:
+			case MULT_EQ:
+			case NE:
+			case OR_EQ:
+			case PLUS_EQ:
+			case RANGE:
+			case RSH:
+			case RSH_EQ:
+			case STRING:
+			case XOR_EQ:
+				return tok;
+
+			case INTEGER:
+				return tok;
+
+			case IDENTIFIER:
+				// apply macro (in visible code)
+				MacroExpansion[] m = macros.getApplicableMacroExpansions(tok
+						.getText(), state.getFullPresenceCondition());
+				if (m.length == 0)
+					return tok;
+				if (!sourceManager.getSource().mayExpand(tok.getText())
+						|| !tok.mayExpand())
+					return tok;
+				if (macro_expandToken(tok.getText(), m, tok, false))
+					break;
+				return tok;
+
+			case P_LINE:
+				if (getFeature(Feature.LINEMARKERS))
+					return tok;
+				break;
+
+			case INVALID:
+				if (getFeature(Feature.CSYNTAX))
+					error(tok, String.valueOf(tok.getValue()));
+				return tok;
+
+			default:
+				throw new InternalException("Bad token " + tok);
+				// break;
+
+			case HASH:
+				tok = source_token_nonwhite();
+				// (new Exception("here")).printStackTrace();
+				switch (tok.getType()) {
+				case NL:
+					break LEX; /* Some code has #\n */
+				case IDENTIFIER:
+					break;
+				default:
+					warning(tok, "Preprocessor directive not a word "
+							+ tok.getText() + ", skipping line");
+					return source_skipline(false);
+				}
+				// System.out.println(previousToken);
+				Integer _ppcmd = ppcmds.get(tok.getText());
+				if (_ppcmd == null) {
+					warning(tok, "Unknown preprocessor directive "
+							+ tok.getText() + ", skipping line");
+					return source_skipline(false);
+				}
+				int ppcmd = _ppcmd.intValue();
+
+				// PP:
+				switch (ppcmd) {
+
+				case PP_DEFINE:
+					if (!isActive())
+						return source_skipline(false);
+					else
+						return parse_define();
+					// break;
+
+				case PP_UNDEF:
+					if (!isActive())
+						return source_skipline(false);
+					else
+						return parse_undef();
+					// break;
+
+				case PP_INCLUDE:
+					if (!isActive())
+						return source_skipline(false);
+					else
+						return parse_include(false);
+					// break;
+				case PP_INCLUDE_NEXT:
+					if (!isActive())
+						return source_skipline(false);
+					if (!getFeature(Feature.INCLUDENEXT)) {
+						error(tok, "Directive include_next not enabled");
+						return source_skipline(false);
+					}
+					return parse_include(true);
+					// break;
+
+					/**
+					 * error tokens are not processed by the jcpp but left for
+					 * the type system
+					 */
+				case PP_WARNING:
+				case PP_ERROR:
+					if (!isActive())
+						return source_skipline(false);
+					else
+						// cppError(tok, ppcmd == PP_ERROR);
+						return parseErrorToken(tok, ppcmd == PP_ERROR);
+
+				case PP_IF:
+					push_state();
+					expr_token = null;
+					FeatureExpr localFeatureExpr = parse_featureExpr(0);
+					state.putLocalFeature(isParentActive() ? localFeatureExpr
+							: FeatureExprLib.dead(), macros);
+					tok = expr_token(true); /* unget */
+
+					if (tok.getType() != NL)
+						source_skipline(isParentActive());
+
+					return ifdefPrinter.startIf(tok, isParentActive(), state
+							.getLocalFeatureExpr(), state
+							.getFullPresenceCondition());
+
+					// break;
+
+				case PP_ELIF:
+					if (state.sawElse()) {
+						error(tok, "#elif after #" + "else");
+						return source_skipline(false);
+					} else {
+						expr_token = null;
+						// parse with parents state to allow macro expansion
+						State oldState = state;
+						state = state.parent;
+						FeatureExpr localFeaturExpr = parse_featureExpr(0);
+						state = oldState;
+						state.processElIf();
+						state.putLocalFeature(
+								isParentActive() ? localFeaturExpr
+										: FeatureExprLib.dead(), macros);
+						tok = expr_token(true); /* unget */
+
+						if (tok.getType() != NL)
+							source_skipline(isParentActive());
+
+						return ifdefPrinter.startElIf(tok, isParentActive(),
+								state.getLocalFeatureExpr(), state
+										.getFullPresenceCondition());
+
+					}
+					// break;
+
+				case PP_ELSE:
+					if (state.sawElse()) {
+						error(tok, "#" + "else after #" + "else");
+						return source_skipline(false);
+					} else {
+						state.setSawElse();
+						source_skipline(warnings.contains(Warning.ENDIF_LABELS));
+
+						return ifdefPrinter.startElIf(tok, isParentActive(),
+								state.getLocalFeatureExpr(), state
+										.getFullPresenceCondition());
+					}
+					// break;
+
+				case PP_IFDEF:
+					push_state();
+					tok = source_token_nonwhite();
+					// System.out.println("ifdef " + tok);
+					if (tok.getType() != IDENTIFIER) {
+						error(tok, "Expected identifier, not " + tok.getText());
+						return source_skipline(false);
+					} else {
+						FeatureExpr localFeatureExpr2 = parse_ifdefExpr(tok
+								.getText());
+						state.putLocalFeature(
+								isParentActive() ? localFeatureExpr2
+										: FeatureExprLib.dead(), macros);
+						// return
+
+						if (tok.getType() != NL)
+							source_skipline(isParentActive());
+
+						return ifdefPrinter.startIf(tok, isParentActive(),
+								state.getLocalFeatureExpr(), state
+										.getFullPresenceCondition());
+					}
+					// break;
+
+				case PP_IFNDEF:
+					push_state();
+					tok = source_token_nonwhite();
+					if (tok.getType() != IDENTIFIER) {
+						error(tok, "Expected identifier, not " + tok.getText());
+						return source_skipline(false);
+					} else {
+						FeatureExpr localFeatureExpr3 = parse_ifndefExpr(tok
+								.getText());
+						state.putLocalFeature(
+								isParentActive() ? localFeatureExpr3
+										: FeatureExprLib.dead(), macros);
+						if (tok.getType() != NL)
+							source_skipline(isParentActive());
+
+						return ifdefPrinter.startIf(tok, isParentActive(),
+								state.getLocalFeatureExpr(), state
+										.getFullPresenceCondition());
+
+					}
+					// break;
+
+				case PP_ENDIF:
+					pop_state();
+
+					Token l = source_skipline(warnings
+							.contains(Warning.ENDIF_LABELS));
+					return ifdefPrinter.endIf(l);
+					// break;
+
+				case PP_LINE:
+					return source_skipline(false);
+					// break;
+
+				case PP_PRAGMA:
+					if (!isActive())
+						return source_skipline(false);
+					return parse_pragma();
+					// break;
+
+				default:
+					/*
+					 * Actual unknown directives are processed above. If we get
+					 * here, we succeeded the map lookup but failed to handle
+					 * it. Therefore, this is (unconditionally?) fatal.
+					 */
+					// if (isActive()) /* XXX Could be warning. */
+					throw new InternalException(
+							"Internal error: Unknown directive " + tok);
+					// return source_skipline(false);
+				}
+
+			}
+		}
+	}
+
+	private FeatureExpr parse_ifndefExpr(String feature) {
+		return parse_ifdefExpr(feature).not();
+	}
+
+	private FeatureExpr parse_ifdefExpr(String feature) {
+		return FeatureExprLib.l().createDefinedMacro(feature, macros);
+	}
+
+	private Token getNextNonwhiteToken() throws IOException, LexerException {
+		Token tok;
+		do {
+			tok = parse_main();
+		} while (isWhite(tok));
+		return tok;
+	}
+
+	/**
+	 * Returns the next preprocessor token.
+	 * 
+	 * @see Token
+	 * @throws LexerException
+	 *             if a preprocessing error occurs.
+	 * @throws InternalException
+	 *             if an unexpected error condition arises.
+	 */
+	public Token getNextToken() throws IOException, LexerException {
+		Token tok = parse_main();
+		tok.setFeature(state.getFullPresenceCondition());
+		if (getFeature(Feature.DEBUG))
+			System.err.println("pp: Returning " + tok);
+		return tok;
+	}
+
+	/* First ppcmd is 1, not 0. */
+	private static final int PP_DEFINE = 1;
+	private static final int PP_ELIF = 2;
+	private static final int PP_ELSE = 3;
+	private static final int PP_ENDIF = 4;
+	private static final int PP_ERROR = 5;
+	private static final int PP_IF = 6;
+	private static final int PP_IFDEF = 7;
+	private static final int PP_IFNDEF = 8;
+	private static final int PP_INCLUDE = 9;
+	private static final int PP_LINE = 10;
+	private static final int PP_PRAGMA = 11;
+	private static final int PP_UNDEF = 12;
+	private static final int PP_WARNING = 13;
+	private static final int PP_INCLUDE_NEXT = 14;
+	private static final int PP_IMPORT = 15;
+
+	private static final Map<String, Integer> ppcmds = new HashMap<String, Integer>();
+
+	static {
+		ppcmds.put("define", Integer.valueOf(PP_DEFINE));
+		ppcmds.put("elif", Integer.valueOf(PP_ELIF));
+		ppcmds.put("else", Integer.valueOf(PP_ELSE));
+		ppcmds.put("endif", Integer.valueOf(PP_ENDIF));
+		ppcmds.put("error", Integer.valueOf(PP_ERROR));
+		ppcmds.put("if", Integer.valueOf(PP_IF));
+		ppcmds.put("ifdef", Integer.valueOf(PP_IFDEF));
+		ppcmds.put("ifndef", Integer.valueOf(PP_IFNDEF));
+		ppcmds.put("include", Integer.valueOf(PP_INCLUDE));
+		ppcmds.put("line", Integer.valueOf(PP_LINE));
+		ppcmds.put("pragma", Integer.valueOf(PP_PRAGMA));
+		ppcmds.put("undef", Integer.valueOf(PP_UNDEF));
+		ppcmds.put("warning", Integer.valueOf(PP_WARNING));
+		ppcmds.put("include_next", Integer.valueOf(PP_INCLUDE_NEXT));
+		ppcmds.put("import", Integer.valueOf(PP_IMPORT));
+	}
+
+	public String toString() {
+		StringBuilder buf = new StringBuilder();
+
+		Source s = getSource();
+		while (s != null) {
+			buf.append(" -> ").append(String.valueOf(s)).append("\n");
+			s = s.getParent();
+		}
+
+		buf.append(macros.toString() + "\n");
+
+		return buf.toString();
+	}
+
+	public void close() throws IOException {
+		sourceManager.close();
+	}
+
+	private Token retrieveTokenFromSource() throws IOException, LexerException {
+		if (source_token != null) {
+			Token tok = source_token;
+			source_token = null;
+			if (getFeature(Feature.DEBUG))
+				System.err.println("Returning unget token " + tok);
+			return tok;
+		}
+		return sourceManager.getNextToken();
+	}
+
+	public Source getSource() {
+		return sourceManager.getSource();
+
+	}
+
+}