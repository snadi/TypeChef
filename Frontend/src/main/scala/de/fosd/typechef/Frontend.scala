package de.fosd.typechef

/*
* temporarily copied from PreprocessorFrontend due to technical problems
*/


import de.fosd.typechef.parser.c._
import de.fosd.typechef.typesystem._
import de.fosd.typechef.crewrite._
import lexer.options.OptionException
import java.io.{FileWriter, File}
import parser.TokenReader

object Frontend {


    def main(args: Array[String]) {
        // load options
        val opt = new FrontendOptionsWithConfigFiles()
        try {
            try {
                opt.parseOptions(args)
            } catch {
                case o: OptionException => if (!opt.isPrintVersion) throw o
            }

            if (opt.isPrintVersion) {
                var version = "development build"
                try {
                    val cl = Class.forName("de.fosd.typechef.Version")
                    version = "version " + cl.newInstance().asInstanceOf[VersionInfo].getVersion
                } catch {
                    case e: ClassNotFoundException =>
                }

                println("TypeChef " + version)
                return
            }
        }

        catch {
            case o: OptionException =>
                println("Invocation error: " + o.getMessage)
                println("use parameter --help for more information.")
                return
        }

        processFile(opt)
    }

    private class StopWatch {
        var lastStart: Long = 0
        var currentPeriod: String = "none"
        var times: Map[String, Long] = Map()

        private def measure(checkpoint: String) {
            times = times + (checkpoint -> System.currentTimeMillis())
        }

        def start(period: String) {
            val now = System.currentTimeMillis()
            val lastTime = now - lastStart
            times = times + (currentPeriod -> lastTime)
            lastStart = now
            currentPeriod = period
        }

        def get(period: String): Long = times.getOrElse(period, 0)

    }


    def processFile(opt: FrontendOptions) {
        val errorXML = new ErrorXML(opt.getErrorXMLFile)
        opt.setRenderParserError(errorXML.renderParserError)

        val stopWatch = new StopWatch()
        stopWatch.start("loadFM")

        val fm = opt.getFeatureModel().and(opt.getLocalFeatureModel).and(opt.getFilePresenceCondition)
        opt.setFeatureModel(fm) //otherwise the lexer does not get the updated feature model with file presence conditions
        if (!opt.getFilePresenceCondition.isSatisfiable(fm)) {
            println("file has contradictory presence condition. existing.") //otherwise this can lead to strange parser errors, because True is satisfiable, but anything else isn't
            return;
        }

<<<<<<< HEAD
        //        val tokens = preprocessFile(filename, preprocOutputPath, extraOpt, opt.parse, fm)
        val errorXML = new ErrorXML(opt.getErrorXMLFile)
        opt.setRenderParserError(errorXML.renderParserError)
        val t2 = System.currentTimeMillis()
        var t3 = t2
        var t4 = t2
        var t5 = t2
        var t6 = t2
        var t7 = t2
//        ProductGeneration.generateAndTestRandomConfigurations(opt.getSATFeatureModel.and(opt.getLocalFeatureModel).and(opt.getFilePresenceCondition),
//                                                              opt.getSATFeatureModelTypeSystem.and(opt.getLocalFeatureModel).and(opt.getFilePresenceCondition))
=======
        stopWatch.start("lexing")
        val in = lex(opt)


>>>>>>> 7a0697af
        if (opt.parse) {
            stopWatch.start("parsing")

            val parserMain = new ParserMain(new CParser(fm))
            val ast = parserMain.parserMain(in, opt)

            stopWatch.start("serialize")
            if (ast != null && opt.serializeAST)
                serializeAST(ast, opt.getSerializedASTFilename)

            if (ast != null) {
                val fm_ts = opt.getFeatureModelTypeSystem.and(opt.getLocalFeatureModel).and(opt.getFilePresenceCondition)
                val ts = new CTypeSystemFrontend(ast.asInstanceOf[TranslationUnit], fm_ts)

                /** I did some experiments with the TypeChef FeatureModel of Linux, in case I need the routines again, they are saved here. */
                //Debug_FeatureModelExperiments.experiment(fm_ts)

                if (opt.typecheck || opt.writeInterface) {
<<<<<<< HEAD
                    ProductGeneration.typecheckProducts(fm,fm_ts,ast,opt,
                      logMessage=("Time for lexing(ms): " + (t2-t1) + "\nTime for parsing(ms): " + (t3-t2) + "\n"))


//                    println("type checking.")
//                    ts.checkAST
//					          ts.errors.map(errorXML.renderTypeError(_))
                    t4 = System.currentTimeMillis()
                    t5 = t4
                    t6 = t4
                    t7 = t4
=======
                    //ProductGeneration.typecheckProducts(fm,fm_ts,ast,opt,
                    //logMessage=("Time for lexing(ms): " + (t2-t1) + "\nTime for parsing(ms): " + (t3-t2) + "\n"))
                    //ProductGeneration.estimateNumberOfVariants(ast, fm_ts)

                    stopWatch.start("typechecking")
                    println("type checking.")
                    ts.checkAST
                    ts.errors.map(errorXML.renderTypeError(_))
>>>>>>> 7a0697af
                }
                if (opt.writeInterface) {
                    stopWatch.start("interfaces")
                    val interface = ts.getInferredInterface().and(opt.getFilePresenceCondition)

                    stopWatch.start("writeInterfaces")
                    ts.writeInterface(interface, new File(opt.getInterfaceFilename))
                    if (opt.writeDebugInterface)
                        ts.debugInterface(interface, new File(opt.getDebugInterfaceFilename))
                }
                if (opt.conditionalControlFlow) {
                    stopWatch.start("controlFlow")

                    val cf = new CAnalysisFrontend(ast.asInstanceOf[TranslationUnit], fm_ts)
                    cf.checkCfG()
                }
<<<<<<< HEAD
=======
                if (opt.dataFlow) {
                    stopWatch.start("dataFlow")
                    ProductGeneration.dataflowAnalysis(fm_ts, ast, opt,
                        logMessage = ("Time for lexing(ms): " + (stopWatch.get("lexing")) + "\nTime for parsing(ms): " + (stopWatch.get("parsing")) + "\n"))
                }

>>>>>>> 7a0697af
            }

        }
        stopWatch.start("done")
        errorXML.write()
        if (opt.recordTiming)
            println("timing (lexer, parser, type system, interface inference, conditional control flow, data flow)\n" + (stopWatch.get("lexing")) + ";" + (stopWatch.get("parsing")) + ";" + (stopWatch.get("typechecking")) + ";" + (stopWatch.get("interfaces")) + ";" + (stopWatch.get("controlFlow")) + ";" + (stopWatch.get("dataFlow")))

    }


    def lex(opt: FrontendOptions): TokenReader[CToken, CTypeContext] = {
        val tokens = new lexer.Main().run(opt, opt.parse)
        val in = CLexer.prepareTokens(tokens)
        in
    }

    def serializeAST(ast: AST, filename: String) {
        val fw = new FileWriter(filename)
        fw.write(ast.toString)
        fw.close()
    }
}
<|MERGE_RESOLUTION|>--- conflicted
+++ resolved
@@ -1,193 +1,178 @@
-package de.fosd.typechef
-
-/*
-* temporarily copied from PreprocessorFrontend due to technical problems
-*/
-
-
-import de.fosd.typechef.parser.c._
-import de.fosd.typechef.typesystem._
-import de.fosd.typechef.crewrite._
-import lexer.options.OptionException
-import java.io.{FileWriter, File}
-import parser.TokenReader
-
-object Frontend {
-
-
-    def main(args: Array[String]) {
-        // load options
-        val opt = new FrontendOptionsWithConfigFiles()
-        try {
-            try {
-                opt.parseOptions(args)
-            } catch {
-                case o: OptionException => if (!opt.isPrintVersion) throw o
-            }
-
-            if (opt.isPrintVersion) {
-                var version = "development build"
-                try {
-                    val cl = Class.forName("de.fosd.typechef.Version")
-                    version = "version " + cl.newInstance().asInstanceOf[VersionInfo].getVersion
-                } catch {
-                    case e: ClassNotFoundException =>
-                }
-
-                println("TypeChef " + version)
-                return
-            }
-        }
-
-        catch {
-            case o: OptionException =>
-                println("Invocation error: " + o.getMessage)
-                println("use parameter --help for more information.")
-                return
-        }
-
-        processFile(opt)
-    }
-
-    private class StopWatch {
-        var lastStart: Long = 0
-        var currentPeriod: String = "none"
-        var times: Map[String, Long] = Map()
-
-        private def measure(checkpoint: String) {
-            times = times + (checkpoint -> System.currentTimeMillis())
-        }
-
-        def start(period: String) {
-            val now = System.currentTimeMillis()
-            val lastTime = now - lastStart
-            times = times + (currentPeriod -> lastTime)
-            lastStart = now
-            currentPeriod = period
-        }
-
-        def get(period: String): Long = times.getOrElse(period, 0)
-
-    }
-
-
-    def processFile(opt: FrontendOptions) {
-        val errorXML = new ErrorXML(opt.getErrorXMLFile)
-        opt.setRenderParserError(errorXML.renderParserError)
-
-        val stopWatch = new StopWatch()
-        stopWatch.start("loadFM")
-
-        val fm = opt.getFeatureModel().and(opt.getLocalFeatureModel).and(opt.getFilePresenceCondition)
-        opt.setFeatureModel(fm) //otherwise the lexer does not get the updated feature model with file presence conditions
-        if (!opt.getFilePresenceCondition.isSatisfiable(fm)) {
-            println("file has contradictory presence condition. existing.") //otherwise this can lead to strange parser errors, because True is satisfiable, but anything else isn't
-            return;
-        }
-
-<<<<<<< HEAD
-        //        val tokens = preprocessFile(filename, preprocOutputPath, extraOpt, opt.parse, fm)
-        val errorXML = new ErrorXML(opt.getErrorXMLFile)
-        opt.setRenderParserError(errorXML.renderParserError)
-        val t2 = System.currentTimeMillis()
-        var t3 = t2
-        var t4 = t2
-        var t5 = t2
-        var t6 = t2
-        var t7 = t2
-//        ProductGeneration.generateAndTestRandomConfigurations(opt.getSATFeatureModel.and(opt.getLocalFeatureModel).and(opt.getFilePresenceCondition),
-//                                                              opt.getSATFeatureModelTypeSystem.and(opt.getLocalFeatureModel).and(opt.getFilePresenceCondition))
-=======
-        stopWatch.start("lexing")
-        val in = lex(opt)
-
-
->>>>>>> 7a0697af
-        if (opt.parse) {
-            stopWatch.start("parsing")
-
-            val parserMain = new ParserMain(new CParser(fm))
-            val ast = parserMain.parserMain(in, opt)
-
-            stopWatch.start("serialize")
-            if (ast != null && opt.serializeAST)
-                serializeAST(ast, opt.getSerializedASTFilename)
-
-            if (ast != null) {
-                val fm_ts = opt.getFeatureModelTypeSystem.and(opt.getLocalFeatureModel).and(opt.getFilePresenceCondition)
-                val ts = new CTypeSystemFrontend(ast.asInstanceOf[TranslationUnit], fm_ts)
-
-                /** I did some experiments with the TypeChef FeatureModel of Linux, in case I need the routines again, they are saved here. */
-                //Debug_FeatureModelExperiments.experiment(fm_ts)
-
-                if (opt.typecheck || opt.writeInterface) {
-<<<<<<< HEAD
-                    ProductGeneration.typecheckProducts(fm,fm_ts,ast,opt,
-                      logMessage=("Time for lexing(ms): " + (t2-t1) + "\nTime for parsing(ms): " + (t3-t2) + "\n"))
-
-
-//                    println("type checking.")
-//                    ts.checkAST
-//					          ts.errors.map(errorXML.renderTypeError(_))
-                    t4 = System.currentTimeMillis()
-                    t5 = t4
-                    t6 = t4
-                    t7 = t4
-=======
-                    //ProductGeneration.typecheckProducts(fm,fm_ts,ast,opt,
-                    //logMessage=("Time for lexing(ms): " + (t2-t1) + "\nTime for parsing(ms): " + (t3-t2) + "\n"))
-                    //ProductGeneration.estimateNumberOfVariants(ast, fm_ts)
-
-                    stopWatch.start("typechecking")
-                    println("type checking.")
-                    ts.checkAST
-                    ts.errors.map(errorXML.renderTypeError(_))
->>>>>>> 7a0697af
-                }
-                if (opt.writeInterface) {
-                    stopWatch.start("interfaces")
-                    val interface = ts.getInferredInterface().and(opt.getFilePresenceCondition)
-
-                    stopWatch.start("writeInterfaces")
-                    ts.writeInterface(interface, new File(opt.getInterfaceFilename))
-                    if (opt.writeDebugInterface)
-                        ts.debugInterface(interface, new File(opt.getDebugInterfaceFilename))
-                }
-                if (opt.conditionalControlFlow) {
-                    stopWatch.start("controlFlow")
-
-                    val cf = new CAnalysisFrontend(ast.asInstanceOf[TranslationUnit], fm_ts)
-                    cf.checkCfG()
-                }
-<<<<<<< HEAD
-=======
-                if (opt.dataFlow) {
-                    stopWatch.start("dataFlow")
-                    ProductGeneration.dataflowAnalysis(fm_ts, ast, opt,
-                        logMessage = ("Time for lexing(ms): " + (stopWatch.get("lexing")) + "\nTime for parsing(ms): " + (stopWatch.get("parsing")) + "\n"))
-                }
-
->>>>>>> 7a0697af
-            }
-
-        }
-        stopWatch.start("done")
-        errorXML.write()
-        if (opt.recordTiming)
-            println("timing (lexer, parser, type system, interface inference, conditional control flow, data flow)\n" + (stopWatch.get("lexing")) + ";" + (stopWatch.get("parsing")) + ";" + (stopWatch.get("typechecking")) + ";" + (stopWatch.get("interfaces")) + ";" + (stopWatch.get("controlFlow")) + ";" + (stopWatch.get("dataFlow")))
-
-    }
-
-
-    def lex(opt: FrontendOptions): TokenReader[CToken, CTypeContext] = {
-        val tokens = new lexer.Main().run(opt, opt.parse)
-        val in = CLexer.prepareTokens(tokens)
-        in
-    }
-
-    def serializeAST(ast: AST, filename: String) {
-        val fw = new FileWriter(filename)
-        fw.write(ast.toString)
-        fw.close()
-    }
-}
+package de.fosd.typechef
+
+/*
+* temporarily copied from PreprocessorFrontend due to technical problems
+*/
+
+
+import de.fosd.typechef.parser.c._
+import de.fosd.typechef.typesystem._
+import de.fosd.typechef.crewrite._
+import lexer.options.OptionException
+import java.io.{FileWriter, File}
+import parser.TokenReader
+
+object Frontend {
+
+
+    def main(args: Array[String]) {
+        // load options
+        val opt = new FrontendOptionsWithConfigFiles()
+        try {
+            try {
+                opt.parseOptions(args)
+            } catch {
+                case o: OptionException => if (!opt.isPrintVersion) throw o
+            }
+
+            if (opt.isPrintVersion) {
+                var version = "development build"
+                try {
+                    val cl = Class.forName("de.fosd.typechef.Version")
+                    version = "version " + cl.newInstance().asInstanceOf[VersionInfo].getVersion
+                } catch {
+                    case e: ClassNotFoundException =>
+                }
+
+                println("TypeChef " + version)
+                return
+            }
+        }
+
+        catch {
+            case o: OptionException =>
+                println("Invocation error: " + o.getMessage)
+                println("use parameter --help for more information.")
+                return
+        }
+
+        processFile(opt)
+    }
+
+    private class StopWatch {
+        var lastStart: Long = 0
+        var currentPeriod: String = "none"
+        var times: Map[String, Long] = Map()
+
+        private def measure(checkpoint: String) {
+            times = times + (checkpoint -> System.currentTimeMillis())
+        }
+
+        def start(period: String) {
+            val now = System.currentTimeMillis()
+            val lastTime = now - lastStart
+            times = times + (currentPeriod -> lastTime)
+            lastStart = now
+            currentPeriod = period
+        }
+
+        def get(period: String): Long = times.getOrElse(period, 0)
+
+    }
+
+
+    def processFile(opt: FrontendOptions) {
+        val errorXML = new ErrorXML(opt.getErrorXMLFile)
+        opt.setRenderParserError(errorXML.renderParserError)
+
+        val stopWatch = new StopWatch()
+        stopWatch.start("loadFM")
+
+        val fm = opt.getFeatureModel().and(opt.getLocalFeatureModel).and(opt.getFilePresenceCondition)
+        opt.setFeatureModel(fm) //otherwise the lexer does not get the updated feature model with file presence conditions
+        if (!opt.getFilePresenceCondition.isSatisfiable(fm)) {
+            println("file has contradictory presence condition. existing.") //otherwise this can lead to strange parser errors, because True is satisfiable, but anything else isn't
+            return;
+        }
+        /*
+                val pcs = new FeatureExprParser(FeatureExprFactory.sat).parseFile("../TypeChef-LinuxAnalysis/tmpFolder/pcs.txt")
+                opt.getFeatureModelTypeSystem.and(pcs).asInstanceOf[SATFeatureModel].writeToDimacsFile(new File(
+                    //"/home/rhein/Tools/TypeChef/GitClone/TypeChef-BusyboxAnalysis/BB_fm.dimacs"
+                    "/home/rhein/Tools/TypeChef/GitClone/TypeChef-LinuxAnalysis/tmpFolder/SuperFM.dimacs"
+                ))
+                if (pcs.and(FeatureExprFactory.True).isSatisfiable(fm)) {
+                    println("TypeSystem SuperFM is satisfiable")
+                } else {
+                    println("TypeSystem SuperFM is NOT satisfiable")
+                }
+                if (true) return
+        */
+        val tokens = new lexer.Main().run(opt, opt.parse)
+
+        stopWatch.start("lexing")
+        val in = lex(opt)
+
+
+        if (opt.parse) {
+            stopWatch.start("parsing")
+
+            val parserMain = new ParserMain(new CParser(fm))
+            val ast = parserMain.parserMain(in, opt)
+
+            stopWatch.start("serialize")
+            if (ast != null && opt.serializeAST)
+                serializeAST(ast, opt.getSerializedASTFilename)
+
+            if (ast != null) {
+                val fm_ts = opt.getFeatureModelTypeSystem.and(opt.getLocalFeatureModel).and(opt.getFilePresenceCondition)
+                val ts = new CTypeSystemFrontend(ast.asInstanceOf[TranslationUnit], fm_ts)
+
+                /** I did some experiments with the TypeChef FeatureModel of Linux, in case I need the routines again, they are saved here. */
+                //Debug_FeatureModelExperiments.experiment(fm_ts)
+
+                if (opt.typecheck || opt.writeInterface) {
+                    //ProductGeneration.typecheckProducts(fm,fm_ts,ast,opt,
+                    //logMessage=("Time for lexing(ms): " + (t2-t1) + "\nTime for parsing(ms): " + (t3-t2) + "\n"))
+                    //ProductGeneration.estimateNumberOfVariants(ast, fm_ts)
+
+                    stopWatch.start("typechecking")
+                    println("type checking.")
+                    ts.checkAST
+                    ts.errors.map(errorXML.renderTypeError(_))
+                }
+                if (opt.writeInterface) {
+                    stopWatch.start("interfaces")
+                    val interface = ts.getInferredInterface().and(opt.getFilePresenceCondition)
+
+                    stopWatch.start("writeInterfaces")
+                    ts.writeInterface(interface, new File(opt.getInterfaceFilename))
+                    if (opt.writeDebugInterface)
+                        ts.debugInterface(interface, new File(opt.getDebugInterfaceFilename))
+                }
+                if (opt.conditionalControlFlow) {
+                    stopWatch.start("controlFlow")
+
+                    val cf = new CAnalysisFrontend(ast.asInstanceOf[TranslationUnit], fm_ts)
+                    cf.checkCfG()
+                    t6 = System.currentTimeMillis()
+                    t7 = t6
+                }
+                if (opt.dataFlow) {
+                    stopWatch.start("dataFlow")
+                    ProductGeneration.dataflowAnalysis(fm_ts, ast, opt,
+                        logMessage = ("Time for lexing(ms): " + (stopWatch.get("lexing")) + "\nTime for parsing(ms): " + (stopWatch.get("parsing")) + "\n"))
+                }
+
+            }
+
+        }
+        stopWatch.start("done")
+        errorXML.write()
+        if (opt.recordTiming)
+            println("timing (lexer, parser, type system, interface inference, conditional control flow, data flow)\n" + (stopWatch.get("lexing")) + ";" + (stopWatch.get("parsing")) + ";" + (stopWatch.get("typechecking")) + ";" + (stopWatch.get("interfaces")) + ";" + (stopWatch.get("controlFlow")) + ";" + (stopWatch.get("dataFlow")))
+
+    }
+
+
+    def lex(opt: FrontendOptions): TokenReader[CToken, CTypeContext] = {
+        val tokens = new lexer.Main().run(opt, opt.parse)
+        val in = CLexer.prepareTokens(tokens)
+        in
+    }
+
+    def serializeAST(ast: AST, filename: String) {
+        val fw = new FileWriter(filename)
+        fw.write(ast.toString)
+        fw.close()
+    }
+}