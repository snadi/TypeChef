--- conflicted
+++ resolved
@@ -40,103 +40,6 @@
     private def o[T](o: T) = Option(FeatureExprFactory.True, o)
 
     test("ast navigation nextOpt onlytrue") {
-<<<<<<< HEAD
-      val stmt0 = LabelStatement(Id("stmt0"), None)
-      val stmt1 = LabelStatement(Id("stmt1"), None)
-      val stmt2 = LabelStatement(Id("stmt2"), None)
-      val optstmt0 = Opt(True, stmt0)
-      val optstmt1 = Opt(True, stmt1)
-      val optstmt2 = Opt(True, stmt2)
-      val cp = CompoundStatement(List(optstmt0, optstmt1, optstmt2))
-      val env = CASTEnv.createASTEnv(cp)
-      nextOpt(optstmt0, env) should be(optstmt1)
-      nextOpt(optstmt1, env) should be(optstmt2)
-    }
-
-    test("ast navigation nextOpt conditionals") {
-      val stmt0 = LabelStatement(Id("stmt0"), None)
-      val stmt1 = LabelStatement(Id("stmt1"), None)
-      val stmt2 = LabelStatement(Id("stmt2"), None)
-      val optstmt0 = Opt(True, stmt0)
-      val optstmt1 = Opt(fa, stmt1)
-      val optstmt2 = Opt(True, stmt2)
-      val cp = CompoundStatement(List(optstmt0, optstmt1, optstmt2))
-      val env = CASTEnv.createASTEnv(cp)
-
-      nextOpt(optstmt0, env) should be(optstmt1)
-    }
-
-    test("ast navigation (prev and next) with Opt and Choice (tree)") {
-      implicit def toOne[T](x: T): Conditional[T] = One(x)
-      val stmt0 = LabelStatement(Id("stmt0"), None)
-      val stmt1 = LabelStatement(Id("stmt1"), None)
-      val stmt2 = LabelStatement(Id("stmt2"), None)
-      val stmt3 = LabelStatement(Id("stmt3"), None)
-      val stmt4 = LabelStatement(Id("stmt4"), None)
-      val stmt5 = LabelStatement(Id("stmt5"), None)
-      val stmt6 = LabelStatement(Id("stmt6"), None)
-      val stmt7 = LabelStatement(Id("stmt7"), None)
-      val stmt8 = LabelStatement(Id("stmt8"), None)
-      val stmt9 = LabelStatement(Id("stmt9"), None)
-      val optstmt0 = Opt(gd, stmt0)
-      val optstmt1 = Opt(gd, stmt1)
-      val optstmt2 = Opt(gd, stmt2)
-      val optstmt3 = Opt(gd, stmt3)
-      val optstmt4 = Opt(gd, stmt4)
-      val optstmt5 = Opt(gd, stmt5)
-      val optstmt6 = Opt(gd, stmt6)
-      val optstmt7 = Opt(gd, stmt7)
-      val optstmt8 = Opt(FeatureExpr.base, stmt8)
-      val optstmt9 = Opt(FeatureExpr.base, stmt9)
-
-      val c1 = Choice(gb, stmt4, stmt5)
-      val c2 = Choice(gb, stmt2, stmt3)
-      val c3 = Choice(ga, c2, c1)
-      val c4 = Choice(gc, stmt1, c3)
-      val optc4 = Opt(gd, c4)
-      val l = List[Opt[Statement]](optstmt0) ++
-          Conditional.flatten(List(optc4)) ++
-          List[Opt[Statement]](optstmt6, optstmt7, optstmt8, optstmt9)
-
-      val root = CompoundStatement(l)
-      println(PrettyPrinter.print(root))
-
-      //#if fd
-      //stmt0
-      //#if fc // c4
-      //stmt1
-      //#else
-      //  #if fa // c3
-      //    #if fb // c2
-      //    stmt2
-      //    #else
-      //    stmt3
-      //    #endif
-      //  #else
-      //    #if fb // c1
-      //    stmt4
-      //    #else
-      //    stmt5
-      //    #endif
-      //  #endif
-      //#endif
-      //stmt6
-      //stmt7
-      //#endif
-      //stmt8
-      //stmt9
-
-      val env = CASTEnv.createASTEnv(root)
-      prevOpt(optstmt7, env) should equal(optstmt6)
-      nextOpt(optstmt6, env) should equal(optstmt7)
-      nextOpt(optstmt7, env) should equal(optstmt8)
-      nextOpt(nextOpt(optstmt6, env), env) should equal(optstmt8)
-
-//      isVariable(stmt8, env) should equal(false)
-//      isVariable(stmt9, env) should equal(false)
-//      isVariable(optstmt6, env) should equal(true)
-//      isVariable(optstmt7, env) should equal(true)
-=======
         val stmt0 = LabelStatement(Id("stmt0"), None)
         val stmt1 = LabelStatement(Id("stmt1"), None)
         val stmt2 = LabelStatement(Id("stmt2"), None)
@@ -144,7 +47,7 @@
         val optstmt1 = Opt(True, stmt1)
         val optstmt2 = Opt(True, stmt2)
         val cp = CompoundStatement(List(optstmt0, optstmt1, optstmt2))
-        val env = createASTEnv(cp)
+      val env = CASTEnv.createASTEnv(cp)
         nextOpt(optstmt0, env) should be(optstmt1)
         nextOpt(optstmt1, env) should be(optstmt2)
     }
@@ -157,7 +60,7 @@
         val optstmt1 = Opt(fa, stmt1)
         val optstmt2 = Opt(True, stmt2)
         val cp = CompoundStatement(List(optstmt0, optstmt1, optstmt2))
-        val env = createASTEnv(cp)
+      val env = CASTEnv.createASTEnv(cp)
 
         nextOpt(optstmt0, env) should be(optstmt1)
     }
@@ -222,7 +125,7 @@
         //stmt8
         //stmt9
 
-        val env = createASTEnv(root)
+      val env = CASTEnv.createASTEnv(root)
         prevOpt(optstmt7, env) should equal(optstmt6)
         nextOpt(optstmt6, env) should equal(optstmt7)
         nextOpt(optstmt7, env) should equal(optstmt8)
@@ -232,7 +135,6 @@
         //      isVariable(stmt9, env) should equal(false)
         //      isVariable(optstmt6, env) should equal(true)
         //      isVariable(optstmt7, env) should equal(true)
->>>>>>> 3e950e8e
     }
 
     //    test("ast navigation with Opt") {
