<<<<<<< HEAD
package de.fosd.typechef.typesystem.linker

import java.io._
import de.fosd.typechef.typesystem.CType
import de.fosd.typechef.parser.Position
import de.fosd.typechef.featureexpr.{FeatureExprFactory, FeatureExpr, FeatureExprParser}

trait InterfaceWriter {

    def writeInterface(interface: CInterface, file: File) {
        val stream = new FileWriter(file)
        scala.xml.XML.write(stream, interfaceToXML(interface), "UTF-8", true, null)
        stream.close()
    }


    def debugInterface(interface: CInterface, file: File) {
        val stream = new FileWriter(file)
        stream.write(interface.toString)
        stream.close()
    }

  def printBlacklist(interface: CInterface, file: File){
    val stream = new FileWriter(file)
    stream.write(interface.printImports)
    stream.close()
  }

    def readInterface(file: File): CInterface = {
        val loadnode = xml.XML.loadFile(file)
        interfaceFromXML(loadnode)
    }


    def interfaceFromXML(node: scala.xml.Node): CInterface = new CInterface(
        getFM(node),
        (node \ "feature").map(_.text.trim).toSet,
        (node \ "newfeature").map(_.text.trim).toSet,
        (node \ "import").map(signatureFromXML(_)),
        (node \ "export").map(signatureFromXML(_))
    )
    private def getFM(node: scala.xml.Node) = {
        val txt = (node \ "featuremodel").text
        if (txt.trim == "")
            FeatureExprFactory.True
        else new FeatureExprParser().parse(txt)
    }

    def interfaceToXML(int: CInterface): xml.Elem =
        <interface>
            <featuremodel>
                {int.featureModel.toTextExpr}
            </featuremodel>{int.importedFeatures.map(x => <feature>
            {x}
        </feature>)}{int.declaredFeatures.map(x => <newfeature>
            {x}
        </newfeature>)}{int.imports.map(x => <import>
            {signatureToXML(x)}
        </import>)}{int.exports.map(x => <export>
            {signatureToXML(x)}
        </export>)}
        </interface>


    def signatureToXML(sig: CSignature): xml.Elem =
        <sig>
            <name>
                {sig.name}
            </name>
            <type>
                {sig.ctype.toXML}
            </type>
            <featureexpr>
                {sig.fexpr.toTextExpr}
            </featureexpr>{sig.pos.map(posToXML(_))}
        </sig>


    private def signatureFromXML(node: scala.xml.Node): CSignature = {
        val sig = node \ "sig"
        new CSignature(
            (sig \ "name").text.trim,
            CType.fromXML((sig \ "type")),
            new FeatureExprParser().parse((sig \ "featureexpr").text),
            (sig \ "pos").map(positionFromXML(_))
        )
    }
    private def positionFromXML(node: scala.xml.Node): Position = {
        val col = (node \ "col").text.trim.toInt
        val line = (node \ "line").text.trim.toInt
        val file = (node \ "file").text.trim
        new Position() {
            def getColumn: Int = col
            def getLine: Int = line
            def getFile: String = file
        }
    }
    private def posToXML(p: Position) =
        <pos>
            <file>
                {p.getFile}
            </file>
            <line>
                {p.getLine}
            </line>
            <col>
                {p.getColumn}
            </col>
        </pos>


=======
package de.fosd.typechef.typesystem.linker

import java.io._
import de.fosd.typechef.typesystem.CType
import de.fosd.typechef.featureexpr.{FeatureExprFactory, FeatureExprParser}
import de.fosd.typechef.error.Position

trait InterfaceWriter {


    def writeInterface(interface: CInterface, file: File) {
        val stream = new FileWriter(file)
        scala.xml.XML.write(stream, interfaceToXML(interface), "UTF-8", true, null)
        stream.close()
    }


    def debugInterface(interface: CInterface, file: File) {
        val stream = new FileWriter(file)
        stream.write(interface.toString)
        stream.close()
    }

    def readInterface(file: File): CInterface = {
        val loadnode = xml.XML.loadFile(file)
        interfaceFromXML(loadnode)
    }


    def interfaceFromXML(node: scala.xml.Node): CInterface = new CInterface(
        getFM(node),
        (node \ "feature").map(_.text.trim).toSet,
        (node \ "newfeature").map(_.text.trim).toSet,
        (node \ "import").map(signatureFromXML(_)),
        (node \ "export").map(signatureFromXML(_))
    )
    private def getFM(node: scala.xml.Node) = {
        val txt = (node \ "featuremodel").text
        if (txt.trim == "")
            FeatureExprFactory.True
        else new FeatureExprParser().parse(txt)
    }

    def interfaceToXML(int: CInterface): xml.Elem =
        <interface>
            <featuremodel>
                {int.featureModel.toTextExpr}
            </featuremodel>{int.importedFeatures.map(x => <feature>
            {x}
        </feature>)}{int.declaredFeatures.map(x => <newfeature>
            {x}
        </newfeature>)}{int.imports.map(x => <import>
            {signatureToXML(x)}
        </import>)}{int.exports.map(x => <export>
            {signatureToXML(x)}
        </export>)}
        </interface>


    def signatureToXML(sig: CSignature): xml.Elem =
        <sig>
            <name>
                {sig.name}
            </name>
            <type>
                {sig.ctype.toXML}
            </type>
            <featureexpr>
                {sig.fexpr.toTextExpr}
            </featureexpr>{sig.pos.map(posToXML(_))}{for (extraFlag <- sig.extraFlags) yield <extraFlag name={extraFlag.toString}/>}
        </sig>


    private def signatureFromXML(node: scala.xml.Node): CSignature = {
        val sig = node \ "sig"
        new CSignature(
            (sig \ "name").text.trim,
            CType.fromXML((sig \ "type")),
            new FeatureExprParser().parse((sig \ "featureexpr").text),
            (sig \ "pos").map(positionFromXML(_)),
            (sig \ "extraFlag").flatMap(extraFlagFromXML(_)).filter(_.isDefined).map(_.get).toSet
        )
    }
    private def positionFromXML(node: scala.xml.Node): Position = {
        val col = (node \ "col").text.trim.toInt
        val line = (node \ "line").text.trim.toInt
        val file = (node \ "file").text.trim
        new Position() {
            def getColumn: Int = col
            def getLine: Int = line
            def getFile: String = file
        }
    }
    private def extraFlagFromXML(node: scala.xml.Node): Seq[Option[CFlag]] = {
        (node \ "@name").map(n => if (n.text == "WeakExport") Some(WeakExport) else None)
    }

    private def posToXML(p: Position) =
        <pos>
            <file>
                {p.getFile}
            </file>
            <line>
                {p.getLine}
            </line>
            <col>
                {p.getColumn}
            </col>
        </pos>


>>>>>>> 53e8885e
}<|MERGE_RESOLUTION|>--- conflicted
+++ resolved
@@ -1,10 +1,9 @@
-<<<<<<< HEAD
 package de.fosd.typechef.typesystem.linker
 
 import java.io._
 import de.fosd.typechef.typesystem.CType
-import de.fosd.typechef.parser.Position
-import de.fosd.typechef.featureexpr.{FeatureExprFactory, FeatureExpr, FeatureExprParser}
+import de.fosd.typechef.featureexpr.{FeatureExprFactory, FeatureExprParser}
+import de.fosd.typechef.error.Position
 
 trait InterfaceWriter {
 
@@ -21,116 +20,9 @@
         stream.close()
     }
 
-  def printBlacklist(interface: CInterface, file: File){
-    val stream = new FileWriter(file)
-    stream.write(interface.printImports)
-    stream.close()
-  }
-
-    def readInterface(file: File): CInterface = {
-        val loadnode = xml.XML.loadFile(file)
-        interfaceFromXML(loadnode)
-    }
-
-
-    def interfaceFromXML(node: scala.xml.Node): CInterface = new CInterface(
-        getFM(node),
-        (node \ "feature").map(_.text.trim).toSet,
-        (node \ "newfeature").map(_.text.trim).toSet,
-        (node \ "import").map(signatureFromXML(_)),
-        (node \ "export").map(signatureFromXML(_))
-    )
-    private def getFM(node: scala.xml.Node) = {
-        val txt = (node \ "featuremodel").text
-        if (txt.trim == "")
-            FeatureExprFactory.True
-        else new FeatureExprParser().parse(txt)
-    }
-
-    def interfaceToXML(int: CInterface): xml.Elem =
-        <interface>
-            <featuremodel>
-                {int.featureModel.toTextExpr}
-            </featuremodel>{int.importedFeatures.map(x => <feature>
-            {x}
-        </feature>)}{int.declaredFeatures.map(x => <newfeature>
-            {x}
-        </newfeature>)}{int.imports.map(x => <import>
-            {signatureToXML(x)}
-        </import>)}{int.exports.map(x => <export>
-            {signatureToXML(x)}
-        </export>)}
-        </interface>
-
-
-    def signatureToXML(sig: CSignature): xml.Elem =
-        <sig>
-            <name>
-                {sig.name}
-            </name>
-            <type>
-                {sig.ctype.toXML}
-            </type>
-            <featureexpr>
-                {sig.fexpr.toTextExpr}
-            </featureexpr>{sig.pos.map(posToXML(_))}
-        </sig>
-
-
-    private def signatureFromXML(node: scala.xml.Node): CSignature = {
-        val sig = node \ "sig"
-        new CSignature(
-            (sig \ "name").text.trim,
-            CType.fromXML((sig \ "type")),
-            new FeatureExprParser().parse((sig \ "featureexpr").text),
-            (sig \ "pos").map(positionFromXML(_))
-        )
-    }
-    private def positionFromXML(node: scala.xml.Node): Position = {
-        val col = (node \ "col").text.trim.toInt
-        val line = (node \ "line").text.trim.toInt
-        val file = (node \ "file").text.trim
-        new Position() {
-            def getColumn: Int = col
-            def getLine: Int = line
-            def getFile: String = file
-        }
-    }
-    private def posToXML(p: Position) =
-        <pos>
-            <file>
-                {p.getFile}
-            </file>
-            <line>
-                {p.getLine}
-            </line>
-            <col>
-                {p.getColumn}
-            </col>
-        </pos>
-
-
-=======
-package de.fosd.typechef.typesystem.linker
-
-import java.io._
-import de.fosd.typechef.typesystem.CType
-import de.fosd.typechef.featureexpr.{FeatureExprFactory, FeatureExprParser}
-import de.fosd.typechef.error.Position
-
-trait InterfaceWriter {
-
-
-    def writeInterface(interface: CInterface, file: File) {
+    def printBlacklist(interface: CInterface, file: File) {
         val stream = new FileWriter(file)
-        scala.xml.XML.write(stream, interfaceToXML(interface), "UTF-8", true, null)
-        stream.close()
-    }
-
-
-    def debugInterface(interface: CInterface, file: File) {
-        val stream = new FileWriter(file)
-        stream.write(interface.toString)
+        stream.write(interface.printImports)
         stream.close()
     }
 
@@ -222,5 +114,4 @@
         </pos>
 
 
->>>>>>> 53e8885e
 }