package de.fosd.typechef.featureexpr

import collection.mutable.Map
import collection.mutable.WeakHashMap
import collection.mutable.HashMap
import collection.mutable.ArrayBuffer
import scala.ref.WeakReference
import java.io.Writer
import net.sf.javabdd._;

/**
 * External interface for construction of non-boolean feature expressions
 * (mostly delegated to FExprBuilder)
 *
 * Also provides access to the primitives base and dead (for true and false)
 * and allows to create DefinedExternal nodes
 */
object FeatureExpr extends FeatureExprValueOps {

    def createComplement(expr: FeatureExprValue): FeatureExprValue = FExprBuilder.applyUnaryOperation(expr)(~_)
    def createNeg(expr: FeatureExprValue) = FExprBuilder.applyUnaryOperation(expr)(-_)
    def createBitAnd(left: FeatureExprValue, right: FeatureExprValue) = FExprBuilder.applyBinaryOperation(left, right)(_ & _)
    def createBitOr(left: FeatureExprValue, right: FeatureExprValue) = FExprBuilder.applyBinaryOperation(left, right)(_ | _)
    def createDivision(left: FeatureExprValue, right: FeatureExprValue): FeatureExprValue = FExprBuilder.applyBinaryOperation(left, right)(
        (l, r) => if (r == 0) ErrorValue[Long]("division by zero") else FExprBuilder.createValue(l / r))
    def createModulo(left: FeatureExprValue, right: FeatureExprValue) = FExprBuilder.applyBinaryOperation(left, right)(_ % _)
    def createEquals(left: FeatureExprValue, right: FeatureExprValue) = FExprBuilder.evalRelation(left, right)(_ == _)
    def createNotEquals(left: FeatureExprValue, right: FeatureExprValue) = FExprBuilder.evalRelation(left, right)(_ != _)
    def createLessThan(left: FeatureExprValue, right: FeatureExprValue) = FExprBuilder.evalRelation(left, right)(_ < _)
    def createLessThanEquals(left: FeatureExprValue, right: FeatureExprValue) = FExprBuilder.evalRelation(left, right)(_ <= _)
    def createGreaterThan(left: FeatureExprValue, right: FeatureExprValue) = FExprBuilder.evalRelation(left, right)(_ > _)
    def createGreaterThanEquals(left: FeatureExprValue, right: FeatureExprValue) = FExprBuilder.evalRelation(left, right)(_ >= _)
    def createMinus(left: FeatureExprValue, right: FeatureExprValue) = FExprBuilder.applyBinaryOperation(left, right)(_ - _)
    def createMult(left: FeatureExprValue, right: FeatureExprValue) = FExprBuilder.applyBinaryOperation(left, right)(_ * _)
    def createPlus(left: FeatureExprValue, right: FeatureExprValue) = FExprBuilder.applyBinaryOperation(left, right)(_ + _)
    def createPwr(left: FeatureExprValue, right: FeatureExprValue) = FExprBuilder.applyBinaryOperation(left, right)(_ ^ _)
    def createShiftLeft(left: FeatureExprValue, right: FeatureExprValue) = FExprBuilder.applyBinaryOperation(left, right)(_ << _)
    def createShiftRight(left: FeatureExprValue, right: FeatureExprValue) = FExprBuilder.applyBinaryOperation(left, right)(_ >> _)

    def createInteger(value: Long): FeatureExprValue = FExprBuilder.createValue(value)
    def createCharacter(value: Char): FeatureExprValue = FExprBuilder.createValue(value)
    def createValue[T](v: T): FeatureExprTree[T] = FExprBuilder.createValue(v)


    def createDefinedExternal(name: String): FeatureExpr = FExprBuilder.definedExternal(name)
    def createDefinedMacro(name: String, macroTable: FeatureProvider): FeatureExpr = FExprBuilder.definedMacro(name, macroTable)


    //helper
    def createIf(condition: FeatureExpr, thenBranch: FeatureExpr, elseBranch: FeatureExpr): FeatureExpr = FExprBuilder.createBooleanIf(condition, thenBranch, elseBranch)
    def createIf[T](condition: FeatureExpr, thenBranch: FeatureExprTree[T], elseBranch: FeatureExprTree[T]): FeatureExprTree[T] = FExprBuilder.createIf(condition, thenBranch, elseBranch)

    def createImplies(left: FeatureExpr, right: FeatureExpr) = left implies right
    def createEquiv(left: FeatureExpr, right: FeatureExpr) = left equiv right

    val base: FeatureExpr = de.fosd.typechef.featureexpr.True
    val dead: FeatureExpr = de.fosd.typechef.featureexpr.False

    def True = base
    def False = dead


}

object FeatureExprHelper {
    private var freshFeatureNameCounter = 0
    def calcFreshFeatureName(): String = {
        freshFeatureNameCounter = freshFeatureNameCounter + 1;
        "__fresh" + freshFeatureNameCounter;
    }
}


//trait FeatureExpr {
//    /**
//     * x.isSatisfiable(fm) is short for x.and(fm).isSatisfiable
//     * but is faster because FM is cached
//     */
//    def isSatisfiable(fm: FeatureModel): Boolean
//    protected def calcSize: Int
//    def toTextExpr: String //or other ToString variations for debugging etc
//    protected def collectDistinctFeatures: Set[String]
//
//    def or(that: FeatureExpr): FeatureExpr = FExprBuilder.or(this, that)
//    def and(that: FeatureExpr): FeatureExpr = FExprBuilder.and(this, that)
//    def not(): FeatureExpr = FExprBuilder.not(this)
//    def implies(that: FeatureExpr) = FExprBuilder.imp(this, that)
//    def xor(that: FeatureExpr) = FExprBuilder.xor(this, that)
//    def equiv(that: FeatureExpr) = FExprBuilder.biimp(this, that)

//
//    //equals, hashcode
//
//
//
//
//
//    def unary_! = not
//    def &(that: FeatureExpr) = and(that)
//    def |(that: FeatureExpr) = or(that)
//
//    def orNot(that: FeatureExpr) = this or (that.not)
//    def andNot(that: FeatureExpr) = this and (that.not)
//    def mex(that: FeatureExpr): FeatureExpr = (this and that).not
//
//    def isContradiction(): Boolean = isContradiction(NoFeatureModel)
//    def isTautology(): Boolean = isTautology(NoFeatureModel)
//    def isDead(): Boolean = isContradiction(NoFeatureModel)
//    def isBase(): Boolean = isTautology(NoFeatureModel)
//    def isSatisfiable(): Boolean = isSatisfiable(NoFeatureModel)
//    /**
//     * FM -> X is tautology if FM.implies(X).isTautology or
//     * !FM.and.(x.not).isSatisfiable
//     *
//     **/
//    def isTautology(fm: FeatureModel): Boolean = !this.not.isSatisfiable(fm)
//    def isContradiction(fm: FeatureModel): Boolean = !isSatisfiable(fm)
//
//
//    /**
//     * uses a SAT solver to determine whether two expressions are
//     * equivalent.
//     *
//     * for performance reasons, it checks pointer
//     * equivalence first, but won't use the recursive equals on aexpr
//     * (there should only be few cases when equals is more
//     * accurate than eq, which are not worth the performance
//     * overhead)
//     */
//    def equivalentTo(that: FeatureExpr): Boolean = (this eq that) || (this equiv that).isTautology();
//    def equivalentTo(that: FeatureExpr, fm: FeatureModel): Boolean = (this eq that) || (this equiv that).isTautology(fm);
//
//    protected def indent(level: Int): String = "\t" * level
//
//    final lazy val size: Int = calcSize
//
//    /**
//     * heuristic to determine whether a feature expression is small
//     * (may be used to decide whether to inline it or not)
//     *
//     * use with care
//     */
//    def isSmall(): Boolean = size <= 10
//
//    //    /**
//    //     * map function that applies to all leafs in the feature expression (i.e. all DefinedExpr nodes)
//    //     */
//    //    def mapDefinedExpr(f: DefinedExpr => FeatureExpr, cache: Map[FeatureExpr, FeatureExpr]): FeatureExpr
//
//    /**
//     * Converts this formula to a textual expression.
//     */
//    override def toString: String = toTextExpr
//
//
//    /**
//     * Prints the textual representation of this formula on a Writer. The result shall be equivalent to
//     * p.print(toTextExpr), but it should avoid consuming so much temporary space.
//     * @param p the output Writer
//     */
//    def print(p: Writer) = p.write(toTextExpr)
//    def debug_print(indent: Int): String = toTextExpr
//
//
//    /**
//     * simple translation into a FeatureExprValue if needed for some reason
//     * (creates IF(expr, 1, 0))
//     */
//    def toFeatureExprValue: FeatureExprValue =
//        FExprBuilder.createIf(this, FExprBuilder.createValue(1l), FExprBuilder.createValue(0l))
//
//}


/**
 * Propositional (or boolean) feature expressions.
 *
 * Feature expressions are compared on object identity (comparing them for equivalence is
 * an additional but expensive operation). Connectives such as "and", "or" and "not"
 * memoize results, so that the operation yields identical results on identical parameters.
 * Classes And, Or and Not are made package-private, and their constructors wrapped
 * through companion objects, to prevent the construction of formulas in any other way.
 *
 * However, this is not yet enough to guarantee the 'maximal sharing' property, because the
 * and/or operators are also associative, but the memoization cannot be associative.
 * Papers on hash-consing explain that one needs to perform a further normalization step.
 *
 * More in general, one can almost prove a theorem called the weak-canonicalization guarantee:
 *
 * If at a given time during program execution, two formula objects represent structurally
 * equal formulas, i.e. which are deeply equal modulo the order of operands of "and" and "or",
 * then they are represented by the same object.
 *
 * XXX: HOWEVER, that the associative property does not hold with pointer equality:
 * (a and b) and c ne a and (b and c). Hopefully this is fixable through different caching.
 *
 * Note that this is not related to formula equivalence, rather to pointer equality.
 * This does not hold for formulas existing at different moments, because caches
 * are implemented using weak references, so if a formula disappears from the heap
 * it is recreated. However, this is not observable for the code.
 *
 * The weak canonicalization property, if true, should allows also ensuring the strong-canonicalization guarantee:
 * If at a given time during program execution, two formula objects a and b
 * represent equivalent formulas, then a.toCNF eq b.toCNF (where eq denotes pointer equality).
 *
 * CNF canonicalization, by construction, ensures that a.toCNF and b.toCNF are structurally equal.
 * The weak canonicalization property would also ensure that they are the same object.
 *
 * It would be interesting to see what happens for toEquiCNF.
 */
class FeatureExpr(private[featureexpr] val bdd: BDD) {

    def or(that: FeatureExpr): FeatureExpr = FExprBuilder.or(this, that)
    def and(that: FeatureExpr): FeatureExpr = FExprBuilder.and(this, that)
    def not(): FeatureExpr = FExprBuilder.not(this)

    def unary_! = not
    def &(that: FeatureExpr) = and(that)
    def |(that: FeatureExpr) = or(that)

    def orNot(that: FeatureExpr) = this or (that.not)
    def andNot(that: FeatureExpr) = this and (that.not)
    def implies(that: FeatureExpr) = FExprBuilder.imp(this, that)
    def mex(that: FeatureExpr): FeatureExpr = (this and that).not
    def xor(that: FeatureExpr) = FExprBuilder.xor(this, that)

    // According to advanced textbooks, this representation is not always efficient:
    // not (a equiv b) generates 4 clauses, of which 2 are tautologies.
    // In positions of negative polarity (i.e. contravariant?), a equiv b is best transformed to
    // (a and b) or (!a and !b). However, currently it seems that we never construct not (a equiv b).
    // Be careful if that changes, though.
    def equiv(that: FeatureExpr) = FExprBuilder.biimp(this, that)

    def isContradiction(): Boolean = isContradiction(NoFeatureModel)
    def isTautology(): Boolean = isTautology(NoFeatureModel)
    def isDead(): Boolean = isContradiction(NoFeatureModel)
    def isBase(): Boolean = isTautology(NoFeatureModel)
    def isSatisfiable(): Boolean = isSatisfiable(NoFeatureModel)
    /**
     * FM -> X is tautology if FM.implies(X).isTautology or
     * FM.and.(x.not).isSatisfiable
     *
     **/
    def isTautology(fm: FeatureModel): Boolean = !this.not.isSatisfiable(fm)
    def isContradiction(fm: FeatureModel): Boolean = !isSatisfiable(fm)
    /**
     * x.isSatisfiable(fm) is short for x.and(fm).isSatisfiable
     * but is faster because FM is cached
     */
    def isSatisfiable(fm: FeatureModel): Boolean =
        if (bdd.isOne) true //assuming a valid feature model
        else if (bdd.isZero) false
        else if (fm == NoFeatureModel || fm == null) bdd.satOne() != FExprBuilder.FALSE
        //combination with a small FeatureExpr feature model
        else if (fm.clauses.isEmpty) (bdd and fm.extraConstraints.bdd and fm.assumptions.bdd).satOne() != FExprBuilder.FALSE
        //combination with SAT
        else cacheIsSatisfiable.getOrElseUpdate(fm,
            SatSolver.isSatisfiable(fm, toDnfClauses(toScalaAllSat((bdd and fm.extraConstraints.bdd).not().allsat())), FExprBuilder.lookupFeatureName)
        )

    /**
     * Check structural equality, assuming that all component nodes have already been canonicalized.
     * The default implementation checks for pointer equality.
     */
    private[featureexpr] def equal1Level(that: FeatureExpr) = this eq that

    final override def equals(that: Any) = that match {
        case x: FeatureExpr => bdd.equals(x.bdd)
        case _ => super.equals(that)
    }
    override def hashCode = bdd.hashCode

    /**
     * uses a SAT solver to determine whether two expressions are
     * equivalent.
     *
     * for performance reasons, it checks pointer
     * equivalence first, but won't use the recursive equals on aexpr
     * (there should only be few cases when equals is more
     * accurate than eq, which are not worth the performance
     * overhead)
     */
    def equivalentTo(that: FeatureExpr): Boolean = (this eq that) || (this equiv that).isTautology();
    def equivalentTo(that: FeatureExpr, fm: FeatureModel): Boolean = (this eq that) || (this equiv that).isTautology(fm);

    protected def indent(level: Int): String = "\t" * level

    final lazy val size: Int = calcSize
    protected def calcSize: Int = bddAllSat.foldLeft(0)(_ + _.filter(_ >= 0).size)

    /**
     * heuristic to determine whether a feature expression is small
     * (may be used to decide whether to inline it or not)
     *
     * use with care
     */
    def isSmall(): Boolean = size <= 10

    //    /**
    //     * map function that applies to all leafs in the feature expression (i.e. all DefinedExpr nodes)
    //     */
    //    def mapDefinedExpr(f: DefinedExpr => FeatureExpr, cache: Map[FeatureExpr, FeatureExpr]): FeatureExpr

    /**
     * Converts this formula to a textual expression.
     */
<<<<<<< HEAD
    def toTextExpr: String =
        printbdd(bdd, "1", "0", " && ", " || ", i => "definedEx(" + FExprBuilder.lookupFeatureName(i) + ")")
    override def toString: String =
        printbdd(bdd, "True", "False", " & ", " | ", FExprBuilder.lookupFeatureName(_))

    private def printbdd(bdd: BDD, one: String, zero: String, and: String, or: String, toName: (Int) => String): String =
        if (bdd.isOne()) one
        else if (bdd.isZero()) zero
        else {
            def clause(d: Array[Byte]): String = d.zip(0 to (d.length - 1)).filter(_._1 >= 0).map(
                x => (if (x._1 == 0) "!" else "") + toName(x._2)
            ).mkString(and)

            return bddAllSat.map(clause(_)).mkString(or)
=======
    lazy val isResolved: Boolean = calcIsResolved
    private def calcIsResolved: Boolean = {
        //exception used to stop at the first found Macro
        //map used for caching (to not look twice at the same subtree)
        class FoundUnresolvedException extends Exception
        try {
            this.mapDefinedExpr({
                case e: DefinedMacro => {
                    throw new FoundUnresolvedException(); e
                }
                case e => e
            }, Map())
            return true
        } catch {
            case e: FoundUnresolvedException => return false
>>>>>>> 062bd930
        }

    private def bddAllSat: Iterator[Array[Byte]] = toScalaAllSat(bdd.allsat())

    private def toScalaAllSat(allsat: java.util.List[_]): Iterator[Array[Byte]] =
        scala.collection.JavaConversions.asScalaIterator(allsat.asInstanceOf[java.util.List[Array[Byte]]].iterator())

    /**
     * input allsat format
     *
     * output clausel format with sets of variable ids (negative means negated)
     */
    private def toDnfClauses(allsat: Iterator[Array[Byte]]): Iterator[Seq[Int]] = {
        def clause(d: Array[Byte]): Seq[Int] = d.zip(0 to (d.length - 1)).filter(_._1 >= 0).map(
            x => (if (x._1 == 0) -1 else 1) * x._2
        )
        allsat.map(clause(_))
    }

    /**
     * Prints the textual representation of this formula on a Writer. The result shall be equivalent to
     * p.print(toTextExpr), but it should avoid consuming so much temporary space.
     * @param p the output Writer
     */
    def print(p: Writer) = p.write(toTextExpr)
    def debug_print(indent: Int): String = toTextExpr

    private var cache_cnf: FeatureExpr = null
    private var cache_cnfEquiSat: FeatureExpr = null

<<<<<<< HEAD
=======
    /**
     * creates an equivalent feature expression in CNF
     *
     * be aware of exponential explosion. consider using toCnfEquiSat instead if possible
     */
    def toCNF(): FeatureExpr = {
        if (cache_cnf == null) {
            cache_cnf = calcCNF; cache_cnfEquiSat = cache_cnf
        }
        assert(CNFHelper.isCNF(cache_cnf))
        //XXX: add and test!
        //cache_cnfEquiSat.cache_cnf = cache_cnf
        //cache_cnfEquiSat.cache_cnfEquiSat = cache_cnf
        cache_cnf
    }
    /**
     * creates an equisatisfiable feature expression in CNF
     *
     * the result is not equivalent but will yield the same result
     * in satisifiability tests with SAT solvers
     *
     * the algorithm introduces new variables and is faster than toCNF
     */
    def toCnfEquiSat(): FeatureExpr = {
        if (cache_cnfEquiSat == null) cache_cnfEquiSat = calcCNFEquiSat
        assert(CNFHelper.isCNF(cache_cnfEquiSat))
        //XXX: add and test!
        //cache_cnfEquiSat.cache_cnfEquiSat = cache_cnfEquiSat
        cache_cnfEquiSat
    }
    protected def calcCNF: FeatureExpr
    protected def calcCNFEquiSat: FeatureExpr

>>>>>>> 062bd930
    private val cacheIsSatisfiable: WeakHashMap[FeatureModel, Boolean] = WeakHashMap()
    //only access these caches from FExprBuilder
    private[featureexpr] val andCache: WeakHashMap[FeatureExpr, WeakReference[FeatureExpr]] = new WeakHashMap()
    private[featureexpr] val orCache: WeakHashMap[FeatureExpr, WeakReference[FeatureExpr]] = new WeakHashMap()
    private[featureexpr] var notCache: Option[NotReference[FeatureExpr]] = None

    /**
     * Retrieves the memoized representation of this.not, if any exists; it is useful only to look for duplicated
     * elements in a clause. Note that two non-trivial formula might be
     * opposite, still using retrieveMemoizedNot for the test might
     * fail; e.g., a and b and !a or !b might be built independently.
     * XXX: Tillmann suggested transforming this into a boolean predicate,
     * rather than using null as a meaningful value.
     */
    private[featureexpr] def retrieveMemoizedNot = notCache match {
        case Some(NotRef(x)) => x
        case _ => null
    }

    /**
     * simple translation into a FeatureExprValue if needed for some reason
     * (creates IF(expr, 1, 0))
     */
    def toFeatureExprValue: FeatureExprValue =
        FExprBuilder.createIf(this, FExprBuilder.createValue(1l), FExprBuilder.createValue(0l))


    /**
     * helper function for statistics and such that determines which
     * features are involved in this feature expression
     */
    private def collectDistinctFeatureIds: Set[Int] =
        bddAllSat.flatMap(clause => clause.zip(0 to (clause.length - 1)).filter(_._1 >= 0).map(_._2)).toSet

    def collectDistinctFeatures: Set[String] =
        collectDistinctFeatureIds.map(FExprBuilder lookupFeatureName _)


    /**
     * counts the number of features in this expression for statistic
     * purposes
     */
    def countDistinctFeatures: Int = collectDistinctFeatureIds.size
}

class FeatureException(msg: String) extends RuntimeException(msg)

class FeatureArithmeticException(msg: String) extends FeatureException(msg)

// XXX: this should be recognized by the caller and lead to clean termination instead of a stack trace. At least,
// however, this is only a concern for erroneous input anyway (but isn't it our point to detect it?)
case class ErrorFeature(msg: String) extends FeatureExpr(FExprBuilder.FALSE) {
    private def error: Nothing = throw new FeatureArithmeticException(msg)
    override def toTextExpr = error
    //    override def mapDefinedExpr(f: DefinedExpr => FeatureExpr, cache: Map[FeatureExpr, FeatureExpr]) = error
    override def debug_print(x: Int) = error
}


/**
 * Central builder class, responsible for simplification of expressions during creation
 * and for extensive caching.
 */
private[featureexpr] object FExprBuilder {


    val bddCacheSize = 100000
    var bddValNum = 4194304
    var bddVarNum = 100
    var maxFeatureId = 0 //start with one, so we can distinguish -x and x for sat solving and tostring
    var bddFactory: BDDFactory = null
    try {
        bddFactory = BDDFactory.init(bddValNum, bddCacheSize)
    } catch {
        case e: OutOfMemoryError =>
            println("running with low memory. consider increasing heap size.")
            var bddValNum = 524288
            bddFactory = BDDFactory.init(bddValNum, bddCacheSize)
    }
    bddFactory.setIncreaseFactor(.5) //50% increase each time
    bddFactory.setMaxIncrease(0) //no upper limit on increase size
    bddFactory.setVarNum(bddVarNum)

    val TRUE: BDD = bddFactory.one()
    val FALSE: BDD = bddFactory.zero()


    private val featureIds: Map[String, Int] = Map()
    private val featureNames: Map[Int, String] = Map()
    private val featureBDDs: Map[Int, BDD] = Map()
    private val ifCache: HashMap[(FeatureExpr, FeatureExprTree[_], FeatureExprTree[_]), WeakReference[FeatureExprTree[_]]] = new HashMap()
    private val valCache: Map[Any, WeakReference[Value[_]]] = Map()

    private def cacheGetOrElseUpdate[A, B <: AnyRef](map: Map[A, WeakReference[B]], key: A, op: => B): B = {
        def update() = {
<<<<<<< HEAD
            val d = op;
            map(key) = new WeakReference[B](d);
            d
=======
            val d = op; map(key) = new WeakReference[B](d); d
>>>>>>> 062bd930
        }
        map.get(key) match {
            case Some(WeakRef(value)) => value
            case _ => update()
        }
    }

    private def getFromCache(cache: WeakHashMap[FeatureExpr, WeakReference[FeatureExpr]], key: FeatureExpr): Option[FeatureExpr] = {
        cache.get(key) match {
            case Some(WeakRef(f)) => Some(f)
            case _ => None
        }
    }
    private def binOpCacheGetOrElseUpdate(a: FeatureExpr,
                                          b: FeatureExpr,
                                          getCache: FeatureExpr => WeakHashMap[FeatureExpr, WeakReference[FeatureExpr]],
                                          featThunk: => FeatureExpr): FeatureExpr = {
        var result = getFromCache(getCache(a), b)
        if (result == None)
            result = getFromCache(getCache(b), a)
        if (result == None) {
            val feat = featThunk
            result = Some(feat)
            val weakRef = new WeakReference(feat)
            getCache(a).update(b, weakRef)
            //XXX it is enough to update one object, because we are searching in both of them anyway
            //            getCache(b).update(a, weakRef)
        }
        result.get
    }


    /*
    * It seems that with the four patterns to optimize and/or, it's more difficult to
    * produce a formula with duplicated literals - you need two levels of nesting for that to happen.
    * Duplications is removed in variations of:
    * a && (b || !a), where a and b can be any formula, and && and || can be replaced by any connective.
    * Examples where duplication appears:
    * a && !(a || b) - fixable by implementing DeMorgan laws in Not.
    * (a || b) && (b || c)
    * a && (b || (c && a)) - note the two levels of nesting. The inner a could
    * be removed in this particular case using shortcircuiting, but there does
    * not seem to be an easy way of implementing this.
    *
    *
    * Please note that due to duality, the code below is essentially
    * duplicated (andOr() is dual to orAnd(), and() to or(), and so on).
    * Remember that to dualize this code, one must swap or with and, and False with True.
    * Please check that it does not go out of sync.
    */
    // XXX: in various places, we merge sets with an O(N) reduction. It allows looking up the memoized results, but now
    // that we later canonicalize everything, it is not clear whether we should still do it. Such occurrences are marked
    // below with "XXX: O(N) set rebuild". Note however that to make them O(1) one needs to write a O(1) hash calculator
    // for them as well - very simple, just some work to do. See specialized constructors in AndOrUnExtractor.


    def and(a: FeatureExpr, b: FeatureExpr): FeatureExpr = new FeatureExpr(a.bdd and b.bdd)
    def or(a: FeatureExpr, b: FeatureExpr): FeatureExpr = new FeatureExpr(a.bdd or b.bdd)
    def imp(a: FeatureExpr, b: FeatureExpr): FeatureExpr = new FeatureExpr(a.bdd imp b.bdd)
    def biimp(a: FeatureExpr, b: FeatureExpr): FeatureExpr = new FeatureExpr(a.bdd biimp b.bdd)
    def xor(a: FeatureExpr, b: FeatureExpr): FeatureExpr = new FeatureExpr(a.bdd xor b.bdd)

<<<<<<< HEAD
    def not(a: FeatureExpr): FeatureExpr = new FeatureExpr(a.bdd.not())

    def definedExternal(name: String): FeatureExpr = {
        val id: Int = featureIds.get(name) match {
            case Some(id) => id
            case _ =>
                maxFeatureId = maxFeatureId + 1
                if (maxFeatureId >= bddVarNum) {
                    bddVarNum = bddVarNum * 2
                    bddFactory.setVarNum(bddVarNum)
=======
    def createOr(clauses: Traversable[FeatureExpr]) =
        canonical(clauses.foldLeft[FeatureExpr](False)(fastOr(_, _)))

    //End of dualized code.


    def and(a: FeatureExpr, b: FeatureExpr): FeatureExpr = canonical(fastAnd(a, b))
    def or(a: FeatureExpr, b: FeatureExpr): FeatureExpr = canonical(fastOr(a, b))

    def not(a: FeatureExpr): FeatureExpr =
        a match {
            case True => False
            case False => True
            case n: Not => n.expr
            case e => {
                e.notCache match {
                    case Some(NotRef(res)) => res
                    case _ =>
                        def storeCache(e: FeatureExpr, neg: FeatureExpr) = {
                            e.notCache = Some(new NotReference(neg)); e
                        }
                        val res = canonical(e match {
                            /* This transformation is expensive, so we need to store
                            * a reference to e in the created expression. However,
                            * this enables more occasions for simplification and
                            * ensures that the result is in Negation Normal Form.
                            */
                            case And(clauses) => createOr(clauses.map(_.not))
                            case Or(clauses) => createAnd(clauses.map(_.not))
                            case _ => new Not(e) //Triggered by leaves.
                        })
                        storeCache(res, e)
                        //Store in the old expression a reference to the new one.
                        storeCache(e, res)
                        res
>>>>>>> 062bd930
                }
                featureIds.put(name, maxFeatureId)
                featureNames.put(maxFeatureId, name)
                featureBDDs.put(maxFeatureId, bddFactory.ithVar(maxFeatureId))
                maxFeatureId
        }
        new FeatureExpr(featureBDDs(id))
    }

    def lookupFeatureName(id: Int): String = featureNames(id)

    //create a macro definition (which expands to the current entry in the macro table; the current entry is stored in a closure-like way).
    //a form of caching provided by MacroTable, which we need to repeat here to create the same FeatureExpr object
    def definedMacro(name: String, macroTable: FeatureProvider): FeatureExpr = {
        macroTable.getMacroCondition(name)
    }


    private def propagateError[T](left: FeatureExprTree[T], right: FeatureExprTree[T]): Option[ErrorValue[T]] = {
        (left, right) match {
            case (msg1: ErrorValue[_], msg2: ErrorValue[_]) => Some(ErrorValue(msg1.msg + ";" + msg2.msg))
            case (msg: ErrorValue[_], _) => Some(ErrorValue(msg.msg))
            case (_, msg: ErrorValue[_]) => Some(ErrorValue(msg.msg))
            case _ => None
        }
    }

    def evalRelation[T](smaller: FeatureExprTree[T], larger: FeatureExprTree[T])(relation: (T, T) => Boolean): FeatureExpr = {
        propagateError(smaller, larger) match {
            case Some(ErrorValue(msg)) => return ErrorFeature(msg)
            case _ =>
                (smaller, larger) match {
                    case (a: Value[_], b: Value[_]) => if (relation(a.value.asInstanceOf[T], b.value.asInstanceOf[T])) True else False
                    case (i1: If[_], i2: If[_]) =>
<<<<<<< HEAD
                        createBooleanIf(i1.expr,
                            createBooleanIf(i2.expr, evalRelation(i1.thenBr, i2.thenBr)(relation), evalRelation(i1.thenBr, i2.elseBr)(relation)),
                            createBooleanIf(i2.expr, evalRelation(i1.elseBr, i2.thenBr)(relation), evalRelation(i1.elseBr, i2.elseBr)(relation)))
                    case (i: If[_], x) => createBooleanIf(i.expr, evalRelation(i.thenBr, x)(relation), evalRelation(i.elseBr, x)(relation))
                    case (x, i: If[_]) => createBooleanIf(i.expr, evalRelation(x, i.thenBr)(relation), evalRelation(x, i.elseBr)(relation))
=======
                        createIf(i1.expr,
                            createIf(i2.expr, evalRelation(i1.thenBr, i2.thenBr)(relation), evalRelation(i1.thenBr, i2.elseBr)(relation)),
                            createIf(i2.expr, evalRelation(i1.elseBr, i2.thenBr)(relation), evalRelation(i1.elseBr, i2.elseBr)(relation)))
                    case (i: If[_], x) => createIf(i.expr, evalRelation(i.thenBr, x)(relation), evalRelation(i.elseBr, x)(relation))
                    case (x, i: If[_]) => createIf(i.expr, evalRelation(x, i.thenBr)(relation), evalRelation(x, i.elseBr)(relation))
>>>>>>> 062bd930
                    case _ => throw new Exception("evalRelation: unexpected " +(smaller, larger))
                }
        }
    }

    def applyBinaryOperation[T, U <% FeatureExprTree[T]](left: FeatureExprTree[T], right: FeatureExprTree[T])(operation: (T, T) => U): FeatureExprTree[T] = {
        propagateError(left, right) match {
            case Some(err) => return err
            case _ =>
                (left, right) match {
                    case (a: Value[_], b: Value[_]) => operation(a.value.asInstanceOf[T], b.value.asInstanceOf[T])
                    case (i1: If[_], i2: If[_]) =>
<<<<<<< HEAD
                        createIf[T](i1.expr,
                            createIf[T](i2.expr, applyBinaryOperation(i1.thenBr.asInstanceOf[FeatureExprTree[T]], i2.thenBr.asInstanceOf[FeatureExprTree[T]])(operation), applyBinaryOperation(i1.thenBr.asInstanceOf[FeatureExprTree[T]], i2.elseBr.asInstanceOf[FeatureExprTree[T]])(operation)),
                            createIf[T](i2.expr, applyBinaryOperation(i1.elseBr.asInstanceOf[FeatureExprTree[T]], i2.thenBr.asInstanceOf[FeatureExprTree[T]])(operation), applyBinaryOperation(i1.elseBr.asInstanceOf[FeatureExprTree[T]], i2.elseBr.asInstanceOf[FeatureExprTree[T]])(operation)))
                    case (i: If[_], x) => createIf(i.expr, applyBinaryOperation(i.thenBr.asInstanceOf[FeatureExprTree[T]], x)(operation), applyBinaryOperation(i.elseBr.asInstanceOf[FeatureExprTree[T]], x)(operation))
                    case (x, i: If[_]) => createIf(i.expr, applyBinaryOperation(x, i.thenBr.asInstanceOf[FeatureExprTree[T]])(operation), applyBinaryOperation(x, i.elseBr.asInstanceOf[FeatureExprTree[T]])(operation))
=======
                        createIf(i1.expr,
                            createIf(i2.expr, applyBinaryOperation(i1.thenBr, i2.thenBr)(operation), applyBinaryOperation(i1.thenBr, i2.elseBr)(operation)),
                            createIf(i2.expr, applyBinaryOperation(i1.elseBr, i2.thenBr)(operation), applyBinaryOperation(i1.elseBr, i2.elseBr)(operation)))
                    case (i: If[_], x) => createIf(i.expr, applyBinaryOperation(i.thenBr, x)(operation), applyBinaryOperation(i.elseBr, x)(operation))
                    case (x, i: If[_]) => createIf(i.expr, applyBinaryOperation(x, i.thenBr)(operation), applyBinaryOperation(x, i.elseBr)(operation))
>>>>>>> 062bd930
                    case _ => throw new Exception("applyBinaryOperation: unexpected " +(left, right))
                }
        }
    }

    def applyUnaryOperation[T](expr: FeatureExprTree[T])(operation: T => T): FeatureExprTree[T] = expr match {
        case a: Value[_] => createValue(operation(a.value.asInstanceOf[T]))
        case i: If[_] => createIf(i.expr, applyUnaryOperation(i.thenBr.asInstanceOf[FeatureExprTree[T]])(operation), applyUnaryOperation(i.elseBr.asInstanceOf[FeatureExprTree[T]])(operation))
        case _ => throw new Exception("applyUnaryOperation: unexpected " + expr)
    }

    def createIf[T](expr: FeatureExpr, thenBr: FeatureExprTree[T], elseBr: FeatureExprTree[T]): FeatureExprTree[T] = expr match {
        case True => thenBr
        case False => elseBr
        case _ => {
            if (thenBr == elseBr) thenBr
            else cacheGetOrElseUpdate(ifCache, (expr, thenBr, elseBr), new If(expr, thenBr, elseBr)).asInstanceOf[FeatureExprTree[T]]
        }
    }

    def createBooleanIf(expr: FeatureExpr, thenBr: FeatureExpr, elseBr: FeatureExpr): FeatureExpr = (expr and thenBr) or (expr.not and elseBr)

    def createValue[T](v: T): FeatureExprTree[T] = cacheGetOrElseUpdate(valCache, v, new Value[T](v)).asInstanceOf[FeatureExprTree[T]]

}


////////////////////////////
// propositional formulas //
////////////////////////////
/**
 * True and False. They are represented as special cases of And and Or
 * with no clauses, as it is common practice, for instance in the resolution algorithm.
 *
 * True is the zero element for And, while False is the zero element for Or.
 * Therefore, True can be represented as an empty conjunction, while False
 * by an empty disjunction.
 *
 * One can imagine to build a disjunction incrementally, by having an empty one
 * be considered as false, so that each added operand can make the resulting
 * formula true. Dually, an empty conjunction is true, and and'ing clauses can
 * make it false.
 *
 * This avoids introducing two new leaf nodes to handle (avoiding some bugs causing NoLiteralException).
 *
 * Moreover, since those are valid formulas, they would otherwise be valid but
 * non-canonical representations, and avoiding the very existence of such things
 * simplifies ensuring that our canonicalization algorithms actually work.
 *
 * The use of only canonical representations for True and False is ensured thanks to the
 * apply methods of the And and Or companion objects, which convert any empty set of
 * clauses into the canonical True or False object.
 */
object True extends FeatureExpr(FExprBuilder.TRUE) with DefaultPrint {
    override def toString = "True"
    override def toTextExpr = "1"
    override def debug_print(ind: Int) = indent(ind) + toTextExpr + "\n"
    override def isSatisfiable(fm: FeatureModel) = true
}

object False extends FeatureExpr(FExprBuilder.FALSE) with DefaultPrint {
    override def toString = "False"
    override def toTextExpr = "0"
    override def debug_print(ind: Int) = indent(ind) + toTextExpr + "\n"
    override def isSatisfiable(fm: FeatureModel) = false
}

trait DefaultPrint extends FeatureExpr {
    override def print(p: Writer) = p.write(toTextExpr)
<<<<<<< HEAD
=======
}

//The class name means And/Or (Un)Extractor.
abstract class AndOrUnExtractor[This <: BinaryLogicConnective[This]] {
    def identity: FeatureExpr
    def unapply(x: This) = Some(x.clauses)
    private def optBuild(clauses: Set[FeatureExpr], defaultRes: => This) = {
        clauses.size match {
            case 0 => identity
            /* The case below seems to not occur, but better include it
             * for extra robustness, to ensure the weak canonicalization property. */
            case 1 => clauses.head
            case _ => defaultRes
        }
    }

    private[featureexpr] def apply(clauses: Set[FeatureExpr]) = optBuild(clauses, createRaw(clauses))
    private[featureexpr] def apply(clauses: Set[FeatureExpr], old: This, newF: FeatureExpr) = optBuild(clauses, createRaw(clauses, old, newF))

    //Factory methods for the actual object type
    protected def createRaw(clauses: Set[FeatureExpr]): This
    protected def createRaw(clauses: Set[FeatureExpr], old: This, newF: FeatureExpr): This
}

//objects And and Or are just boilerplate instances of AndOrUnExtractor
object And extends AndOrUnExtractor[And] {
    def identity = True
    protected def createRaw(clauses: Set[FeatureExpr]) = new And(clauses)
    protected def createRaw(clauses: Set[FeatureExpr], old: And, newF: FeatureExpr) = new And(clauses, old, newF)
}

object Or extends AndOrUnExtractor[Or] {
    def identity = False
    protected def createRaw(clauses: Set[FeatureExpr]) = new Or(clauses)
    protected def createRaw(clauses: Set[FeatureExpr], old: Or, newF: FeatureExpr) = new Or(clauses, old, newF)
}

private[featureexpr]
abstract class BinaryLogicConnective[This <: BinaryLogicConnective[This]] extends FeatureExpr {
    private[featureexpr] def clauses: Set[FeatureExpr]

    def operName: String
    def create(clauses: Traversable[FeatureExpr]): FeatureExpr
    //Can't declare This as return type - the optimizations in FExprBuilder are such that it might build an object of
    //unexpected type.

    override def equal1Level(that: FeatureExpr) = that match {
        case e: BinaryLogicConnective[_] =>
            e.primeHashMult == primeHashMult && //check this as a class tag
                e.clauses.subsetOf(clauses) &&
                e.clauses.size == clauses.size
        case _ => false
    }

    def primeHashMult: Int
    override def calcHashCode = primeHashMult * clauses.map(_.hashCode).foldLeft(0)(_ + _)

    // We need to compute the hashCode lazily (and pay a penalty when accessing it) because too many temporaries are
    // created. We might want to change that, though (see comments above mentioning "XXX: O(N) set rebuild"), and
    // retest this choice.
    // In a few cases, however, we compute the hashcode eagerly and incrementally (to reuse old hashcode computations).
    protected var cachedHash: Option[Int] = None
    final override def hashCode =
        cachedHash match {
            case Some(hash) =>
                hash
            case None =>
                val hash = calcHashCode
                cachedHash = Some(hash)
                hash
        }

    //Constructors of subclasses must call either of these methods. Since the hash computation is reasonably cheap
    protected def presetHash(old: This, newF: FeatureExpr) =
    //This computation is O(1); throwing out the hashCode and recomputing it would be O(n), and when growing
    //a Set, one element at a time, the time complexity of hash updates would be potentially O(n^2).
        cachedHash = Some(old.hashCode + primeHashMult * newF.hashCode)


    override def toString = clauses.mkString("(", operName, ")")
    override def toTextExpr = clauses.map(_.toTextExpr).mkString("(", " " + operName + operName + " ", ")")
    override def print(p: Writer) = {
        trait PrintValue
        case object NoPrint extends PrintValue
        case object Printed extends PrintValue
        case class ToPrint[T](x: T) extends PrintValue
        p write "("
        clauses.map(x => ToPrint(x)).foldLeft[PrintValue](NoPrint)({
            case (NoPrint, ToPrint(c)) => {
                c.print(p); Printed
            }
            case (Printed, ToPrint(c)) => {
                p.write(" " + operName + operName + " "); c.print(p); Printed
            }
        })
        p write ")"
    }
    override def debug_print(ind: Int) = indent(ind) + operName + "\n" + clauses.map(_.debug_print(ind + 1)).mkString

    override def calcSize = clauses.foldLeft(0)(_ + _.size)
    override def mapDefinedExpr(f: DefinedExpr => FeatureExpr, cache: Map[FeatureExpr, FeatureExpr]): FeatureExpr = cache.getOrElseUpdate(this, {
        var anyChange = false
        val newClauses = clauses.map(x => {
            val y = x.mapDefinedExpr(f, cache)
            anyChange |= x != y
            y
        })
        if (anyChange)
            create(newClauses)
        else
            this
    })
}

//private[featureexpr]
class And(val clauses: Set[FeatureExpr]) extends BinaryLogicConnective[And] {
    //Use this constructor when adding newF to old, because it reuses the old hash.
    def this(clauses: Set[FeatureExpr], old: And, newF: FeatureExpr) = {
        this(clauses)
        presetHash(old, newF)
    }

    override def primeHashMult = 37
    override def operName = "&"
    override def create(clauses: Traversable[FeatureExpr]) = FExprBuilder.createAnd(clauses)

    override protected def calcCNF: FeatureExpr = FExprBuilder.createAnd(clauses.map(_.toCNF))
    override protected def calcCNFEquiSat: FeatureExpr = FExprBuilder.createAnd(clauses.map(_.toCnfEquiSat))
}

//private[featureexpr]
class Or(val clauses: Set[FeatureExpr]) extends BinaryLogicConnective[Or] {
    //Use this constructor when adding newF to old, because it reuses the old hash.
    def this(clauses: Set[FeatureExpr], old: Or, newF: FeatureExpr) = {
        this(clauses)
        presetHash(old, newF)
    }

    override def primeHashMult = 97
    override def operName = "|"
    override def create(clauses: Traversable[FeatureExpr]) = FExprBuilder.createOr(clauses)

    override protected def calcCNF: FeatureExpr =
        combineCNF(clauses.map(_.toCNF))
    override protected def calcCNFEquiSat: FeatureExpr = {
        val cnfchildren = clauses.map(_.toCnfEquiSat)
        //XXX: There is no need to estimate the size this way, we could maybe
        //use the more precise size method. However, possibly this is the
        //correct calculation of the number of generated clauses. The name
        //predictedCNFClauses is maybe misleading, but I introduced it, and it
        //would be my fault then. PG
        //
        //heuristic: up to a medium size do not introduce new variables but use normal toCNF mechanism
        //rationale: we might actually simplify the formula by transforming it into CNF and in such cases it's not very expensive
        def size(child: FeatureExpr) = child match {
            case And(inner) => inner.size;
            case _ => 1
        }
        val predictedCNFClauses = cnfchildren.foldRight(1)((x, y) => if (y <= 16) size(x) * y else y)
        if (predictedCNFClauses <= 16)
            combineCNF(cnfchildren)
        else
            combineEquiCNF(cnfchildren)
    }


    /**
     * multiplies all clauses
     *
     * for n CNF expressions with e1, e2, .., en clauses
     * this mechanism produces e1*e2*...*en clauses
     */
    private def combineCNF(cnfchildren: Set[FeatureExpr]) =
        FExprBuilder.createAnd(
            if (cnfchildren.exists(_.isInstanceOf[And])) {
                var conjuncts = Set[FeatureExpr](False)
                for (child <- cnfchildren) {
                    child match {
                        case And(innerChildren) =>
                            //conjuncts@(a_1 & a_2) | innerChildren@(b_1 & b_2)
                            //becomes conjuncts'@(a_1 | b_1) & (a_1 | b_2) & (a_2 | b_1) & (a_2 | b_2).
                            /*conjuncts = conjuncts.flatMap(
                                conjunct => innerChildren.map(
                                    _ or conjunct))*/
                            conjuncts =
                              for (conjunct <- conjuncts; c <- innerChildren)
                                yield c or conjunct
                        case _ =>
                            conjuncts = conjuncts.map(_ or child)
                    }
                }
                assert(conjuncts.forall(c => CNFHelper.isClause(c) || c == True || c == False))
                conjuncts
            } else {
                /* The context adds an extra And, because a canonical CNF is an conjunction of disjunctions.
                 * Currently this extra And is optimized away, but here I do not want to rely on this detail. */
                List(FExprBuilder.createOr(cnfchildren))
            })

    /**
     * Produce a CNF formula equiSatisfiable to the disjunction of @param cnfchildren.
     * Introduces new variables to avoid exponential behavior
     *
     * for n CNF expressions with e1, e2, .., en clauses
     * this mechanism produces n new variables and results
     * in e1+e2+..+en+1 clauses
     *
     * Algorithm: we need to represent Or(X_i, i=i..n), where X_i are subformulas in CNF. Each of them is a conjunction
     * (or a literal, as a degenerate case).
     * We produce a clause Or(Z_i) and clauses such that Z_i implies X_i, conjuncted together. For literals we just
     * reuse the literal; if X_i = And(Y_ij, j=1..e_i), we produce clauses (Z_i implies Y_ij) for j=1..e_i.
     */
    private def combineEquiCNF(cnfchildren: Set[FeatureExpr]) =
        if (cnfchildren.exists(_.isInstanceOf[And])) {
            var orClauses = ArrayBuffer[FeatureExpr]() //list of Or expressions
            var renamedDisjunction = ArrayBuffer[FeatureExpr]()
            for (child <- cnfchildren) {
                child match {
                    case And(innerChildren) =>
                        val freshFeature = FExprBuilder.definedExternal(FeatureExprHelper.calcFreshFeatureName())
                        orClauses ++= innerChildren.map(freshFeature implies _)
                        renamedDisjunction += freshFeature
                    case e =>
                        renamedDisjunction += e
                }
            }
            orClauses += FExprBuilder.createOr(renamedDisjunction)
            FExprBuilder.createAnd(orClauses)
            /*val (orClauses, renamedDisjunction) = cnfchildren.map({
                case And(innerChildren) =>
                    val freshFeature = FExprBuilder.definedExternal(FeatureExprHelper.calcFreshFeatureName())
                    (innerChildren.map(freshFeature implies _), freshFeature)
                case e =>
                    (Set.empty, e)
            }).unzip
            FExprBuilder.createAnd(orClauses.flatten[FeatureExpr] + FExprBuilder.createOr(renamedDisjunction))*/
        } else FExprBuilder.createOr(cnfchildren)

}

//private[featureexpr]
class Not(val expr: FeatureExpr) extends HashCachingFeatureExpr {
    override def calcHashCode = 701 * expr.hashCode
    override def equal1Level(that: FeatureExpr) = that match {
        case Not(expr2) => expr eq expr2
        case _ => false
    }

    override def toString = "!" + expr.toString
    override def toTextExpr = "!" + expr.toTextExpr
    override def print(p: Writer) = {
        p.write("!")
        expr.print(p)
    }
    override def debug_print(ind: Int) = indent(ind) + "!\n" + expr.debug_print(ind + 1)

    override def calcSize = expr.size
    override def mapDefinedExpr(f: DefinedExpr => FeatureExpr, cache: Map[FeatureExpr, FeatureExpr]): FeatureExpr = cache.getOrElseUpdate(this, {
        val newExpr = expr.mapDefinedExpr(f, cache)
        if (newExpr != expr) FExprBuilder.not(newExpr) else this
    })
    override protected def calcCNF: FeatureExpr = expr match {
        case And(children) => FExprBuilder.createOr(children.map(_.not.toCNF)).toCNF
        case Or(children) => FExprBuilder.createAnd(children.map(_.not.toCNF))
        case e => this
    }

    override protected def calcCNFEquiSat: FeatureExpr = expr match {
        case And(children) => FExprBuilder.createOr(children.map(_.not.toCnfEquiSat())).toCnfEquiSat()
        case Or(children) => FExprBuilder.createAnd(children.map(_.not.toCnfEquiSat()))
        case e => this
    }

    private[featureexpr] override def retrieveMemoizedNot = expr
}

object Not {
    def unapply(x: Not) = Some(x.expr)
}

/**
 * Leaf nodes of propositional feature expressions, either an external
 * feature defined by the user or another feature expression from a macro.
 */
abstract class DefinedExpr extends FeatureExpr {
    /*
     * This method is overriden by children case classes to return the name.
     * It would be nice to have an actual field here, but that doesn't play nicely with case classes;
     * avoiding case classes and open-coding everything would take too much code.
     */
    def feature: String
    def debug_print(level: Int): String = indent(level) + feature + "\n";
    def accept(f: FeatureExpr => Unit): Unit = f(this)
    def satName = feature
    //used for sat solver only to distinguish extern and macro
    def isExternal: Boolean
    override def calcSize = 1
    override def mapDefinedExpr(f: DefinedExpr => FeatureExpr, cache: Map[FeatureExpr, FeatureExpr]): FeatureExpr = cache.getOrElseUpdate(this, f(this))
    override def calcCNF = this
    override def calcCNFEquiSat = this
}

object DefinedExpr {
    def unapply(f: DefinedExpr): Option[DefinedExpr] = f match {
        case x: DefinedExternal => Some(x)
        case x: DefinedMacro => Some(x)
        case _ => None
    }
    def checkFeatureName(name: String) = assert(name != "1" && name != "0" && name != "")
}

/**
 * external definition of a feature (cannot be decided to Base or Dead inside this file)
 */
class DefinedExternal(name: String) extends DefinedExpr {
    DefinedExpr.checkFeatureName(name)

    def feature = name
    override def toTextExpr = "definedEx(" + name + ")";
    override def toString = "def(" + name + ")"
    def countSize() = 1
    def isExternal = true
}

/**
 * definition based on a macro, still to be resolved using the macro table
 * (the macro table may not contain DefinedMacro expressions, but only DefinedExternal)
 * assumption: expandedName is unique and may be used for comparison
 */
class DefinedMacro(val name: String, val presenceCondition: FeatureExpr, val expandedName: String, val presenceConditionCNF: Susp[FeatureExpr /*CNF*/ ]) extends DefinedExpr {
    DefinedExpr.checkFeatureName(name)

    def feature = name
    override def toTextExpr = "defined(" + name + ")"
    override def toString = "macro(" + name + ")"
    override def satName = expandedName
    def countSize() = 1
    def isExternal = false
}

object DefinedMacro {
    def unapply(x: DefinedMacro) = Some((x.name, x.presenceCondition, x.expandedName, x.presenceConditionCNF))
>>>>>>> 062bd930
}<|MERGE_RESOLUTION|>--- conflicted
+++ resolved
@@ -304,7 +304,6 @@
     /**
      * Converts this formula to a textual expression.
      */
-<<<<<<< HEAD
     def toTextExpr: String =
         printbdd(bdd, "1", "0", " && ", " || ", i => "definedEx(" + FExprBuilder.lookupFeatureName(i) + ")")
     override def toString: String =
@@ -319,23 +318,6 @@
             ).mkString(and)
 
             return bddAllSat.map(clause(_)).mkString(or)
-=======
-    lazy val isResolved: Boolean = calcIsResolved
-    private def calcIsResolved: Boolean = {
-        //exception used to stop at the first found Macro
-        //map used for caching (to not look twice at the same subtree)
-        class FoundUnresolvedException extends Exception
-        try {
-            this.mapDefinedExpr({
-                case e: DefinedMacro => {
-                    throw new FoundUnresolvedException(); e
-                }
-                case e => e
-            }, Map())
-            return true
-        } catch {
-            case e: FoundUnresolvedException => return false
->>>>>>> 062bd930
         }
 
     private def bddAllSat: Iterator[Array[Byte]] = toScalaAllSat(bdd.allsat())
@@ -366,42 +348,6 @@
     private var cache_cnf: FeatureExpr = null
     private var cache_cnfEquiSat: FeatureExpr = null
 
-<<<<<<< HEAD
-=======
-    /**
-     * creates an equivalent feature expression in CNF
-     *
-     * be aware of exponential explosion. consider using toCnfEquiSat instead if possible
-     */
-    def toCNF(): FeatureExpr = {
-        if (cache_cnf == null) {
-            cache_cnf = calcCNF; cache_cnfEquiSat = cache_cnf
-        }
-        assert(CNFHelper.isCNF(cache_cnf))
-        //XXX: add and test!
-        //cache_cnfEquiSat.cache_cnf = cache_cnf
-        //cache_cnfEquiSat.cache_cnfEquiSat = cache_cnf
-        cache_cnf
-    }
-    /**
-     * creates an equisatisfiable feature expression in CNF
-     *
-     * the result is not equivalent but will yield the same result
-     * in satisifiability tests with SAT solvers
-     *
-     * the algorithm introduces new variables and is faster than toCNF
-     */
-    def toCnfEquiSat(): FeatureExpr = {
-        if (cache_cnfEquiSat == null) cache_cnfEquiSat = calcCNFEquiSat
-        assert(CNFHelper.isCNF(cache_cnfEquiSat))
-        //XXX: add and test!
-        //cache_cnfEquiSat.cache_cnfEquiSat = cache_cnfEquiSat
-        cache_cnfEquiSat
-    }
-    protected def calcCNF: FeatureExpr
-    protected def calcCNFEquiSat: FeatureExpr
-
->>>>>>> 062bd930
     private val cacheIsSatisfiable: WeakHashMap[FeatureModel, Boolean] = WeakHashMap()
     //only access these caches from FExprBuilder
     private[featureexpr] val andCache: WeakHashMap[FeatureExpr, WeakReference[FeatureExpr]] = new WeakHashMap()
@@ -497,13 +443,9 @@
 
     private def cacheGetOrElseUpdate[A, B <: AnyRef](map: Map[A, WeakReference[B]], key: A, op: => B): B = {
         def update() = {
-<<<<<<< HEAD
             val d = op;
             map(key) = new WeakReference[B](d);
             d
-=======
-            val d = op; map(key) = new WeakReference[B](d); d
->>>>>>> 062bd930
         }
         map.get(key) match {
             case Some(WeakRef(value)) => value
@@ -566,7 +508,6 @@
     def biimp(a: FeatureExpr, b: FeatureExpr): FeatureExpr = new FeatureExpr(a.bdd biimp b.bdd)
     def xor(a: FeatureExpr, b: FeatureExpr): FeatureExpr = new FeatureExpr(a.bdd xor b.bdd)
 
-<<<<<<< HEAD
     def not(a: FeatureExpr): FeatureExpr = new FeatureExpr(a.bdd.not())
 
     def definedExternal(name: String): FeatureExpr = {
@@ -577,43 +518,6 @@
                 if (maxFeatureId >= bddVarNum) {
                     bddVarNum = bddVarNum * 2
                     bddFactory.setVarNum(bddVarNum)
-=======
-    def createOr(clauses: Traversable[FeatureExpr]) =
-        canonical(clauses.foldLeft[FeatureExpr](False)(fastOr(_, _)))
-
-    //End of dualized code.
-
-
-    def and(a: FeatureExpr, b: FeatureExpr): FeatureExpr = canonical(fastAnd(a, b))
-    def or(a: FeatureExpr, b: FeatureExpr): FeatureExpr = canonical(fastOr(a, b))
-
-    def not(a: FeatureExpr): FeatureExpr =
-        a match {
-            case True => False
-            case False => True
-            case n: Not => n.expr
-            case e => {
-                e.notCache match {
-                    case Some(NotRef(res)) => res
-                    case _ =>
-                        def storeCache(e: FeatureExpr, neg: FeatureExpr) = {
-                            e.notCache = Some(new NotReference(neg)); e
-                        }
-                        val res = canonical(e match {
-                            /* This transformation is expensive, so we need to store
-                            * a reference to e in the created expression. However,
-                            * this enables more occasions for simplification and
-                            * ensures that the result is in Negation Normal Form.
-                            */
-                            case And(clauses) => createOr(clauses.map(_.not))
-                            case Or(clauses) => createAnd(clauses.map(_.not))
-                            case _ => new Not(e) //Triggered by leaves.
-                        })
-                        storeCache(res, e)
-                        //Store in the old expression a reference to the new one.
-                        storeCache(e, res)
-                        res
->>>>>>> 062bd930
                 }
                 featureIds.put(name, maxFeatureId)
                 featureNames.put(maxFeatureId, name)
@@ -648,19 +552,11 @@
                 (smaller, larger) match {
                     case (a: Value[_], b: Value[_]) => if (relation(a.value.asInstanceOf[T], b.value.asInstanceOf[T])) True else False
                     case (i1: If[_], i2: If[_]) =>
-<<<<<<< HEAD
                         createBooleanIf(i1.expr,
                             createBooleanIf(i2.expr, evalRelation(i1.thenBr, i2.thenBr)(relation), evalRelation(i1.thenBr, i2.elseBr)(relation)),
                             createBooleanIf(i2.expr, evalRelation(i1.elseBr, i2.thenBr)(relation), evalRelation(i1.elseBr, i2.elseBr)(relation)))
                     case (i: If[_], x) => createBooleanIf(i.expr, evalRelation(i.thenBr, x)(relation), evalRelation(i.elseBr, x)(relation))
                     case (x, i: If[_]) => createBooleanIf(i.expr, evalRelation(x, i.thenBr)(relation), evalRelation(x, i.elseBr)(relation))
-=======
-                        createIf(i1.expr,
-                            createIf(i2.expr, evalRelation(i1.thenBr, i2.thenBr)(relation), evalRelation(i1.thenBr, i2.elseBr)(relation)),
-                            createIf(i2.expr, evalRelation(i1.elseBr, i2.thenBr)(relation), evalRelation(i1.elseBr, i2.elseBr)(relation)))
-                    case (i: If[_], x) => createIf(i.expr, evalRelation(i.thenBr, x)(relation), evalRelation(i.elseBr, x)(relation))
-                    case (x, i: If[_]) => createIf(i.expr, evalRelation(x, i.thenBr)(relation), evalRelation(x, i.elseBr)(relation))
->>>>>>> 062bd930
                     case _ => throw new Exception("evalRelation: unexpected " +(smaller, larger))
                 }
         }
@@ -673,19 +569,11 @@
                 (left, right) match {
                     case (a: Value[_], b: Value[_]) => operation(a.value.asInstanceOf[T], b.value.asInstanceOf[T])
                     case (i1: If[_], i2: If[_]) =>
-<<<<<<< HEAD
                         createIf[T](i1.expr,
                             createIf[T](i2.expr, applyBinaryOperation(i1.thenBr.asInstanceOf[FeatureExprTree[T]], i2.thenBr.asInstanceOf[FeatureExprTree[T]])(operation), applyBinaryOperation(i1.thenBr.asInstanceOf[FeatureExprTree[T]], i2.elseBr.asInstanceOf[FeatureExprTree[T]])(operation)),
                             createIf[T](i2.expr, applyBinaryOperation(i1.elseBr.asInstanceOf[FeatureExprTree[T]], i2.thenBr.asInstanceOf[FeatureExprTree[T]])(operation), applyBinaryOperation(i1.elseBr.asInstanceOf[FeatureExprTree[T]], i2.elseBr.asInstanceOf[FeatureExprTree[T]])(operation)))
                     case (i: If[_], x) => createIf(i.expr, applyBinaryOperation(i.thenBr.asInstanceOf[FeatureExprTree[T]], x)(operation), applyBinaryOperation(i.elseBr.asInstanceOf[FeatureExprTree[T]], x)(operation))
                     case (x, i: If[_]) => createIf(i.expr, applyBinaryOperation(x, i.thenBr.asInstanceOf[FeatureExprTree[T]])(operation), applyBinaryOperation(x, i.elseBr.asInstanceOf[FeatureExprTree[T]])(operation))
-=======
-                        createIf(i1.expr,
-                            createIf(i2.expr, applyBinaryOperation(i1.thenBr, i2.thenBr)(operation), applyBinaryOperation(i1.thenBr, i2.elseBr)(operation)),
-                            createIf(i2.expr, applyBinaryOperation(i1.elseBr, i2.thenBr)(operation), applyBinaryOperation(i1.elseBr, i2.elseBr)(operation)))
-                    case (i: If[_], x) => createIf(i.expr, applyBinaryOperation(i.thenBr, x)(operation), applyBinaryOperation(i.elseBr, x)(operation))
-                    case (x, i: If[_]) => createIf(i.expr, applyBinaryOperation(x, i.thenBr)(operation), applyBinaryOperation(x, i.elseBr)(operation))
->>>>>>> 062bd930
                     case _ => throw new Exception("applyBinaryOperation: unexpected " +(left, right))
                 }
         }
@@ -755,349 +643,4 @@
 
 trait DefaultPrint extends FeatureExpr {
     override def print(p: Writer) = p.write(toTextExpr)
-<<<<<<< HEAD
-=======
-}
-
-//The class name means And/Or (Un)Extractor.
-abstract class AndOrUnExtractor[This <: BinaryLogicConnective[This]] {
-    def identity: FeatureExpr
-    def unapply(x: This) = Some(x.clauses)
-    private def optBuild(clauses: Set[FeatureExpr], defaultRes: => This) = {
-        clauses.size match {
-            case 0 => identity
-            /* The case below seems to not occur, but better include it
-             * for extra robustness, to ensure the weak canonicalization property. */
-            case 1 => clauses.head
-            case _ => defaultRes
-        }
-    }
-
-    private[featureexpr] def apply(clauses: Set[FeatureExpr]) = optBuild(clauses, createRaw(clauses))
-    private[featureexpr] def apply(clauses: Set[FeatureExpr], old: This, newF: FeatureExpr) = optBuild(clauses, createRaw(clauses, old, newF))
-
-    //Factory methods for the actual object type
-    protected def createRaw(clauses: Set[FeatureExpr]): This
-    protected def createRaw(clauses: Set[FeatureExpr], old: This, newF: FeatureExpr): This
-}
-
-//objects And and Or are just boilerplate instances of AndOrUnExtractor
-object And extends AndOrUnExtractor[And] {
-    def identity = True
-    protected def createRaw(clauses: Set[FeatureExpr]) = new And(clauses)
-    protected def createRaw(clauses: Set[FeatureExpr], old: And, newF: FeatureExpr) = new And(clauses, old, newF)
-}
-
-object Or extends AndOrUnExtractor[Or] {
-    def identity = False
-    protected def createRaw(clauses: Set[FeatureExpr]) = new Or(clauses)
-    protected def createRaw(clauses: Set[FeatureExpr], old: Or, newF: FeatureExpr) = new Or(clauses, old, newF)
-}
-
-private[featureexpr]
-abstract class BinaryLogicConnective[This <: BinaryLogicConnective[This]] extends FeatureExpr {
-    private[featureexpr] def clauses: Set[FeatureExpr]
-
-    def operName: String
-    def create(clauses: Traversable[FeatureExpr]): FeatureExpr
-    //Can't declare This as return type - the optimizations in FExprBuilder are such that it might build an object of
-    //unexpected type.
-
-    override def equal1Level(that: FeatureExpr) = that match {
-        case e: BinaryLogicConnective[_] =>
-            e.primeHashMult == primeHashMult && //check this as a class tag
-                e.clauses.subsetOf(clauses) &&
-                e.clauses.size == clauses.size
-        case _ => false
-    }
-
-    def primeHashMult: Int
-    override def calcHashCode = primeHashMult * clauses.map(_.hashCode).foldLeft(0)(_ + _)
-
-    // We need to compute the hashCode lazily (and pay a penalty when accessing it) because too many temporaries are
-    // created. We might want to change that, though (see comments above mentioning "XXX: O(N) set rebuild"), and
-    // retest this choice.
-    // In a few cases, however, we compute the hashcode eagerly and incrementally (to reuse old hashcode computations).
-    protected var cachedHash: Option[Int] = None
-    final override def hashCode =
-        cachedHash match {
-            case Some(hash) =>
-                hash
-            case None =>
-                val hash = calcHashCode
-                cachedHash = Some(hash)
-                hash
-        }
-
-    //Constructors of subclasses must call either of these methods. Since the hash computation is reasonably cheap
-    protected def presetHash(old: This, newF: FeatureExpr) =
-    //This computation is O(1); throwing out the hashCode and recomputing it would be O(n), and when growing
-    //a Set, one element at a time, the time complexity of hash updates would be potentially O(n^2).
-        cachedHash = Some(old.hashCode + primeHashMult * newF.hashCode)
-
-
-    override def toString = clauses.mkString("(", operName, ")")
-    override def toTextExpr = clauses.map(_.toTextExpr).mkString("(", " " + operName + operName + " ", ")")
-    override def print(p: Writer) = {
-        trait PrintValue
-        case object NoPrint extends PrintValue
-        case object Printed extends PrintValue
-        case class ToPrint[T](x: T) extends PrintValue
-        p write "("
-        clauses.map(x => ToPrint(x)).foldLeft[PrintValue](NoPrint)({
-            case (NoPrint, ToPrint(c)) => {
-                c.print(p); Printed
-            }
-            case (Printed, ToPrint(c)) => {
-                p.write(" " + operName + operName + " "); c.print(p); Printed
-            }
-        })
-        p write ")"
-    }
-    override def debug_print(ind: Int) = indent(ind) + operName + "\n" + clauses.map(_.debug_print(ind + 1)).mkString
-
-    override def calcSize = clauses.foldLeft(0)(_ + _.size)
-    override def mapDefinedExpr(f: DefinedExpr => FeatureExpr, cache: Map[FeatureExpr, FeatureExpr]): FeatureExpr = cache.getOrElseUpdate(this, {
-        var anyChange = false
-        val newClauses = clauses.map(x => {
-            val y = x.mapDefinedExpr(f, cache)
-            anyChange |= x != y
-            y
-        })
-        if (anyChange)
-            create(newClauses)
-        else
-            this
-    })
-}
-
-//private[featureexpr]
-class And(val clauses: Set[FeatureExpr]) extends BinaryLogicConnective[And] {
-    //Use this constructor when adding newF to old, because it reuses the old hash.
-    def this(clauses: Set[FeatureExpr], old: And, newF: FeatureExpr) = {
-        this(clauses)
-        presetHash(old, newF)
-    }
-
-    override def primeHashMult = 37
-    override def operName = "&"
-    override def create(clauses: Traversable[FeatureExpr]) = FExprBuilder.createAnd(clauses)
-
-    override protected def calcCNF: FeatureExpr = FExprBuilder.createAnd(clauses.map(_.toCNF))
-    override protected def calcCNFEquiSat: FeatureExpr = FExprBuilder.createAnd(clauses.map(_.toCnfEquiSat))
-}
-
-//private[featureexpr]
-class Or(val clauses: Set[FeatureExpr]) extends BinaryLogicConnective[Or] {
-    //Use this constructor when adding newF to old, because it reuses the old hash.
-    def this(clauses: Set[FeatureExpr], old: Or, newF: FeatureExpr) = {
-        this(clauses)
-        presetHash(old, newF)
-    }
-
-    override def primeHashMult = 97
-    override def operName = "|"
-    override def create(clauses: Traversable[FeatureExpr]) = FExprBuilder.createOr(clauses)
-
-    override protected def calcCNF: FeatureExpr =
-        combineCNF(clauses.map(_.toCNF))
-    override protected def calcCNFEquiSat: FeatureExpr = {
-        val cnfchildren = clauses.map(_.toCnfEquiSat)
-        //XXX: There is no need to estimate the size this way, we could maybe
-        //use the more precise size method. However, possibly this is the
-        //correct calculation of the number of generated clauses. The name
-        //predictedCNFClauses is maybe misleading, but I introduced it, and it
-        //would be my fault then. PG
-        //
-        //heuristic: up to a medium size do not introduce new variables but use normal toCNF mechanism
-        //rationale: we might actually simplify the formula by transforming it into CNF and in such cases it's not very expensive
-        def size(child: FeatureExpr) = child match {
-            case And(inner) => inner.size;
-            case _ => 1
-        }
-        val predictedCNFClauses = cnfchildren.foldRight(1)((x, y) => if (y <= 16) size(x) * y else y)
-        if (predictedCNFClauses <= 16)
-            combineCNF(cnfchildren)
-        else
-            combineEquiCNF(cnfchildren)
-    }
-
-
-    /**
-     * multiplies all clauses
-     *
-     * for n CNF expressions with e1, e2, .., en clauses
-     * this mechanism produces e1*e2*...*en clauses
-     */
-    private def combineCNF(cnfchildren: Set[FeatureExpr]) =
-        FExprBuilder.createAnd(
-            if (cnfchildren.exists(_.isInstanceOf[And])) {
-                var conjuncts = Set[FeatureExpr](False)
-                for (child <- cnfchildren) {
-                    child match {
-                        case And(innerChildren) =>
-                            //conjuncts@(a_1 & a_2) | innerChildren@(b_1 & b_2)
-                            //becomes conjuncts'@(a_1 | b_1) & (a_1 | b_2) & (a_2 | b_1) & (a_2 | b_2).
-                            /*conjuncts = conjuncts.flatMap(
-                                conjunct => innerChildren.map(
-                                    _ or conjunct))*/
-                            conjuncts =
-                              for (conjunct <- conjuncts; c <- innerChildren)
-                                yield c or conjunct
-                        case _ =>
-                            conjuncts = conjuncts.map(_ or child)
-                    }
-                }
-                assert(conjuncts.forall(c => CNFHelper.isClause(c) || c == True || c == False))
-                conjuncts
-            } else {
-                /* The context adds an extra And, because a canonical CNF is an conjunction of disjunctions.
-                 * Currently this extra And is optimized away, but here I do not want to rely on this detail. */
-                List(FExprBuilder.createOr(cnfchildren))
-            })
-
-    /**
-     * Produce a CNF formula equiSatisfiable to the disjunction of @param cnfchildren.
-     * Introduces new variables to avoid exponential behavior
-     *
-     * for n CNF expressions with e1, e2, .., en clauses
-     * this mechanism produces n new variables and results
-     * in e1+e2+..+en+1 clauses
-     *
-     * Algorithm: we need to represent Or(X_i, i=i..n), where X_i are subformulas in CNF. Each of them is a conjunction
-     * (or a literal, as a degenerate case).
-     * We produce a clause Or(Z_i) and clauses such that Z_i implies X_i, conjuncted together. For literals we just
-     * reuse the literal; if X_i = And(Y_ij, j=1..e_i), we produce clauses (Z_i implies Y_ij) for j=1..e_i.
-     */
-    private def combineEquiCNF(cnfchildren: Set[FeatureExpr]) =
-        if (cnfchildren.exists(_.isInstanceOf[And])) {
-            var orClauses = ArrayBuffer[FeatureExpr]() //list of Or expressions
-            var renamedDisjunction = ArrayBuffer[FeatureExpr]()
-            for (child <- cnfchildren) {
-                child match {
-                    case And(innerChildren) =>
-                        val freshFeature = FExprBuilder.definedExternal(FeatureExprHelper.calcFreshFeatureName())
-                        orClauses ++= innerChildren.map(freshFeature implies _)
-                        renamedDisjunction += freshFeature
-                    case e =>
-                        renamedDisjunction += e
-                }
-            }
-            orClauses += FExprBuilder.createOr(renamedDisjunction)
-            FExprBuilder.createAnd(orClauses)
-            /*val (orClauses, renamedDisjunction) = cnfchildren.map({
-                case And(innerChildren) =>
-                    val freshFeature = FExprBuilder.definedExternal(FeatureExprHelper.calcFreshFeatureName())
-                    (innerChildren.map(freshFeature implies _), freshFeature)
-                case e =>
-                    (Set.empty, e)
-            }).unzip
-            FExprBuilder.createAnd(orClauses.flatten[FeatureExpr] + FExprBuilder.createOr(renamedDisjunction))*/
-        } else FExprBuilder.createOr(cnfchildren)
-
-}
-
-//private[featureexpr]
-class Not(val expr: FeatureExpr) extends HashCachingFeatureExpr {
-    override def calcHashCode = 701 * expr.hashCode
-    override def equal1Level(that: FeatureExpr) = that match {
-        case Not(expr2) => expr eq expr2
-        case _ => false
-    }
-
-    override def toString = "!" + expr.toString
-    override def toTextExpr = "!" + expr.toTextExpr
-    override def print(p: Writer) = {
-        p.write("!")
-        expr.print(p)
-    }
-    override def debug_print(ind: Int) = indent(ind) + "!\n" + expr.debug_print(ind + 1)
-
-    override def calcSize = expr.size
-    override def mapDefinedExpr(f: DefinedExpr => FeatureExpr, cache: Map[FeatureExpr, FeatureExpr]): FeatureExpr = cache.getOrElseUpdate(this, {
-        val newExpr = expr.mapDefinedExpr(f, cache)
-        if (newExpr != expr) FExprBuilder.not(newExpr) else this
-    })
-    override protected def calcCNF: FeatureExpr = expr match {
-        case And(children) => FExprBuilder.createOr(children.map(_.not.toCNF)).toCNF
-        case Or(children) => FExprBuilder.createAnd(children.map(_.not.toCNF))
-        case e => this
-    }
-
-    override protected def calcCNFEquiSat: FeatureExpr = expr match {
-        case And(children) => FExprBuilder.createOr(children.map(_.not.toCnfEquiSat())).toCnfEquiSat()
-        case Or(children) => FExprBuilder.createAnd(children.map(_.not.toCnfEquiSat()))
-        case e => this
-    }
-
-    private[featureexpr] override def retrieveMemoizedNot = expr
-}
-
-object Not {
-    def unapply(x: Not) = Some(x.expr)
-}
-
-/**
- * Leaf nodes of propositional feature expressions, either an external
- * feature defined by the user or another feature expression from a macro.
- */
-abstract class DefinedExpr extends FeatureExpr {
-    /*
-     * This method is overriden by children case classes to return the name.
-     * It would be nice to have an actual field here, but that doesn't play nicely with case classes;
-     * avoiding case classes and open-coding everything would take too much code.
-     */
-    def feature: String
-    def debug_print(level: Int): String = indent(level) + feature + "\n";
-    def accept(f: FeatureExpr => Unit): Unit = f(this)
-    def satName = feature
-    //used for sat solver only to distinguish extern and macro
-    def isExternal: Boolean
-    override def calcSize = 1
-    override def mapDefinedExpr(f: DefinedExpr => FeatureExpr, cache: Map[FeatureExpr, FeatureExpr]): FeatureExpr = cache.getOrElseUpdate(this, f(this))
-    override def calcCNF = this
-    override def calcCNFEquiSat = this
-}
-
-object DefinedExpr {
-    def unapply(f: DefinedExpr): Option[DefinedExpr] = f match {
-        case x: DefinedExternal => Some(x)
-        case x: DefinedMacro => Some(x)
-        case _ => None
-    }
-    def checkFeatureName(name: String) = assert(name != "1" && name != "0" && name != "")
-}
-
-/**
- * external definition of a feature (cannot be decided to Base or Dead inside this file)
- */
-class DefinedExternal(name: String) extends DefinedExpr {
-    DefinedExpr.checkFeatureName(name)
-
-    def feature = name
-    override def toTextExpr = "definedEx(" + name + ")";
-    override def toString = "def(" + name + ")"
-    def countSize() = 1
-    def isExternal = true
-}
-
-/**
- * definition based on a macro, still to be resolved using the macro table
- * (the macro table may not contain DefinedMacro expressions, but only DefinedExternal)
- * assumption: expandedName is unique and may be used for comparison
- */
-class DefinedMacro(val name: String, val presenceCondition: FeatureExpr, val expandedName: String, val presenceConditionCNF: Susp[FeatureExpr /*CNF*/ ]) extends DefinedExpr {
-    DefinedExpr.checkFeatureName(name)
-
-    def feature = name
-    override def toTextExpr = "defined(" + name + ")"
-    override def toString = "macro(" + name + ")"
-    override def satName = expandedName
-    def countSize() = 1
-    def isExternal = false
-}
-
-object DefinedMacro {
-    def unapply(x: DefinedMacro) = Some((x.name, x.presenceCondition, x.expandedName, x.presenceConditionCNF))
->>>>>>> 062bd930
 }