package de.fosd.typechef.crewrite

<<<<<<< HEAD
=======
import de.fosd.typechef.featureexpr.FeatureExpr
import de.fosd.typechef.parser.c._
>>>>>>> c0bdf5da
import org.kiama.attribution.AttributionBase
import de.fosd.typechef.featureexpr._
import java.util
import de.fosd.typechef.conditional._
import de.fosd.typechef.parser.c._

// defines and uses we can jump to using succ
// beware of List[Opt[_]]!! all list elements can possibly have a different annotation
trait Variables {


  // add annotation to elements of a Set[Id]
  // used for uses, defines, and declares
  private def addAnnotation2ResultSet(in: Set[Id], env: ASTEnv): Map[FeatureExpr, Set[Id]] = {
    var res = Map[FeatureExpr, Set[Id]]()

    for (r <- in) {
      val rfexp = env.featureExpr(r)

      val key = res.find(_._1 equivalentTo rfexp)
      key match {
        case None => res = res.+((rfexp, Set(r)))
        case Some((k, v)) => res = res.+((k, v ++ Set(r)))
      }
    }

    res
  }

  // returns all used variables with their annotation
  val usesVar: PartialFunction[(Any, ASTEnv), Map[FeatureExpr, Set[Id]]]= {
    case (a, env) => addAnnotation2ResultSet(uses(a, dataflowUses = false), env)
  }

  // returns all used variables (apart from declarations) with their annotation
  val dataflowUsesVar: PartialFunction[(Any, ASTEnv), Map[FeatureExpr, Set[Id]]]= {
    case (a, env) => addAnnotation2ResultSet(uses(a, dataflowUses = true), env)
  }

  // returns all defined variables with their annotation
  val definesVar: PartialFunction[(Any, ASTEnv), Map[FeatureExpr, Set[Id]]] = {
    case (a, env) => addAnnotation2ResultSet(defines(a), env)
  }

  // returns all declared variables with their annotation
  val declaresVar: PartialFunction[(Any, ASTEnv), Map[FeatureExpr, Set[Id]]] = {
    case (a, env) => addAnnotation2ResultSet(declares(a), env)
  }

  // returns all used Ids independent of their annotation
  def uses(a: Any, dataflowUses: Boolean): Set[Id] = {
    a match {
      case ForStatement(expr1, expr2, expr3, _) => uses(expr1, dataflowUses) ++ uses(expr2, dataflowUses) ++ uses(expr3, dataflowUses)
      case ReturnStatement(Some(x)) => uses(x, dataflowUses)
      case WhileStatement(expr, _) => uses(expr, dataflowUses)
      case DeclarationStatement(d) => uses(d, dataflowUses)
      case Declaration(_, init) => init.flatMap(uses(_, dataflowUses)).toSet
      case InitDeclaratorI(_, _, Some(i)) => uses(i, dataflowUses)
      case AtomicNamedDeclarator(_, id, _) => Set(id)
      case NestedNamedDeclarator(_, nestedDecl, _) => uses(nestedDecl, dataflowUses)
      case Initializer(_, expr) => uses(expr, dataflowUses)
      case i@Id(name) => Set(i)
      case FunctionCall(params) => params.exprs.map(_.entry).flatMap(uses(_, dataflowUses)).toSet
      case ArrayAccess(expr) => uses(expr, dataflowUses)
      case PostfixExpr(Id(_), f@FunctionCall(_)) => uses(f, dataflowUses)
      case PostfixExpr(p, s) => uses(p, dataflowUses) ++ uses(s, dataflowUses)
      case UnaryExpr(_, ex) => uses(ex, dataflowUses)
      case SizeOfExprU(expr) => uses(expr, dataflowUses)
      case CastExpr(_, expr) => uses(expr, dataflowUses)
      case PointerDerefExpr(castExpr) => uses(castExpr, dataflowUses)
      case PointerCreationExpr(castExpr) => uses(castExpr, dataflowUses)
      case UnaryOpExpr(kind, castExpr) => uses(castExpr, dataflowUses)
      case NAryExpr(ex, others) => uses(ex, dataflowUses) ++ others.flatMap(uses(_, dataflowUses)).toSet
      case NArySubExpr(_, ex) => uses(ex, dataflowUses)
      case ConditionalExpr(condition, _, _) => uses(condition, dataflowUses)
      case ExprStatement(expr) => uses(expr, dataflowUses)
      case AssignExpr(target, op, source) => uses(source, dataflowUses) ++ ({
        op match {
          case "=" if(!dataflowUses) => Set()
          case _ => uses(target, dataflowUses)
        }
      })
      case Opt(_, entry) => uses(entry, dataflowUses)
      case _ => Set()
    }
  }

  // returns all defined Ids independent of their annotation
  val defines: PartialFunction[Any, Set[Id]] = {
    case i@Id(_) => Set(i)
    case AssignExpr(target, _, source) => defines(target)
    case DeclarationStatement(d) => defines(d)
    case Declaration(_, init) => init.flatMap(defines).toSet
    case InitDeclaratorI(a, _, _) => defines(a)
    case AtomicNamedDeclarator(_, i, _) => Set(i)
    case ExprStatement(_: Id) => Set()
    case ExprStatement(expr) => defines(expr)
    case PostfixExpr(i@Id(_), SimplePostfixSuffix(_)) => Set(i) // a++; or a--;
    case UnaryExpr(_, i@Id(_)) => Set(i) // ++a; or --a;
    case Opt(_, entry) => defines(entry)
    case _ => Set()
  }

<<<<<<< HEAD
  // returns all declared Ids independent of their annotation
  val declares: PartialFunction[Any, Set[Id]] = {
    case DeclarationStatement(decl) => declares(decl)
    case Declaration(_, init) => init.flatMap(declares).toSet
    case InitDeclaratorI(declarator, _, _) => declares(declarator)
    case AtomicNamedDeclarator(_, id, _) => Set(id)
    case Opt(_, entry) => declares(entry)
    case _ => Set()
=======
class LivenessCache {
  private val cache: java.util.IdentityHashMap[Any, Map[FeatureExpr, Set[Id]]] = new java.util.IdentityHashMap[Any, Map[FeatureExpr, Set[Id]]]()

  def update(k: Any, v: Map[FeatureExpr, Set[Id]]) {
    cache.put(k, v)
>>>>>>> c0bdf5da
  }
}

class IdentityHashMapCache[A] {
  private val cache: java.util.IdentityHashMap[Any, A] = new util.IdentityHashMap[Any, A]()
  def update(k: Any, v: A) { cache.put(k, v) }
  def lookup(k: Any): Option[A] = {
    val v = cache.get(k)
    if (v != null) Some(v)
    else None
  }
}

trait Liveness extends AttributionBase with Variables with ConditionalControlFlow {

  type UsesDeclaresRel = java.util.IdentityHashMap[Id, Option[Conditional[Option[Id]]]]

  private val incache = new IdentityHashMapCache[Map[Id, FeatureExpr]]()
  private val outcache = new IdentityHashMapCache[Map[Id, FeatureExpr]]()
  private var env: ASTEnv = null
  private var udr: UsesDeclaresRel = null
  private var fm: FeatureModel = null

  def setEnv(newenv: ASTEnv) { env = newenv }
  def setUdr(newudr: UsesDeclaresRel) { udr = newudr }
  def setFm(newfm: FeatureModel) { fm = newfm }

  private def updateMap(map: Map[Id, FeatureExpr],
                        fexp: FeatureExpr,
                        difun: Set[Id],
                        diff: Boolean): Map[Id, FeatureExpr] = {
    var curmap = map

    if (diff) {
      for (v <- difun) curmap = curmap.-(v)
    } else {
      for (v <- difun) {
        curmap.get(v) match {
          case None => curmap = curmap.+((v, fexp))
          case Some(x) => curmap = curmap.+((v, fexp or x))
        }
      }
    }

    curmap
  }

  // TypeChef does not enforce us to be type-uniform,
  // so a variable use may belong to different variable declarations
  // e.g.:
  // void foo() {
  //   int a = 0; // 3
  //   int b = a;
  //   if (b) {
  //     #if A
  //     int a = b; // 2
  //     #endif
  //     a;  // 1
  //   }
  // }
  // a (// 1) has two different declarations: Choice(A, One(// 3), One(// 2))
  // in presence of A (// 2) shadows declaration (// 3)
  // we compute the relation between variable uses and declarations per function
  def determineUseDeclareRelation(func: FunctionDef): UsesDeclaresRel = {
    // we use a working stack to maintain scoping of nested compound statements
    // each element of the list refers to a block; if we enter a compound statement then we
    // add a Map to the stack; if we leave a compound statement we return the tail of wstack
    // current block is head
    // Map[Id, Conditional[Option[Id]]] maintains all variable declarations in the block that are visible
    type BlockDecls = Map[Id, Conditional[Option[Id]]]
    val res: java.util.IdentityHashMap[Id, Option[Conditional[Option[Id]]]] =
      new java.util.IdentityHashMap[Id, Option[Conditional[Option[Id]]]]()
    var curIdSuffix = 1

    def handleElement(e: Any, curws: List[BlockDecls]): List[BlockDecls] = {
      def handleCFGInstruction(i: AST) = {
        var curblock = curws.head
        val declares = declaresVar(i, env)
        val uses = dataflowUsesVar(i, env)

        // first check uses then update curws using declares (and update defines accordingly)
        for ((k, v) <- uses) {
          for (id <- v) {
            val prevblockswithid = curws.flatMap(_.get(id))
            if (prevblockswithid.isEmpty) res.put(id, None)
            else res.put(id, Some(ConditionalLib.findSubtree(k, prevblockswithid.head)))
          }
        }

        for ((k, v) <- declares) {
          for (id <- v) {
            // adding the declaration itself
            res.put(id, Some(One(Some(Id(id.name+curIdSuffix.toString)))))

            // look for alternative types
            if (curblock.get(id).isDefined) {
              curblock = curblock.+((id, ConditionalLib.insert[Option[Id]](curblock.get(id).get,
                FeatureExprFactory.True, k, Some(Id(id.name+curIdSuffix.toString)))))
              curIdSuffix += 1
            } else {
              // get previous block with declaring id and embed that block in a choice
              val prevblockswithid = curws.tail.flatMap(_.get(id))
              if (prevblockswithid.isEmpty) {
                curblock = curblock.+((id, Choice(k, One(Some(Id(id.name+curIdSuffix.toString))), One(None))))
                curIdSuffix += 1
              } else {
                curblock = curblock.+((id, Choice(k, One(Some(Id(id.name+curIdSuffix.toString))), prevblockswithid.head).simplify))
                curIdSuffix += 1
              }
            }
          }
        }

        curblock :: curws.tail
      }

      e match {
        // add map to ws when entering a {}; remove when leaving {}
        case CompoundStatement(innerStatements) => handleElement(innerStatements, Map[Id, Conditional[Option[Id]]]()::curws); curws
        case l: List[_] => {
          var newws = curws
          for (s <- l)
            newws = handleElement(s, newws)
          newws
        }

        // statements with special treatment of statements with compound statements in it
        case s: IfStatement => s.productIterator.toList.map(x => handleElement(x, Map[Id, Conditional[Option[Id]]]()::curws)); curws
        case s: ForStatement => s.productIterator.toList.map(x => handleElement(x, Map[Id, Conditional[Option[Id]]]()::curws)); curws
        case s: ElifStatement => s.productIterator.toList.map(x => handleElement(x, Map[Id, Conditional[Option[Id]]]()::curws)); curws
        case s: WhileStatement => s.productIterator.toList.map(x => handleElement(x, Map[Id, Conditional[Option[Id]]]()::curws)); curws
        case s: DoStatement => s.productIterator.toList.map(x => handleElement(x, Map[Id, Conditional[Option[Id]]]()::curws)); curws
        case s: SwitchStatement => s.productIterator.toList.map(x => handleElement(x, Map[Id, Conditional[Option[Id]]]()::curws)); curws

        case s: Statement => handleCFGInstruction(s)
        case e: Expr => handleCFGInstruction(e)

        case Opt(_, entry) => handleElement(entry, curws)
        case Choice(_, thenBranch, elseBranch) => handleElement(thenBranch, curws); handleElement(elseBranch, curws)
        case One(value) => handleElement(value, curws)
        case Some(x) => handleElement(x, curws)
        case None => curws

        case _: FeatureExpr => curws
        case x => println("not handling: " + x); curws
      }
    }
    handleElement(func.stmt, List())
    res
  }

<<<<<<< HEAD
=======
  // cache for in; we have to store all tuples of (a, env) their because using
  // (a, env) always creates a new one!!! and circular internally uses another
  // IdentityHashMap and uses (a, env) as a key there.
  private val astIdenEnvHM = new java.util.IdentityHashMap[AST, (AST, ASTEnv)]()
>>>>>>> c0bdf5da


  // cf. http://www.cs.colostate.edu/~mstrout/CS553/slides/lecture03.pdf
  // page 5
  //  in(n) = uses(n) + (out(n) - defines(n))
  // out(n) = for s in succ(n) r = r + in(s); r
  // insimple and outsimple are the non variability-aware in and out versiosn
  // of liveness determination
<<<<<<< HEAD
  val insimple: PartialFunction[AST, Set[Id]] = {
    circular[AST, Set[Id]](Set()) {
      case FunctionDef(_, _, _, _) => Set()
      case e => {
        val u = uses(e, dataflowUses = false)
        val d = defines(e)
        var res = outsimple(e)
=======
  val insimple = {
    circular[(Product, ASTEnv), Set[Id]](Set()) {
      case t@(FunctionDef(_, _, _, _), _) => Set()
      case t@(e, env) => {
        val u = uses(e)
        val d = defines(e)
        var res: Set[Id] = outsimple(t)
>>>>>>> c0bdf5da

        res = u.union(res.diff(d))
        res
      }
    }
  }

<<<<<<< HEAD
  val outsimple: PartialFunction[AST, Set[Id]] = {
    circular[AST, Set[Id]](Set()) {
      case e => {
        val ss = succ(e, fm, env).filterNot(x => x.entry.isInstanceOf[FunctionDef])
=======
  val outsimple: ((Product, ASTEnv)) => Set[Id] = {
    circular[(Product, ASTEnv), Set[Id]](Set()) {
      case t@(e: Product, env: ASTEnv) => {
        val ss = succ(e, env).filterNot(_.isInstanceOf[FunctionDef])
>>>>>>> c0bdf5da
        var res: Set[Id] = Set()
        for (s <- ss.map(_.entry)) res = res.union(insimple(s))
        res
      }
    }
  }

  // this method internally explodes the use of a variable in case it has multiple declarations
  // e.g.:
  // int a = 0;
  // {
  //   #if A    int a = 1;
  //   a;
  // }
  // the use of a either has "int a = 0;" or "int a = 1;" as declaration
  // udr holds rename versions of both variables and runs the analysis with it (e.g., int a = 0; -> a1
  // and int a = 1; -> a2)
  private def explodeIdUse(s: Set[Id], sfexp: FeatureExpr, udr: UsesDeclaresRel, res: Map[Id, FeatureExpr], diff: Boolean) = {
    var curres = res
    for (i <- s) {
      val newname = udr.get(i)
      newname match {
        case null => curres = updateMap(curres, sfexp, Set(i), diff)
        case None => curres = updateMap(curres, sfexp, Set(i), diff)
        case Some(c) => {
          val leaves = ConditionalLib.items(c)
          for ((nfexp, nid) <- leaves)
            if (nid.isDefined) curres = updateMap(curres, sfexp and nfexp, Set(nid.get), diff)
            else curres = updateMap(curres, sfexp, Set(i), diff)
        }
      }
    }
    curres
  }

  // in and out variability-aware versions
<<<<<<< HEAD
  val inrec: PartialFunction[AST, Map[Id, FeatureExpr]] = {
    circular[AST, Map[Id, FeatureExpr]](Map()) {
      case FunctionDef(_, _, _, _) => Map()
      case t => {
        val uses = usesVar(t, env)
        val defines = definesVar(t, env)

        var res = out(t)
        for ((k, v) <- defines) res = explodeIdUse(v, k, udr, res, diff = true)
        for ((k, v) <- uses)    res = explodeIdUse(v, k, udr, res, diff = false)
=======
  val inrec = {
    circular[(Product, ASTEnv), Map[FeatureExpr, Set[Id]]](Map()) {
      case t@(FunctionDef(_, _, _, _), _) => Map()
      case t@(e, env) => {
        val u = uses(e)
        val d = defines(e)
        var res: Map[FeatureExpr, Set[Id]] = out(t)
        res = updateMap(res, (env.featureExpr(e), d), _.diff(_))
        res = updateMap(res, (env.featureExpr(e), u), _.union(_))
>>>>>>> c0bdf5da
        res
      }
    }
  }

<<<<<<< HEAD
  val outrec: PartialFunction[AST, Map[Id, FeatureExpr]] =
    circular[AST, Map[Id, FeatureExpr]](Map()) {
      case e => {
        val ss = succ(e, fm, env).filterNot(x => x.entry.isInstanceOf[FunctionDef])
        var res = Map[Id, FeatureExpr]()
        for (s <- ss) {
          for ((r, f) <- in(s.entry))
            res = updateMap(res, f and s.feature, Set(r), diff = false)
=======
  val outrec =
    circular[(Product, ASTEnv), Map[FeatureExpr, Set[Id]]](Map()) {
      case t@(e, env) => {
        val sl = succ(e, env).filterNot(_.isInstanceOf[FunctionDef])
        var res = Map[FeatureExpr, Set[Id]]()
        for (a <- sl) {
          if (!astIdenEnvHM.containsKey(a)) astIdenEnvHM.put(a, (a, env))
          for (el <- in(a))
            res = updateMap(res, el, _.union(_))
>>>>>>> c0bdf5da
        }
        res
      }
    }

<<<<<<< HEAD
  def out(a: AST) = {
    outcache.lookup(a) match {
=======
  def out(a: (Product, ASTEnv)): Map[FeatureExpr, Set[Id]] = {
    outcache.lookup(a._1) match {
>>>>>>> c0bdf5da
      case Some(v) => v
      case None => {
        val r = outrec(a)
        outcache.update(a, r)
        r
      }
    }
  }

  def in(a: AST) = {
    incache.lookup(a) match {
      case Some(v) => v
      case None => {
        val r = inrec(a)
        incache.update(a, r)
        r
      }
    }
  }
}<|MERGE_RESOLUTION|>--- conflicted
+++ resolved
@@ -1,15 +1,11 @@
 package de.fosd.typechef.crewrite
 
-<<<<<<< HEAD
-=======
-import de.fosd.typechef.featureexpr.FeatureExpr
-import de.fosd.typechef.parser.c._
->>>>>>> c0bdf5da
-import org.kiama.attribution.AttributionBase
 import de.fosd.typechef.featureexpr._
 import java.util
 import de.fosd.typechef.conditional._
 import de.fosd.typechef.parser.c._
+import org.kiama.attribution.AttributionBase
+import de.fosd.typechef.conditional.{One, Conditional, Opt}
 
 // defines and uses we can jump to using succ
 // beware of List[Opt[_]]!! all list elements can possibly have a different annotation
@@ -108,7 +104,6 @@
     case _ => Set()
   }
 
-<<<<<<< HEAD
   // returns all declared Ids independent of their annotation
   val declares: PartialFunction[Any, Set[Id]] = {
     case DeclarationStatement(decl) => declares(decl)
@@ -117,13 +112,6 @@
     case AtomicNamedDeclarator(_, id, _) => Set(id)
     case Opt(_, entry) => declares(entry)
     case _ => Set()
-=======
-class LivenessCache {
-  private val cache: java.util.IdentityHashMap[Any, Map[FeatureExpr, Set[Id]]] = new java.util.IdentityHashMap[Any, Map[FeatureExpr, Set[Id]]]()
-
-  def update(k: Any, v: Map[FeatureExpr, Set[Id]]) {
-    cache.put(k, v)
->>>>>>> c0bdf5da
   }
 }
 
@@ -275,13 +263,6 @@
     res
   }
 
-<<<<<<< HEAD
-=======
-  // cache for in; we have to store all tuples of (a, env) their because using
-  // (a, env) always creates a new one!!! and circular internally uses another
-  // IdentityHashMap and uses (a, env) as a key there.
-  private val astIdenEnvHM = new java.util.IdentityHashMap[AST, (AST, ASTEnv)]()
->>>>>>> c0bdf5da
 
 
   // cf. http://www.cs.colostate.edu/~mstrout/CS553/slides/lecture03.pdf
@@ -290,23 +271,13 @@
   // out(n) = for s in succ(n) r = r + in(s); r
   // insimple and outsimple are the non variability-aware in and out versiosn
   // of liveness determination
-<<<<<<< HEAD
-  val insimple: PartialFunction[AST, Set[Id]] = {
+  val insimple: AST => Set[Id] = {
     circular[AST, Set[Id]](Set()) {
       case FunctionDef(_, _, _, _) => Set()
       case e => {
         val u = uses(e, dataflowUses = false)
         val d = defines(e)
         var res = outsimple(e)
-=======
-  val insimple = {
-    circular[(Product, ASTEnv), Set[Id]](Set()) {
-      case t@(FunctionDef(_, _, _, _), _) => Set()
-      case t@(e, env) => {
-        val u = uses(e)
-        val d = defines(e)
-        var res: Set[Id] = outsimple(t)
->>>>>>> c0bdf5da
 
         res = u.union(res.diff(d))
         res
@@ -314,17 +285,10 @@
     }
   }
 
-<<<<<<< HEAD
-  val outsimple: PartialFunction[AST, Set[Id]] = {
+  val outsimple: AST => Set[Id] = {
     circular[AST, Set[Id]](Set()) {
       case e => {
         val ss = succ(e, fm, env).filterNot(x => x.entry.isInstanceOf[FunctionDef])
-=======
-  val outsimple: ((Product, ASTEnv)) => Set[Id] = {
-    circular[(Product, ASTEnv), Set[Id]](Set()) {
-      case t@(e: Product, env: ASTEnv) => {
-        val ss = succ(e, env).filterNot(_.isInstanceOf[FunctionDef])
->>>>>>> c0bdf5da
         var res: Set[Id] = Set()
         for (s <- ss.map(_.entry)) res = res.union(insimple(s))
         res
@@ -361,8 +325,7 @@
   }
 
   // in and out variability-aware versions
-<<<<<<< HEAD
-  val inrec: PartialFunction[AST, Map[Id, FeatureExpr]] = {
+  val inrec: AST => Map[Id, FeatureExpr] = {
     circular[AST, Map[Id, FeatureExpr]](Map()) {
       case FunctionDef(_, _, _, _) => Map()
       case t => {
@@ -372,24 +335,12 @@
         var res = out(t)
         for ((k, v) <- defines) res = explodeIdUse(v, k, udr, res, diff = true)
         for ((k, v) <- uses)    res = explodeIdUse(v, k, udr, res, diff = false)
-=======
-  val inrec = {
-    circular[(Product, ASTEnv), Map[FeatureExpr, Set[Id]]](Map()) {
-      case t@(FunctionDef(_, _, _, _), _) => Map()
-      case t@(e, env) => {
-        val u = uses(e)
-        val d = defines(e)
-        var res: Map[FeatureExpr, Set[Id]] = out(t)
-        res = updateMap(res, (env.featureExpr(e), d), _.diff(_))
-        res = updateMap(res, (env.featureExpr(e), u), _.union(_))
->>>>>>> c0bdf5da
         res
       }
     }
   }
 
-<<<<<<< HEAD
-  val outrec: PartialFunction[AST, Map[Id, FeatureExpr]] =
+  val outrec: AST => Map[Id, FeatureExpr] =
     circular[AST, Map[Id, FeatureExpr]](Map()) {
       case e => {
         val ss = succ(e, fm, env).filterNot(x => x.entry.isInstanceOf[FunctionDef])
@@ -397,29 +348,13 @@
         for (s <- ss) {
           for ((r, f) <- in(s.entry))
             res = updateMap(res, f and s.feature, Set(r), diff = false)
-=======
-  val outrec =
-    circular[(Product, ASTEnv), Map[FeatureExpr, Set[Id]]](Map()) {
-      case t@(e, env) => {
-        val sl = succ(e, env).filterNot(_.isInstanceOf[FunctionDef])
-        var res = Map[FeatureExpr, Set[Id]]()
-        for (a <- sl) {
-          if (!astIdenEnvHM.containsKey(a)) astIdenEnvHM.put(a, (a, env))
-          for (el <- in(a))
-            res = updateMap(res, el, _.union(_))
->>>>>>> c0bdf5da
         }
         res
       }
     }
 
-<<<<<<< HEAD
   def out(a: AST) = {
     outcache.lookup(a) match {
-=======
-  def out(a: (Product, ASTEnv)): Map[FeatureExpr, Set[Id]] = {
-    outcache.lookup(a._1) match {
->>>>>>> c0bdf5da
       case Some(v) => v
       case None => {
         val r = outrec(a)
