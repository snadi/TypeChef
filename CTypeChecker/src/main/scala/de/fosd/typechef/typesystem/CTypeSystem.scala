--- conflicted
+++ resolved
@@ -18,10 +18,6 @@
 
     def typecheckTranslationUnit(tunit: TranslationUnit, featureModel: FeatureExpr = FeatureExprFactory.True) {
         assert(tunit != null, "cannot type check Translation Unit, tunit is null")
-<<<<<<< HEAD
-        clearDefUseMap()
-=======
->>>>>>> b09ccde2
         checkTranslationUnit(tunit, featureModel, InitialEnv)
     }
 
@@ -78,12 +74,7 @@
         val newEnvEnum = env.addVars(enumDeclarations(specifiers, featureExpr, declarator), env.scope)
 
         //add type to environment for remaining code
-<<<<<<< HEAD
-        val newEnv = env.addVar(declarator.getName, featureExpr, f, funType, kind, env.scope)
-        addDef(f, env)
-=======
         val newEnv = newEnvEnum.addVar(declarator.getName, featureExpr, f, funType, kind, newEnvEnum.scope)
->>>>>>> b09ccde2
 
         //check body (add parameters to environment)
         val innerEnv = newEnv.addVars(parameterTypes(declarator, featureExpr, newEnv.incScope()), KDeclaration, newEnv.scope + 1).setExpectedReturnType(expectedReturnType)
@@ -249,7 +240,7 @@
                 val t: Conditional[CType] = lastType.mapr({
                     case None => One(CVoid())
                     case Some(ctype) => ctype
-                }) simplify (featureExpr)
+                }) simplify (featureExpr);
 
                 //return original environment, definitions don't leave this scope
                 (t, env)
@@ -294,7 +285,7 @@
                 }
                 nop
 
-            case CaseStatement(expr) => checkExprWithRange(expr); nop
+            case CaseStatement(expr, s) => checkExprWithRange(expr); checkOCStmt(s); nop
 
             //in the if statement we try to recognize dead code (and set the environment accordingly)
             case IfStatement(expr, tstmt, elifstmts, estmt) =>
@@ -315,7 +306,7 @@
                 nop
 
             case SwitchStatement(expr, s) => expectIntegral(expr); checkCStmt(s); nop //spec
-            case DefaultStatement() => nop
+            case DefaultStatement(s) => checkOCStmt(s); nop
 
             case EmptyStatement() => nop
             case ContinueStatement() => nop
