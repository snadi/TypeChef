--- conflicted
+++ resolved
@@ -296,14 +296,10 @@
     def collectDistinctFeatures: Set[String] =
         collectDistinctFeatureIds.map(FExprBuilder lookupFeatureName _)
 
-<<<<<<< HEAD
-    def collectDistinctFeatures2: Set[DefinedExternal] = Set()
-=======
   def collectDistinctFeatureObjects: Set[SingleFeatureExpr] =
       collectDistinctFeatureIds.map({
           id: Int => new SingleBDDFeatureExpr(id)
       })
->>>>>>> 2190cef9
 
     /**
      * counts the number of features in this expression for statistic
