--- conflicted
+++ resolved
@@ -27,25 +27,13 @@
 import de.fosd.typechef.VALexer;
 import de.fosd.typechef.featureexpr.FeatureExpr;
 import de.fosd.typechef.featureexpr.FeatureModel;
-<<<<<<< HEAD
-import de.fosd.typechef.lexer.macrotable.MacroContext;
-=======
 import de.fosd.typechef.lexer.macrotable.MacroFilter;
->>>>>>> 53e8885e
 import de.fosd.typechef.lexer.options.ILexerOptions;
 import de.fosd.typechef.lexer.options.PartialConfiguration;
 import de.fosd.typechef.xtclexer.XtcPreprocessor;
-import scala.collection.mutable.Set;
 
 import java.io.*;
-<<<<<<< HEAD
-import java.util.ArrayList;
-import java.util.HashSet;
-import java.util.List;
-import java.util.Map;
-=======
 import java.util.*;
->>>>>>> 53e8885e
 
 /**
  * (Currently a simple test class).
@@ -53,7 +41,7 @@
 public class Main {
 
 
-    //    public static void main(String[] args) throws Exception {
+//    public static void main(String[] args) throws Exception {
 //        (new Main()).run(args, false, true, null);
 //    }
 //
@@ -68,14 +56,6 @@
         @SuppressWarnings("unchecked")
         ILexerOptions options = new ILexerOptions() {
 
-<<<<<<< HEAD
-    public List<LexerToken> run(String[] args, boolean returnTokenList, boolean printToStdOutput, FeatureModel featureModel) throws Exception {
-        LexerOptions options = new LexerOptions();
-        options.setFeatureModel(featureModel);
-        options.setPrintToStdOutput(printToStdOutput);
-        options.parseOptions(args);
-        return run(options, returnTokenList, null,null);
-=======
             @Override
             public Map<String, String> getDefinedMacros() {
                 return Collections.EMPTY_MAP;
@@ -156,8 +136,7 @@
                 return true;
             }
         };
-        return run(options, returnTokenList);
->>>>>>> 53e8885e
+        return run(options, returnTokenList, null, null);
     }
 
     public List<LexerToken> run(final ILexerOptions options, boolean returnTokenList, final FeatureExpr filePc, final String fileName) throws Exception {
@@ -177,12 +156,7 @@
             return new ArrayList<LexerToken>();
         }
 
-<<<<<<< HEAD
-        VALexer pp = lexerFactory.create(options.getFeatureModel());
-=======
-
         VALexer pp = lexerFactory.create(options.getLexerFeatureModel());
->>>>>>> 53e8885e
 
         for (Warning w : options.getWarnings())
             pp.addWarning(w);
@@ -286,28 +260,28 @@
         HashSet<String> hashErrorConstraints = pp.getHashErrorConstraints();
         HashSet<String> warningConstraints = pp.getHashWarningConstraints();
 
-        if(nestedConstraints != null && !nestedConstraints.isEmpty()){
+        if (nestedConstraints != null && !nestedConstraints.isEmpty()) {
             //create file to dump implications from nested ifdefs in
-            PrintWriter   nestedIfDefWriter = new PrintWriter( new FileWriter(fileName.replace(".c","") + ".nested"));
-            for( String constraint: nestedConstraints)
+            PrintWriter nestedIfDefWriter = new PrintWriter(new FileWriter(fileName.replace(".c", "") + ".nested"));
+            for (String constraint : nestedConstraints)
                 nestedIfDefWriter.println(constraint);
 
             nestedIfDefWriter.close();
         }
 
-        if(hashErrorConstraints != null && !hashErrorConstraints.isEmpty()){
+        if (hashErrorConstraints != null && !hashErrorConstraints.isEmpty()) {
             //create file to dump conditions from #error directives in it
-            PrintWriter   errorDirWriter = new PrintWriter( new FileWriter( fileName.replace(".c","") + ".hasherr"));
-            for( String constraint: hashErrorConstraints)
+            PrintWriter errorDirWriter = new PrintWriter(new FileWriter(fileName.replace(".c", "") + ".hasherr"));
+            for (String constraint : hashErrorConstraints)
                 errorDirWriter.println(constraint);
 
             errorDirWriter.close();
         }
 
-        if(warningConstraints != null && !warningConstraints.isEmpty()){
+        if (warningConstraints != null && !warningConstraints.isEmpty()) {
             //create file to dump conditions from #error directives in it
-            PrintWriter   warningConsWriter = new PrintWriter( new FileWriter( fileName.replace(".c","") + ".hashwarn"));
-            for( String constraint: warningConstraints)
+            PrintWriter warningConsWriter = new PrintWriter(new FileWriter(fileName.replace(".c", "") + ".hashwarn"));
+            for (String constraint : warningConstraints)
                 warningConsWriter.println(constraint);
 
             warningConsWriter.close();
