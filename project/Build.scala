// https://github.com/harrah/xsbt/wiki/Full-Configuration-Example

import java.text.SimpleDateFormat
import java.util.Date
import sbt._
import Keys._

object BuildSettings {

<<<<<<< HEAD
  import Dependencies._

  val buildOrganization = "de.fosd.typechef"
  val buildVersion = "0.3.3"
  val buildScalaVersion = "2.9.1"


  val testEnvironment = Seq(junit, junitInterface, scalatest, scalacheck)

  val buildSettings = Defaults.defaultSettings ++ Seq(
    organization := buildOrganization,
    version := buildVersion,
    scalaVersion := buildScalaVersion,
    shellPrompt := ShellPrompt.buildShellPrompt,

    testListeners <<= target.map(t => Seq(new eu.henkelmann.sbt.JUnitXmlTestsListener(t.getAbsolutePath))),

    javacOptions ++= Seq("-source", "1.5", "-Xlint:unchecked"),
    scalacOptions ++= Seq("-deprecation", "-unchecked", "-optimise", "-explaintypes"),

    libraryDependencies ++= testEnvironment,

    parallelExecution := false, //run into memory problems on hudson otherwise

    // error occured in scalatest
    checksums in update := Nil,

    homepage := Some(url("https://github.com/ckaestne/TypeChef")),
    licenses := Seq("GNU General Public License v3.0" -> url("http://www.gnu.org/licenses/gpl.txt")),

    //maven
    publishTo <<= version {
      (v: String) =>
        val nexus = "https://oss.sonatype.org/"
        if (v.trim.endsWith("SNAPSHOT"))
          Some("snapshots" at nexus + "content/repositories/snapshots")
        else
          Some("releases" at nexus + "service/local/staging/deploy/maven2")
    },
    publishMavenStyle := true,
    publishArtifact in Test := false,

    pomExtra :=
      <parent>
        <groupId>org.sonatype.oss</groupId>
        <artifactId>oss-parent</artifactId>
        <version>7</version>
      </parent> ++
        <scm>
          <connection>scm:git:git@github.com:ckaestne/TypeChef.git</connection>
          <url>git@github.com:ckaestne/TypeChef.git</url>
        </scm> ++
        <developers>
          <developer>
            <id>ckaestne</id> <name>Christian Kaestner</name> <url>http://www.uni-marburg.de/fb12/ps/team/kaestner</url>
          </developer>
        </developers>,

    credentials += Credentials(Path.userHome / ".ivy2" / ".credentials")
  )
=======
    import Dependencies._

    val buildOrganization = "de.fosd.typechef"
    val buildVersion = "0.3.4"
    val buildScalaVersion = "2.9.1"

    val testEnvironment = Seq(junit, junitInterface, scalatest, scalacheck)

    val buildSettings = Defaults.defaultSettings ++ Seq(
        organization := buildOrganization,
        version := buildVersion,
        scalaVersion := buildScalaVersion,
        shellPrompt := ShellPrompt.buildShellPrompt,

        testListeners <<= target.map(t => Seq(new eu.henkelmann.sbt.JUnitXmlTestsListener(t.getAbsolutePath))),

        javacOptions ++= Seq("-source", "1.5", "-Xlint:unchecked"),
        scalacOptions ++= Seq("-deprecation", "-unchecked", "-optimise", "-explaintypes"),

        libraryDependencies ++= testEnvironment,

        parallelExecution := false, //run into memory problems on hudson otherwise

        homepage := Some(url("https://github.com/ckaestne/TypeChef")),
        licenses := Seq("GNU General Public License v3.0" -> url("http://www.gnu.org/licenses/gpl.txt")),

        //maven
        publishTo <<= version {
            (v: String) =>
                val nexus = "https://oss.sonatype.org/"
                if (v.trim.endsWith("SNAPSHOT"))
                    Some("snapshots" at nexus + "content/repositories/snapshots")
                else
                    Some("releases" at nexus + "service/local/staging/deploy/maven2")
        },
        publishMavenStyle := true,
        publishArtifact in Test := false,

        pomExtra :=
            <parent>
                <groupId>org.sonatype.oss</groupId>
                <artifactId>oss-parent</artifactId>
                <version>7</version>
            </parent> ++
                <scm>
                    <connection>scm:git:git@github.com:ckaestne/TypeChef.git</connection>
                    <url>git@github.com:ckaestne/TypeChef.git</url>
                </scm> ++
                <developers>
                    <developer>
                        <id>ckaestne</id> <name>Christian Kaestner</name> <url>http://www.uni-marburg.de/fb12/ps/team/kaestner</url>
                    </developer>
                </developers>,

        credentials += Credentials(Path.userHome / ".ivy2" / ".credentials")
    )
>>>>>>> c357f112
}

object ShellPrompt {

<<<<<<< HEAD
  object devnull extends ProcessLogger {
    def info(s: => String) {}

    def error(s: => String) {}

    def buffer[T](f: => T): T = f
  }
=======
    object devnull extends ProcessLogger {
        def info(s: => String) {}
        def error(s: => String) {}
        def buffer[T](f: => T): T = f
    }
>>>>>>> c357f112

  val current = """\*\s+(\w+)""".r

  def gitBranches = ("git branch --no-color" lines_! devnull mkString)

  val buildShellPrompt = {
    (state: State) => {
      val currBranch =
        current findFirstMatchIn gitBranches map (_ group (1)) getOrElse "-"
      val currProject = Project.extract(state).currentProject.id
      "%s:%s:%s> ".format(
        currProject, currBranch, BuildSettings.buildVersion
      )
    }
  }

}

object Dependencies {
  val junit = "junit" % "junit" % "4.8.2" % "test"
  val junitInterface = "com.novocode" % "junit-interface" % "0.6" % "test"
  val scalacheck = "org.scala-tools.testing" %% "scalacheck" % "1.9" % "test"
  val scalatest = "org.scalatest" %% "scalatest" % "1.6.1" % "test"
}

object VersionGen {

  object VersionGenKeys {
    val versionGen = TaskKey[Seq[File]]("version-gen")
    val versionGenPackage = SettingKey[String]("version-gen-package")
    val versionGenClass = SettingKey[String]("version-gen-class")
  }

  import VersionGenKeys._

  lazy val settings = Seq(
    versionGenPackage <<= Keys.organization {
      (org) => org
    },
    versionGenClass := "Version",
    versionGen <<= (sourceManaged in Compile, name, version, versionGenPackage, versionGenClass) map {
      (sourceManaged: File, name: String, version: String, vgp: String, vgc: String) =>
        val file = sourceManaged / vgp.replace(".", "/") / ("%s.scala" format vgc)
        val code =
          (
            if (vgp != null && vgp.nonEmpty) "package " + vgp + "\n"
            else ""
            ) +
            "class " + vgc + " extends VersionInfo {\n" +
            "  def getVersion:String = \"" + version + "_" + new SimpleDateFormat("yyyyMMddHHmmss").format(new Date()) + "\"\n" +
            "}\n"
        IO write(file, code)
        Seq(file)
    },
    sourceGenerators in Compile <+= versionGen map identity
  )
}

object TypeChef extends Build {

  import BuildSettings._

  lazy val typechef = Project(
    "TypeChef",
    file("."),
    settings = buildSettings
  ) aggregate(
    featureexpr,
    conditionallib,
    parserexp,
    jcpp,
    cparser,
    ctypechecker,
    javaparser,
    crewrite,
    frontend
    )

  lazy val featureexpr = Project(
    "FeatureExprLib",
    file("FeatureExprLib"),
    settings = buildSettings
  )

  lazy val conditionallib = Project(
    "ConditionalLib",
    file("ConditionalLib"),
    settings = buildSettings
  ) dependsOn (featureexpr)

  lazy val parserexp = Project(
    "ParserFramework",
    file("ParserFramework"),
    settings = buildSettings
  ) dependsOn(featureexpr, conditionallib)

  lazy val jcpp = Project(
    "PartialPreprocessor",
    file("PartialPreprocessor"),
    settings = buildSettings
  ) dependsOn (featureexpr)

  lazy val cparser = Project(
    "CParser",
    file("CParser"),
    settings = buildSettings ++ Seq(parallelExecution in Test := false)
  ) dependsOn(featureexpr, jcpp, parserexp, conditionallib)


  lazy val frontend = Project(
    "Frontend",
    file("Frontend"),
    settings = buildSettings ++ VersionGen.settings
  ) dependsOn(featureexpr, jcpp, cparser % "test->test;compile->compile", ctypechecker, conditionallib, crewrite, javaparser)

  lazy val ctypechecker = Project(
    "CTypeChecker",
    file("CTypeChecker"),
    settings = buildSettings
  ) dependsOn(cparser % "test->test;compile->compile", conditionallib)

  lazy val javaparser = Project(
    "JavaParser",
    file("JavaParser"),
    settings = buildSettings
  ) dependsOn(featureexpr, parserexp, conditionallib)

  lazy val crewrite = Project(
    "CRewrite",
    file("CRewrite"),
    settings = buildSettings
  ) dependsOn(cparser % "test->test;compile->compile", ctypechecker, conditionallib)

  lazy val crefactor = Project(
    "CRefactor",
    file("CRefactor"),
    settings = buildSettings
  ) dependsOn(cparser % "test->test;compile->compile", ctypechecker, conditionallib, crewrite, frontend)
}
<|MERGE_RESOLUTION|>--- conflicted
+++ resolved
@@ -7,68 +7,6 @@
 
 object BuildSettings {
 
-<<<<<<< HEAD
-  import Dependencies._
-
-  val buildOrganization = "de.fosd.typechef"
-  val buildVersion = "0.3.3"
-  val buildScalaVersion = "2.9.1"
-
-
-  val testEnvironment = Seq(junit, junitInterface, scalatest, scalacheck)
-
-  val buildSettings = Defaults.defaultSettings ++ Seq(
-    organization := buildOrganization,
-    version := buildVersion,
-    scalaVersion := buildScalaVersion,
-    shellPrompt := ShellPrompt.buildShellPrompt,
-
-    testListeners <<= target.map(t => Seq(new eu.henkelmann.sbt.JUnitXmlTestsListener(t.getAbsolutePath))),
-
-    javacOptions ++= Seq("-source", "1.5", "-Xlint:unchecked"),
-    scalacOptions ++= Seq("-deprecation", "-unchecked", "-optimise", "-explaintypes"),
-
-    libraryDependencies ++= testEnvironment,
-
-    parallelExecution := false, //run into memory problems on hudson otherwise
-
-    // error occured in scalatest
-    checksums in update := Nil,
-
-    homepage := Some(url("https://github.com/ckaestne/TypeChef")),
-    licenses := Seq("GNU General Public License v3.0" -> url("http://www.gnu.org/licenses/gpl.txt")),
-
-    //maven
-    publishTo <<= version {
-      (v: String) =>
-        val nexus = "https://oss.sonatype.org/"
-        if (v.trim.endsWith("SNAPSHOT"))
-          Some("snapshots" at nexus + "content/repositories/snapshots")
-        else
-          Some("releases" at nexus + "service/local/staging/deploy/maven2")
-    },
-    publishMavenStyle := true,
-    publishArtifact in Test := false,
-
-    pomExtra :=
-      <parent>
-        <groupId>org.sonatype.oss</groupId>
-        <artifactId>oss-parent</artifactId>
-        <version>7</version>
-      </parent> ++
-        <scm>
-          <connection>scm:git:git@github.com:ckaestne/TypeChef.git</connection>
-          <url>git@github.com:ckaestne/TypeChef.git</url>
-        </scm> ++
-        <developers>
-          <developer>
-            <id>ckaestne</id> <name>Christian Kaestner</name> <url>http://www.uni-marburg.de/fb12/ps/team/kaestner</url>
-          </developer>
-        </developers>,
-
-    credentials += Credentials(Path.userHome / ".ivy2" / ".credentials")
-  )
-=======
     import Dependencies._
 
     val buildOrganization = "de.fosd.typechef"
@@ -125,162 +63,145 @@
 
         credentials += Credentials(Path.userHome / ".ivy2" / ".credentials")
     )
->>>>>>> c357f112
 }
 
 object ShellPrompt {
 
-<<<<<<< HEAD
-  object devnull extends ProcessLogger {
-    def info(s: => String) {}
-
-    def error(s: => String) {}
-
-    def buffer[T](f: => T): T = f
-  }
-=======
     object devnull extends ProcessLogger {
         def info(s: => String) {}
         def error(s: => String) {}
         def buffer[T](f: => T): T = f
     }
->>>>>>> c357f112
-
-  val current = """\*\s+(\w+)""".r
-
-  def gitBranches = ("git branch --no-color" lines_! devnull mkString)
-
-  val buildShellPrompt = {
-    (state: State) => {
-      val currBranch =
-        current findFirstMatchIn gitBranches map (_ group (1)) getOrElse "-"
-      val currProject = Project.extract(state).currentProject.id
-      "%s:%s:%s> ".format(
-        currProject, currBranch, BuildSettings.buildVersion
-      )
+
+    val current = """\*\s+(\w+)""".r
+
+    def gitBranches = ("git branch --no-color" lines_! devnull mkString)
+
+    val buildShellPrompt = {
+        (state: State) => {
+            val currBranch =
+                current findFirstMatchIn gitBranches map (_ group (1)) getOrElse "-"
+            val currProject = Project.extract(state).currentProject.id
+            "%s:%s:%s> ".format(
+                currProject, currBranch, BuildSettings.buildVersion
+            )
+        }
     }
-  }
 
 }
 
 object Dependencies {
-  val junit = "junit" % "junit" % "4.8.2" % "test"
-  val junitInterface = "com.novocode" % "junit-interface" % "0.6" % "test"
-  val scalacheck = "org.scala-tools.testing" %% "scalacheck" % "1.9" % "test"
-  val scalatest = "org.scalatest" %% "scalatest" % "1.6.1" % "test"
+    val junit = "junit" % "junit" % "4.8.2" % "test"
+    val junitInterface = "com.novocode" % "junit-interface" % "0.6" % "test"
+    val scalacheck = "org.scala-tools.testing" %% "scalacheck" % "1.9" % "test"
+    val scalatest = "org.scalatest" %% "scalatest" % "1.6.1" % "test"
 }
 
 object VersionGen {
 
-  object VersionGenKeys {
-    val versionGen = TaskKey[Seq[File]]("version-gen")
-    val versionGenPackage = SettingKey[String]("version-gen-package")
-    val versionGenClass = SettingKey[String]("version-gen-class")
-  }
-
-  import VersionGenKeys._
-
-  lazy val settings = Seq(
-    versionGenPackage <<= Keys.organization {
-      (org) => org
-    },
-    versionGenClass := "Version",
-    versionGen <<= (sourceManaged in Compile, name, version, versionGenPackage, versionGenClass) map {
-      (sourceManaged: File, name: String, version: String, vgp: String, vgc: String) =>
-        val file = sourceManaged / vgp.replace(".", "/") / ("%s.scala" format vgc)
-        val code =
-          (
-            if (vgp != null && vgp.nonEmpty) "package " + vgp + "\n"
-            else ""
-            ) +
-            "class " + vgc + " extends VersionInfo {\n" +
-            "  def getVersion:String = \"" + version + "_" + new SimpleDateFormat("yyyyMMddHHmmss").format(new Date()) + "\"\n" +
-            "}\n"
-        IO write(file, code)
-        Seq(file)
-    },
-    sourceGenerators in Compile <+= versionGen map identity
-  )
+    object VersionGenKeys {
+        val versionGen = TaskKey[Seq[File]]("version-gen")
+        val versionGenPackage = SettingKey[String]("version-gen-package")
+        val versionGenClass = SettingKey[String]("version-gen-class")
+    }
+
+    import VersionGenKeys._
+
+    lazy val settings = Seq(
+        versionGenPackage <<= Keys.organization {
+            (org) => org
+        },
+        versionGenClass := "Version",
+        versionGen <<= (sourceManaged in Compile, name, version, versionGenPackage, versionGenClass) map {
+            (sourceManaged: File, name: String, version: String, vgp: String, vgc: String) =>
+                val file = sourceManaged / vgp.replace(".", "/") / ("%s.scala" format vgc)
+                val code =
+                    (
+                        if (vgp != null && vgp.nonEmpty) "package " + vgp + "\n"
+                        else ""
+                        ) +
+                        "class " + vgc + " extends VersionInfo {\n" +
+                        "  def getVersion:String = \"" + version + "_" + new SimpleDateFormat("yyyyMMddHHmmss").format(new Date()) + "\"\n" +
+                        "}\n"
+                IO write(file, code)
+                Seq(file)
+        },
+        sourceGenerators in Compile <+= versionGen map identity
+    )
 }
 
 object TypeChef extends Build {
 
-  import BuildSettings._
-
-  lazy val typechef = Project(
-    "TypeChef",
-    file("."),
-    settings = buildSettings
-  ) aggregate(
-    featureexpr,
-    conditionallib,
-    parserexp,
-    jcpp,
-    cparser,
-    ctypechecker,
-    javaparser,
-    crewrite,
-    frontend
+    import BuildSettings._
+
+    lazy val typechef = Project(
+        "TypeChef",
+        file("."),
+        settings = buildSettings
+    ) aggregate(
+        featureexpr,
+        conditionallib,
+        parserexp,
+        jcpp,
+        cparser,
+        ctypechecker,
+        javaparser,
+        crewrite,
+        frontend
+        )
+
+    lazy val featureexpr = Project(
+        "FeatureExprLib",
+        file("FeatureExprLib"),
+        settings = buildSettings
     )
 
-  lazy val featureexpr = Project(
-    "FeatureExprLib",
-    file("FeatureExprLib"),
-    settings = buildSettings
-  )
-
-  lazy val conditionallib = Project(
-    "ConditionalLib",
-    file("ConditionalLib"),
-    settings = buildSettings
-  ) dependsOn (featureexpr)
-
-  lazy val parserexp = Project(
-    "ParserFramework",
-    file("ParserFramework"),
-    settings = buildSettings
-  ) dependsOn(featureexpr, conditionallib)
-
-  lazy val jcpp = Project(
-    "PartialPreprocessor",
-    file("PartialPreprocessor"),
-    settings = buildSettings
-  ) dependsOn (featureexpr)
-
-  lazy val cparser = Project(
-    "CParser",
-    file("CParser"),
-    settings = buildSettings ++ Seq(parallelExecution in Test := false)
-  ) dependsOn(featureexpr, jcpp, parserexp, conditionallib)
-
-
-  lazy val frontend = Project(
-    "Frontend",
-    file("Frontend"),
-    settings = buildSettings ++ VersionGen.settings
-  ) dependsOn(featureexpr, jcpp, cparser % "test->test;compile->compile", ctypechecker, conditionallib, crewrite, javaparser)
-
-  lazy val ctypechecker = Project(
-    "CTypeChecker",
-    file("CTypeChecker"),
-    settings = buildSettings
-  ) dependsOn(cparser % "test->test;compile->compile", conditionallib)
-
-  lazy val javaparser = Project(
-    "JavaParser",
-    file("JavaParser"),
-    settings = buildSettings
-  ) dependsOn(featureexpr, parserexp, conditionallib)
-
-  lazy val crewrite = Project(
-    "CRewrite",
-    file("CRewrite"),
-    settings = buildSettings
-  ) dependsOn(cparser % "test->test;compile->compile", ctypechecker, conditionallib)
-
-  lazy val crefactor = Project(
-    "CRefactor",
-    file("CRefactor"),
-    settings = buildSettings
-  ) dependsOn(cparser % "test->test;compile->compile", ctypechecker, conditionallib, crewrite, frontend)
-}
+    lazy val conditionallib = Project(
+        "ConditionalLib",
+        file("ConditionalLib"),
+        settings = buildSettings
+    ) dependsOn (featureexpr)
+
+    lazy val parserexp = Project(
+        "ParserFramework",
+        file("ParserFramework"),
+        settings = buildSettings
+    ) dependsOn(featureexpr, conditionallib)
+
+    lazy val jcpp = Project(
+        "PartialPreprocessor",
+        file("PartialPreprocessor"),
+        settings = buildSettings
+    ) dependsOn (featureexpr)
+
+    lazy val cparser = Project(
+        "CParser",
+        file("CParser"),
+        settings = buildSettings ++ Seq(parallelExecution in Test := false)
+    ) dependsOn(featureexpr, jcpp, parserexp, conditionallib)
+
+
+    lazy val frontend = Project(
+        "Frontend",
+        file("Frontend"),
+        settings = buildSettings ++ VersionGen.settings
+    ) dependsOn(featureexpr, jcpp, cparser % "test->test;compile->compile", ctypechecker, conditionallib, crewrite, javaparser)
+
+    lazy val ctypechecker = Project(
+        "CTypeChecker",
+        file("CTypeChecker"),
+        settings = buildSettings
+    ) dependsOn(cparser % "test->test;compile->compile", conditionallib)
+
+    lazy val javaparser = Project(
+        "JavaParser",
+        file("JavaParser"),
+        settings = buildSettings
+    ) dependsOn(featureexpr, parserexp, conditionallib)
+
+    lazy val crewrite = Project(
+        "CRewrite",
+        file("CRewrite"),
+        settings = buildSettings
+    ) dependsOn(cparser % "test->test;compile->compile", ctypechecker, conditionallib)
+}
