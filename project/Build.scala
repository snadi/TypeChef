// https://github.com/harrah/xsbt/wiki/Full-Configuration-Example

import java.text.SimpleDateFormat
import java.util.Date
import sbt._
import Keys._

object BuildSettings {

    import Dependencies._

    val buildOrganization = "de.fosd.typechef"
    val buildVersion = "0.3.5"
    val buildScalaVersion = "2.10.1"

    val testEnvironment = Seq(junit, junitInterface, scalatest, scalacheck)

    val buildSettings = Defaults.defaultSettings ++ Seq(
        organization := buildOrganization,
        version := buildVersion,
        scalaVersion := buildScalaVersion,
        shellPrompt := ShellPrompt.buildShellPrompt,

        testListeners <<= target.map(t => Seq(new eu.henkelmann.sbt.JUnitXmlTestsListener(t.getAbsolutePath))),

        javacOptions ++= Seq("-Xlint:unchecked"),
        scalacOptions ++= Seq("-deprecation", "-unchecked", "-optimise", "-explaintypes"),

        crossScalaVersions := Seq("2.9.1", "2.9.2", "2.10.1"),

        libraryDependencies ++= testEnvironment,

        parallelExecution := false, //run into memory problems on hudson otherwise

        homepage := Some(url("https://github.com/ckaestne/TypeChef")),
        licenses := Seq("GNU General Public License v3.0" -> url("http://www.gnu.org/licenses/gpl.txt")),

        //maven
        publishTo <<= version {
            (v: String) =>
                val nexus = "https://oss.sonatype.org/"
                if (v.trim.endsWith("SNAPSHOT"))
                    Some("snapshots" at nexus + "content/repositories/snapshots")
                else
                    Some("releases" at nexus + "service/local/staging/deploy/maven2")
        },
        publishMavenStyle := true,
        publishArtifact in Test := false,
        pomIncludeRepository := { _ => false },
        pomExtra :=
            <parent>
                <groupId>org.sonatype.oss</groupId>
                <artifactId>oss-parent</artifactId>
                <version>7</version>
            </parent> ++
                <scm>
                    <connection>scm:git:git@github.com:ckaestne/TypeChef.git</connection>
                    <url>git@github.com:ckaestne/TypeChef.git</url>
                </scm> ++
                <developers>
                    <developer>
                        <id>ckaestne</id> <name>Christian Kaestner</name> <url>http://www.cs.cmu.edu/~ckaestne/</url>
                    </developer>
                </developers>,

        credentials += Credentials(Path.userHome / ".ivy2" / ".credentials")
    )
}

object ShellPrompt {

    object devnull extends ProcessLogger {
        def info(s: => String) {}
        def error(s: => String) {}
        def buffer[T](f: => T): T = f
    }

    val current = """\*\s+(\w+)""".r

    def gitBranches = ("git branch --no-color" lines_! devnull mkString)

    val buildShellPrompt = {
        (state: State) => {
            val currBranch =
                current findFirstMatchIn gitBranches map (_ group (1)) getOrElse "-"
            val currProject = Project.extract(state).currentProject.id
            "%s:%s:%s> ".format(
                currProject, currBranch, BuildSettings.buildVersion
            )
        }
    }

}

object Dependencies {
    val junit = "junit" % "junit" % "4.8.2" % "test"
    val junitInterface = "com.novocode" % "junit-interface" % "0.6" % "test"
    val scalacheck = "org.scalacheck" %% "scalacheck" % "1.10.0" % "test"
    val scalatest = "org.scalatest" %% "scalatest" % "1.8" % "test" cross CrossVersion.binaryMapped {
        case "2.10" => "2.10.0" // useful if a%b was released with the old style
        case "2.10.1" => "2.10.0" // useful if a%b was released with the old style
        case x => x
    }
}

object VersionGen {

    object VersionGenKeys {
        val versionGen = TaskKey[Seq[File]]("version-gen")
        val versionGenPackage = SettingKey[String]("version-gen-package")
        val versionGenClass = SettingKey[String]("version-gen-class")
    }

    import VersionGenKeys._

    lazy val settings = Seq(
        versionGenPackage <<= Keys.organization {
            (org) => org
        },
        versionGenClass := "Version",
        versionGen <<= (sourceManaged in Compile, name, version, versionGenPackage, versionGenClass) map {
            (sourceManaged: File, name: String, version: String, vgp: String, vgc: String) =>
                val file = sourceManaged / vgp.replace(".", "/") / ("%s.scala" format vgc)
                val code =
                    (
                        if (vgp != null && vgp.nonEmpty) "package " + vgp + "\n"
                        else ""
                        ) +
                        "class " + vgc + " extends VersionInfo {\n" +
                        "  def getVersion:String = \"" + version + "_" + new SimpleDateFormat("yyyyMMddHHmmss").format(new Date()) + "\"\n" +
                        "}\n"
                IO write(file, code)
                Seq(file)
        },
        sourceGenerators in Compile <+= versionGen map identity
    )
}

object TypeChef extends Build {

    import BuildSettings._

    lazy val typechef = Project(
        "TypeChef",
        file("."),
        settings = buildSettings
    ) aggregate(
        featureexpr,
        conditionallib,
        parserexp,
        jcpp,
        cparser,
        ctypechecker,
        javaparser,
        crewrite,
        frontend,
        sampling
        )

    lazy val featureexpr = Project(
        "FeatureExprLib",
        file("FeatureExprLib"),
        settings = buildSettings
    )

    lazy val conditionallib = Project(
        "ConditionalLib",
        file("ConditionalLib"),
        settings = buildSettings
    ) dependsOn (featureexpr)

    lazy val parserexp = Project(
        "ParserFramework",
        file("ParserFramework"),
        settings = buildSettings
    ) dependsOn(featureexpr, conditionallib)

    lazy val jcpp = Project(
        "PartialPreprocessor",
        file("PartialPreprocessor"),
        settings = buildSettings
    ) dependsOn (featureexpr)

    lazy val cparser = Project(
        "CParser",
        file("CParser"),
        settings = buildSettings ++ 
          Seq(parallelExecution in Test := false,
            libraryDependencies <+= scalaVersion(kiamaDependency(_,true)))
    ) dependsOn(featureexpr, jcpp, parserexp, conditionallib)


    lazy val frontend = Project(
        "Frontend",
        file("Frontend"),
        settings = buildSettings ++ VersionGen.settings
    ) dependsOn(featureexpr, jcpp, cparser % "test->test;compile->compile", ctypechecker, conditionallib, crewrite, javaparser)

    lazy val ctypechecker = Project(
        "CTypeChecker",
        file("CTypeChecker"),
        settings = buildSettings
    ) dependsOn(cparser % "test->test;compile->compile", conditionallib)

    lazy val javaparser = Project(
        "JavaParser",
        file("JavaParser"),
        settings = buildSettings
    ) dependsOn(featureexpr, parserexp, conditionallib)

    lazy val crewrite = Project(
        "CRewrite",
        file("CRewrite"),
        settings = buildSettings ++
            Seq(libraryDependencies <+= scalaVersion(kiamaDependency(_)))
    ) dependsOn(cparser % "test->test;compile->compile", ctypechecker, conditionallib)

    lazy val sampling = Project(
        "Sampling",
        file("Sampling"),
        settings = buildSettings ++
            Seq(libraryDependencies <+= scalaVersion(kiamaDependency(_)))
<<<<<<< HEAD
    ) dependsOn(cparser, ctypechecker, crewrite, conditionallib, frontend)
=======
    ) dependsOn(cparser % "test->test;compile->compile", ctypechecker, crewrite, conditionallib, frontend)
>>>>>>> 27d5c8db

    def kiamaDependency(scalaVersion: String, testOnly:Boolean=false) = {
      val x=scalaVersion match {
        case "2.9.1" => "com.googlecode.kiama" %% "kiama" % "1.2.0"
        case _ => "com.googlecode.kiama" %% "kiama" % "1.4.0"
      }
      if (testOnly) x % "test" else x
    }
}
<|MERGE_RESOLUTION|>--- conflicted
+++ resolved
@@ -220,11 +220,7 @@
         file("Sampling"),
         settings = buildSettings ++
             Seq(libraryDependencies <+= scalaVersion(kiamaDependency(_)))
-<<<<<<< HEAD
-    ) dependsOn(cparser, ctypechecker, crewrite, conditionallib, frontend)
-=======
     ) dependsOn(cparser % "test->test;compile->compile", ctypechecker, crewrite, conditionallib, frontend)
->>>>>>> 27d5c8db
 
     def kiamaDependency(scalaVersion: String, testOnly:Boolean=false) = {
       val x=scalaVersion match {
