<<<<<<< HEAD
package de.fosd.typechef.parser.c

import java.io.InputStream
import de.fosd.typechef.featureexpr.FeatureExprFactory
import de.fosd.typechef.conditional.{One, Conditional}
import java.util.Collections

/**
 * common infrastructure for tests.
 * mainly for parsing
 */

trait TestHelper {

    val fa = FeatureExprFactory.createDefinedExternal("A")
    val fb = FeatureExprFactory.createDefinedExternal("B")
    val fc = FeatureExprFactory.createDefinedExternal("C")
    val fx = FeatureExprFactory.createDefinedExternal("X")
    val fy = FeatureExprFactory.createDefinedExternal("Y")

    def getAST(code: String): TranslationUnit = {
        val ast: AST = new ParserMain(new CParser).parserMain(
            () => CLexer.lex(code, null), new CTypeContext, SilentParserOptions)
        ast.asInstanceOf[TranslationUnit]
    }

    def parseFile(stream: InputStream, file: String, dir: String): TranslationUnit = {
        val ast: AST = new ParserMain(new CParser).parserMain(
            () => CLexer.lexStream(stream, file, Collections.singletonList(dir), null), new CTypeContext, SilentParserOptions)
        ast.asInstanceOf[TranslationUnit]
    }

    def parseExpr(code: String): Expr = {
        val in = CLexer.lex(code, null).setContext(new CTypeContext())
        val p = new CParser()
        val r = p.phrase(p.expr)(in, FeatureExprFactory.True)
        r.asInstanceOf[p.Success[Expr]].result
    }

    def parseDecl(code: String): Declaration = {
        val in = CLexer.lex(code, null).setContext(new CTypeContext())
        val p = new CParser()
        val r = p.phrase(p.declaration)(in, FeatureExprFactory.True)
        r.asInstanceOf[p.Success[Declaration]].result
    }

    def parseCompoundStmt(code: String): CompoundStatement = {
        val in = CLexer.lex(code, null).setContext(new CTypeContext())
        val p = new CParser()
        val r = p.phrase(p.compoundStatement)(in, FeatureExprFactory.True)
        r.asInstanceOf[p.Success[CompoundStatement]].result
    }

    def parseFunctionDef(code: String): FunctionDef = {
        val in = CLexer.lex(code, null).setContext(new CTypeContext())
        val p = new CParser()
        val r = p.phrase(p.functionDef)(in, FeatureExprFactory.True)
        r.asInstanceOf[p.Success[FunctionDef]].result
    }

    def parseStmt(code: String): Statement = {
        val in = CLexer.lex(code, null).setContext(new CTypeContext())
        val p = new CParser()
        val r = p.phrase(p.statement)(in, FeatureExprFactory.True)
        r.asInstanceOf[p.Success[One[Statement]]].result.value
    }
    def parseTranslationUnit(code: String): TranslationUnit = {
        val in = CLexer.lex(code, null).setContext(new CTypeContext())
        val p = new CParser()
        val r = p.phrase(p.translationUnit)(in, FeatureExprFactory.True)
        r.asInstanceOf[p.Success[TranslationUnit]].result
    }
=======
package de.fosd.typechef.parser.c

import java.io.InputStream
import de.fosd.typechef.featureexpr.{FeatureModel, FeatureExprFactory}
import de.fosd.typechef.conditional.One
import java.util.Collections
import de.fosd.typechef.parser.TokenReader
import de.fosd.typechef.lexer.LexerFrontend
import de.fosd.typechef.parser.c.CLexerAdapter.TokenWrapper

/**
 * common infrastructure for tests.
 * mainly for parsing
 */

trait TestHelper {

    val fa = FeatureExprFactory.createDefinedExternal("A")
    val fb = FeatureExprFactory.createDefinedExternal("B")
    val fc = FeatureExprFactory.createDefinedExternal("C")
    val fx = FeatureExprFactory.createDefinedExternal("X")
    val fy = FeatureExprFactory.createDefinedExternal("Y")

    import scala.collection.JavaConversions._

    def lexFile(fileName: String, systemIncludePath: java.util.List[String], featureModel: FeatureModel = FeatureExprFactory.empty): TokenReader[TokenWrapper, CTypeContext] =
        CLexerAdapter.prepareTokens(new LexerFrontend().parseFile(fileName, systemIncludePath, featureModel))

    def lexStream(stream: InputStream, filePath: String, systemIncludePath: java.util.List[String], featureModel: FeatureModel = FeatureExprFactory.empty): TokenReader[TokenWrapper, CTypeContext] =
        CLexerAdapter.prepareTokens(new LexerFrontend().parseStream(stream, filePath, systemIncludePath, featureModel))

    def lex(text: String, featureModel: FeatureModel = FeatureExprFactory.empty): TokenReader[TokenWrapper, CTypeContext] =
        CLexerAdapter.prepareTokens(new LexerFrontend().parse(text, new java.util.ArrayList[String](), featureModel))


    def getAST(code: String): TranslationUnit = {
        val ast: AST = new ParserMain(new CParser).parserMain(
            () => lex(code, null), new CTypeContext, SilentParserOptions, null)
        ast.asInstanceOf[TranslationUnit]
    }

    def parseFile(stream: InputStream, file: String, dir: String): TranslationUnit = {
        val ast: AST = new ParserMain(new CParser).parserMain(
            () => lexStream(stream, file, Collections.singletonList(dir), null), new CTypeContext, SilentParserOptions, null)
        ast.asInstanceOf[TranslationUnit]
    }

    def parseExpr(code: String): Expr = {
        val in = lex(code, null).setContext(new CTypeContext())
        val p = new CParser()
        val r = p.phrase(p.expr)(in, FeatureExprFactory.True)
        r.asInstanceOf[p.Success[Expr]].result
    }

    def parseDecl(code: String): Declaration = {
        val in = lex(code, null).setContext(new CTypeContext())
        val p = new CParser()
        val r = p.phrase(p.declaration)(in, FeatureExprFactory.True)
        r.asInstanceOf[p.Success[Declaration]].result
    }

    def parseCompoundStmt(code: String): CompoundStatement = {
        val in = lex(code, null).setContext(new CTypeContext())
        val p = new CParser()
        val r = p.phrase(p.compoundStatement)(in, FeatureExprFactory.True)
        r.asInstanceOf[p.Success[CompoundStatement]].result
    }

    def parseFunctionDef(code: String): FunctionDef = {
        val in = lex(code, null).setContext(new CTypeContext())
        val p = new CParser()
        val r = p.phrase(p.functionDef)(in, FeatureExprFactory.True)
        r.asInstanceOf[p.Success[FunctionDef]].result
    }

    def parseStmt(code: String): Statement = {
        val in = lex(code, null).setContext(new CTypeContext())
        val p = new CParser()
        val r = p.phrase(p.statement)(in, FeatureExprFactory.True)
        r.asInstanceOf[p.Success[One[Statement]]].result.value
    }
    def parseTranslationUnit(code: String): TranslationUnit = {
        val in = lex(code, null).setContext(new CTypeContext())
        val p = new CParser()
        val r = p.phrase(p.translationUnit)(in, FeatureExprFactory.True)
        r.asInstanceOf[p.Success[TranslationUnit]].result
    }
>>>>>>> 08c17c58
}<|MERGE_RESOLUTION|>--- conflicted
+++ resolved
@@ -1,163 +1,88 @@
-<<<<<<< HEAD
-package de.fosd.typechef.parser.c
-
-import java.io.InputStream
-import de.fosd.typechef.featureexpr.FeatureExprFactory
-import de.fosd.typechef.conditional.{One, Conditional}
-import java.util.Collections
-
-/**
- * common infrastructure for tests.
- * mainly for parsing
- */
-
-trait TestHelper {
-
-    val fa = FeatureExprFactory.createDefinedExternal("A")
-    val fb = FeatureExprFactory.createDefinedExternal("B")
-    val fc = FeatureExprFactory.createDefinedExternal("C")
-    val fx = FeatureExprFactory.createDefinedExternal("X")
-    val fy = FeatureExprFactory.createDefinedExternal("Y")
-
-    def getAST(code: String): TranslationUnit = {
-        val ast: AST = new ParserMain(new CParser).parserMain(
-            () => CLexer.lex(code, null), new CTypeContext, SilentParserOptions)
-        ast.asInstanceOf[TranslationUnit]
-    }
-
-    def parseFile(stream: InputStream, file: String, dir: String): TranslationUnit = {
-        val ast: AST = new ParserMain(new CParser).parserMain(
-            () => CLexer.lexStream(stream, file, Collections.singletonList(dir), null), new CTypeContext, SilentParserOptions)
-        ast.asInstanceOf[TranslationUnit]
-    }
-
-    def parseExpr(code: String): Expr = {
-        val in = CLexer.lex(code, null).setContext(new CTypeContext())
-        val p = new CParser()
-        val r = p.phrase(p.expr)(in, FeatureExprFactory.True)
-        r.asInstanceOf[p.Success[Expr]].result
-    }
-
-    def parseDecl(code: String): Declaration = {
-        val in = CLexer.lex(code, null).setContext(new CTypeContext())
-        val p = new CParser()
-        val r = p.phrase(p.declaration)(in, FeatureExprFactory.True)
-        r.asInstanceOf[p.Success[Declaration]].result
-    }
-
-    def parseCompoundStmt(code: String): CompoundStatement = {
-        val in = CLexer.lex(code, null).setContext(new CTypeContext())
-        val p = new CParser()
-        val r = p.phrase(p.compoundStatement)(in, FeatureExprFactory.True)
-        r.asInstanceOf[p.Success[CompoundStatement]].result
-    }
-
-    def parseFunctionDef(code: String): FunctionDef = {
-        val in = CLexer.lex(code, null).setContext(new CTypeContext())
-        val p = new CParser()
-        val r = p.phrase(p.functionDef)(in, FeatureExprFactory.True)
-        r.asInstanceOf[p.Success[FunctionDef]].result
-    }
-
-    def parseStmt(code: String): Statement = {
-        val in = CLexer.lex(code, null).setContext(new CTypeContext())
-        val p = new CParser()
-        val r = p.phrase(p.statement)(in, FeatureExprFactory.True)
-        r.asInstanceOf[p.Success[One[Statement]]].result.value
-    }
-    def parseTranslationUnit(code: String): TranslationUnit = {
-        val in = CLexer.lex(code, null).setContext(new CTypeContext())
-        val p = new CParser()
-        val r = p.phrase(p.translationUnit)(in, FeatureExprFactory.True)
-        r.asInstanceOf[p.Success[TranslationUnit]].result
-    }
-=======
-package de.fosd.typechef.parser.c
-
-import java.io.InputStream
-import de.fosd.typechef.featureexpr.{FeatureModel, FeatureExprFactory}
-import de.fosd.typechef.conditional.One
-import java.util.Collections
-import de.fosd.typechef.parser.TokenReader
-import de.fosd.typechef.lexer.LexerFrontend
-import de.fosd.typechef.parser.c.CLexerAdapter.TokenWrapper
-
-/**
- * common infrastructure for tests.
- * mainly for parsing
- */
-
-trait TestHelper {
-
-    val fa = FeatureExprFactory.createDefinedExternal("A")
-    val fb = FeatureExprFactory.createDefinedExternal("B")
-    val fc = FeatureExprFactory.createDefinedExternal("C")
-    val fx = FeatureExprFactory.createDefinedExternal("X")
-    val fy = FeatureExprFactory.createDefinedExternal("Y")
-
-    import scala.collection.JavaConversions._
-
-    def lexFile(fileName: String, systemIncludePath: java.util.List[String], featureModel: FeatureModel = FeatureExprFactory.empty): TokenReader[TokenWrapper, CTypeContext] =
-        CLexerAdapter.prepareTokens(new LexerFrontend().parseFile(fileName, systemIncludePath, featureModel))
-
-    def lexStream(stream: InputStream, filePath: String, systemIncludePath: java.util.List[String], featureModel: FeatureModel = FeatureExprFactory.empty): TokenReader[TokenWrapper, CTypeContext] =
-        CLexerAdapter.prepareTokens(new LexerFrontend().parseStream(stream, filePath, systemIncludePath, featureModel))
-
-    def lex(text: String, featureModel: FeatureModel = FeatureExprFactory.empty): TokenReader[TokenWrapper, CTypeContext] =
-        CLexerAdapter.prepareTokens(new LexerFrontend().parse(text, new java.util.ArrayList[String](), featureModel))
-
-
-    def getAST(code: String): TranslationUnit = {
-        val ast: AST = new ParserMain(new CParser).parserMain(
-            () => lex(code, null), new CTypeContext, SilentParserOptions, null)
-        ast.asInstanceOf[TranslationUnit]
-    }
-
-    def parseFile(stream: InputStream, file: String, dir: String): TranslationUnit = {
-        val ast: AST = new ParserMain(new CParser).parserMain(
-            () => lexStream(stream, file, Collections.singletonList(dir), null), new CTypeContext, SilentParserOptions, null)
-        ast.asInstanceOf[TranslationUnit]
-    }
-
-    def parseExpr(code: String): Expr = {
-        val in = lex(code, null).setContext(new CTypeContext())
-        val p = new CParser()
-        val r = p.phrase(p.expr)(in, FeatureExprFactory.True)
-        r.asInstanceOf[p.Success[Expr]].result
-    }
-
-    def parseDecl(code: String): Declaration = {
-        val in = lex(code, null).setContext(new CTypeContext())
-        val p = new CParser()
-        val r = p.phrase(p.declaration)(in, FeatureExprFactory.True)
-        r.asInstanceOf[p.Success[Declaration]].result
-    }
-
-    def parseCompoundStmt(code: String): CompoundStatement = {
-        val in = lex(code, null).setContext(new CTypeContext())
-        val p = new CParser()
-        val r = p.phrase(p.compoundStatement)(in, FeatureExprFactory.True)
-        r.asInstanceOf[p.Success[CompoundStatement]].result
-    }
-
-    def parseFunctionDef(code: String): FunctionDef = {
-        val in = lex(code, null).setContext(new CTypeContext())
-        val p = new CParser()
-        val r = p.phrase(p.functionDef)(in, FeatureExprFactory.True)
-        r.asInstanceOf[p.Success[FunctionDef]].result
-    }
-
-    def parseStmt(code: String): Statement = {
-        val in = lex(code, null).setContext(new CTypeContext())
-        val p = new CParser()
-        val r = p.phrase(p.statement)(in, FeatureExprFactory.True)
-        r.asInstanceOf[p.Success[One[Statement]]].result.value
-    }
-    def parseTranslationUnit(code: String): TranslationUnit = {
-        val in = lex(code, null).setContext(new CTypeContext())
-        val p = new CParser()
-        val r = p.phrase(p.translationUnit)(in, FeatureExprFactory.True)
-        r.asInstanceOf[p.Success[TranslationUnit]].result
-    }
->>>>>>> 08c17c58
+package de.fosd.typechef.parser.c
+
+import java.io.InputStream
+import de.fosd.typechef.featureexpr.{FeatureModel, FeatureExprFactory}
+import de.fosd.typechef.conditional.One
+import java.util.Collections
+import de.fosd.typechef.parser.TokenReader
+import de.fosd.typechef.lexer.LexerFrontend
+import de.fosd.typechef.parser.c.CLexerAdapter.TokenWrapper
+
+/**
+ * common infrastructure for tests.
+ * mainly for parsing
+ */
+
+trait TestHelper {
+
+    val fa = FeatureExprFactory.createDefinedExternal("A")
+    val fb = FeatureExprFactory.createDefinedExternal("B")
+    val fc = FeatureExprFactory.createDefinedExternal("C")
+    val fx = FeatureExprFactory.createDefinedExternal("X")
+    val fy = FeatureExprFactory.createDefinedExternal("Y")
+
+    import scala.collection.JavaConversions._
+
+    def lexFile(fileName: String, systemIncludePath: java.util.List[String], featureModel: FeatureModel = FeatureExprFactory.empty): TokenReader[TokenWrapper, CTypeContext] =
+        CLexerAdapter.prepareTokens(new LexerFrontend().parseFile(fileName, systemIncludePath, featureModel))
+
+    def lexStream(stream: InputStream, filePath: String, systemIncludePath: java.util.List[String], featureModel: FeatureModel = FeatureExprFactory.empty): TokenReader[TokenWrapper, CTypeContext] =
+        CLexerAdapter.prepareTokens(new LexerFrontend().parseStream(stream, filePath, systemIncludePath, featureModel))
+
+    def lex(text: String, featureModel: FeatureModel = FeatureExprFactory.empty): TokenReader[TokenWrapper, CTypeContext] =
+        CLexerAdapter.prepareTokens(new LexerFrontend().parse(text, new java.util.ArrayList[String](), featureModel))
+
+
+    def getAST(code: String): TranslationUnit = {
+        val ast: AST = new ParserMain(new CParser).parserMain(
+            () => lex(code, null), new CTypeContext, SilentParserOptions, null)
+        ast.asInstanceOf[TranslationUnit]
+    }
+
+    def parseFile(stream: InputStream, file: String, dir: String): TranslationUnit = {
+        val ast: AST = new ParserMain(new CParser).parserMain(
+            () => lexStream(stream, file, Collections.singletonList(dir), null), new CTypeContext, SilentParserOptions, null)
+        ast.asInstanceOf[TranslationUnit]
+    }
+
+    def parseExpr(code: String): Expr = {
+        val in = lex(code, null).setContext(new CTypeContext())
+        val p = new CParser()
+        val r = p.phrase(p.expr)(in, FeatureExprFactory.True)
+        r.asInstanceOf[p.Success[Expr]].result
+    }
+
+    def parseDecl(code: String): Declaration = {
+        val in = lex(code, null).setContext(new CTypeContext())
+        val p = new CParser()
+        val r = p.phrase(p.declaration)(in, FeatureExprFactory.True)
+        r.asInstanceOf[p.Success[Declaration]].result
+    }
+
+    def parseCompoundStmt(code: String): CompoundStatement = {
+        val in = lex(code, null).setContext(new CTypeContext())
+        val p = new CParser()
+        val r = p.phrase(p.compoundStatement)(in, FeatureExprFactory.True)
+        r.asInstanceOf[p.Success[CompoundStatement]].result
+    }
+
+    def parseFunctionDef(code: String): FunctionDef = {
+        val in = lex(code, null).setContext(new CTypeContext())
+        val p = new CParser()
+        val r = p.phrase(p.functionDef)(in, FeatureExprFactory.True)
+        r.asInstanceOf[p.Success[FunctionDef]].result
+    }
+
+    def parseStmt(code: String): Statement = {
+        val in = lex(code, null).setContext(new CTypeContext())
+        val p = new CParser()
+        val r = p.phrase(p.statement)(in, FeatureExprFactory.True)
+        r.asInstanceOf[p.Success[One[Statement]]].result.value
+    }
+    def parseTranslationUnit(code: String): TranslationUnit = {
+        val in = lex(code, null).setContext(new CTypeContext())
+        val p = new CParser()
+        val r = p.phrase(p.translationUnit)(in, FeatureExprFactory.True)
+        r.asInstanceOf[p.Success[TranslationUnit]].result
+    }
 }