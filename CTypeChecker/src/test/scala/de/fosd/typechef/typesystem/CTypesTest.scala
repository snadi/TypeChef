<<<<<<< HEAD
package de.fosd.typechef.typesystem


import org.junit.runner.RunWith
import org.scalatest.FunSuite
import org.scalatest.junit.JUnitRunner
import org.scalatest.matchers.ShouldMatchers
import de.fosd.typechef.parser.c._
import de.fosd.typechef.conditional._
import de.fosd.typechef.featureexpr.FeatureExprFactory.True
import de.fosd.typechef.featureexpr.FeatureExprFactory

@RunWith(classOf[JUnitRunner])
class CTypesTest extends CTypeSystem with FunSuite with ShouldMatchers {

    test("wellformed types") {
        val sEnv: StructEnv = new StructEnv(Map(
            (("wf1", false) -> (new ConditionalTypeMap() +("a", True, null, One(CFloat())))),
            (("wf2", true) -> (new ConditionalTypeMap() +("a", True, null, One(CFloat())) +("b", True, null, One(CDouble())))), //union
            (("wf3", false) -> (new ConditionalTypeMap() +("a", True, null, One(CPointer(CStruct("wf2")))) +("b", True, null, One(CDouble())))),
            (("wf4", false) -> (new ConditionalTypeMap() +("a", True, null, One(CPointer(CStruct("wf2")))) +("b", True, null, One(CPointer(CStruct("wf4")))))),
            //            (("nwf1", false) -> new ConditionalTypeMap(Map("a" -> Seq((True, CFloat()), (True, CDouble()))))),
            (("nwf2", false) -> (new ConditionalTypeMap() +("a", True, null, One(CVoid())) +("b", True, null, One(CDouble())))),
            (("nwf3", false) -> new ConditionalTypeMap())
        ).mapValues(x => One(StructTag(true, x, 0))))
        val tEnv: PtrEnv = Set("Str", "wf2")
        val wf = wellformed(sEnv, tEnv, _: AType) should be(true)
        val nwf = wellformed(sEnv, tEnv, _: AType) should be(false)

        wf(CSigned(CInt()))
        wf(CSigned(CChar()))
        wf(CUnsigned(CInt()))
        wf(CVoid())
        wf(CDouble())
        wf(CLongDouble())
        wf(CFloat())
        wf(CPointer(CInt())) //implicit conv.
        wf(CPointer(CFloat()))
        wf(CPointer(CStruct("Str")))
        nwf(CPointer(CStruct("NoStr")))
        wf(CArray(CDouble(), 3))
        nwf(CArray(CVoid(), 3))
        nwf(CArray(CDouble(), 0))
        wf(CFunction(Seq(), CVoid()))
        wf(CFunction(Seq(CInt().toCType), CVoid()))
        wf(CFunction(Seq(CInt().toCType, CDouble()), CVoid()))
        nwf(CFunction(Seq(CPointer(CStruct("NoStr"))), CVoid()))
        nwf(CFunction(Seq(CVoid()), CVoid()))
        nwf(CFunction(Seq(CArray(CDouble(), 2)), CVoid()))
        nwf(CFunction(Seq(CDouble()), CArray(CDouble(), 2)))
        wf(CStruct("wf1"))
        nwf(CStruct("wf1", true)) //union not allowed as struct and vice versa
        wf(CStruct("wf2", true))
        nwf(CStruct("wf2"))
        wf(CStruct("wf3"))
        wf(CStruct("wf4"))
        //        nwf(CStruct("nwf1"))
        nwf(CStruct("nwf2"))
        nwf(CStruct("nwf3"))
        nwf(CVarArgs())
        nwf(CFunction(Seq(), CVarArgs()))
        wf(CFunction(Seq(CDouble(), CVarArgs()), CVoid()))
        nwf(CFunction(Seq(CVarArgs(), CDouble()), CVoid()))
        nwf(CFunction(Seq(CDouble(), CVarArgs(), CVarArgs()), CVoid()))
    }

    test("simple expression types") {
        val et = getExprType(_: PrimaryExpr, True, EmptyEnv)

        et(Constant("1")) should be(One(CSigned(CInt()).toCType))
    }

    test("choice types and their operations") {
        val fx = FeatureExprFactory.createDefinedExternal("X")
        val c = Choice(fx, One(CDouble()), One(CFloat()))
        val c2 = Choice(fx, One(CDouble()), Choice(fx.not, One(CFloat()), One(CUnknown(""))))

        c2.simplify should be(c)
        c2.simplify(fx) should be(One(CDouble()))
        c2.simplify(fx) should be(c.simplify(fx))

        c2.map({
            case CDouble() => CUnsigned(CChar())
            case x => x
        }) should be(Choice(fx, One(CUnsigned(CChar())), Choice(fx.not, One(CFloat()), One(CUnknown("")))))
    }

    test("coersion") {
        coerce(CDouble(), CInt().toCType) should be(true)
        coerce(CUnsigned(CInt()), CInt().toCType) should be(true)
        coerce(CStruct("a"), CInt().toCType) should be(false)
        coerce(CPointer(CStruct("a")), CPointer(CVoid())) should be(true)

        coerce(CPointer(CVoid()), CPointer(CFunction(List(), CSigned(CInt())))) should be(true)
        coerce(CPointer(CFunction(List(), CSigned(CInt()))), CPointer(CVoid())) should be(true)

        coerce(CPointer(CFunction(Seq(), CVoid())), CFunction(Seq(), CVoid())) should be(true)
        coerce(CFunction(Seq(), CVoid()), CPointer(CFunction(Seq(), CVoid()))) should be(true)
        coerce(CPointer(CPointer(CPointer(CFunction(Seq(), CVoid())))), CFunction(Seq(), CVoid())) should be(true)

        coerce(CFunction(Seq(CDouble()), CVoid()), CFunction(Seq(CIgnore()), CVoid())) should be(true)
        coerce(CFunction(Seq(CDouble()), CVoid()), CFunction(Seq(CDouble()), CIgnore())) should be(true)

        coerce(CPointer(CZero()), CPointer(CSigned(CInt()))) should be(true)
    }

=======
package de.fosd.typechef.typesystem


import org.junit.runner.RunWith
import org.scalatest.FunSuite
import org.scalatest.junit.JUnitRunner
import org.scalatest.matchers.ShouldMatchers
import de.fosd.typechef.parser.c._
import de.fosd.typechef.conditional._
import de.fosd.typechef.featureexpr.FeatureExprFactory.True
import de.fosd.typechef.featureexpr.FeatureExprFactory

@RunWith(classOf[JUnitRunner])
class CTypesTest extends CTypeSystem with FunSuite with ShouldMatchers {

    test("wellformed types") {
        val sEnv: StructEnv = new StructEnv(Map(
            (("wf1", false) -> (new ConditionalTypeMap() +("a", True, null, One(CFloat())))),
            (("wf2", true) -> (new ConditionalTypeMap() +("a", True, null, One(CFloat())) +("b", True, null, One(CDouble())))), //union
            (("wf3", false) -> (new ConditionalTypeMap() +("a", True, null, One(CPointer(CStruct("wf2")))) +("b", True, null, One(CDouble())))),
            (("wf4", false) -> (new ConditionalTypeMap() +("a", True, null, One(CPointer(CStruct("wf2")))) +("b", True, null, One(CPointer(CStruct("wf4")))))),
            //            (("nwf1", false) -> new ConditionalTypeMap(Map("a" -> Seq((True, CFloat()), (True, CDouble()))))),
            (("nwf2", false) -> (new ConditionalTypeMap() +("a", True, null, One(CVoid())) +("b", True, null, One(CDouble())))),
            (("nwf3", false) -> new ConditionalTypeMap())
        ).mapValues(x => One(StructTag(true, x, 0))))
        val tEnv: PtrEnv = Set("Str", "wf2")
        val wf = wellformed(sEnv, tEnv, _: AType) should be(true)
        val nwf = wellformed(sEnv, tEnv, _: AType) should be(false)

        wf(CSigned(CInt()))
        wf(CSigned(CChar()))
        wf(CUnsigned(CInt()))
        wf(CVoid())
        wf(CDouble())
        wf(CLongDouble())
        wf(CFloat())
        wf(CPointer(CInt())) //implicit conv.
        wf(CPointer(CFloat()))
        wf(CPointer(CStruct("Str")))
        nwf(CPointer(CStruct("NoStr")))
        wf(CArray(CDouble(), 3))
        nwf(CArray(CVoid(), 3))
        nwf(CArray(CDouble(), 0))
        wf(CFunction(Seq(), CVoid()))
        wf(CFunction(Seq(CInt().toCType), CVoid()))
        wf(CFunction(Seq(CInt().toCType, CDouble()), CVoid()))
        nwf(CFunction(Seq(CPointer(CStruct("NoStr"))), CVoid()))
        wf(CFunction(Seq(CVoid()), CVoid()))
        wf(CFunction(Seq(CArray(CDouble(), 2)), CVoid()))
        nwf(CFunction(Seq(CDouble()), CArray(CDouble(), 2)))
        wf(CStruct("wf1"))
        nwf(CStruct("wf1", true)) //union not allowed as struct and vice versa
        wf(CStruct("wf2", true))
        nwf(CStruct("wf2"))
        wf(CStruct("wf3"))
        wf(CStruct("wf4"))
        //        nwf(CStruct("nwf1"))
        nwf(CStruct("nwf2"))
        nwf(CStruct("nwf3"))
        nwf(CVarArgs())
        nwf(CFunction(Seq(), CVarArgs()))
        wf(CFunction(Seq(CDouble(), CVarArgs()), CVoid()))
        nwf(CFunction(Seq(CVarArgs(), CDouble()), CVoid()))
        nwf(CFunction(Seq(CDouble(), CVarArgs(), CVarArgs()), CVoid()))
    }

    test("simple expression types") {
        val et = getExprType(_: PrimaryExpr, True, EmptyEnv)

        et(Constant("1")) should be(One(CSigned(CInt()).toCType))
    }

    test("choice types and their operations") {
        val fx = FeatureExprFactory.createDefinedExternal("X")
        val c = Choice(fx, One(CDouble()), One(CFloat()))
        val c2 = Choice(fx, One(CDouble()), Choice(fx.not, One(CFloat()), One(CUnknown(""))))

        c2.simplify should be(c)
        c2.simplify(fx) should be(One(CDouble()))
        c2.simplify(fx) should be(c.simplify(fx))

        c2.map({
            case CDouble() => CUnsigned(CChar())
            case x => x
        }) should be(Choice(fx, One(CUnsigned(CChar())), Choice(fx.not, One(CFloat()), One(CUnknown("")))))
    }

    test("coersion") {
        coerce(CDouble(), CInt().toCType) should be(true)
        coerce(CUnsigned(CInt()), CInt().toCType) should be(true)
        coerce(CStruct("a"), CInt().toCType) should be(false)
        coerce(CPointer(CStruct("a")), CPointer(CVoid())) should be(true)

        coerce(CPointer(CVoid()), CPointer(CFunction(List(), CSigned(CInt())))) should be(true)
        coerce(CPointer(CFunction(List(), CSigned(CInt()))), CPointer(CVoid())) should be(true)

        coerce(CPointer(CFunction(Seq(), CVoid())), CFunction(Seq(), CVoid())) should be(true)
        coerce(CFunction(Seq(), CVoid()), CPointer(CFunction(Seq(), CVoid()))) should be(true)
        coerce(CPointer(CPointer(CPointer(CFunction(Seq(), CVoid())))), CFunction(Seq(), CVoid())) should be(true)

        coerce(CFunction(Seq(CDouble()), CVoid()), CFunction(Seq(CIgnore()), CVoid())) should be(true)
        coerce(CFunction(Seq(CDouble()), CVoid()), CFunction(Seq(CDouble()), CIgnore())) should be(true)

        coerce(CPointer(CZero()), CPointer(CSigned(CInt()))) should be(true)
    }

>>>>>>> 08c17c58
}<|MERGE_RESOLUTION|>--- conflicted
+++ resolved
@@ -1,216 +1,107 @@
-<<<<<<< HEAD
-package de.fosd.typechef.typesystem
-
-
-import org.junit.runner.RunWith
-import org.scalatest.FunSuite
-import org.scalatest.junit.JUnitRunner
-import org.scalatest.matchers.ShouldMatchers
-import de.fosd.typechef.parser.c._
-import de.fosd.typechef.conditional._
-import de.fosd.typechef.featureexpr.FeatureExprFactory.True
-import de.fosd.typechef.featureexpr.FeatureExprFactory
-
-@RunWith(classOf[JUnitRunner])
-class CTypesTest extends CTypeSystem with FunSuite with ShouldMatchers {
-
-    test("wellformed types") {
-        val sEnv: StructEnv = new StructEnv(Map(
-            (("wf1", false) -> (new ConditionalTypeMap() +("a", True, null, One(CFloat())))),
-            (("wf2", true) -> (new ConditionalTypeMap() +("a", True, null, One(CFloat())) +("b", True, null, One(CDouble())))), //union
-            (("wf3", false) -> (new ConditionalTypeMap() +("a", True, null, One(CPointer(CStruct("wf2")))) +("b", True, null, One(CDouble())))),
-            (("wf4", false) -> (new ConditionalTypeMap() +("a", True, null, One(CPointer(CStruct("wf2")))) +("b", True, null, One(CPointer(CStruct("wf4")))))),
-            //            (("nwf1", false) -> new ConditionalTypeMap(Map("a" -> Seq((True, CFloat()), (True, CDouble()))))),
-            (("nwf2", false) -> (new ConditionalTypeMap() +("a", True, null, One(CVoid())) +("b", True, null, One(CDouble())))),
-            (("nwf3", false) -> new ConditionalTypeMap())
-        ).mapValues(x => One(StructTag(true, x, 0))))
-        val tEnv: PtrEnv = Set("Str", "wf2")
-        val wf = wellformed(sEnv, tEnv, _: AType) should be(true)
-        val nwf = wellformed(sEnv, tEnv, _: AType) should be(false)
-
-        wf(CSigned(CInt()))
-        wf(CSigned(CChar()))
-        wf(CUnsigned(CInt()))
-        wf(CVoid())
-        wf(CDouble())
-        wf(CLongDouble())
-        wf(CFloat())
-        wf(CPointer(CInt())) //implicit conv.
-        wf(CPointer(CFloat()))
-        wf(CPointer(CStruct("Str")))
-        nwf(CPointer(CStruct("NoStr")))
-        wf(CArray(CDouble(), 3))
-        nwf(CArray(CVoid(), 3))
-        nwf(CArray(CDouble(), 0))
-        wf(CFunction(Seq(), CVoid()))
-        wf(CFunction(Seq(CInt().toCType), CVoid()))
-        wf(CFunction(Seq(CInt().toCType, CDouble()), CVoid()))
-        nwf(CFunction(Seq(CPointer(CStruct("NoStr"))), CVoid()))
-        nwf(CFunction(Seq(CVoid()), CVoid()))
-        nwf(CFunction(Seq(CArray(CDouble(), 2)), CVoid()))
-        nwf(CFunction(Seq(CDouble()), CArray(CDouble(), 2)))
-        wf(CStruct("wf1"))
-        nwf(CStruct("wf1", true)) //union not allowed as struct and vice versa
-        wf(CStruct("wf2", true))
-        nwf(CStruct("wf2"))
-        wf(CStruct("wf3"))
-        wf(CStruct("wf4"))
-        //        nwf(CStruct("nwf1"))
-        nwf(CStruct("nwf2"))
-        nwf(CStruct("nwf3"))
-        nwf(CVarArgs())
-        nwf(CFunction(Seq(), CVarArgs()))
-        wf(CFunction(Seq(CDouble(), CVarArgs()), CVoid()))
-        nwf(CFunction(Seq(CVarArgs(), CDouble()), CVoid()))
-        nwf(CFunction(Seq(CDouble(), CVarArgs(), CVarArgs()), CVoid()))
-    }
-
-    test("simple expression types") {
-        val et = getExprType(_: PrimaryExpr, True, EmptyEnv)
-
-        et(Constant("1")) should be(One(CSigned(CInt()).toCType))
-    }
-
-    test("choice types and their operations") {
-        val fx = FeatureExprFactory.createDefinedExternal("X")
-        val c = Choice(fx, One(CDouble()), One(CFloat()))
-        val c2 = Choice(fx, One(CDouble()), Choice(fx.not, One(CFloat()), One(CUnknown(""))))
-
-        c2.simplify should be(c)
-        c2.simplify(fx) should be(One(CDouble()))
-        c2.simplify(fx) should be(c.simplify(fx))
-
-        c2.map({
-            case CDouble() => CUnsigned(CChar())
-            case x => x
-        }) should be(Choice(fx, One(CUnsigned(CChar())), Choice(fx.not, One(CFloat()), One(CUnknown("")))))
-    }
-
-    test("coersion") {
-        coerce(CDouble(), CInt().toCType) should be(true)
-        coerce(CUnsigned(CInt()), CInt().toCType) should be(true)
-        coerce(CStruct("a"), CInt().toCType) should be(false)
-        coerce(CPointer(CStruct("a")), CPointer(CVoid())) should be(true)
-
-        coerce(CPointer(CVoid()), CPointer(CFunction(List(), CSigned(CInt())))) should be(true)
-        coerce(CPointer(CFunction(List(), CSigned(CInt()))), CPointer(CVoid())) should be(true)
-
-        coerce(CPointer(CFunction(Seq(), CVoid())), CFunction(Seq(), CVoid())) should be(true)
-        coerce(CFunction(Seq(), CVoid()), CPointer(CFunction(Seq(), CVoid()))) should be(true)
-        coerce(CPointer(CPointer(CPointer(CFunction(Seq(), CVoid())))), CFunction(Seq(), CVoid())) should be(true)
-
-        coerce(CFunction(Seq(CDouble()), CVoid()), CFunction(Seq(CIgnore()), CVoid())) should be(true)
-        coerce(CFunction(Seq(CDouble()), CVoid()), CFunction(Seq(CDouble()), CIgnore())) should be(true)
-
-        coerce(CPointer(CZero()), CPointer(CSigned(CInt()))) should be(true)
-    }
-
-=======
-package de.fosd.typechef.typesystem
-
-
-import org.junit.runner.RunWith
-import org.scalatest.FunSuite
-import org.scalatest.junit.JUnitRunner
-import org.scalatest.matchers.ShouldMatchers
-import de.fosd.typechef.parser.c._
-import de.fosd.typechef.conditional._
-import de.fosd.typechef.featureexpr.FeatureExprFactory.True
-import de.fosd.typechef.featureexpr.FeatureExprFactory
-
-@RunWith(classOf[JUnitRunner])
-class CTypesTest extends CTypeSystem with FunSuite with ShouldMatchers {
-
-    test("wellformed types") {
-        val sEnv: StructEnv = new StructEnv(Map(
-            (("wf1", false) -> (new ConditionalTypeMap() +("a", True, null, One(CFloat())))),
-            (("wf2", true) -> (new ConditionalTypeMap() +("a", True, null, One(CFloat())) +("b", True, null, One(CDouble())))), //union
-            (("wf3", false) -> (new ConditionalTypeMap() +("a", True, null, One(CPointer(CStruct("wf2")))) +("b", True, null, One(CDouble())))),
-            (("wf4", false) -> (new ConditionalTypeMap() +("a", True, null, One(CPointer(CStruct("wf2")))) +("b", True, null, One(CPointer(CStruct("wf4")))))),
-            //            (("nwf1", false) -> new ConditionalTypeMap(Map("a" -> Seq((True, CFloat()), (True, CDouble()))))),
-            (("nwf2", false) -> (new ConditionalTypeMap() +("a", True, null, One(CVoid())) +("b", True, null, One(CDouble())))),
-            (("nwf3", false) -> new ConditionalTypeMap())
-        ).mapValues(x => One(StructTag(true, x, 0))))
-        val tEnv: PtrEnv = Set("Str", "wf2")
-        val wf = wellformed(sEnv, tEnv, _: AType) should be(true)
-        val nwf = wellformed(sEnv, tEnv, _: AType) should be(false)
-
-        wf(CSigned(CInt()))
-        wf(CSigned(CChar()))
-        wf(CUnsigned(CInt()))
-        wf(CVoid())
-        wf(CDouble())
-        wf(CLongDouble())
-        wf(CFloat())
-        wf(CPointer(CInt())) //implicit conv.
-        wf(CPointer(CFloat()))
-        wf(CPointer(CStruct("Str")))
-        nwf(CPointer(CStruct("NoStr")))
-        wf(CArray(CDouble(), 3))
-        nwf(CArray(CVoid(), 3))
-        nwf(CArray(CDouble(), 0))
-        wf(CFunction(Seq(), CVoid()))
-        wf(CFunction(Seq(CInt().toCType), CVoid()))
-        wf(CFunction(Seq(CInt().toCType, CDouble()), CVoid()))
-        nwf(CFunction(Seq(CPointer(CStruct("NoStr"))), CVoid()))
-        wf(CFunction(Seq(CVoid()), CVoid()))
-        wf(CFunction(Seq(CArray(CDouble(), 2)), CVoid()))
-        nwf(CFunction(Seq(CDouble()), CArray(CDouble(), 2)))
-        wf(CStruct("wf1"))
-        nwf(CStruct("wf1", true)) //union not allowed as struct and vice versa
-        wf(CStruct("wf2", true))
-        nwf(CStruct("wf2"))
-        wf(CStruct("wf3"))
-        wf(CStruct("wf4"))
-        //        nwf(CStruct("nwf1"))
-        nwf(CStruct("nwf2"))
-        nwf(CStruct("nwf3"))
-        nwf(CVarArgs())
-        nwf(CFunction(Seq(), CVarArgs()))
-        wf(CFunction(Seq(CDouble(), CVarArgs()), CVoid()))
-        nwf(CFunction(Seq(CVarArgs(), CDouble()), CVoid()))
-        nwf(CFunction(Seq(CDouble(), CVarArgs(), CVarArgs()), CVoid()))
-    }
-
-    test("simple expression types") {
-        val et = getExprType(_: PrimaryExpr, True, EmptyEnv)
-
-        et(Constant("1")) should be(One(CSigned(CInt()).toCType))
-    }
-
-    test("choice types and their operations") {
-        val fx = FeatureExprFactory.createDefinedExternal("X")
-        val c = Choice(fx, One(CDouble()), One(CFloat()))
-        val c2 = Choice(fx, One(CDouble()), Choice(fx.not, One(CFloat()), One(CUnknown(""))))
-
-        c2.simplify should be(c)
-        c2.simplify(fx) should be(One(CDouble()))
-        c2.simplify(fx) should be(c.simplify(fx))
-
-        c2.map({
-            case CDouble() => CUnsigned(CChar())
-            case x => x
-        }) should be(Choice(fx, One(CUnsigned(CChar())), Choice(fx.not, One(CFloat()), One(CUnknown("")))))
-    }
-
-    test("coersion") {
-        coerce(CDouble(), CInt().toCType) should be(true)
-        coerce(CUnsigned(CInt()), CInt().toCType) should be(true)
-        coerce(CStruct("a"), CInt().toCType) should be(false)
-        coerce(CPointer(CStruct("a")), CPointer(CVoid())) should be(true)
-
-        coerce(CPointer(CVoid()), CPointer(CFunction(List(), CSigned(CInt())))) should be(true)
-        coerce(CPointer(CFunction(List(), CSigned(CInt()))), CPointer(CVoid())) should be(true)
-
-        coerce(CPointer(CFunction(Seq(), CVoid())), CFunction(Seq(), CVoid())) should be(true)
-        coerce(CFunction(Seq(), CVoid()), CPointer(CFunction(Seq(), CVoid()))) should be(true)
-        coerce(CPointer(CPointer(CPointer(CFunction(Seq(), CVoid())))), CFunction(Seq(), CVoid())) should be(true)
-
-        coerce(CFunction(Seq(CDouble()), CVoid()), CFunction(Seq(CIgnore()), CVoid())) should be(true)
-        coerce(CFunction(Seq(CDouble()), CVoid()), CFunction(Seq(CDouble()), CIgnore())) should be(true)
-
-        coerce(CPointer(CZero()), CPointer(CSigned(CInt()))) should be(true)
-    }
-
->>>>>>> 08c17c58
+package de.fosd.typechef.typesystem
+
+
+import org.junit.runner.RunWith
+import org.scalatest.FunSuite
+import org.scalatest.junit.JUnitRunner
+import org.scalatest.matchers.ShouldMatchers
+import de.fosd.typechef.parser.c._
+import de.fosd.typechef.conditional._
+import de.fosd.typechef.featureexpr.FeatureExprFactory.True
+import de.fosd.typechef.featureexpr.FeatureExprFactory
+
+@RunWith(classOf[JUnitRunner])
+class CTypesTest extends CTypeSystem with FunSuite with ShouldMatchers {
+
+    test("wellformed types") {
+        val sEnv: StructEnv = new StructEnv(Map(
+            (("wf1", false) -> (new ConditionalTypeMap() +("a", True, null, One(CFloat())))),
+            (("wf2", true) -> (new ConditionalTypeMap() +("a", True, null, One(CFloat())) +("b", True, null, One(CDouble())))), //union
+            (("wf3", false) -> (new ConditionalTypeMap() +("a", True, null, One(CPointer(CStruct("wf2")))) +("b", True, null, One(CDouble())))),
+            (("wf4", false) -> (new ConditionalTypeMap() +("a", True, null, One(CPointer(CStruct("wf2")))) +("b", True, null, One(CPointer(CStruct("wf4")))))),
+            //            (("nwf1", false) -> new ConditionalTypeMap(Map("a" -> Seq((True, CFloat()), (True, CDouble()))))),
+            (("nwf2", false) -> (new ConditionalTypeMap() +("a", True, null, One(CVoid())) +("b", True, null, One(CDouble())))),
+            (("nwf3", false) -> new ConditionalTypeMap())
+        ).mapValues(x => One(StructTag(true, x, 0))))
+        val tEnv: PtrEnv = Set("Str", "wf2")
+        val wf = wellformed(sEnv, tEnv, _: AType) should be(true)
+        val nwf = wellformed(sEnv, tEnv, _: AType) should be(false)
+
+        wf(CSigned(CInt()))
+        wf(CSigned(CChar()))
+        wf(CUnsigned(CInt()))
+        wf(CVoid())
+        wf(CDouble())
+        wf(CLongDouble())
+        wf(CFloat())
+        wf(CPointer(CInt())) //implicit conv.
+        wf(CPointer(CFloat()))
+        wf(CPointer(CStruct("Str")))
+        nwf(CPointer(CStruct("NoStr")))
+        wf(CArray(CDouble(), 3))
+        nwf(CArray(CVoid(), 3))
+        nwf(CArray(CDouble(), 0))
+        wf(CFunction(Seq(), CVoid()))
+        wf(CFunction(Seq(CInt().toCType), CVoid()))
+        wf(CFunction(Seq(CInt().toCType, CDouble()), CVoid()))
+        nwf(CFunction(Seq(CPointer(CStruct("NoStr"))), CVoid()))
+        wf(CFunction(Seq(CVoid()), CVoid()))
+        wf(CFunction(Seq(CArray(CDouble(), 2)), CVoid()))
+        nwf(CFunction(Seq(CDouble()), CArray(CDouble(), 2)))
+        wf(CStruct("wf1"))
+        nwf(CStruct("wf1", true)) //union not allowed as struct and vice versa
+        wf(CStruct("wf2", true))
+        nwf(CStruct("wf2"))
+        wf(CStruct("wf3"))
+        wf(CStruct("wf4"))
+        //        nwf(CStruct("nwf1"))
+        nwf(CStruct("nwf2"))
+        nwf(CStruct("nwf3"))
+        nwf(CVarArgs())
+        nwf(CFunction(Seq(), CVarArgs()))
+        wf(CFunction(Seq(CDouble(), CVarArgs()), CVoid()))
+        nwf(CFunction(Seq(CVarArgs(), CDouble()), CVoid()))
+        nwf(CFunction(Seq(CDouble(), CVarArgs(), CVarArgs()), CVoid()))
+    }
+
+    test("simple expression types") {
+        val et = getExprType(_: PrimaryExpr, True, EmptyEnv)
+
+        et(Constant("1")) should be(One(CSigned(CInt()).toCType))
+    }
+
+    test("choice types and their operations") {
+        val fx = FeatureExprFactory.createDefinedExternal("X")
+        val c = Choice(fx, One(CDouble()), One(CFloat()))
+        val c2 = Choice(fx, One(CDouble()), Choice(fx.not, One(CFloat()), One(CUnknown(""))))
+
+        c2.simplify should be(c)
+        c2.simplify(fx) should be(One(CDouble()))
+        c2.simplify(fx) should be(c.simplify(fx))
+
+        c2.map({
+            case CDouble() => CUnsigned(CChar())
+            case x => x
+        }) should be(Choice(fx, One(CUnsigned(CChar())), Choice(fx.not, One(CFloat()), One(CUnknown("")))))
+    }
+
+    test("coersion") {
+        coerce(CDouble(), CInt().toCType) should be(true)
+        coerce(CUnsigned(CInt()), CInt().toCType) should be(true)
+        coerce(CStruct("a"), CInt().toCType) should be(false)
+        coerce(CPointer(CStruct("a")), CPointer(CVoid())) should be(true)
+
+        coerce(CPointer(CVoid()), CPointer(CFunction(List(), CSigned(CInt())))) should be(true)
+        coerce(CPointer(CFunction(List(), CSigned(CInt()))), CPointer(CVoid())) should be(true)
+
+        coerce(CPointer(CFunction(Seq(), CVoid())), CFunction(Seq(), CVoid())) should be(true)
+        coerce(CFunction(Seq(), CVoid()), CPointer(CFunction(Seq(), CVoid()))) should be(true)
+        coerce(CPointer(CPointer(CPointer(CFunction(Seq(), CVoid())))), CFunction(Seq(), CVoid())) should be(true)
+
+        coerce(CFunction(Seq(CDouble()), CVoid()), CFunction(Seq(CIgnore()), CVoid())) should be(true)
+        coerce(CFunction(Seq(CDouble()), CVoid()), CFunction(Seq(CDouble()), CIgnore())) should be(true)
+
+        coerce(CPointer(CZero()), CPointer(CSigned(CInt()))) should be(true)
+    }
+
 }