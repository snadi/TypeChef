<<<<<<< HEAD
package de.fosd.typechef

import featureexpr.FeatureExprFactory
import java.io.File
import de.fosd.typechef.parser.c._
import de.fosd.typechef.lexer.Main
import de.fosd.typechef.typesystem.CTypeSystemFrontend
import de.fosd.typechef.typesystem.linker.CInferInterface

/**
 * Created by IntelliJ IDEA.
 * User: kaestner
 * Date: 10.04.11
 * Time: 12:56
 *
 *
 * frontend to the parser with little dependencies on other files
 *
 * produces html output
 */

object WebFrontend {

    def main(args: Array[String]) {
        if (args.size != 1 || !new File(args(0)).exists())
            println("incorrect paramter, expect C file")
        else {
            parse(new File(args(0)))
        }
    }

    def parse(file: File) {

        println("<h2>Input after macro expansion</h2><div class='output'><pre name='partiallypreprocessed'>")
        val tokenStream = new Main().run(file, true, true, null)
        println("</pre></div>")

        println("<h2>Conditional Token Stream</h2><div class='output'><div name='tokenstream'>")
        val in = CLexer.prepareTokens(tokenStream)
        for (tok <- in.tokens) {
            print('"' + tok.getText + '"')
            if (tok.getFeature != FeatureExprFactory.True)
                print("<sub>" + tok.getFeature + "</sub>")
            println(" * ")
        }
        println("</div></div>")

        println("<h2>Parser report</h2><pre name='parserresult'>")
        val parserMain = new ParserMain(new CParser(null, false))
        val ast = parserMain.parserMain(in, DefaultParserOptions)
        println("</pre>")
        println("<h2>AST</h2><div class='output'><div name='ast'>")
        println(ast)
        println("</div></div>")

        if (ast != null) {
            val ts = new CTypeSystemFrontend(ast.asInstanceOf[TranslationUnit]) with CInferInterface
            println("<h2>Type checking</h2><pre name='tsoutput'>")
            ts.checkAST()
            println("</pre>")
            println("<h2>Module interface</h2><div class='output'><pre name='interface'>")
            println(ts.getInferredInterface().toString)
            println("</pre></div>")
        }
    }


}
=======
package de.fosd.typechef

import featureexpr.{FeatureExprFactory, FeatureExpr}
import java.io.File
import de.fosd.typechef.parser.c._
import de.fosd.typechef.lexer.LexerFrontend
import de.fosd.typechef.typesystem.CTypeSystemFrontend
import de.fosd.typechef.typesystem.linker.CInferInterface

/**
 * Created by IntelliJ IDEA.
 * User: kaestner
 * Date: 10.04.11
 * Time: 12:56
 *
 *
 * frontend to the parser with little dependencies on other files
 *
 * produces html output
 */

object WebFrontend {

    def main(args: Array[String]) {
        if (args.size != 1 || !new File(args(0)).exists())
            println("incorrect paramter, expect C file")
        else {
            parse(new File(args(0)))
        }
    }

    def parse(file: File) {

        println("<h2>Input after macro expansion</h2><div class='output'><pre name='partiallypreprocessed'>")
        val tokenStream = new LexerFrontend().run(file, true, true, null)
        println("</pre></div>")

        println("<h2>Conditional Token Stream</h2><div class='output'><div name='tokenstream'>")
        val in = CLexerAdapter.prepareTokens(tokenStream)
        for (tok <- in.tokens) {
            print('"' + tok.getText + '"')
            if (tok.getFeature != FeatureExprFactory.True)
                print("<sub>" + tok.getFeature + "</sub>")
            println(" * ")
        }
        println("</div></div>")

        println("<h2>Parser report</h2><pre name='parserresult'>")
        val parserMain = new ParserMain(new CParser(null, false))
        val ast = parserMain.parserMain(in, DefaultParserOptions, null)
        println("</pre>")
        println("<h2>AST</h2><div class='output'><div name='ast'>")
        println(ast)
        println("</div></div>")

        if (ast != null) {
            val ts = new CTypeSystemFrontend(ast.asInstanceOf[TranslationUnit]) with CInferInterface
            println("<h2>Type checking</h2><pre name='tsoutput'>")
            ts.checkAST()
            println("</pre>")
            println("<h2>Module interface</h2><div class='output'><pre name='interface'>")
            println(ts.getInferredInterface().toString)
            println("</pre></div>")
        }
    }


}
>>>>>>> 08c17c58
<|MERGE_RESOLUTION|>--- conflicted
+++ resolved
@@ -1,139 +1,68 @@
-<<<<<<< HEAD
-package de.fosd.typechef
-
-import featureexpr.FeatureExprFactory
-import java.io.File
-import de.fosd.typechef.parser.c._
-import de.fosd.typechef.lexer.Main
-import de.fosd.typechef.typesystem.CTypeSystemFrontend
-import de.fosd.typechef.typesystem.linker.CInferInterface
-
-/**
- * Created by IntelliJ IDEA.
- * User: kaestner
- * Date: 10.04.11
- * Time: 12:56
- *
- *
- * frontend to the parser with little dependencies on other files
- *
- * produces html output
- */
-
-object WebFrontend {
-
-    def main(args: Array[String]) {
-        if (args.size != 1 || !new File(args(0)).exists())
-            println("incorrect paramter, expect C file")
-        else {
-            parse(new File(args(0)))
-        }
-    }
-
-    def parse(file: File) {
-
-        println("<h2>Input after macro expansion</h2><div class='output'><pre name='partiallypreprocessed'>")
-        val tokenStream = new Main().run(file, true, true, null)
-        println("</pre></div>")
-
-        println("<h2>Conditional Token Stream</h2><div class='output'><div name='tokenstream'>")
-        val in = CLexer.prepareTokens(tokenStream)
-        for (tok <- in.tokens) {
-            print('"' + tok.getText + '"')
-            if (tok.getFeature != FeatureExprFactory.True)
-                print("<sub>" + tok.getFeature + "</sub>")
-            println(" * ")
-        }
-        println("</div></div>")
-
-        println("<h2>Parser report</h2><pre name='parserresult'>")
-        val parserMain = new ParserMain(new CParser(null, false))
-        val ast = parserMain.parserMain(in, DefaultParserOptions)
-        println("</pre>")
-        println("<h2>AST</h2><div class='output'><div name='ast'>")
-        println(ast)
-        println("</div></div>")
-
-        if (ast != null) {
-            val ts = new CTypeSystemFrontend(ast.asInstanceOf[TranslationUnit]) with CInferInterface
-            println("<h2>Type checking</h2><pre name='tsoutput'>")
-            ts.checkAST()
-            println("</pre>")
-            println("<h2>Module interface</h2><div class='output'><pre name='interface'>")
-            println(ts.getInferredInterface().toString)
-            println("</pre></div>")
-        }
-    }
-
-
-}
-=======
-package de.fosd.typechef
-
-import featureexpr.{FeatureExprFactory, FeatureExpr}
-import java.io.File
-import de.fosd.typechef.parser.c._
-import de.fosd.typechef.lexer.LexerFrontend
-import de.fosd.typechef.typesystem.CTypeSystemFrontend
-import de.fosd.typechef.typesystem.linker.CInferInterface
-
-/**
- * Created by IntelliJ IDEA.
- * User: kaestner
- * Date: 10.04.11
- * Time: 12:56
- *
- *
- * frontend to the parser with little dependencies on other files
- *
- * produces html output
- */
-
-object WebFrontend {
-
-    def main(args: Array[String]) {
-        if (args.size != 1 || !new File(args(0)).exists())
-            println("incorrect paramter, expect C file")
-        else {
-            parse(new File(args(0)))
-        }
-    }
-
-    def parse(file: File) {
-
-        println("<h2>Input after macro expansion</h2><div class='output'><pre name='partiallypreprocessed'>")
-        val tokenStream = new LexerFrontend().run(file, true, true, null)
-        println("</pre></div>")
-
-        println("<h2>Conditional Token Stream</h2><div class='output'><div name='tokenstream'>")
-        val in = CLexerAdapter.prepareTokens(tokenStream)
-        for (tok <- in.tokens) {
-            print('"' + tok.getText + '"')
-            if (tok.getFeature != FeatureExprFactory.True)
-                print("<sub>" + tok.getFeature + "</sub>")
-            println(" * ")
-        }
-        println("</div></div>")
-
-        println("<h2>Parser report</h2><pre name='parserresult'>")
-        val parserMain = new ParserMain(new CParser(null, false))
-        val ast = parserMain.parserMain(in, DefaultParserOptions, null)
-        println("</pre>")
-        println("<h2>AST</h2><div class='output'><div name='ast'>")
-        println(ast)
-        println("</div></div>")
-
-        if (ast != null) {
-            val ts = new CTypeSystemFrontend(ast.asInstanceOf[TranslationUnit]) with CInferInterface
-            println("<h2>Type checking</h2><pre name='tsoutput'>")
-            ts.checkAST()
-            println("</pre>")
-            println("<h2>Module interface</h2><div class='output'><pre name='interface'>")
-            println(ts.getInferredInterface().toString)
-            println("</pre></div>")
-        }
-    }
-
-
-}
->>>>>>> 08c17c58
+package de.fosd.typechef
+
+import featureexpr.{FeatureExprFactory, FeatureExpr}
+import java.io.File
+import de.fosd.typechef.parser.c._
+import de.fosd.typechef.lexer.LexerFrontend
+import de.fosd.typechef.typesystem.CTypeSystemFrontend
+import de.fosd.typechef.typesystem.linker.CInferInterface
+
+/**
+ * Created by IntelliJ IDEA.
+ * User: kaestner
+ * Date: 10.04.11
+ * Time: 12:56
+ *
+ *
+ * frontend to the parser with little dependencies on other files
+ *
+ * produces html output
+ */
+
+object WebFrontend {
+
+    def main(args: Array[String]) {
+        if (args.size != 1 || !new File(args(0)).exists())
+            println("incorrect paramter, expect C file")
+        else {
+            parse(new File(args(0)))
+        }
+    }
+
+    def parse(file: File) {
+
+        println("<h2>Input after macro expansion</h2><div class='output'><pre name='partiallypreprocessed'>")
+        val tokenStream = new LexerFrontend().run(file, true, true, null)
+        println("</pre></div>")
+
+        println("<h2>Conditional Token Stream</h2><div class='output'><div name='tokenstream'>")
+        val in = CLexerAdapter.prepareTokens(tokenStream)
+        for (tok <- in.tokens) {
+            print('"' + tok.getText + '"')
+            if (tok.getFeature != FeatureExprFactory.True)
+                print("<sub>" + tok.getFeature + "</sub>")
+            println(" * ")
+        }
+        println("</div></div>")
+
+        println("<h2>Parser report</h2><pre name='parserresult'>")
+        val parserMain = new ParserMain(new CParser(null, false))
+        val ast = parserMain.parserMain(in, DefaultParserOptions, null)
+        println("</pre>")
+        println("<h2>AST</h2><div class='output'><div name='ast'>")
+        println(ast)
+        println("</div></div>")
+
+        if (ast != null) {
+            val ts = new CTypeSystemFrontend(ast.asInstanceOf[TranslationUnit]) with CInferInterface
+            println("<h2>Type checking</h2><pre name='tsoutput'>")
+            ts.checkAST()
+            println("</pre>")
+            println("<h2>Module interface</h2><div class='output'><pre name='interface'>")
+            println(ts.getInferredInterface().toString)
+            println("</pre></div>")
+        }
+    }
+
+
+}