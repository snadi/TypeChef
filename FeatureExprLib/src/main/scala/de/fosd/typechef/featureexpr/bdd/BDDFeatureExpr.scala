--- conflicted
+++ resolved
@@ -1,6 +1,5 @@
 package de.fosd.typechef.featureexpr.bdd
 
-import de.fosd.typechef.featureexpr._
 import bdd.FExprBuilder._
 import net.sf.javabdd._
 import collection.mutable.{WeakHashMap, Map}
@@ -9,11 +8,11 @@
 
 
 object FeatureExprHelper {
-  private var freshFeatureNameCounter = 0
-  def calcFreshFeatureName(): String = {
-    freshFeatureNameCounter = freshFeatureNameCounter + 1;
-    "__fresh" + freshFeatureNameCounter;
-  }
+    private var freshFeatureNameCounter = 0
+    def calcFreshFeatureName(): String = {
+        freshFeatureNameCounter = freshFeatureNameCounter + 1;
+        "__fresh" + freshFeatureNameCounter;
+    }
 }
 
 
@@ -123,76 +122,21 @@
  */
 class BDDFeatureExpr(private[featureexpr] val bdd: BDD) extends FeatureExpr {
 
-  import CastHelper._
-
-  def or(that: FeatureExpr): FeatureExpr = FExprBuilder.or(this, asBDDFeatureExpr(that))
-  def and(that: FeatureExpr): FeatureExpr = FExprBuilder.and(this, asBDDFeatureExpr(that))
-  def not(): FeatureExpr = FExprBuilder.not(this)
-
-  /**
-   * frees the space occupied by this bdd in the bdd library.
-   * This is done without any safety-measures!
-   * If there is any reference to this FeatureExpression left, and its reference to
-   * the (cleared) bdd is used, there might be an exception or undefined behavior.
-   */
-  def freeBDD() {
-    this.bdd.free()
-  }
-
-  override def implies(that: FeatureExpr) = FExprBuilder.imp(this, asBDDFeatureExpr(that))
-  override def xor(that: FeatureExpr) = FExprBuilder.xor(this, asBDDFeatureExpr(that))
-
-  // According to advanced textbooks, this representation is not always efficient:
-  // not (a equiv b) generates 4 clauses, of which 2 are tautologies.
-  // In positions of negative polarity (i.e. contravariant?), a equiv b is best transformed to
-  // (a and b) or (!a and !b). However, currently it seems that we never construct not (a equiv b).
-  // Be careful if that changes, though.
-  override def equiv(that: FeatureExpr) = FExprBuilder.biimp(this, asBDDFeatureExpr(that))
-
-  def getSatisfiableAssignment(featureModel: FeatureModel, interestingFeatures: Set[SingleFeatureExpr], preferDisabledFeatures: Boolean): Option[Pair[List[SingleFeatureExpr], List[SingleFeatureExpr]]] = {
-    val fm = asBDDFeatureModel(featureModel)
-    // optimization: if the interestingFeatures-Set is empty and this FeatureExpression is TRUE, we will always return empty sets
-    // here we assume that the featureModel is satisfiable (which is checked at FM-instantiation)
-    if (this.bdd.equals(TRUE) && interestingFeatures.isEmpty) {
-      return Some(Pair(List(), List())) // is satisfiable, but no interesting features in solution
-    }
-<<<<<<< HEAD
-    val bddDNF = toDnfClauses(toScalaAllSat((bdd and fm.extraConstraints.bdd).not().allsat()))
-    // get one satisfying assignment (a list of features set to true, and a list of features set to false)
-    val assignment: Option[(List[String], List[String])] = SatSolver.getSatAssignment(fm, bddDNF, FExprBuilder.lookupFeatureName)
-    // we will subtract from this set until all interesting features are handled
-    // the result will only contain interesting features. Even parts of this expression will be omitted if uninteresting.
-    var remainingInterestingFeatures = interestingFeatures
-    assignment match {
-      case Some(Pair(trueFeatures, falseFeatures)) => {
-        if (preferDisabledFeatures) {
-          var enabledFeatures: Set[SingleFeatureExpr] = Set()
-          for (f <- trueFeatures) {
-            val elem = remainingInterestingFeatures.find({
-              fex: SingleFeatureExpr => fex.feature.equals(f)
-            })
-            elem match {
-              case Some(fex: SingleFeatureExpr) => {
-                remainingInterestingFeatures -= fex
-                enabledFeatures += fex
-              }
-              case None => {}
-            }
-          }
-          return Some(enabledFeatures.toList, remainingInterestingFeatures.toList)
-        } else {
-          var disabledFeatures: Set[SingleFeatureExpr] = Set()
-          for (f <- falseFeatures) {
-            val elem = remainingInterestingFeatures.find({
-              fex: SingleFeatureExpr => fex.feature.equals(f)
-            })
-            elem match {
-              case Some(fex: SingleFeatureExpr) => {
-                remainingInterestingFeatures -= fex
-                disabledFeatures += fex
-              }
-              case None => {}
-=======
+    import CastHelper._
+
+    def or(that: FeatureExpr): FeatureExpr = FExprBuilder.or(this, asBDDFeatureExpr(that))
+    def and(that: FeatureExpr): FeatureExpr = FExprBuilder.and(this, asBDDFeatureExpr(that))
+    def not(): FeatureExpr = FExprBuilder.not(this)
+
+    /**
+     * frees the space occupied by this bdd in the bdd library.
+     * This is done without any safety-measures!
+     * If there is any reference to this FeatureExpression left, and its reference to
+     * the (cleared) bdd is used, there might be an exception or undefined behavior.
+     */
+    def freeBDD() {
+        this.bdd.free()
+    }
 
     override def implies(that: FeatureExpr) = FExprBuilder.imp(this, asBDDFeatureExpr(that))
     override def xor(that: FeatureExpr) = FExprBuilder.xor(this, asBDDFeatureExpr(that))
@@ -250,95 +194,35 @@
                     }
                     return Some(remainingInterestingFeatures.toList, disabledFeatures.toList)
                 }
->>>>>>> 53e8885e
             }
-          }
-          return Some(remainingInterestingFeatures.toList, disabledFeatures.toList)
-        }
-      }
-      case None => return None
-    }
-  }
-
-  /**
-   * x.isSatisfiable(fm) is short for x.and(fm).isSatisfiable
-   * but is faster because FM is cached
-   */
-  def isSatisfiable(f: FeatureModel): Boolean = {
-    val fm = asBDDFeatureModel(f)
-
-    if (bdd.isOne) true //assuming a valid feature model
-    else if (bdd.isZero) false
-    else if (fm == BDDNoFeatureModel || fm == null) bdd.satOne() != FExprBuilder.FALSE
-    //combination with a small FeatureExpr feature model
-    else if (fm.clauses.isEmpty) (bdd and fm.extraConstraints.bdd and fm.assumptions.bdd).satOne() != FExprBuilder.FALSE
-    //combination with SAT
-    else cacheIsSatisfiable.getOrElseUpdate(fm,
-      SatSolver.isSatisfiable(fm, toDnfClauses(toScalaAllSat((bdd and fm.extraConstraints.bdd).not().allsat())), FExprBuilder.lookupFeatureName)
-    )
-  }
-
-  /**
-   * Check structural equality, assuming that all component nodes have already been canonicalized.
-   * The default implementation checks for pointer equality.
-   */
-  private[featureexpr] def equal1Level(that: FeatureExpr) = this eq that
-
-  final override def equals(that: Any) = that match {
-    case x: BDDFeatureExpr => bdd.equals(x.bdd)
-    case _ => super.equals(that)
-  }
-  override def hashCode = bdd.hashCode
-
-
-  protected def calcSize: Int = bdd.nodeCount
-
-  /**
-   * heuristic to determine whether a feature expression is small
-   * (may be used to decide whether to inline it or not)
-   *
-   * use with care
-   */
-  def isSmall(): Boolean = size <= 10
-
-  //    /**
-  //     * map function that applies to all leafs in the feature expression (i.e. all DefinedExpr nodes)
-  //     */
-  //    def mapDefinedExpr(f: DefinedExpr => FeatureExpr, cache: Map[FeatureExpr, FeatureExpr]): FeatureExpr
-
-  /**
-   * Converts this formula to a textual expression.
-   */
-  def toTextExpr: String =
-    toSATFeatureExpr().toTextExpr
-  override def toString: String =
-    toSATFeatureExpr().toString
-
-  def toTextExprDNF: String =
-    printbdd(bdd, "1", "0", " && ", " || ", i => "definedEx(" + FExprBuilder.lookupFeatureName(i) + ")")
-  def toStringDNF: String =
-    printbdd(bdd, "True", "False", " & ", " | ", FExprBuilder.lookupFeatureName(_))
-
-
-  private[featureexpr] def toSATFeatureExpr(): FeatureExpr = toSATFeatureExpr(bdd)
-  private[featureexpr] def toSATFeatureExpr(bdd: BDD): FeatureExpr =
-    if (bdd.isOne) sat.True
-    else if (bdd.isZero) sat.False
-    else {
-      val v = sat.SATFeatureExprFactory.createDefinedExternal(FExprBuilder.lookupFeatureName(bdd.`var`()))
-      (v and toSATFeatureExpr(bdd.high())) or (v.not and toSATFeatureExpr(bdd.low()))
-    }
-
-
-<<<<<<< HEAD
-  private def printbdd(bdd: BDD, one: String, zero: String, and: String, or: String, toName: (Int) => String): String =
-    if (bdd.isOne()) one
-    else if (bdd.isZero()) zero
-    else {
-      def clause(d: Array[Byte]): String = d.zip(0 to (d.length - 1)).filter(_._1 >= 0).map(
-        x => (if (x._1 == 0) "!" else "") + toName(x._2)
-      ).mkString(and)
-=======
+            case None => return None
+        }
+    }
+
+    /**
+     * x.isSatisfiable(fm) is short for x.and(fm).isSatisfiable
+     * but is faster because FM is cached
+     */
+    def isSatisfiable(f: FeatureModel): Boolean = {
+        val fm = asBDDFeatureModel(f)
+
+        if (bdd.isOne) true //assuming a valid feature model
+        else if (bdd.isZero) false
+        else if (fm == BDDNoFeatureModel || fm == null) bdd.satOne() != FExprBuilder.FALSE
+        //combination with a small FeatureExpr feature model
+        else if (fm.clauses.isEmpty) (bdd and fm.extraConstraints.bdd and fm.assumptions.bdd).satOne() != FExprBuilder.FALSE
+        //combination with SAT
+        else cacheIsSatisfiable.getOrElseUpdate(fm,
+            SatSolver.isSatisfiable(fm, toDnfClauses(toScalaAllSat((bdd and fm.extraConstraints.bdd).not().allsat())), FExprBuilder.lookupFeatureName)
+        )
+    }
+
+    /**
+     * Check structural equality, assuming that all component nodes have already been canonicalized.
+     * The default implementation checks for pointer equality.
+     */
+    private[featureexpr] def equal1Level(that: FeatureExpr) = this eq that
+
     final override def equals(that: Any) = that match {
         case x: BDDFeatureExpr => bdd.equals(x.bdd)
         case _ => super.equals(that)
@@ -395,121 +279,111 @@
 
             return bddAllSat.map(clause(_)).mkString(or)
         }
->>>>>>> 53e8885e
-
-      return bddAllSat.map(clause(_)).mkString(or)
-    }
-
-  private def bddAllSat: Iterator[Array[Byte]] = toScalaAllSat(bdd.allsat())
-
-  private def toScalaAllSat(allsat: java.util.List[_]): Iterator[Array[Byte]] =
-    scala.collection.JavaConversions.asScalaIterator(allsat.asInstanceOf[java.util.List[Array[Byte]]].iterator())
-
-  /**
-   * input allsat format
-   *
-   * output clausel format with sets of variable ids (negative means negated)
-   */
-  private def toDnfClauses(allsat: Iterator[Array[Byte]]): Iterator[Seq[Int]] = {
-    def clause(d: Array[Byte]): Seq[Int] = d.zip(0 to (d.length - 1)).filter(_._1 >= 0).map(
-      x => (if (x._1 == 0) -1 else 1) * x._2
-    )
-    allsat.map(clause(_))
-  }
-
-
-  private val cacheIsSatisfiable: WeakHashMap[FeatureModel, Boolean] = WeakHashMap()
-
-
-  /**
-   * helper function for statistics and such that determines which
-   * features are involved in this feature expression
-   */
-  private def collectDistinctFeatureIds: collection.immutable.Set[Int] =
-    bddAllSat.flatMap(clause => clause.zip(0 to (clause.length - 1)).filter(_._1 >= 0).map(_._2)).toSet
-
-  def collectDistinctFeatures: Set[String] =
-    collectDistinctFeatureIds.map(FExprBuilder lookupFeatureName _)
-
-  def collectDistinctFeatureObjects: Set[SingleFeatureExpr] =
-    collectDistinctFeatureIds.map({
-      id: Int => new SingleBDDFeatureExpr(id)
-    })
-
-  /**
-   * counts the number of features in this expression for statistic
-   * purposes
-   */
-  def countDistinctFeatures: Int = collectDistinctFeatureIds.size
-  def evaluate(selectedFeatures: Set[String]): Boolean = FExprBuilder.evalBdd(bdd, selectedFeatures)
-  def getConfIfSimpleAndExpr(): Option[(Set[SingleFeatureExpr], Set[SingleFeatureExpr])] = {
-    // this should be no simpleBDDFeatureExpr, because there the function is inherited from SingleFeatureExpr
-    assert(!this.isInstanceOf[SingleFeatureExpr])
-    var enabled: Set[SingleFeatureExpr] = Set()
-    var disabled: Set[SingleFeatureExpr] = Set()
-    def isTrue(x: BDD) = x.isOne
-    def isFalse(x: BDD) = x.isZero
-
-    var currentBDD: BDD = this.bdd
-    while (!isTrue(currentBDD)) {
-      if (isFalse(currentBDD)) {
-        // unsatisfiable
-        return None
-      }
-      // bdd.var should be the same int as in lookup-functions, hopefully
-      val predicate = new SingleBDDFeatureExpr(currentBDD.`var`())
-      val thenbranch: BDD = currentBDD.high()
-      val elsebranch: BDD = currentBDD.low()
-      if (isFalse(elsebranch)) {
-        enabled += predicate
-        currentBDD = thenbranch
-      } else if (isFalse(thenbranch)) {
-        disabled += predicate
-        currentBDD = elsebranch
-      } else {
-        // expression is more complex
-        return None
-      }
-    }
-    return Some(enabled, disabled)
-  }
-  def getConfIfSimpleOrExpr(): Option[(Set[SingleFeatureExpr], Set[SingleFeatureExpr])] = {
-    // this should be no simpleBDDFeatureExpr, because there the function is inherited from SingleFeatureExpr
-    assert(!this.isInstanceOf[SingleFeatureExpr])
-    var enabled: Set[SingleFeatureExpr] = Set()
-    var disabled: Set[SingleFeatureExpr] = Set()
-    def isTrue(x: BDD) = x.isOne
-    def isFalse(x: BDD) = x.isZero
-
-    var currentBDD: BDD = this.bdd
-    while (!isFalse(currentBDD)) {
-      if (isTrue(currentBDD)) {
-        // this is a tautology, but i have problems expressing it
-        return None
-      }
-      // bdd.var should be the same int as in lookup-functions, hopefully
-      val predicate = new SingleBDDFeatureExpr(currentBDD.`var`())
-      val thenbranch: BDD = currentBDD.high()
-      val elsebranch: BDD = currentBDD.low()
-      if (isTrue(thenbranch)) {
-        enabled += predicate
-        currentBDD = elsebranch
-      } else if (isTrue(elsebranch)) {
-        disabled += predicate
-        currentBDD = thenbranch
-      } else {
-        // expression is more complex
-        return None
-      }
-    }
-<<<<<<< HEAD
-    return Some(enabled, disabled)
-  }
-}
-
-class SingleBDDFeatureExpr(id: Int) extends BDDFeatureExpr(lookupFeatureBDD(id)) with SingleFeatureExpr {
-  def feature = lookupFeatureName(id)
-=======
+
+    private def bddAllSat: Iterator[Array[Byte]] = toScalaAllSat(bdd.allsat())
+
+    private def toScalaAllSat(allsat: java.util.List[_]): Iterator[Array[Byte]] =
+        scala.collection.JavaConversions.asScalaIterator(allsat.asInstanceOf[java.util.List[Array[Byte]]].iterator())
+
+    /**
+     * input allsat format
+     *
+     * output clausel format with sets of variable ids (negative means negated)
+     */
+    private def toDnfClauses(allsat: Iterator[Array[Byte]]): Iterator[Seq[Int]] = {
+        def clause(d: Array[Byte]): Seq[Int] = d.zip(0 to (d.length - 1)).filter(_._1 >= 0).map(
+            x => (if (x._1 == 0) -1 else 1) * x._2
+        )
+        allsat.map(clause(_))
+    }
+
+
+    private val cacheIsSatisfiable: WeakHashMap[FeatureModel, Boolean] = WeakHashMap()
+
+
+    /**
+     * helper function for statistics and such that determines which
+     * features are involved in this feature expression
+     */
+    private def collectDistinctFeatureIds: collection.immutable.Set[Int] =
+        bddAllSat.flatMap(clause => clause.zip(0 to (clause.length - 1)).filter(_._1 >= 0).map(_._2)).toSet
+
+    def collectDistinctFeatures: Set[String] =
+        collectDistinctFeatureIds.map(FExprBuilder lookupFeatureName _)
+
+    def collectDistinctFeatureObjects: Set[SingleFeatureExpr] =
+        collectDistinctFeatureIds.map({
+            id: Int => new SingleBDDFeatureExpr(id)
+        })
+
+    /**
+     * counts the number of features in this expression for statistic
+     * purposes
+     */
+    def countDistinctFeatures: Int = collectDistinctFeatureIds.size
+    def evaluate(selectedFeatures: Set[String]): Boolean = FExprBuilder.evalBdd(bdd, selectedFeatures)
+    def getConfIfSimpleAndExpr(): Option[(Set[SingleFeatureExpr], Set[SingleFeatureExpr])] = {
+        // this should be no simpleBDDFeatureExpr, because there the function is inherited from SingleFeatureExpr
+        assert(!this.isInstanceOf[SingleFeatureExpr])
+        var enabled: Set[SingleFeatureExpr] = Set()
+        var disabled: Set[SingleFeatureExpr] = Set()
+        def isTrue(x: BDD) = x.isOne
+        def isFalse(x: BDD) = x.isZero
+
+        var currentBDD: BDD = this.bdd
+        while (!isTrue(currentBDD)) {
+            if (isFalse(currentBDD)) {
+                // unsatisfiable
+                return None
+            }
+            // bdd.var should be the same int as in lookup-functions, hopefully
+            val predicate = new SingleBDDFeatureExpr(currentBDD.`var`())
+            val thenbranch: BDD = currentBDD.high()
+            val elsebranch: BDD = currentBDD.low()
+            if (isFalse(elsebranch)) {
+                enabled += predicate
+                currentBDD = thenbranch
+            } else if (isFalse(thenbranch)) {
+                disabled += predicate
+                currentBDD = elsebranch
+            } else {
+                // expression is more complex
+                return None
+            }
+        }
+        return Some(enabled, disabled)
+    }
+    def getConfIfSimpleOrExpr(): Option[(Set[SingleFeatureExpr], Set[SingleFeatureExpr])] = {
+        // this should be no simpleBDDFeatureExpr, because there the function is inherited from SingleFeatureExpr
+        assert(!this.isInstanceOf[SingleFeatureExpr])
+        var enabled: Set[SingleFeatureExpr] = Set()
+        var disabled: Set[SingleFeatureExpr] = Set()
+        def isTrue(x: BDD) = x.isOne
+        def isFalse(x: BDD) = x.isZero
+
+        var currentBDD: BDD = this.bdd
+        while (!isFalse(currentBDD)) {
+            if (isTrue(currentBDD)) {
+                // this is a tautology, but i have problems expressing it
+                return None
+            }
+            // bdd.var should be the same int as in lookup-functions, hopefully
+            val predicate = new SingleBDDFeatureExpr(currentBDD.`var`())
+            val thenbranch: BDD = currentBDD.high()
+            val elsebranch: BDD = currentBDD.low()
+            if (isTrue(thenbranch)) {
+                enabled += predicate
+                currentBDD = elsebranch
+            } else if (isTrue(elsebranch)) {
+                disabled += predicate
+                currentBDD = thenbranch
+            } else {
+                // expression is more complex
+                return None
+            }
+        }
+        return Some(enabled, disabled)
+    }
 
     private def writeReplace(): Object = new FeatureExprSerializationProxy(this.toTextExpr)
 }
@@ -518,7 +392,6 @@
     def feature = lookupFeatureName(id)
 
     private def writeReplace(): Object = new FeatureExprSerializationProxy(this.toTextExpr)
->>>>>>> 53e8885e
 }
 
 //// XXX: this should be recognized by the caller and lead to clean termination instead of a stack trace. At least,
@@ -537,56 +410,6 @@
 private[bdd] object FExprBuilder {
 
 
-<<<<<<< HEAD
-  val bddCacheSize = 100000
-  var bddValNum: Int = 524288 / 2
-  var bddVarNum = 100
-  var maxFeatureId = 0
-  //start with one, so we can distinguish -x and x for sat solving and tostring
-  var bddFactory: BDDFactory = null
-  try {
-    bddFactory = BDDFactory.init(bddValNum, bddCacheSize)
-  } catch {
-    case e: OutOfMemoryError =>
-      println("running with low memory. consider increasing heap size.")
-      bddValNum = 524288
-      bddFactory = BDDFactory.init(bddValNum, bddCacheSize)
-  }
-  bddFactory.setIncreaseFactor(2) //200% increase each time
-  bddFactory.setMaxIncrease(0) //no upper limit on increase size
-  bddFactory.setVarNum(bddVarNum)
-
-  val TRUE: BDD = bddFactory.one()
-  val FALSE: BDD = bddFactory.zero()
-
-
-  private val featureIds: Map[String, Int] = Map()
-  private val featureNames: Map[Int, String] = Map()
-  private val featureBDDs: Map[Int, BDD] = Map()
-
-
-  def and(a: BDDFeatureExpr, b: BDDFeatureExpr): BDDFeatureExpr = new BDDFeatureExpr(a.bdd and b.bdd)
-  def or(a: BDDFeatureExpr, b: BDDFeatureExpr): BDDFeatureExpr = new BDDFeatureExpr(a.bdd or b.bdd)
-  def imp(a: BDDFeatureExpr, b: BDDFeatureExpr): BDDFeatureExpr = new BDDFeatureExpr(a.bdd imp b.bdd)
-  def biimp(a: BDDFeatureExpr, b: BDDFeatureExpr): BDDFeatureExpr = new BDDFeatureExpr(a.bdd biimp b.bdd)
-  def xor(a: BDDFeatureExpr, b: BDDFeatureExpr): BDDFeatureExpr = new BDDFeatureExpr(a.bdd xor b.bdd)
-
-  def not(a: BDDFeatureExpr): BDDFeatureExpr = new BDDFeatureExpr(a.bdd.not())
-
-  def definedExternal(name: String): SingleBDDFeatureExpr = {
-    val id: Int = featureIds.get(name) match {
-      case Some(id) => id
-      case _ =>
-        maxFeatureId = maxFeatureId + 1
-        if (maxFeatureId >= bddVarNum) {
-          bddVarNum = bddVarNum * 2
-          bddFactory.setVarNum(bddVarNum)
-        }
-        featureIds.put(name, maxFeatureId)
-        featureNames.put(maxFeatureId, name)
-        featureBDDs.put(maxFeatureId, bddFactory.ithVar(maxFeatureId))
-        maxFeatureId
-=======
     val bddCacheSize = 100000
     var bddValNum: Int = 524288 / 2
     var bddVarNum = 100
@@ -647,58 +470,30 @@
         if (!featureIds.contains(name))
             definedExternal(name)
         featureIds(name)
->>>>>>> 53e8885e
-    }
-    new SingleBDDFeatureExpr(id)
-  }
-
-  def containsFeatureID(id: Int): Boolean = featureNames.contains(id)
-  def lookupFeatureName(id: Int): String = {
-    if (featureNames.contains(id)) featureNames(id) else "unknown"
-  }
-  def lookupFeatureID(name: String): Int = {
-    if (!featureIds.contains(name))
-      definedExternal(name)
-    featureIds(name)
-  }
-  private[bdd] def lookupFeatureBDD(id: Int): BDD = featureBDDs(id)
-
-  //create a macro definition (which expands to the current entry in the macro table; the current entry is stored in a closure-like way).
-  //a form of caching provided by MacroTable, which we need to repeat here to create the same FeatureExpr object
-  def definedMacro(name: String, macroTable: FeatureProvider): BDDFeatureExpr = {
-    val f = macroTable.getMacroCondition(name)
-    CastHelper.asBDDFeatureExpr(f)
-  }
-
-
-  @tailrec
-  def evalBdd(bdd: BDD, set: Set[String]): Boolean =
-    if (bdd.isOne) true
-    else if (bdd.isZero) false
-    else {
-      val featureId = bdd.`var`()
-      val featureName = featureNames(featureId)
-      evalBdd(if (set contains featureName) bdd.high() else bdd.low(), set)
-    }
+    }
+    private[bdd] def lookupFeatureBDD(id: Int): BDD = featureBDDs(id)
+
+    //create a macro definition (which expands to the current entry in the macro table; the current entry is stored in a closure-like way).
+    //a form of caching provided by MacroTable, which we need to repeat here to create the same FeatureExpr object
+    def definedMacro(name: String, macroTable: FeatureProvider): BDDFeatureExpr = {
+        val f = macroTable.getMacroCondition(name)
+        CastHelper.asBDDFeatureExpr(f)
+    }
+
+
+    @tailrec
+    def evalBdd(bdd: BDD, set: Set[String]): Boolean =
+        if (bdd.isOne) true
+        else if (bdd.isZero) false
+        else {
+            val featureId = bdd.`var`()
+            val featureName = featureNames(featureId)
+            evalBdd(if (set contains featureName) bdd.high() else bdd.low(), set)
+        }
 }
 
 
 object True extends BDDFeatureExpr(FExprBuilder.TRUE) with DefaultPrint with SingleFeatureExpr {
-<<<<<<< HEAD
-  override def toString = "True"
-  override def toTextExpr = "1"
-  override def debug_print(ind: Int) = indent(ind) + toTextExpr + "\n"
-  override def isSatisfiable(fm: FeatureModel) = true
-  override def feature = toString
-}
-
-object False extends BDDFeatureExpr(FExprBuilder.FALSE) with DefaultPrint with SingleFeatureExpr {
-  override def toString = "False"
-  override def toTextExpr = "0"
-  override def debug_print(ind: Int) = indent(ind) + toTextExpr + "\n"
-  override def isSatisfiable(fm: FeatureModel) = false
-  override def feature = toString
-=======
     override def toString = "True"
     override def toTextExpr = "1"
     override def debug_print(ind: Int) = indent(ind) + toTextExpr + "\n"
@@ -716,19 +511,18 @@
     override def feature = toString
 
     private def writeReplace(): Object = new FeatureExprSerializationProxy(this.toTextExpr)
->>>>>>> 53e8885e
 }
 
 object CastHelper {
-  def asBDDFeatureExpr(fexpr: FeatureExpr): BDDFeatureExpr = if (fexpr == null) null
-  else {
-    assert(fexpr.isInstanceOf[BDDFeatureExpr], "Expected BDDFeatureExpr but found " + fexpr.getClass.getCanonicalName + "; do not mix implementations of FeatureExprLib.") //FMCAST
-    fexpr.asInstanceOf[BDDFeatureExpr]
-  }
-  def asBDDFeatureModel(fm: FeatureModel): BDDFeatureModel =
-    if (fm == null) null
+    def asBDDFeatureExpr(fexpr: FeatureExpr): BDDFeatureExpr = if (fexpr == null) null
     else {
-      assert(fm.isInstanceOf[BDDFeatureModel], "Expected BDDFeatureModel but found " + fm.getClass.getCanonicalName + "; do not mix implementations of FeatureExprLib.") //FMCAST
-      fm.asInstanceOf[BDDFeatureModel]
-    }
-}+        assert(fexpr.isInstanceOf[BDDFeatureExpr], "Expected BDDFeatureExpr but found " + fexpr.getClass.getCanonicalName + "; do not mix implementations of FeatureExprLib.") //FMCAST
+        fexpr.asInstanceOf[BDDFeatureExpr]
+    }
+    def asBDDFeatureModel(fm: FeatureModel): BDDFeatureModel =
+        if (fm == null) null
+        else {
+            assert(fm.isInstanceOf[BDDFeatureModel], "Expected BDDFeatureModel but found " + fm.getClass.getCanonicalName + "; do not mix implementations of FeatureExprLib.") //FMCAST
+            fm.asInstanceOf[BDDFeatureModel]
+        }
+}
