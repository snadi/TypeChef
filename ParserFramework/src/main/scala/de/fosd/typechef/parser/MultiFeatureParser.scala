package de.fosd.typechef.parser
import de.fosd.typechef.featureexpr.FeatureExpr

import scala.annotation.tailrec
import scala.collection.mutable.ListBuffer
import scala.math._

/**
 * adopted parser combinator framework with support for multi-feature parsing
 * 
 * @author kaestner
 */
class MultiFeatureParser {
    type Elem <: AbstractToken
    type TypeContext
    type Input = TokenReader[Elem, TypeContext]
    type ParserState = FeatureExpr

    //parser  
    abstract class MultiParser[+T] extends ((Input, ParserState) => MultiParseResult[T, Elem, TypeContext]) { thisParser =>
        private var name: String = ""
        def named(n: String): this.type = { name = n; this }
        override def toString() = "Parser (" + name + ")"

        /**
         * sequencing is difficult when each element can have multiple results for different features
         * tries to join split parsers as early as possible
         */
        def ~[U](thatParser: => MultiParser[U]): MultiParser[~[T, U]] = new MultiParser[~[T, U]] {
            def apply(in: Input, parserState: ParserState): MultiParseResult[~[T, U], Elem, TypeContext] =
                thisParser(in, parserState).seqAllSuccessful(parserState, (fs: FeatureExpr, x: Success[T, Elem, TypeContext]) => x.seq(fs, thatParser(x.next, fs)))
        }.named("~")

        /**
         * non-backtracking sequencing (replace failures by errors)
         */
        def ~![U](thatParser: => MultiParser[U]): MultiParser[~[T, U]] = new MultiParser[~[T, U]] {
            def apply(in: Input, parserState: ParserState): MultiParseResult[~[T, U], Elem, TypeContext] =
                thisParser(in, parserState).seqAllSuccessful(parserState, (fs: FeatureExpr, x: Success[T, Elem, TypeContext]) => x.seq(fs, thatParser(x.next, fs)).commit)
        }.named("~!")

        /**
         * alternatives in the presence of multi-parsing
         * (no attempt to join yet)
         */
        def |[U >: T](alternativeParser: => MultiParser[U]): MultiParser[U] = new MultiParser[U] {
            def apply(in: Input, parserState: ParserState): MultiParseResult[U, Elem, TypeContext] = {
                thisParser(in, parserState).replaceAllFailure(parserState, (fs: FeatureExpr) => alternativeParser(in, fs))
            }
        }.named("|")

        /**
         * ^^ as in the original combinator parser framework
         */
        def ^^[U](f: T => U): MultiParser[U] = map(f).named("^^")
        def map[U](f: T => U): MultiParser[U] = new MultiParser[U] {
            def apply(in: Input, feature: FeatureExpr): MultiParseResult[U, Elem, TypeContext] =
                thisParser(in, feature).map(f)
        }

        /**
         * map and join ASTs (when possible)
         */
        def ^^![U](joinFunction: (FeatureExpr, U, U) => U, f: T => U): MultiParser[U] =
            this.map(f).join(joinFunction)

        /**
         * join parse results when possible
         */
        def ![U >: T](joinFunction: (FeatureExpr, U, U) => U): MultiParser[U] = join(joinFunction).named("!")
        def join[U >: T](joinFunction: (FeatureExpr, U, U) => U): MultiParser[U] =
            new MultiParser[U] {
                def apply(in: Input, feature: FeatureExpr): MultiParseResult[U, Elem, TypeContext] = {
                    thisParser(in, feature).join[U](feature, joinFunction)
                }
            }

        def changeContext(contextModification: (T, TypeContext) => TypeContext): MultiParser[T] =
            new MultiParser[T] {
                def apply(in: Input, feature: FeatureExpr): MultiParseResult[T, Elem, TypeContext] =
                    thisParser(in, feature).changeContext(contextModification)
            }.named("__context")

        /**
         * from original framework, sequence parsers, but drop first result
         */
        def ~>[U](thatParser: => MultiParser[U]): MultiParser[U] = { thisParser ~ thatParser ^^ { (x: T ~ U) => x match { case ~(a, b) => b } } }.named("~>")

        /**
         * from original framework, sequence parsers, but drop last result
         */
        def <~[U](thatParser: => MultiParser[U]): MultiParser[T] = { thisParser ~ thatParser ^^ { (x: T ~ U) => x match { case ~(a, b) => a } } }.named("<~")
        /** Returns a parser that repeatedly parses what this parser parses
         *
         * @return rep(this) 
         */
        def * = repOpt(this)

        /** Returns a parser that repeatedly parses what this parser parses, interleaved with the `sep' parser.
         * The `sep' parser specifies how the results parsed by this parser should be combined.
         *
         * @return chainl1(this, sep) 
         */
        def *[U >: T](sep: => MultiParser[(U, U) => U]) = repSep(this, sep)

        // TODO: improve precedence? a ~ b*(",") = a ~ (b*(","))  should be true 

        /** Returns a parser that repeatedly (at least once) parses what this parser parses.
         *
         * @return rep1(this) 
         */
        def + = rep1(this)

        /** Returns a parser that optionally parses what this parser parses.
         *
         * @return opt(this) 
         */
        def ? = opt(this)

    }

    /**
     * opt (and helper functions) as in the original combinator parser framework
     * (x)?
     */
    def opt[T](p: => MultiParser[T]): MultiParser[Option[T]] =
        p ^^ (x => Some(x)) | success(None)

    /*   */
    /** 
     * repeated application (0..n times), or (x)*
     *
     * this deserves special attention, because standard expansion would result in constructs as follow
     * a,b_1,c => Alt(1,List(a,b,c),List(a,c))
     * However, we do not want to replicate the entire list in some cases (especially for high-level AST constructs
     * such as functions and statements). Instead we want a single list with optional entries
     * a,b_1,c => List(a,Opt(1,b),c)
     * 
     * Note: it is not allowed to sequence two repOpt calls (such as repOpt(a)~repOpt(b)), because it would not be
     * able to parse correctly interleaved entries of both lists. In this case use rep instead for the first sequence. XXX 
     *
     *  @param productionName provides a readable name for debugging purposes
     */ /*
    def repOpt[T](p: => MultiParser[T], joinFunction: (FeatureExpr, T, T) => T, productionName: String): MultiParser[List[Opt[T]]] = new MultiParser[List[Opt[T]]] {
        def apply(in: Input, parserState: ParserState): MultiParseResult[List[Opt[T]], Elem, TypeContext] = {
            val elems = new ListBuffer[Opt[T]]

            class ListHandlingException(msg: String) extends Exception(msg)

            def findOpt(in0: Input, result: MultiParseResult[T, Elem, TypeContext]): (Opt[T], Input) = {
                val (feature, singleResult) = selectFirstMostResult(in0, parserState, result)
                assert(singleResult.isInstanceOf[Success[_, _, _]])
                (Opt(feature, singleResult.asInstanceOf[Success[T, Elem, TypeContext]].result), singleResult.next)
            }
            */
    /**
     * @param in0: token stream position before attempting to parse this sequence
     * 
     * returns a single parse result with the corresponding feature 
     */ /*
            def selectFirstMostResult(in0: Input, context: FeatureExpr, result: MultiParseResult[T, Elem, TypeContext]): (FeatureExpr, ParseResult[T, Elem, TypeContext]) =
                result match {
                    case SplittedParseResult(f, a, b) => {
                        //recursive call first (resolve all inner splits)
                        val (featureA, resultA) = selectFirstMostResult(in0, context and f, a)
                        val (featureB, resultB) = selectFirstMostResult(in0, context and (f.not), b)

                        (resultA, resultB) match {
                            case (s@Success(eA, inA), _) =>
                                if (inA.offst <= in0.skipHidden(featureB).offst) {
                                    DebugSplitting("joinl at \"" + inA.first.getText + "\" at " + inA.first.getPosition + " from " + f)
                                    (featureA, s)
                                } else throw new ListHandlingException("interleaved features in list currently not supported at " + inA.pos + ", using fallback strategy")
                            case (_, s@Success(eB, inB)) =>
                                if (inB.offst <= in0.skipHidden(featureA).offst) {
                                    DebugSplitting("joinr at \"" + inB.first.getText + "\" at " + inB.first.getPosition + " from " + f)
                                    (featureB, s)
                                } else throw new ListHandlingException("interleaved features in list currently not supported at " + inB + ", using fallback strategy")
                            case _ => throw new ListHandlingException("... should not occur ...")
                        }
                    }
                    case s@Success(_, _) => (context, s)
                    case s@NoSuccess(_, _, _, _) => (context, s)
                }

            def continue(in: Input): MultiParseResult[List[Opt[T]], Elem, TypeContext] = {
                val p0 = p // avoid repeatedly re-evaluating by-name parser

                */
    /**
     * main repopt loop
     */ /*
                def applyp(_in: Input): MultiParseResult[List[Opt[T]], Elem, TypeContext] = {
                    var in0 = _in;
                    while (true) {
                        var skip = false
                        */
    /**
     * strategy1: parse the next statement with the annotation of the next token.
     *  if it yields a unique result before the next token that would be parsed 
     *  with the alternative (split) parser, then this is the only result we need 
     *  to care about
     * 
     * will work in the common case that the entire entry is annotated and 
     *  is not interleaved with other annotations
     */ /*

                        if (productionName == "externalDef")
                            println("next externalDef @ " + in0.first.getPosition)

                        val firstFeature = in0.first.getFeature
                        if (!FeatureSolverCache.implies(parserState, firstFeature) && !FeatureSolverCache.mutuallyExclusive(parserState, firstFeature)) {
                            val parseResult = (p0.join(joinFunction))(in0, parserState.and(firstFeature))
                            parseResult match {
                                case Success(result, next) =>
                                    if (next.offset <= in0.skipHidden(parserState.and(firstFeature.not)).offst) {
                                        elems += Opt(parserState.and(firstFeature), result)
                                        //                                        println(productionName + " " + next.first.getPosition)
                                        in0 = next
                                        skip = true;
                                    }
                                case e@Error(_, _, next, _) =>
                                    if (next.offset <= in0.skipHidden(parserState.and(firstFeature.not)).offst)
                                        return e
                                case Failure(_, _, next, _) =>
                                    if (next.offset <= in0.skipHidden(parserState.and(firstFeature.not)).offst)
                                        return Success(elems.toList, in0)
                                case _ =>
                            }
                        }

                        */
    /** strategy 2: parse normally and merge alternative results */ /*
                        if (!skip) {
                            val parseResult = (p0.!(joinFunction))(in0, parserState)
                            //if there are errors (not failures) abort
                            val errors = parseResult.toErrorList
                            if (!errors.isEmpty)
                                if (errors.size == 1)
                                    return errors.iterator.next
                                else
                                    return Error("error in loop (see inner errors)", parserState, in0, errors)
                            //if all failed, return results so far
                            else if (parseResult.allFailed) {
                                DebugSplitting("abort at \"" + in0.first.getText + "\" at " + in0.first.getPosition)
                                return Success(elems.toList, in0)
                            } else {
                                //when there are multiple results, create Opt-entry for shortest one(s), if there is no overlapping
                                val (e, rest) = findOpt(in0, parseResult)
                                //                                if (productionName=="externalDef")
                                //println(productionName + " " + rest.first.getPosition)
                                elems += e
                                //continue parsing
                                in0 = rest
                            }
                        }
                    }
                    //never happens:
                    throw new Exception("never happens")
                }

                applyp(in)
            }

            try {
                continue(in)
            } catch {
                */
    /** fallback (try to avoid for long lists!): 
     * normal repetition, where each is wrapped in an Opt(base,_) */ /*
                case e: ListHandlingException => {
                    e.printStackTrace
                    rep(p)(in, parserState).map(_.map(Opt(FeatureExpr.base, _)))
                }
            }
        }
    }.named("repOpt-" + productionName)*/

    /**
     * straightforward implementation but computationally expensive without tail-call optimization, 
     * therefore use iterative implementation repPlain instead
     * @param p
     * @return
     */
    def repRecursive[T](p: => MultiParser[T]): MultiParser[List[T]] =
        opt(p ~ repRecursive(p)) ^^ {
            case Some(~(x, list: List[_])) => List(x) ++ list
            case None => List()
        }

    /**
     * normal repetition, 0..n times (x)*
     * 
     * may return alternative lists. a list is sealed if parser p cannot
     * parse an additional entry. parsing continues on unsealed lists
     * until all lists are sealed 
     * 
     * @param p
     * @return
     */
    def repPlain[T](p: => MultiParser[T]): MultiParser[List[T]] = new MultiParser[List[T]] {
        private case class Sealable[T](val isSealed: Boolean, val list: List[T])
        private def seal(list: List[T]) = Sealable(true, list)
        private def unsealed(list: List[T]) = Sealable(false, list)
        private def anyUnsealed(parseResult: MultiParseResult[Sealable[T], Elem, TypeContext]) =
            parseResult.exists(!_.isSealed)

        def apply(in: Input, parserState: ParserState): MultiParseResult[List[T], Elem, TypeContext] = {
            val p_ = opt(p) ^^ {
                case Some(x) =>
                    unsealed(List(x))
                case None =>
                    seal(Nil)
            }
            var res: MultiParseResult[Sealable[T], Elem, TypeContext] = p_(in, parserState)
            while (anyUnsealed(res)) {
                res = res.seqAllSuccessful(parserState,
                    (fs, x) =>
                        if (x.result.isSealed)
                            x // do not do anything on sealed lists
                        else
                            // extend unsealed lists with the next result (if there is no next result, seal the list)                        	
                            x.seq(fs, opt(p)(x.next, fs)).map({
                                case slist ~ Some(x) =>
                                    /* Appending to the tail would take linear time, and building a list that way
                                     * would take quadratic time; therefore, add x to the head and remember to reverse the list at the end. */
                                    unsealed(x +: slist.list)
                                case slist ~ None =>
                                    seal(slist.list)
                            }))
            }
            //return all sealed lists
            res.map(_.list.reverse)
        }
    }

    /**
     * second attempt to implement repOpt
     * 
     * it uses the following mechanism: it parses a single subexpression (p) at a time
     * if there are multiple results, it only resumes the result which has consumed fewest tokens 
     * so far. after each step it tries to join parser branches.
     * the intuition is that after splitting, we parse branches in a regular fashion to
     * increase the chances for joins.
     * 
     * drawback: currently the first expression after an optional expression is parsed twice:
     * 1_A, 2 3 will be parsed as [Opt(A, 1), Opt(!A, 2), Opt(A, 2), 3]
     * 
     * 
     * @param p
     * @return
     */
    def repOpt[T](p: => MultiParser[T], productionName: String = ""): MultiParser[List[Opt[T]]] = new MultiParser[List[Opt[T]]] {
        //sealable is only used to enforce correct propagation of token positions in joins (which might not be ensured with fails)
        private case class Sealable(val isSealed: Boolean, resultList: List[Opt[T]])
        //join anything, data does not matter, only position in tokenstream
        private def join(ctx: FeatureExpr, res: MultiParseResult[Sealable, Elem, TypeContext]) =
            res.join(ctx, (f, a: Sealable, b: Sealable) => Sealable(a.isSealed && b.isSealed, joinLists(a.resultList, b.resultList)))
        /** joins two optList with two special features:
         * 
         * common elements at the end of the list (eq) are joined (they originated from replication in ~)
         * 
         * if the first element of both lists is the same (==) they are joined as well. this originates 
         * from parsing elements after optional elements twice (e.g., 2 in "1_A 2")  
         * 
         * this is a heuristic to reduce the size of the produced AST. it does not affect correctness
         */
        private def joinLists(inA: List[Opt[T]], inB: List[Opt[T]]): List[Opt[T]] = {
            var a = inA; var b = inB
            var lastEntry: Opt[T] = null;
            if (!a.isEmpty && !b.isEmpty && a.head.entry == b.head.entry) { //== needed because the ASTs were constructed independently
                lastEntry = Opt(a.head.feature or b.head.feature, a.head.entry)
                a = a.tail; b = b.tail;
            }
            var ar = a.reverse
            var br = b.reverse
            var result: List[Opt[T]] = Nil
            while (!ar.isEmpty && !br.isEmpty && (ar.head.entry == /*eq*/ br.head.entry)) { //XXX should use eq instead of ==, because it really points to the same structure
                result = Opt(ar.head.feature or br.head.feature, ar.head.entry) :: result
                ar = ar.tail; br = br.tail
            }
            while (!ar.isEmpty) {
                result = ar.head :: result
                ar = ar.tail
            }
            while (!br.isEmpty) {
                result = br.head :: result
                br = br.tail
            }
            if (lastEntry != null)
                result = lastEntry :: result
            result
        }
        private def anyUnsealed(parseResult: MultiParseResult[Sealable, Elem, TypeContext]) =
            parseResult.exists(!_.isSealed)

        def apply(in: Input, ctx: ParserState): MultiParseResult[List[Opt[T]], Elem, TypeContext] = {
            //parse token
            // convert alternative results into optList
            //but keep next entries
            var res: MultiParseResult[Sealable, Elem, TypeContext] = opt(p)(in, ctx).mapf(ctx, (f, t) => {
                t match {
                    case Some(x) => Sealable(false, List(Opt(f, x)))
                    case None => Sealable(true, List())
                }
            })
            res = join(ctx, res)

            //while not all result failed
            while (anyUnsealed(res)) {
                //parse token (in shortest not-failed result)
                //convert to optList
                var nextTokenOffset: Int =
                    res.toList(ctx).foldLeft(Integer.MAX_VALUE)((_, _) match {
                        case (x, (f, Success(t, next))) => if (t.isSealed) x else min(x, next.offset)
                        case (x, _) => x
                    })

                res = res.seqAllSuccessful(ctx,
                    (fs, x) =>
                        //only extend the firstmost unsealed result
                        if (x.result.isSealed || x.next.offset != nextTokenOffset)
                            x
                        else {
                            //try performance heuristic A first
                            applyStrategyA(x.nextInput, fs) match {
                                case Some((result, next)) =>
                                    Success(Sealable(false, result :: x.result.resultList), next)
                                case None =>
                                    //default case, use normal mechanism 
                                    // extend unsealed lists with the next result (if there is no next result, seal the list)                        	
                                    x.seq(fs, opt(p)(x.next, fs)).mapf(fs, (f, t) => t match {
                                        case Sealable(_, resultList) ~ Some(t) => {
                                            if (productionName == "externalDef")
                                                println("next externalDef @ " + x.next.first.getPosition) //+"   "+t+"/"+f)
                                            Sealable(false, Opt(f, t) :: resultList)
                                        }
                                        case Sealable(_, resultList) ~ None => Sealable(true, resultList)
                                    })
                            }
                        })
                //aggressive joins
                res = join(ctx, res)
            }
            //return all sealed lists
            res.map(_.resultList.reverse)
        }
<<<<<<< HEAD

        /**
         * performance heuristic 1: parse the next statement with the annotation of the next token.
         *  if it yields a unique result before the next token that would be parsed 
         *  with the alternative (split) parser, then this is the only result we need 
         *  to care about
         * 
         * will work in the common case that the entire entry is annotated and 
         *  is not interleaved with other annotations
         */
        def applyStrategyA(in0: Input, ctx: ParserState): Option[(Opt[T], TokenReader[Elem, TypeContext])] = {
            val firstFeature = in0.first.getFeature
            if (!FeatureSolverCache.implies(ctx, firstFeature) && !FeatureSolverCache.mutuallyExclusive(ctx, firstFeature)) {
                val parseResult = p(in0, ctx.and(firstFeature))
                parseResult match {
                    case Success(result, next) =>
                        if (next.offset <= in0.skipHidden(ctx.and(firstFeature.not)).offst)
                            Some(Opt(ctx.and(firstFeature), result): Opt[T], next)
                        else None
                    case _ => None
                }
            } else
                None
        }

    }.named("repOpt")
=======
    }.named("repOpt-" + productionName)
>>>>>>> 5917b6a8

    //old signature
    def repOpt[T](p: => MultiParser[T], joinFunction: (FeatureExpr, T, T) => T, productionName: String): MultiParser[List[Opt[T]]] =
        repOpt(p, productionName)

    /**
     * repeated parsing, at least once (result may not be the empty list)
     * (x)+
     */
    def rep1[T](p: => MultiParser[T]): MultiParser[List[Opt[T]]] =
        p ~ repOpt(p) ^^ {
            case x ~ list => Opt(FeatureExpr.base, x) :: list
        }

    /**
     * returns failure when list is empty
     */
    def nonEmpty[T](p: => MultiParser[List[T]]): MultiParser[List[T]] = new MultiParser[List[T]] {
        def apply(in: Input, feature: FeatureExpr): MultiParseResult[List[T], Elem, TypeContext] = {
            p(in, feature).seqAllSuccessful(feature,
                (fs: FeatureExpr, x: Success[List[T], Elem, TypeContext]) =>
                    if (x.result.isEmpty)
                        Failure("empty list", fs, x.nextInput, List())
                    else
                        x)
        }
    }.named("nonEmpty")

    /**
     * repetitions 1..n with separator
     * 
     * for the pattern
     * p ~ (separator ~ p)*
     */
    def rep1Sep[T, U](p: => MultiParser[T], separator: => MultiParser[U]): MultiParser[List[Opt[T]]] =
        p ~ repOpt(separator ~> p) ^^ { case r ~ l => Opt(FeatureExpr.base, r) :: l }
    /**
     * repetitions 0..n with separator
     * 
     * for the pattern
     * [p ~ (separator ~ p)*]
     */
    def repSep[T, U](p: => MultiParser[T], separator: => MultiParser[U]): MultiParser[List[Opt[T]]] =
        opt(rep1Sep(p, separator)) ^^ { case Some(l) => l; case None => List() }

    /**
     * replace optional list by (possibly empty) list
     */
    def optList[T](p: => MultiParser[List[T]]): MultiParser[List[T]] =
        opt(p) ^^ { case Some(l) => l; case None => List() }

    /**
     * represent optional element either bei singleton list or by empty list
     */
    def opt2List[T](p: => MultiParser[T]): MultiParser[List[T]] =
        opt(p) ^^ { _.toList }

    /**
     * parses using p, but only returns either success or no-success and(!) 
     * does not proceed the input stream (for successful entries)
     */
    def lookahead[T](p: => MultiParser[T]): MultiParser[Any] = new MultiParser[Any] {
        def apply(in: Input, parserState: ParserState): MultiParseResult[Any, Elem, TypeContext] = {
            p(in, parserState).seqAllSuccessful(parserState,
                (fs: FeatureExpr, x: Success[T, Elem, TypeContext]) => Success("lookahead", in))
        }
    }

    def fail[T](msg: String): MultiParser[T] =
        new MultiParser[T] { def apply(in: Input, fs: FeatureExpr) = Failure(msg, fs, in, List()) }

    def success[T](v: T) =
        MultiParser { (in: Input, fs: FeatureExpr) => Success(v, in) }
    def MultiParser[T](f: (Input, FeatureExpr) => MultiParseResult[T, Elem, TypeContext]): MultiParser[T] =
        new MultiParser[T] { def apply(in: Input, fs: FeatureExpr) = f(in, fs) }

    def matchInput(p: (Elem, TypeContext) => Boolean, kind: String) = new MultiParser[Elem] {
        private def err(e: Option[Elem]) = errorMsg(kind, e)
        @tailrec
        def apply(in: Input, context: FeatureExpr): MultiParseResult[Elem, Elem, TypeContext] = {
            if (in.atEnd)
                Failure(err(None), context, in, List())
            else {
                val tokenPresenceCondition = in.first.getFeature
                if (FeatureSolverCache.implies(context, tokenPresenceCondition))
                    //always parsed in this context (and greedily skip subsequent ignored tokens)
                    returnFirstToken(in, context)
                else if (FeatureSolverCache.mutuallyExclusive(context, tokenPresenceCondition))
                    //never parsed in this context
                    apply(in.rest.skipHidden(context), context)
                else {
                    //token sometimes parsed in this context -> split parser
                    in.first.countSplit
                    splitParser(in, context)
                }
            }
        }
        private def splitParser(in: Input, context: FeatureExpr): MultiParseResult[Elem, Elem, TypeContext] = {
            val feature = in.first.getFeature
            val ctxAndFeat = context.and(feature)
            assert(FeatureSolverCache.implies(ctxAndFeat, feature))
            val r1 = apply(in, ctxAndFeat)

            val ctxAndNotFeat = context.and(feature.not)
            assert(FeatureSolverCache.mutuallyExclusive(ctxAndNotFeat, feature))
            val r2 = apply(in, ctxAndNotFeat)

            (r1, r2) match {
                case (f1@Failure(msg1, context1, next1, inner1), f2@Failure(msg2, context2, next2, inner2)) =>
                    Failure(msg1, context1, next1, List(f1, f2) ++ inner1 ++ inner2)
                case (f1@Error(msg1, context1, next1, inner1), f2@Error(msg2, context2, next2, inner2)) =>
                    Error(msg1, context1, next1, List(f1, f2) ++ inner1 ++ inner2)
                case (a, b) => {
                    DebugSplitting("split at \"" + in.first.getText + "\" at " + in.first.getPosition + " from " + context + " with " + feature)
                    SplittedParseResult(feature, r1, r2)
                }
            }
        }
        private def returnFirstToken(in: Input, context: FeatureExpr) = {
            if (p(in.first, in.context)) {
                in.first.countSuccess
                Success(in.first, in.rest.skipHidden(context))
            } else {
                in.first.countFailure
                Failure(err(Some(in.first)), context, in, List())
            }
        }

    }.named("matchInput")

    def token(kind: String, p: Elem => Boolean) = tokenWithContext(kind, (e, c) => p(e))
    def tokenWithContext(kind: String, p: (Elem, TypeContext) => Boolean) = matchInput(p, kind)
    private def errorMsg(kind: String, inEl: Option[Elem]) =
        (if (!inEl.isDefined) "reached EOF, " else "found \"" + inEl.get.getText + "\", ") + "but expected \"" + kind + "\""

}
case class ~[+a, +b](_1: a, _2: b) {
    override def toString = "(" + _1 + "~" + _2 + ")"
}
case class Opt[+T](val feature: FeatureExpr, val entry: T)

object Opt {
    def optFlatten[T](l: List[Opt[List[Opt[T]]]]) =
        l.flatMap({
            case Opt(feat, list) =>
                list.map({
                    case Opt(feat2, el) => Opt(feat and feat2, el)
                })
        })
}<|MERGE_RESOLUTION|>--- conflicted
+++ resolved
@@ -1,627 +1,616 @@
-package de.fosd.typechef.parser
-import de.fosd.typechef.featureexpr.FeatureExpr
-
-import scala.annotation.tailrec
-import scala.collection.mutable.ListBuffer
-import scala.math._
-
-/**
- * adopted parser combinator framework with support for multi-feature parsing
- * 
- * @author kaestner
- */
-class MultiFeatureParser {
-    type Elem <: AbstractToken
-    type TypeContext
-    type Input = TokenReader[Elem, TypeContext]
-    type ParserState = FeatureExpr
-
-    //parser  
-    abstract class MultiParser[+T] extends ((Input, ParserState) => MultiParseResult[T, Elem, TypeContext]) { thisParser =>
-        private var name: String = ""
-        def named(n: String): this.type = { name = n; this }
-        override def toString() = "Parser (" + name + ")"
-
-        /**
-         * sequencing is difficult when each element can have multiple results for different features
-         * tries to join split parsers as early as possible
-         */
-        def ~[U](thatParser: => MultiParser[U]): MultiParser[~[T, U]] = new MultiParser[~[T, U]] {
-            def apply(in: Input, parserState: ParserState): MultiParseResult[~[T, U], Elem, TypeContext] =
-                thisParser(in, parserState).seqAllSuccessful(parserState, (fs: FeatureExpr, x: Success[T, Elem, TypeContext]) => x.seq(fs, thatParser(x.next, fs)))
-        }.named("~")
-
-        /**
-         * non-backtracking sequencing (replace failures by errors)
-         */
-        def ~![U](thatParser: => MultiParser[U]): MultiParser[~[T, U]] = new MultiParser[~[T, U]] {
-            def apply(in: Input, parserState: ParserState): MultiParseResult[~[T, U], Elem, TypeContext] =
-                thisParser(in, parserState).seqAllSuccessful(parserState, (fs: FeatureExpr, x: Success[T, Elem, TypeContext]) => x.seq(fs, thatParser(x.next, fs)).commit)
-        }.named("~!")
-
-        /**
-         * alternatives in the presence of multi-parsing
-         * (no attempt to join yet)
-         */
-        def |[U >: T](alternativeParser: => MultiParser[U]): MultiParser[U] = new MultiParser[U] {
-            def apply(in: Input, parserState: ParserState): MultiParseResult[U, Elem, TypeContext] = {
-                thisParser(in, parserState).replaceAllFailure(parserState, (fs: FeatureExpr) => alternativeParser(in, fs))
-            }
-        }.named("|")
-
-        /**
-         * ^^ as in the original combinator parser framework
-         */
-        def ^^[U](f: T => U): MultiParser[U] = map(f).named("^^")
-        def map[U](f: T => U): MultiParser[U] = new MultiParser[U] {
-            def apply(in: Input, feature: FeatureExpr): MultiParseResult[U, Elem, TypeContext] =
-                thisParser(in, feature).map(f)
-        }
-
-        /**
-         * map and join ASTs (when possible)
-         */
-        def ^^![U](joinFunction: (FeatureExpr, U, U) => U, f: T => U): MultiParser[U] =
-            this.map(f).join(joinFunction)
-
-        /**
-         * join parse results when possible
-         */
-        def ![U >: T](joinFunction: (FeatureExpr, U, U) => U): MultiParser[U] = join(joinFunction).named("!")
-        def join[U >: T](joinFunction: (FeatureExpr, U, U) => U): MultiParser[U] =
-            new MultiParser[U] {
-                def apply(in: Input, feature: FeatureExpr): MultiParseResult[U, Elem, TypeContext] = {
-                    thisParser(in, feature).join[U](feature, joinFunction)
-                }
-            }
-
-        def changeContext(contextModification: (T, TypeContext) => TypeContext): MultiParser[T] =
-            new MultiParser[T] {
-                def apply(in: Input, feature: FeatureExpr): MultiParseResult[T, Elem, TypeContext] =
-                    thisParser(in, feature).changeContext(contextModification)
-            }.named("__context")
-
-        /**
-         * from original framework, sequence parsers, but drop first result
-         */
-        def ~>[U](thatParser: => MultiParser[U]): MultiParser[U] = { thisParser ~ thatParser ^^ { (x: T ~ U) => x match { case ~(a, b) => b } } }.named("~>")
-
-        /**
-         * from original framework, sequence parsers, but drop last result
-         */
-        def <~[U](thatParser: => MultiParser[U]): MultiParser[T] = { thisParser ~ thatParser ^^ { (x: T ~ U) => x match { case ~(a, b) => a } } }.named("<~")
-        /** Returns a parser that repeatedly parses what this parser parses
-         *
-         * @return rep(this) 
-         */
-        def * = repOpt(this)
-
-        /** Returns a parser that repeatedly parses what this parser parses, interleaved with the `sep' parser.
-         * The `sep' parser specifies how the results parsed by this parser should be combined.
-         *
-         * @return chainl1(this, sep) 
-         */
-        def *[U >: T](sep: => MultiParser[(U, U) => U]) = repSep(this, sep)
-
-        // TODO: improve precedence? a ~ b*(",") = a ~ (b*(","))  should be true 
-
-        /** Returns a parser that repeatedly (at least once) parses what this parser parses.
-         *
-         * @return rep1(this) 
-         */
-        def + = rep1(this)
-
-        /** Returns a parser that optionally parses what this parser parses.
-         *
-         * @return opt(this) 
-         */
-        def ? = opt(this)
-
-    }
-
-    /**
-     * opt (and helper functions) as in the original combinator parser framework
-     * (x)?
-     */
-    def opt[T](p: => MultiParser[T]): MultiParser[Option[T]] =
-        p ^^ (x => Some(x)) | success(None)
-
-    /*   */
-    /** 
-     * repeated application (0..n times), or (x)*
-     *
-     * this deserves special attention, because standard expansion would result in constructs as follow
-     * a,b_1,c => Alt(1,List(a,b,c),List(a,c))
-     * However, we do not want to replicate the entire list in some cases (especially for high-level AST constructs
-     * such as functions and statements). Instead we want a single list with optional entries
-     * a,b_1,c => List(a,Opt(1,b),c)
-     * 
-     * Note: it is not allowed to sequence two repOpt calls (such as repOpt(a)~repOpt(b)), because it would not be
-     * able to parse correctly interleaved entries of both lists. In this case use rep instead for the first sequence. XXX 
-     *
-     *  @param productionName provides a readable name for debugging purposes
-     */ /*
-    def repOpt[T](p: => MultiParser[T], joinFunction: (FeatureExpr, T, T) => T, productionName: String): MultiParser[List[Opt[T]]] = new MultiParser[List[Opt[T]]] {
-        def apply(in: Input, parserState: ParserState): MultiParseResult[List[Opt[T]], Elem, TypeContext] = {
-            val elems = new ListBuffer[Opt[T]]
-
-            class ListHandlingException(msg: String) extends Exception(msg)
-
-            def findOpt(in0: Input, result: MultiParseResult[T, Elem, TypeContext]): (Opt[T], Input) = {
-                val (feature, singleResult) = selectFirstMostResult(in0, parserState, result)
-                assert(singleResult.isInstanceOf[Success[_, _, _]])
-                (Opt(feature, singleResult.asInstanceOf[Success[T, Elem, TypeContext]].result), singleResult.next)
-            }
-            */
-    /**
-     * @param in0: token stream position before attempting to parse this sequence
-     * 
-     * returns a single parse result with the corresponding feature 
-     */ /*
-            def selectFirstMostResult(in0: Input, context: FeatureExpr, result: MultiParseResult[T, Elem, TypeContext]): (FeatureExpr, ParseResult[T, Elem, TypeContext]) =
-                result match {
-                    case SplittedParseResult(f, a, b) => {
-                        //recursive call first (resolve all inner splits)
-                        val (featureA, resultA) = selectFirstMostResult(in0, context and f, a)
-                        val (featureB, resultB) = selectFirstMostResult(in0, context and (f.not), b)
-
-                        (resultA, resultB) match {
-                            case (s@Success(eA, inA), _) =>
-                                if (inA.offst <= in0.skipHidden(featureB).offst) {
-                                    DebugSplitting("joinl at \"" + inA.first.getText + "\" at " + inA.first.getPosition + " from " + f)
-                                    (featureA, s)
-                                } else throw new ListHandlingException("interleaved features in list currently not supported at " + inA.pos + ", using fallback strategy")
-                            case (_, s@Success(eB, inB)) =>
-                                if (inB.offst <= in0.skipHidden(featureA).offst) {
-                                    DebugSplitting("joinr at \"" + inB.first.getText + "\" at " + inB.first.getPosition + " from " + f)
-                                    (featureB, s)
-                                } else throw new ListHandlingException("interleaved features in list currently not supported at " + inB + ", using fallback strategy")
-                            case _ => throw new ListHandlingException("... should not occur ...")
-                        }
-                    }
-                    case s@Success(_, _) => (context, s)
-                    case s@NoSuccess(_, _, _, _) => (context, s)
-                }
-
-            def continue(in: Input): MultiParseResult[List[Opt[T]], Elem, TypeContext] = {
-                val p0 = p // avoid repeatedly re-evaluating by-name parser
-
-                */
-    /**
-     * main repopt loop
-     */ /*
-                def applyp(_in: Input): MultiParseResult[List[Opt[T]], Elem, TypeContext] = {
-                    var in0 = _in;
-                    while (true) {
-                        var skip = false
-                        */
-    /**
-     * strategy1: parse the next statement with the annotation of the next token.
-     *  if it yields a unique result before the next token that would be parsed 
-     *  with the alternative (split) parser, then this is the only result we need 
-     *  to care about
-     * 
-     * will work in the common case that the entire entry is annotated and 
-     *  is not interleaved with other annotations
-     */ /*
-
-                        if (productionName == "externalDef")
-                            println("next externalDef @ " + in0.first.getPosition)
-
-                        val firstFeature = in0.first.getFeature
-                        if (!FeatureSolverCache.implies(parserState, firstFeature) && !FeatureSolverCache.mutuallyExclusive(parserState, firstFeature)) {
-                            val parseResult = (p0.join(joinFunction))(in0, parserState.and(firstFeature))
-                            parseResult match {
-                                case Success(result, next) =>
-                                    if (next.offset <= in0.skipHidden(parserState.and(firstFeature.not)).offst) {
-                                        elems += Opt(parserState.and(firstFeature), result)
-                                        //                                        println(productionName + " " + next.first.getPosition)
-                                        in0 = next
-                                        skip = true;
-                                    }
-                                case e@Error(_, _, next, _) =>
-                                    if (next.offset <= in0.skipHidden(parserState.and(firstFeature.not)).offst)
-                                        return e
-                                case Failure(_, _, next, _) =>
-                                    if (next.offset <= in0.skipHidden(parserState.and(firstFeature.not)).offst)
-                                        return Success(elems.toList, in0)
-                                case _ =>
-                            }
-                        }
-
-                        */
-    /** strategy 2: parse normally and merge alternative results */ /*
-                        if (!skip) {
-                            val parseResult = (p0.!(joinFunction))(in0, parserState)
-                            //if there are errors (not failures) abort
-                            val errors = parseResult.toErrorList
-                            if (!errors.isEmpty)
-                                if (errors.size == 1)
-                                    return errors.iterator.next
-                                else
-                                    return Error("error in loop (see inner errors)", parserState, in0, errors)
-                            //if all failed, return results so far
-                            else if (parseResult.allFailed) {
-                                DebugSplitting("abort at \"" + in0.first.getText + "\" at " + in0.first.getPosition)
-                                return Success(elems.toList, in0)
-                            } else {
-                                //when there are multiple results, create Opt-entry for shortest one(s), if there is no overlapping
-                                val (e, rest) = findOpt(in0, parseResult)
-                                //                                if (productionName=="externalDef")
-                                //println(productionName + " " + rest.first.getPosition)
-                                elems += e
-                                //continue parsing
-                                in0 = rest
-                            }
-                        }
-                    }
-                    //never happens:
-                    throw new Exception("never happens")
-                }
-
-                applyp(in)
-            }
-
-            try {
-                continue(in)
-            } catch {
-                */
-    /** fallback (try to avoid for long lists!): 
-     * normal repetition, where each is wrapped in an Opt(base,_) */ /*
-                case e: ListHandlingException => {
-                    e.printStackTrace
-                    rep(p)(in, parserState).map(_.map(Opt(FeatureExpr.base, _)))
-                }
-            }
-        }
-    }.named("repOpt-" + productionName)*/
-
-    /**
-     * straightforward implementation but computationally expensive without tail-call optimization, 
-     * therefore use iterative implementation repPlain instead
-     * @param p
-     * @return
-     */
-    def repRecursive[T](p: => MultiParser[T]): MultiParser[List[T]] =
-        opt(p ~ repRecursive(p)) ^^ {
-            case Some(~(x, list: List[_])) => List(x) ++ list
-            case None => List()
-        }
-
-    /**
-     * normal repetition, 0..n times (x)*
-     * 
-     * may return alternative lists. a list is sealed if parser p cannot
-     * parse an additional entry. parsing continues on unsealed lists
-     * until all lists are sealed 
-     * 
-     * @param p
-     * @return
-     */
-    def repPlain[T](p: => MultiParser[T]): MultiParser[List[T]] = new MultiParser[List[T]] {
-        private case class Sealable[T](val isSealed: Boolean, val list: List[T])
-        private def seal(list: List[T]) = Sealable(true, list)
-        private def unsealed(list: List[T]) = Sealable(false, list)
-        private def anyUnsealed(parseResult: MultiParseResult[Sealable[T], Elem, TypeContext]) =
-            parseResult.exists(!_.isSealed)
-
-        def apply(in: Input, parserState: ParserState): MultiParseResult[List[T], Elem, TypeContext] = {
-            val p_ = opt(p) ^^ {
-                case Some(x) =>
-                    unsealed(List(x))
-                case None =>
-                    seal(Nil)
-            }
-            var res: MultiParseResult[Sealable[T], Elem, TypeContext] = p_(in, parserState)
-            while (anyUnsealed(res)) {
-                res = res.seqAllSuccessful(parserState,
-                    (fs, x) =>
-                        if (x.result.isSealed)
-                            x // do not do anything on sealed lists
-                        else
-                            // extend unsealed lists with the next result (if there is no next result, seal the list)                        	
-                            x.seq(fs, opt(p)(x.next, fs)).map({
-                                case slist ~ Some(x) =>
-                                    /* Appending to the tail would take linear time, and building a list that way
-                                     * would take quadratic time; therefore, add x to the head and remember to reverse the list at the end. */
-                                    unsealed(x +: slist.list)
-                                case slist ~ None =>
-                                    seal(slist.list)
-                            }))
-            }
-            //return all sealed lists
-            res.map(_.list.reverse)
-        }
-    }
-
-    /**
-     * second attempt to implement repOpt
-     * 
-     * it uses the following mechanism: it parses a single subexpression (p) at a time
-     * if there are multiple results, it only resumes the result which has consumed fewest tokens 
-     * so far. after each step it tries to join parser branches.
-     * the intuition is that after splitting, we parse branches in a regular fashion to
-     * increase the chances for joins.
-     * 
-     * drawback: currently the first expression after an optional expression is parsed twice:
-     * 1_A, 2 3 will be parsed as [Opt(A, 1), Opt(!A, 2), Opt(A, 2), 3]
-     * 
-     * 
-     * @param p
-     * @return
-     */
-    def repOpt[T](p: => MultiParser[T], productionName: String = ""): MultiParser[List[Opt[T]]] = new MultiParser[List[Opt[T]]] {
-        //sealable is only used to enforce correct propagation of token positions in joins (which might not be ensured with fails)
-        private case class Sealable(val isSealed: Boolean, resultList: List[Opt[T]])
-        //join anything, data does not matter, only position in tokenstream
-        private def join(ctx: FeatureExpr, res: MultiParseResult[Sealable, Elem, TypeContext]) =
-            res.join(ctx, (f, a: Sealable, b: Sealable) => Sealable(a.isSealed && b.isSealed, joinLists(a.resultList, b.resultList)))
-        /** joins two optList with two special features:
-         * 
-         * common elements at the end of the list (eq) are joined (they originated from replication in ~)
-         * 
-         * if the first element of both lists is the same (==) they are joined as well. this originates 
-         * from parsing elements after optional elements twice (e.g., 2 in "1_A 2")  
-         * 
-         * this is a heuristic to reduce the size of the produced AST. it does not affect correctness
-         */
-        private def joinLists(inA: List[Opt[T]], inB: List[Opt[T]]): List[Opt[T]] = {
-            var a = inA; var b = inB
-            var lastEntry: Opt[T] = null;
-            if (!a.isEmpty && !b.isEmpty && a.head.entry == b.head.entry) { //== needed because the ASTs were constructed independently
-                lastEntry = Opt(a.head.feature or b.head.feature, a.head.entry)
-                a = a.tail; b = b.tail;
-            }
-            var ar = a.reverse
-            var br = b.reverse
-            var result: List[Opt[T]] = Nil
-            while (!ar.isEmpty && !br.isEmpty && (ar.head.entry == /*eq*/ br.head.entry)) { //XXX should use eq instead of ==, because it really points to the same structure
-                result = Opt(ar.head.feature or br.head.feature, ar.head.entry) :: result
-                ar = ar.tail; br = br.tail
-            }
-            while (!ar.isEmpty) {
-                result = ar.head :: result
-                ar = ar.tail
-            }
-            while (!br.isEmpty) {
-                result = br.head :: result
-                br = br.tail
-            }
-            if (lastEntry != null)
-                result = lastEntry :: result
-            result
-        }
-        private def anyUnsealed(parseResult: MultiParseResult[Sealable, Elem, TypeContext]) =
-            parseResult.exists(!_.isSealed)
-
-        def apply(in: Input, ctx: ParserState): MultiParseResult[List[Opt[T]], Elem, TypeContext] = {
-            //parse token
-            // convert alternative results into optList
-            //but keep next entries
-            var res: MultiParseResult[Sealable, Elem, TypeContext] = opt(p)(in, ctx).mapf(ctx, (f, t) => {
-                t match {
-                    case Some(x) => Sealable(false, List(Opt(f, x)))
-                    case None => Sealable(true, List())
-                }
-            })
-            res = join(ctx, res)
-
-            //while not all result failed
-            while (anyUnsealed(res)) {
-                //parse token (in shortest not-failed result)
-                //convert to optList
-                var nextTokenOffset: Int =
-                    res.toList(ctx).foldLeft(Integer.MAX_VALUE)((_, _) match {
-                        case (x, (f, Success(t, next))) => if (t.isSealed) x else min(x, next.offset)
-                        case (x, _) => x
-                    })
-
-                res = res.seqAllSuccessful(ctx,
-                    (fs, x) =>
-                        //only extend the firstmost unsealed result
-                        if (x.result.isSealed || x.next.offset != nextTokenOffset)
-                            x
-                        else {
-                            //try performance heuristic A first
-                            applyStrategyA(x.nextInput, fs) match {
-                                case Some((result, next)) =>
-                                    Success(Sealable(false, result :: x.result.resultList), next)
-                                case None =>
-                                    //default case, use normal mechanism 
-                                    // extend unsealed lists with the next result (if there is no next result, seal the list)                        	
-                                    x.seq(fs, opt(p)(x.next, fs)).mapf(fs, (f, t) => t match {
-                                        case Sealable(_, resultList) ~ Some(t) => {
-                                            if (productionName == "externalDef")
-                                                println("next externalDef @ " + x.next.first.getPosition) //+"   "+t+"/"+f)
-                                            Sealable(false, Opt(f, t) :: resultList)
-                                        }
-                                        case Sealable(_, resultList) ~ None => Sealable(true, resultList)
-                                    })
-                            }
-                        })
-                //aggressive joins
-                res = join(ctx, res)
-            }
-            //return all sealed lists
-            res.map(_.resultList.reverse)
-        }
-<<<<<<< HEAD
-
-        /**
-         * performance heuristic 1: parse the next statement with the annotation of the next token.
-         *  if it yields a unique result before the next token that would be parsed 
-         *  with the alternative (split) parser, then this is the only result we need 
-         *  to care about
-         * 
-         * will work in the common case that the entire entry is annotated and 
-         *  is not interleaved with other annotations
-         */
-        def applyStrategyA(in0: Input, ctx: ParserState): Option[(Opt[T], TokenReader[Elem, TypeContext])] = {
-            val firstFeature = in0.first.getFeature
-            if (!FeatureSolverCache.implies(ctx, firstFeature) && !FeatureSolverCache.mutuallyExclusive(ctx, firstFeature)) {
-                val parseResult = p(in0, ctx.and(firstFeature))
-                parseResult match {
-                    case Success(result, next) =>
-                        if (next.offset <= in0.skipHidden(ctx.and(firstFeature.not)).offst)
-                            Some(Opt(ctx.and(firstFeature), result): Opt[T], next)
-                        else None
-                    case _ => None
-                }
-            } else
-                None
-        }
-
-    }.named("repOpt")
-=======
-    }.named("repOpt-" + productionName)
->>>>>>> 5917b6a8
-
-    //old signature
-    def repOpt[T](p: => MultiParser[T], joinFunction: (FeatureExpr, T, T) => T, productionName: String): MultiParser[List[Opt[T]]] =
-        repOpt(p, productionName)
-
-    /**
-     * repeated parsing, at least once (result may not be the empty list)
-     * (x)+
-     */
-    def rep1[T](p: => MultiParser[T]): MultiParser[List[Opt[T]]] =
-        p ~ repOpt(p) ^^ {
-            case x ~ list => Opt(FeatureExpr.base, x) :: list
-        }
-
-    /**
-     * returns failure when list is empty
-     */
-    def nonEmpty[T](p: => MultiParser[List[T]]): MultiParser[List[T]] = new MultiParser[List[T]] {
-        def apply(in: Input, feature: FeatureExpr): MultiParseResult[List[T], Elem, TypeContext] = {
-            p(in, feature).seqAllSuccessful(feature,
-                (fs: FeatureExpr, x: Success[List[T], Elem, TypeContext]) =>
-                    if (x.result.isEmpty)
-                        Failure("empty list", fs, x.nextInput, List())
-                    else
-                        x)
-        }
-    }.named("nonEmpty")
-
-    /**
-     * repetitions 1..n with separator
-     * 
-     * for the pattern
-     * p ~ (separator ~ p)*
-     */
-    def rep1Sep[T, U](p: => MultiParser[T], separator: => MultiParser[U]): MultiParser[List[Opt[T]]] =
-        p ~ repOpt(separator ~> p) ^^ { case r ~ l => Opt(FeatureExpr.base, r) :: l }
-    /**
-     * repetitions 0..n with separator
-     * 
-     * for the pattern
-     * [p ~ (separator ~ p)*]
-     */
-    def repSep[T, U](p: => MultiParser[T], separator: => MultiParser[U]): MultiParser[List[Opt[T]]] =
-        opt(rep1Sep(p, separator)) ^^ { case Some(l) => l; case None => List() }
-
-    /**
-     * replace optional list by (possibly empty) list
-     */
-    def optList[T](p: => MultiParser[List[T]]): MultiParser[List[T]] =
-        opt(p) ^^ { case Some(l) => l; case None => List() }
-
-    /**
-     * represent optional element either bei singleton list or by empty list
-     */
-    def opt2List[T](p: => MultiParser[T]): MultiParser[List[T]] =
-        opt(p) ^^ { _.toList }
-
-    /**
-     * parses using p, but only returns either success or no-success and(!) 
-     * does not proceed the input stream (for successful entries)
-     */
-    def lookahead[T](p: => MultiParser[T]): MultiParser[Any] = new MultiParser[Any] {
-        def apply(in: Input, parserState: ParserState): MultiParseResult[Any, Elem, TypeContext] = {
-            p(in, parserState).seqAllSuccessful(parserState,
-                (fs: FeatureExpr, x: Success[T, Elem, TypeContext]) => Success("lookahead", in))
-        }
-    }
-
-    def fail[T](msg: String): MultiParser[T] =
-        new MultiParser[T] { def apply(in: Input, fs: FeatureExpr) = Failure(msg, fs, in, List()) }
-
-    def success[T](v: T) =
-        MultiParser { (in: Input, fs: FeatureExpr) => Success(v, in) }
-    def MultiParser[T](f: (Input, FeatureExpr) => MultiParseResult[T, Elem, TypeContext]): MultiParser[T] =
-        new MultiParser[T] { def apply(in: Input, fs: FeatureExpr) = f(in, fs) }
-
-    def matchInput(p: (Elem, TypeContext) => Boolean, kind: String) = new MultiParser[Elem] {
-        private def err(e: Option[Elem]) = errorMsg(kind, e)
-        @tailrec
-        def apply(in: Input, context: FeatureExpr): MultiParseResult[Elem, Elem, TypeContext] = {
-            if (in.atEnd)
-                Failure(err(None), context, in, List())
-            else {
-                val tokenPresenceCondition = in.first.getFeature
-                if (FeatureSolverCache.implies(context, tokenPresenceCondition))
-                    //always parsed in this context (and greedily skip subsequent ignored tokens)
-                    returnFirstToken(in, context)
-                else if (FeatureSolverCache.mutuallyExclusive(context, tokenPresenceCondition))
-                    //never parsed in this context
-                    apply(in.rest.skipHidden(context), context)
-                else {
-                    //token sometimes parsed in this context -> split parser
-                    in.first.countSplit
-                    splitParser(in, context)
-                }
-            }
-        }
-        private def splitParser(in: Input, context: FeatureExpr): MultiParseResult[Elem, Elem, TypeContext] = {
-            val feature = in.first.getFeature
-            val ctxAndFeat = context.and(feature)
-            assert(FeatureSolverCache.implies(ctxAndFeat, feature))
-            val r1 = apply(in, ctxAndFeat)
-
-            val ctxAndNotFeat = context.and(feature.not)
-            assert(FeatureSolverCache.mutuallyExclusive(ctxAndNotFeat, feature))
-            val r2 = apply(in, ctxAndNotFeat)
-
-            (r1, r2) match {
-                case (f1@Failure(msg1, context1, next1, inner1), f2@Failure(msg2, context2, next2, inner2)) =>
-                    Failure(msg1, context1, next1, List(f1, f2) ++ inner1 ++ inner2)
-                case (f1@Error(msg1, context1, next1, inner1), f2@Error(msg2, context2, next2, inner2)) =>
-                    Error(msg1, context1, next1, List(f1, f2) ++ inner1 ++ inner2)
-                case (a, b) => {
-                    DebugSplitting("split at \"" + in.first.getText + "\" at " + in.first.getPosition + " from " + context + " with " + feature)
-                    SplittedParseResult(feature, r1, r2)
-                }
-            }
-        }
-        private def returnFirstToken(in: Input, context: FeatureExpr) = {
-            if (p(in.first, in.context)) {
-                in.first.countSuccess
-                Success(in.first, in.rest.skipHidden(context))
-            } else {
-                in.first.countFailure
-                Failure(err(Some(in.first)), context, in, List())
-            }
-        }
-
-    }.named("matchInput")
-
-    def token(kind: String, p: Elem => Boolean) = tokenWithContext(kind, (e, c) => p(e))
-    def tokenWithContext(kind: String, p: (Elem, TypeContext) => Boolean) = matchInput(p, kind)
-    private def errorMsg(kind: String, inEl: Option[Elem]) =
-        (if (!inEl.isDefined) "reached EOF, " else "found \"" + inEl.get.getText + "\", ") + "but expected \"" + kind + "\""
-
-}
-case class ~[+a, +b](_1: a, _2: b) {
-    override def toString = "(" + _1 + "~" + _2 + ")"
-}
-case class Opt[+T](val feature: FeatureExpr, val entry: T)
-
-object Opt {
-    def optFlatten[T](l: List[Opt[List[Opt[T]]]]) =
-        l.flatMap({
-            case Opt(feat, list) =>
-                list.map({
-                    case Opt(feat2, el) => Opt(feat and feat2, el)
-                })
-        })
-}+package de.fosd.typechef.parser
+import de.fosd.typechef.featureexpr.FeatureExpr
+
+import scala.annotation.tailrec
+import scala.collection.mutable.ListBuffer
+import scala.math._
+
+/**
+ * adopted parser combinator framework with support for multi-feature parsing
+ * 
+ * @author kaestner
+ */
+class MultiFeatureParser {
+    type Elem <: AbstractToken
+    type TypeContext
+    type Input = TokenReader[Elem, TypeContext]
+    type ParserState = FeatureExpr
+
+    //parser  
+    abstract class MultiParser[+T] extends ((Input, ParserState) => MultiParseResult[T, Elem, TypeContext]) { thisParser =>
+        private var name: String = ""
+        def named(n: String): this.type = { name = n; this }
+        override def toString() = "Parser (" + name + ")"
+
+        /**
+         * sequencing is difficult when each element can have multiple results for different features
+         * tries to join split parsers as early as possible
+         */
+        def ~[U](thatParser: => MultiParser[U]): MultiParser[~[T, U]] = new MultiParser[~[T, U]] {
+            def apply(in: Input, parserState: ParserState): MultiParseResult[~[T, U], Elem, TypeContext] =
+                thisParser(in, parserState).seqAllSuccessful(parserState, (fs: FeatureExpr, x: Success[T, Elem, TypeContext]) => x.seq(fs, thatParser(x.next, fs)))
+        }.named("~")
+
+        /**
+         * non-backtracking sequencing (replace failures by errors)
+         */
+        def ~![U](thatParser: => MultiParser[U]): MultiParser[~[T, U]] = new MultiParser[~[T, U]] {
+            def apply(in: Input, parserState: ParserState): MultiParseResult[~[T, U], Elem, TypeContext] =
+                thisParser(in, parserState).seqAllSuccessful(parserState, (fs: FeatureExpr, x: Success[T, Elem, TypeContext]) => x.seq(fs, thatParser(x.next, fs)).commit)
+        }.named("~!")
+
+        /**
+         * alternatives in the presence of multi-parsing
+         * (no attempt to join yet)
+         */
+        def |[U >: T](alternativeParser: => MultiParser[U]): MultiParser[U] = new MultiParser[U] {
+            def apply(in: Input, parserState: ParserState): MultiParseResult[U, Elem, TypeContext] = {
+                thisParser(in, parserState).replaceAllFailure(parserState, (fs: FeatureExpr) => alternativeParser(in, fs))
+            }
+        }.named("|")
+
+        /**
+         * ^^ as in the original combinator parser framework
+         */
+        def ^^[U](f: T => U): MultiParser[U] = map(f).named("^^")
+        def map[U](f: T => U): MultiParser[U] = new MultiParser[U] {
+            def apply(in: Input, feature: FeatureExpr): MultiParseResult[U, Elem, TypeContext] =
+                thisParser(in, feature).map(f)
+        }
+
+        /**
+         * map and join ASTs (when possible)
+         */
+        def ^^![U](joinFunction: (FeatureExpr, U, U) => U, f: T => U): MultiParser[U] =
+            this.map(f).join(joinFunction)
+
+        /**
+         * join parse results when possible
+         */
+        def ![U >: T](joinFunction: (FeatureExpr, U, U) => U): MultiParser[U] = join(joinFunction).named("!")
+        def join[U >: T](joinFunction: (FeatureExpr, U, U) => U): MultiParser[U] =
+            new MultiParser[U] {
+                def apply(in: Input, feature: FeatureExpr): MultiParseResult[U, Elem, TypeContext] = {
+                    thisParser(in, feature).join[U](feature, joinFunction)
+                }
+            }
+
+        def changeContext(contextModification: (T, TypeContext) => TypeContext): MultiParser[T] =
+            new MultiParser[T] {
+                def apply(in: Input, feature: FeatureExpr): MultiParseResult[T, Elem, TypeContext] =
+                    thisParser(in, feature).changeContext(contextModification)
+            }.named("__context")
+
+        /**
+         * from original framework, sequence parsers, but drop first result
+         */
+        def ~>[U](thatParser: => MultiParser[U]): MultiParser[U] = { thisParser ~ thatParser ^^ { (x: T ~ U) => x match { case ~(a, b) => b } } }.named("~>")
+
+        /**
+         * from original framework, sequence parsers, but drop last result
+         */
+        def <~[U](thatParser: => MultiParser[U]): MultiParser[T] = { thisParser ~ thatParser ^^ { (x: T ~ U) => x match { case ~(a, b) => a } } }.named("<~")
+        /** Returns a parser that repeatedly parses what this parser parses
+         *
+         * @return rep(this) 
+         */
+        def * = repOpt(this)
+
+        /** Returns a parser that repeatedly parses what this parser parses, interleaved with the `sep' parser.
+         * The `sep' parser specifies how the results parsed by this parser should be combined.
+         *
+         * @return chainl1(this, sep) 
+         */
+        def *[U >: T](sep: => MultiParser[(U, U) => U]) = repSep(this, sep)
+
+        // TODO: improve precedence? a ~ b*(",") = a ~ (b*(","))  should be true 
+
+        /** Returns a parser that repeatedly (at least once) parses what this parser parses.
+         *
+         * @return rep1(this) 
+         */
+        def + = rep1(this)
+
+        /** Returns a parser that optionally parses what this parser parses.
+         *
+         * @return opt(this) 
+         */
+        def ? = opt(this)
+
+    }
+
+    /**
+     * opt (and helper functions) as in the original combinator parser framework
+     * (x)?
+     */
+    def opt[T](p: => MultiParser[T]): MultiParser[Option[T]] =
+        p ^^ (x => Some(x)) | success(None)
+
+    /*   */
+    /** 
+     * repeated application (0..n times), or (x)*
+     *
+     * this deserves special attention, because standard expansion would result in constructs as follow
+     * a,b_1,c => Alt(1,List(a,b,c),List(a,c))
+     * However, we do not want to replicate the entire list in some cases (especially for high-level AST constructs
+     * such as functions and statements). Instead we want a single list with optional entries
+     * a,b_1,c => List(a,Opt(1,b),c)
+     * 
+     * Note: it is not allowed to sequence two repOpt calls (such as repOpt(a)~repOpt(b)), because it would not be
+     * able to parse correctly interleaved entries of both lists. In this case use rep instead for the first sequence. XXX 
+     *
+     *  @param productionName provides a readable name for debugging purposes
+     */ /*
+    def repOpt[T](p: => MultiParser[T], joinFunction: (FeatureExpr, T, T) => T, productionName: String): MultiParser[List[Opt[T]]] = new MultiParser[List[Opt[T]]] {
+        def apply(in: Input, parserState: ParserState): MultiParseResult[List[Opt[T]], Elem, TypeContext] = {
+            val elems = new ListBuffer[Opt[T]]
+
+            class ListHandlingException(msg: String) extends Exception(msg)
+
+            def findOpt(in0: Input, result: MultiParseResult[T, Elem, TypeContext]): (Opt[T], Input) = {
+                val (feature, singleResult) = selectFirstMostResult(in0, parserState, result)
+                assert(singleResult.isInstanceOf[Success[_, _, _]])
+                (Opt(feature, singleResult.asInstanceOf[Success[T, Elem, TypeContext]].result), singleResult.next)
+            }
+            */
+    /**
+     * @param in0: token stream position before attempting to parse this sequence
+     * 
+     * returns a single parse result with the corresponding feature 
+     */ /*
+            def selectFirstMostResult(in0: Input, context: FeatureExpr, result: MultiParseResult[T, Elem, TypeContext]): (FeatureExpr, ParseResult[T, Elem, TypeContext]) =
+                result match {
+                    case SplittedParseResult(f, a, b) => {
+                        //recursive call first (resolve all inner splits)
+                        val (featureA, resultA) = selectFirstMostResult(in0, context and f, a)
+                        val (featureB, resultB) = selectFirstMostResult(in0, context and (f.not), b)
+
+                        (resultA, resultB) match {
+                            case (s@Success(eA, inA), _) =>
+                                if (inA.offst <= in0.skipHidden(featureB).offst) {
+                                    DebugSplitting("joinl at \"" + inA.first.getText + "\" at " + inA.first.getPosition + " from " + f)
+                                    (featureA, s)
+                                } else throw new ListHandlingException("interleaved features in list currently not supported at " + inA.pos + ", using fallback strategy")
+                            case (_, s@Success(eB, inB)) =>
+                                if (inB.offst <= in0.skipHidden(featureA).offst) {
+                                    DebugSplitting("joinr at \"" + inB.first.getText + "\" at " + inB.first.getPosition + " from " + f)
+                                    (featureB, s)
+                                } else throw new ListHandlingException("interleaved features in list currently not supported at " + inB + ", using fallback strategy")
+                            case _ => throw new ListHandlingException("... should not occur ...")
+                        }
+                    }
+                    case s@Success(_, _) => (context, s)
+                    case s@NoSuccess(_, _, _, _) => (context, s)
+                }
+
+            def continue(in: Input): MultiParseResult[List[Opt[T]], Elem, TypeContext] = {
+                val p0 = p // avoid repeatedly re-evaluating by-name parser
+
+                */
+    /**
+     * main repopt loop
+     */ /*
+                def applyp(_in: Input): MultiParseResult[List[Opt[T]], Elem, TypeContext] = {
+                    var in0 = _in;
+                    while (true) {
+                        var skip = false
+                        */
+    /**
+     * strategy1: parse the next statement with the annotation of the next token.
+     *  if it yields a unique result before the next token that would be parsed 
+     *  with the alternative (split) parser, then this is the only result we need 
+     *  to care about
+     * 
+     * will work in the common case that the entire entry is annotated and 
+     *  is not interleaved with other annotations
+     */ /*
+
+                        if (productionName == "externalDef")
+                            println("next externalDef @ " + in0.first.getPosition)
+
+                        val firstFeature = in0.first.getFeature
+                        if (!FeatureSolverCache.implies(parserState, firstFeature) && !FeatureSolverCache.mutuallyExclusive(parserState, firstFeature)) {
+                            val parseResult = (p0.join(joinFunction))(in0, parserState.and(firstFeature))
+                            parseResult match {
+                                case Success(result, next) =>
+                                    if (next.offset <= in0.skipHidden(parserState.and(firstFeature.not)).offst) {
+                                        elems += Opt(parserState.and(firstFeature), result)
+                                        //                                        println(productionName + " " + next.first.getPosition)
+                                        in0 = next
+                                        skip = true;
+                                    }
+                                case e@Error(_, _, next, _) =>
+                                    if (next.offset <= in0.skipHidden(parserState.and(firstFeature.not)).offst)
+                                        return e
+                                case Failure(_, _, next, _) =>
+                                    if (next.offset <= in0.skipHidden(parserState.and(firstFeature.not)).offst)
+                                        return Success(elems.toList, in0)
+                                case _ =>
+                            }
+                        }
+
+                        */
+    /** strategy 2: parse normally and merge alternative results */ /*
+                        if (!skip) {
+                            val parseResult = (p0.!(joinFunction))(in0, parserState)
+                            //if there are errors (not failures) abort
+                            val errors = parseResult.toErrorList
+                            if (!errors.isEmpty)
+                                if (errors.size == 1)
+                                    return errors.iterator.next
+                                else
+                                    return Error("error in loop (see inner errors)", parserState, in0, errors)
+                            //if all failed, return results so far
+                            else if (parseResult.allFailed) {
+                                DebugSplitting("abort at \"" + in0.first.getText + "\" at " + in0.first.getPosition)
+                                return Success(elems.toList, in0)
+                            } else {
+                                //when there are multiple results, create Opt-entry for shortest one(s), if there is no overlapping
+                                val (e, rest) = findOpt(in0, parseResult)
+                                //                                if (productionName=="externalDef")
+                                //println(productionName + " " + rest.first.getPosition)
+                                elems += e
+                                //continue parsing
+                                in0 = rest
+                            }
+                        }
+                    }
+                    //never happens:
+                    throw new Exception("never happens")
+                }
+
+                applyp(in)
+            }
+
+            try {
+                continue(in)
+            } catch {
+                */
+    /** fallback (try to avoid for long lists!): 
+     * normal repetition, where each is wrapped in an Opt(base,_) */ /*
+                case e: ListHandlingException => {
+                    e.printStackTrace
+                    rep(p)(in, parserState).map(_.map(Opt(FeatureExpr.base, _)))
+                }
+            }
+        }
+    }.named("repOpt-" + productionName)*/
+
+    /**
+     * straightforward implementation but computationally expensive without tail-call optimization, 
+     * therefore use iterative implementation repPlain instead
+     * @param p
+     * @return
+     */
+    def repRecursive[T](p: => MultiParser[T]): MultiParser[List[T]] =
+        opt(p ~ repRecursive(p)) ^^ {
+            case Some(~(x, list: List[_])) => List(x) ++ list
+            case None => List()
+        }
+
+    /**
+     * normal repetition, 0..n times (x)*
+     * 
+     * may return alternative lists. a list is sealed if parser p cannot
+     * parse an additional entry. parsing continues on unsealed lists
+     * until all lists are sealed 
+     * 
+     * @param p
+     * @return
+     */
+    def repPlain[T](p: => MultiParser[T]): MultiParser[List[T]] = new MultiParser[List[T]] {
+        private case class Sealable[T](val isSealed: Boolean, val list: List[T])
+        private def seal(list: List[T]) = Sealable(true, list)
+        private def unsealed(list: List[T]) = Sealable(false, list)
+        private def anyUnsealed(parseResult: MultiParseResult[Sealable[T], Elem, TypeContext]) =
+            parseResult.exists(!_.isSealed)
+
+        def apply(in: Input, parserState: ParserState): MultiParseResult[List[T], Elem, TypeContext] = {
+            val p_ = opt(p) ^^ {
+                case Some(x) =>
+                    unsealed(List(x))
+                case None =>
+                    seal(Nil)
+            }
+            var res: MultiParseResult[Sealable[T], Elem, TypeContext] = p_(in, parserState)
+            while (anyUnsealed(res)) {
+                res = res.seqAllSuccessful(parserState,
+                    (fs, x) =>
+                        if (x.result.isSealed)
+                            x // do not do anything on sealed lists
+                        else
+                            // extend unsealed lists with the next result (if there is no next result, seal the list)                        	
+                            x.seq(fs, opt(p)(x.next, fs)).map({
+                                case slist ~ Some(x) =>
+                                    /* Appending to the tail would take linear time, and building a list that way
+                                     * would take quadratic time; therefore, add x to the head and remember to reverse the list at the end. */
+                                    unsealed(x +: slist.list)
+                                case slist ~ None =>
+                                    seal(slist.list)
+                            }))
+            }
+            //return all sealed lists
+            res.map(_.list.reverse)
+        }
+    }
+
+    /**
+     * second attempt to implement repOpt
+     * 
+     * it uses the following mechanism: it parses a single subexpression (p) at a time
+     * if there are multiple results, it only resumes the result which has consumed fewest tokens 
+     * so far. after each step it tries to join parser branches.
+     * the intuition is that after splitting, we parse branches in a regular fashion to
+     * increase the chances for joins.
+     * 
+     * drawback: currently the first expression after an optional expression is parsed twice:
+     * 1_A, 2 3 will be parsed as [Opt(A, 1), Opt(!A, 2), Opt(A, 2), 3]
+     * 
+     * 
+     * @param p
+     * @return
+     */
+    def repOpt[T](p: => MultiParser[T], productionName: String = ""): MultiParser[List[Opt[T]]] = new MultiParser[List[Opt[T]]] {
+        //sealable is only used to enforce correct propagation of token positions in joins (which might not be ensured with fails)
+        private case class Sealable(val isSealed: Boolean, resultList: List[Opt[T]])
+        //join anything, data does not matter, only position in tokenstream
+        private def join(ctx: FeatureExpr, res: MultiParseResult[Sealable, Elem, TypeContext]) =
+            res.join(ctx, (f, a: Sealable, b: Sealable) => Sealable(a.isSealed && b.isSealed, joinLists(a.resultList, b.resultList)))
+        /** joins two optList with two special features:
+         * 
+         * common elements at the end of the list (eq) are joined (they originated from replication in ~)
+         * 
+         * if the first element of both lists is the same (==) they are joined as well. this originates 
+         * from parsing elements after optional elements twice (e.g., 2 in "1_A 2")  
+         * 
+         * this is a heuristic to reduce the size of the produced AST. it does not affect correctness
+         */
+        private def joinLists(inA: List[Opt[T]], inB: List[Opt[T]]): List[Opt[T]] = {
+            var a = inA; var b = inB
+            var lastEntry: Opt[T] = null;
+            if (!a.isEmpty && !b.isEmpty && a.head.entry == b.head.entry) { //== needed because the ASTs were constructed independently
+                lastEntry = Opt(a.head.feature or b.head.feature, a.head.entry)
+                a = a.tail; b = b.tail;
+            }
+            var ar = a.reverse
+            var br = b.reverse
+            var result: List[Opt[T]] = Nil
+            while (!ar.isEmpty && !br.isEmpty && (ar.head.entry == /*eq*/ br.head.entry)) { //XXX should use eq instead of ==, because it really points to the same structure
+                result = Opt(ar.head.feature or br.head.feature, ar.head.entry) :: result
+                ar = ar.tail; br = br.tail
+            }
+            while (!ar.isEmpty) {
+                result = ar.head :: result
+                ar = ar.tail
+            }
+            while (!br.isEmpty) {
+                result = br.head :: result
+                br = br.tail
+            }
+            if (lastEntry != null)
+                result = lastEntry :: result
+            result
+        }
+        private def anyUnsealed(parseResult: MultiParseResult[Sealable, Elem, TypeContext]) =
+            parseResult.exists(!_.isSealed)
+
+        def apply(in: Input, ctx: ParserState): MultiParseResult[List[Opt[T]], Elem, TypeContext] = {
+            //parse token
+            // convert alternative results into optList
+            //but keep next entries
+            var res: MultiParseResult[Sealable, Elem, TypeContext] = opt(p)(in, ctx).mapf(ctx, (f, t) => {
+                t match {
+                    case Some(x) => Sealable(false, List(Opt(f, x)))
+                    case None => Sealable(true, List())
+                }
+            })
+            res = join(ctx, res)
+
+            //while not all result failed
+            while (anyUnsealed(res)) {
+                //parse token (in shortest not-failed result)
+                //convert to optList
+                var nextTokenOffset: Int =
+                    res.toList(ctx).foldLeft(Integer.MAX_VALUE)((_, _) match {
+                        case (x, (f, Success(t, next))) => if (t.isSealed) x else min(x, next.offset)
+                        case (x, _) => x
+                    })
+
+                res = res.seqAllSuccessful(ctx,
+                    (fs, x) =>
+                        //only extend the firstmost unsealed result
+                        if (x.result.isSealed || x.next.offset != nextTokenOffset)
+                            x
+                        else {
+                            //try performance heuristic A first
+                            applyStrategyA(x.nextInput, fs) match {
+                                case Some((result, next)) =>
+                                    Success(Sealable(false, result :: x.result.resultList), next)
+                                case None =>
+                                    //default case, use normal mechanism 
+                                    // extend unsealed lists with the next result (if there is no next result, seal the list)                        	
+                                    x.seq(fs, opt(p)(x.next, fs)).mapf(fs, (f, t) => t match {
+                                        case Sealable(_, resultList) ~ Some(t) => {
+                                            if (productionName == "externalDef")
+                                                println("next externalDef @ " + x.next.first.getPosition) //+"   "+t+"/"+f)
+                                            Sealable(false, Opt(f, t) :: resultList)
+                                        }
+                                        case Sealable(_, resultList) ~ None => Sealable(true, resultList)
+                                    })
+                            }
+                        })
+                //aggressive joins
+                res = join(ctx, res)
+            }
+            //return all sealed lists
+            res.map(_.resultList.reverse)
+        }
+
+        /**
+         * performance heuristic 1: parse the next statement with the annotation of the next token.
+         *  if it yields a unique result before the next token that would be parsed 
+         *  with the alternative (split) parser, then this is the only result we need 
+         *  to care about
+         * 
+         * will work in the common case that the entire entry is annotated and 
+         *  is not interleaved with other annotations
+         *  
+         *  XXX this probably conflicts with the greedy approach of skipping tokens already in next
+         *  therefore this strategy might apply in significantly less cases than it could
+         */
+        def applyStrategyA(in0: Input, ctx: ParserState): Option[(Opt[T], TokenReader[Elem, TypeContext])] = {
+            val firstFeature = in0.first.getFeature
+            if (!FeatureSolverCache.implies(ctx, firstFeature) && !FeatureSolverCache.mutuallyExclusive(ctx, firstFeature)) {
+                val parseResult = p(in0, ctx.and(firstFeature))
+                parseResult match {
+                    case Success(result, next) =>
+                        if (next.offset <= in0.skipHidden(ctx.and(firstFeature.not)).offst)
+                            Some(Opt(ctx.and(firstFeature), result): Opt[T], next)
+                        else None
+                    case _ => None
+                }
+            } else
+                None
+        }
+
+    }.named("repOpt-" + productionName)
+
+    //old signature
+    def repOpt[T](p: => MultiParser[T], joinFunction: (FeatureExpr, T, T) => T, productionName: String): MultiParser[List[Opt[T]]] =
+        repOpt(p, productionName)
+
+    /**
+     * repeated parsing, at least once (result may not be the empty list)
+     * (x)+
+     */
+    def rep1[T](p: => MultiParser[T]): MultiParser[List[Opt[T]]] =
+        p ~ repOpt(p) ^^ {
+            case x ~ list => Opt(FeatureExpr.base, x) :: list
+        }
+
+    /**
+     * returns failure when list is empty
+     */
+    def nonEmpty[T](p: => MultiParser[List[T]]): MultiParser[List[T]] = new MultiParser[List[T]] {
+        def apply(in: Input, feature: FeatureExpr): MultiParseResult[List[T], Elem, TypeContext] = {
+            p(in, feature).seqAllSuccessful(feature,
+                (fs: FeatureExpr, x: Success[List[T], Elem, TypeContext]) =>
+                    if (x.result.isEmpty)
+                        Failure("empty list", fs, x.nextInput, List())
+                    else
+                        x)
+        }
+    }.named("nonEmpty")
+
+    /**
+     * repetitions 1..n with separator
+     * 
+     * for the pattern
+     * p ~ (separator ~ p)*
+     */
+    def rep1Sep[T, U](p: => MultiParser[T], separator: => MultiParser[U]): MultiParser[List[Opt[T]]] =
+        p ~ repOpt(separator ~> p) ^^ { case r ~ l => Opt(FeatureExpr.base, r) :: l }
+    /**
+     * repetitions 0..n with separator
+     * 
+     * for the pattern
+     * [p ~ (separator ~ p)*]
+     */
+    def repSep[T, U](p: => MultiParser[T], separator: => MultiParser[U]): MultiParser[List[Opt[T]]] =
+        opt(rep1Sep(p, separator)) ^^ { case Some(l) => l; case None => List() }
+
+    /**
+     * replace optional list by (possibly empty) list
+     */
+    def optList[T](p: => MultiParser[List[T]]): MultiParser[List[T]] =
+        opt(p) ^^ { case Some(l) => l; case None => List() }
+
+    /**
+     * represent optional element either bei singleton list or by empty list
+     */
+    def opt2List[T](p: => MultiParser[T]): MultiParser[List[T]] =
+        opt(p) ^^ { _.toList }
+
+    /**
+     * parses using p, but only returns either success or no-success and(!) 
+     * does not proceed the input stream (for successful entries)
+     */
+    def lookahead[T](p: => MultiParser[T]): MultiParser[Any] = new MultiParser[Any] {
+        def apply(in: Input, parserState: ParserState): MultiParseResult[Any, Elem, TypeContext] = {
+            p(in, parserState).seqAllSuccessful(parserState,
+                (fs: FeatureExpr, x: Success[T, Elem, TypeContext]) => Success("lookahead", in))
+        }
+    }
+
+    def fail[T](msg: String): MultiParser[T] =
+        new MultiParser[T] { def apply(in: Input, fs: FeatureExpr) = Failure(msg, fs, in, List()) }
+
+    def success[T](v: T) =
+        MultiParser { (in: Input, fs: FeatureExpr) => Success(v, in) }
+    def MultiParser[T](f: (Input, FeatureExpr) => MultiParseResult[T, Elem, TypeContext]): MultiParser[T] =
+        new MultiParser[T] { def apply(in: Input, fs: FeatureExpr) = f(in, fs) }
+
+    def matchInput(p: (Elem, TypeContext) => Boolean, kind: String) = new MultiParser[Elem] {
+        private def err(e: Option[Elem]) = errorMsg(kind, e)
+        @tailrec
+        def apply(in: Input, context: FeatureExpr): MultiParseResult[Elem, Elem, TypeContext] = {
+            if (in.atEnd)
+                Failure(err(None), context, in, List())
+            else {
+                val tokenPresenceCondition = in.first.getFeature
+                if (FeatureSolverCache.implies(context, tokenPresenceCondition))
+                    //always parsed in this context (and greedily skip subsequent ignored tokens)
+                    returnFirstToken(in, context)
+                else if (FeatureSolverCache.mutuallyExclusive(context, tokenPresenceCondition))
+                    //never parsed in this context
+                    apply(in.rest.skipHidden(context), context)
+                else {
+                    //token sometimes parsed in this context -> split parser
+                    in.first.countSplit
+                    splitParser(in, context)
+                }
+            }
+        }
+        private def splitParser(in: Input, context: FeatureExpr): MultiParseResult[Elem, Elem, TypeContext] = {
+            val feature = in.first.getFeature
+            val ctxAndFeat = context.and(feature)
+            assert(FeatureSolverCache.implies(ctxAndFeat, feature))
+            val r1 = apply(in, ctxAndFeat)
+
+            val ctxAndNotFeat = context.and(feature.not)
+            assert(FeatureSolverCache.mutuallyExclusive(ctxAndNotFeat, feature))
+            val r2 = apply(in, ctxAndNotFeat)
+
+            (r1, r2) match {
+                case (f1@Failure(msg1, context1, next1, inner1), f2@Failure(msg2, context2, next2, inner2)) =>
+                    Failure(msg1, context1, next1, List(f1, f2) ++ inner1 ++ inner2)
+                case (f1@Error(msg1, context1, next1, inner1), f2@Error(msg2, context2, next2, inner2)) =>
+                    Error(msg1, context1, next1, List(f1, f2) ++ inner1 ++ inner2)
+                case (a, b) => {
+                    DebugSplitting("split at \"" + in.first.getText + "\" at " + in.first.getPosition + " from " + context + " with " + feature)
+                    SplittedParseResult(feature, r1, r2)
+                }
+            }
+        }
+        private def returnFirstToken(in: Input, context: FeatureExpr) = {
+            if (p(in.first, in.context)) {
+                in.first.countSuccess
+                Success(in.first, in.rest.skipHidden(context))
+            } else {
+                in.first.countFailure
+                Failure(err(Some(in.first)), context, in, List())
+            }
+        }
+
+    }.named("matchInput")
+
+    def token(kind: String, p: Elem => Boolean) = tokenWithContext(kind, (e, c) => p(e))
+    def tokenWithContext(kind: String, p: (Elem, TypeContext) => Boolean) = matchInput(p, kind)
+    private def errorMsg(kind: String, inEl: Option[Elem]) =
+        (if (!inEl.isDefined) "reached EOF, " else "found \"" + inEl.get.getText + "\", ") + "but expected \"" + kind + "\""
+
+}
+case class ~[+a, +b](_1: a, _2: b) {
+    override def toString = "(" + _1 + "~" + _2 + ")"
+}
+case class Opt[+T](val feature: FeatureExpr, val entry: T)