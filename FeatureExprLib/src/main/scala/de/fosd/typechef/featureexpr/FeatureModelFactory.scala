--- conflicted
+++ resolved
@@ -1,148 +1,110 @@
-<<<<<<< HEAD
-package de.fosd.typechef.featureexpr
-
-import java.net.URI
-
-/**
- * Factory interface to create feature models
- *
- * A classname implementing this interface can be provided as command line option to the frontend
- */
-
-trait FeatureModelFactory {
-    def empty: FeatureModel
-
-    /**
-     * create a feature model from a feature expression
-     */
-    def create(expr: FeatureExpr): FeatureModel
-
-    /**
-     * load a standard Dimacs file as feature model, where comments map
-     * variable ids to names
-     *
-     * does prefix all loaded names with CONFIG_ by default
-     */
-    def createFromDimacsFile(file: String, variablePrefix: String = "", suffix: String = ""): FeatureModel
-
-    /**
-     * special reader for the -2var model used by the LinuxAnalysis tools from waterloo
-     *
-     * prefixes all loaded names with CONFIG_ by default and translates _2 postfix in variable
-     * names to _MODULE
-     */
-    def createFromDimacsFile_2Var(file: String): FeatureModel
-    def createFromDimacsFile_2Var(file: URI): FeatureModel
-
-=======
-package de.fosd.typechef.featureexpr
-
-import scala.io.Source
-
-/**
- * Factory interface to create feature models
- *
- * A classname implementing this interface can be provided as command line option to the frontend
- */
-
-trait FeatureModelFactory {
-    def empty: FeatureModel
-
-    /**
-     * create a feature model from a feature expression
-     */
-    def create(expr: FeatureExpr): FeatureModel
-
-    /**
-     * load a standard Dimacs file as feature model. comments are used in format "c <ID> <NAME>" to
-     * describe a mapping from ids to feature names. Those feature names can be rewritten, eg
-     * to add a prefix with the translateNames parameter.
-     *
-     * if autoAddVariables is activated all variables not defined by comments are loaded as
-     * "fresh" variables with generated names. Those should never be used in formulas but originate
-     * from the equisat transformation.
-     */
-    def createFromDimacsFile(file: Source, translateNames: String => String, autoAddVariables: Boolean = true): FeatureModel
-
-
-    /**
-     * default implementation
-     *
-     * does prefix all loaded names with CONFIG_ by default
-     */
-    def createFromDimacsFile(file: Source): FeatureModel = createFromDimacsFile(file, "CONFIG_" + _)
-    def createFromDimacsFile(file: String): FeatureModel = createFromDimacsFile(Source.fromFile(file), "CONFIG_" + _)
-    def createFromDimacsFilePrefix(file: String, prefix: String): FeatureModel = createFromDimacsFile(Source.fromFile(file), prefix + _)
-
-
-//    /**
-//     * special reader for the -2var model used by the LinuxAnalysis tools from waterloo
-//     *
-//     * prefixes all loaded names with CONFIG_ by default and translates _2 postfix in variable
-//     * names to _MODULE
-//     */
-//    def createFromDimacsFile_2Var(file: Source): FeatureModel = createFromDimacsFile(file,
-//        n => "CONFIG_" + (/*if (n.endsWith("_m")) n.dropRight(2)+"_MODULE" else*/ n)
-//    )
-
-    /**
-     * common part for loading dimacs files
-     *
-     * returns name to id mapping, list of clauses, and maximal id declared/found
-     */
-    protected def loadDimacsData(file: Source, translateNames: String => String, autoAddVariables: Boolean): (Map[String, Int], List[List[Int]], Int) = {
-        var variables: Map[String, Int] = Map()
-        var clauses = List[List[Int]]()
-        var maxId = 0
-
-        var numDeclaredVariables = -1
-        var numDeclaredClauses = -1
-
-        for (line <- file.getLines) {
-            if (line startsWith "c ") {
-                val entries = line.substring(2).split(" ")
-                val id = if (entries(0) endsWith "$")
-                    entries(0).substring(0, entries(0).length - 1).toInt
-                else
-                    entries(0).toInt
-                maxId = scala.math.max(id, maxId)
-                val varname = translateNames(entries(1))
-                assert(!(variables contains varname), "Inconsistent dimacs file: variable " + varname + " declared twice")
-                variables += (varname -> id)
-            } else if (line startsWith "p ") {
-                val entries = line.split(" ")
-                assert(entries(1) == "cnf")
-                numDeclaredVariables = entries(2).toInt
-                numDeclaredClauses = entries(3).toInt
-            } else if (line.trim.size == 0) {
-                //comment, do nothing
-            } else {
-                var vec = List[Int]()
-                for (literal <- line.split(" "))
-                    if (literal != "0")
-                        vec ::= literal.toInt
-                clauses ::= vec
-            }
-
-        }
-        assert(clauses.size == numDeclaredClauses, "Inconsistent dimacs file: number of clauses %d differes from declared number of clauses %d".format(clauses.size, numDeclaredClauses))
-        if (!autoAddVariables) {
-            assert(maxId == variables.size, "Inconsistent dimacs file: largest variable id " + maxId + " differs from number of variables " + variables.size)
-        } else {
-            assert(maxId >= variables.size, "Inconsistent dimacs file: largest variable id " + maxId + " is smaller than the number of variables " + variables.size)
-            assert(maxId <= numDeclaredVariables, "Inconsistent dimacs file: largest variable id " + maxId + " is larger than declared number of variables " + numDeclaredVariables)
-            var freshId = 0
-            val valSet = variables.values.toSet
-            def freshName: String = { freshId += 1; "__fresh" + freshId }
-            for (i <- 1 to numDeclaredVariables)
-                if (!(valSet contains i))
-                    variables += (freshName -> i)
-            maxId = numDeclaredVariables
-        }
-
-        (variables, clauses, maxId)
-    }
-
-
->>>>>>> 08c17c58
+package de.fosd.typechef.featureexpr
+
+import scala.io.Source
+
+/**
+ * Factory interface to create feature models
+ *
+ * A classname implementing this interface can be provided as command line option to the frontend
+ */
+
+trait FeatureModelFactory {
+    def empty: FeatureModel
+
+    /**
+     * create a feature model from a feature expression
+     */
+    def create(expr: FeatureExpr): FeatureModel
+
+    /**
+     * load a standard Dimacs file as feature model. comments are used in format "c <ID> <NAME>" to
+     * describe a mapping from ids to feature names. Those feature names can be rewritten, eg
+     * to add a prefix with the translateNames parameter.
+     *
+     * if autoAddVariables is activated all variables not defined by comments are loaded as
+     * "fresh" variables with generated names. Those should never be used in formulas but originate
+     * from the equisat transformation.
+     */
+    def createFromDimacsFile(file: Source, translateNames: String => String, autoAddVariables: Boolean = true): FeatureModel
+
+
+    /**
+     * default implementation
+     *
+     * does prefix all loaded names with CONFIG_ by default
+     */
+    def createFromDimacsFile(file: Source): FeatureModel = createFromDimacsFile(file, "CONFIG_" + _)
+    def createFromDimacsFile(file: String): FeatureModel = createFromDimacsFile(Source.fromFile(file), "CONFIG_" + _)
+    def createFromDimacsFilePrefix(file: String, prefix: String): FeatureModel = createFromDimacsFile(Source.fromFile(file), prefix + _)
+
+
+//    /**
+//     * special reader for the -2var model used by the LinuxAnalysis tools from waterloo
+//     *
+//     * prefixes all loaded names with CONFIG_ by default and translates _2 postfix in variable
+//     * names to _MODULE
+//     */
+//    def createFromDimacsFile_2Var(file: Source): FeatureModel = createFromDimacsFile(file,
+//        n => "CONFIG_" + (/*if (n.endsWith("_m")) n.dropRight(2)+"_MODULE" else*/ n)
+//    )
+
+    /**
+     * common part for loading dimacs files
+     *
+     * returns name to id mapping, list of clauses, and maximal id declared/found
+     */
+    protected def loadDimacsData(file: Source, translateNames: String => String, autoAddVariables: Boolean): (Map[String, Int], List[List[Int]], Int) = {
+        var variables: Map[String, Int] = Map()
+        var clauses = List[List[Int]]()
+        var maxId = 0
+
+        var numDeclaredVariables = -1
+        var numDeclaredClauses = -1
+
+        for (line <- file.getLines) {
+            if (line startsWith "c ") {
+                val entries = line.substring(2).split(" ")
+                val id = if (entries(0) endsWith "$")
+                    entries(0).substring(0, entries(0).length - 1).toInt
+                else
+                    entries(0).toInt
+                maxId = scala.math.max(id, maxId)
+                val varname = translateNames(entries(1))
+                assert(!(variables contains varname), "Inconsistent dimacs file: variable " + varname + " declared twice")
+                variables += (varname -> id)
+            } else if (line startsWith "p ") {
+                val entries = line.split(" ")
+                assert(entries(1) == "cnf")
+                numDeclaredVariables = entries(2).toInt
+                numDeclaredClauses = entries(3).toInt
+            } else if (line.trim.size == 0) {
+                //comment, do nothing
+            } else {
+                var vec = List[Int]()
+                for (literal <- line.split(" "))
+                    if (literal != "0")
+                        vec ::= literal.toInt
+                clauses ::= vec
+            }
+
+        }
+        assert(clauses.size == numDeclaredClauses, "Inconsistent dimacs file: number of clauses %d differes from declared number of clauses %d".format(clauses.size, numDeclaredClauses))
+        if (!autoAddVariables) {
+            assert(maxId == variables.size, "Inconsistent dimacs file: largest variable id " + maxId + " differs from number of variables " + variables.size)
+        } else {
+            assert(maxId >= variables.size, "Inconsistent dimacs file: largest variable id " + maxId + " is smaller than the number of variables " + variables.size)
+            assert(maxId <= numDeclaredVariables, "Inconsistent dimacs file: largest variable id " + maxId + " is larger than declared number of variables " + numDeclaredVariables)
+            var freshId = 0
+            val valSet = variables.values.toSet
+            def freshName: String = { freshId += 1; "__fresh" + freshId }
+            for (i <- 1 to numDeclaredVariables)
+                if (!(valSet contains i))
+                    variables += (freshName -> i)
+            maxId = numDeclaredVariables
+        }
+
+        (variables, clauses, maxId)
+    }
+
+
 }