--- conflicted
+++ resolved
@@ -13,11 +13,7 @@
         // get all successor elements of all expressions in the switch statement
         // SwitchStatement(expr, ...) and filter out other case statements, as fall through (case after case)
         // is allowed in this analysis
-<<<<<<< HEAD
-        val exprsuccs = succ(s, fm, env).flatMap({x => succ(x.entry, fm, env)})
-=======
         val exprsuccs = succ(s, env).flatMap({ x => succ(x.entry, env) })
->>>>>>> 26286b3f
         val wlist: List[Opt[AST]] = exprsuccs.filterNot({
             case Opt(_, _: CaseStatement) => true
             case Opt(_, _: DefaultStatement) => true
