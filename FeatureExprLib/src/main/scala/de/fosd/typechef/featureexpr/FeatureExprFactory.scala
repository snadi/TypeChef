<<<<<<< HEAD
package de.fosd.typechef.featureexpr

import bdd.BDDFeatureExprFactory
import sat.SATFeatureExprFactory


/**
 * with this factory you can create new feature expressions.
 *
 * most importantly createDefinedExternal creates a new atomic feature and True and False are atoms.
 *
 * the FeatureExprFactory supports different implementations. Objects of different implementations may not be mixed
 * (this is currently not statically ensured due to problems with crossing to legacy Java code)
 */
object FeatureExprFactory {

    var default: AbstractFeatureExprFactory = if (System.getProperty("FEATUREEXPR") == "BDD") bdd else sat
    def dflt = default

    def setDefault(newFactory: AbstractFeatureExprFactory) {
        default = newFactory
    }


    lazy val bdd: AbstractFeatureExprFactory = BDDFeatureExprFactory
    lazy val sat: AbstractFeatureExprFactory = SATFeatureExprFactory


    //shorthands for convenience
    def createDefinedExternal(featureName: String) = default.createDefinedExternal(featureName)
    def createFeatureExprFast(enabledFeatures : Set[SingleFeatureExpr], disabledFeatures : Set[SingleFeatureExpr]) : FeatureExpr =
        default.createFeatureExprFast(enabledFeatures, disabledFeatures)
    def True: FeatureExpr = default.True
    def False: FeatureExpr = default.False
    def empty: FeatureModel = default.featureModelFactory.empty

}

trait AbstractFeatureExprFactory extends FeatureExprTreeFactory {
    def createDefinedExternal(v: String): SingleFeatureExpr
    def createDefinedMacro(name: String, macroTable: FeatureProvider): FeatureExpr

    def createFeatureExprFast(enabledFeatures : Set[SingleFeatureExpr], disabledFeatures : Set[SingleFeatureExpr]) : FeatureExpr

    def True: FeatureExpr
    def False: FeatureExpr

    def featureModelFactory: FeatureModelFactory
=======
package de.fosd.typechef.featureexpr

import bdd.BDDFeatureExprFactory
import sat.SATFeatureExprFactory


/**
 * with this factory you can create new feature expressions.
 *
 * most importantly createDefinedExternal creates a new atomic feature and True and False are atoms.
 *
 * the FeatureExprFactory supports different implementations. Objects of different implementations may not be mixed
 * (this is currently not statically ensured due to problems with crossing to legacy Java code)
 */
object FeatureExprFactory {

    var default: AbstractFeatureExprFactory = if (System.getProperty("FEATUREEXPR") == "BDD") bdd else sat
    def dflt = default

    def setDefault(newFactory: AbstractFeatureExprFactory) {
        default = newFactory
    }


    lazy val bdd: AbstractFeatureExprFactory = BDDFeatureExprFactory
    lazy val sat: AbstractFeatureExprFactory = SATFeatureExprFactory


    //shorthands for convenience
    def createDefinedExternal(featureName: String) = default.createDefinedExternal(featureName)
    def createFeatureExprFast(enabledFeatures : Set[SingleFeatureExpr], disabledFeatures : Set[SingleFeatureExpr]) : FeatureExpr =
        default.createFeatureExprFast(enabledFeatures, disabledFeatures)
    def True: FeatureExpr = default.True
    def False: FeatureExpr = default.False
    def empty: FeatureModel = default.featureModelFactory.empty

}

trait AbstractFeatureExprFactory extends FeatureExprTreeFactory {
    def createDefinedExternal(v: String): SingleFeatureExpr
    def createDefinedMacro(name: String, macroTable: FeatureProvider): FeatureExpr

    def createFeatureExprFast(enabledFeatures : Set[SingleFeatureExpr], disabledFeatures : Set[SingleFeatureExpr]) : FeatureExpr

    def True: FeatureExpr
    def False: FeatureExpr

    def featureModelFactory: FeatureModelFactory
>>>>>>> edb906a5
}<|MERGE_RESOLUTION|>--- conflicted
+++ resolved
@@ -1,4 +1,3 @@
-<<<<<<< HEAD
 package de.fosd.typechef.featureexpr
 
 import bdd.BDDFeatureExprFactory
@@ -47,54 +46,4 @@
     def False: FeatureExpr
 
     def featureModelFactory: FeatureModelFactory
-=======
-package de.fosd.typechef.featureexpr
-
-import bdd.BDDFeatureExprFactory
-import sat.SATFeatureExprFactory
-
-
-/**
- * with this factory you can create new feature expressions.
- *
- * most importantly createDefinedExternal creates a new atomic feature and True and False are atoms.
- *
- * the FeatureExprFactory supports different implementations. Objects of different implementations may not be mixed
- * (this is currently not statically ensured due to problems with crossing to legacy Java code)
- */
-object FeatureExprFactory {
-
-    var default: AbstractFeatureExprFactory = if (System.getProperty("FEATUREEXPR") == "BDD") bdd else sat
-    def dflt = default
-
-    def setDefault(newFactory: AbstractFeatureExprFactory) {
-        default = newFactory
-    }
-
-
-    lazy val bdd: AbstractFeatureExprFactory = BDDFeatureExprFactory
-    lazy val sat: AbstractFeatureExprFactory = SATFeatureExprFactory
-
-
-    //shorthands for convenience
-    def createDefinedExternal(featureName: String) = default.createDefinedExternal(featureName)
-    def createFeatureExprFast(enabledFeatures : Set[SingleFeatureExpr], disabledFeatures : Set[SingleFeatureExpr]) : FeatureExpr =
-        default.createFeatureExprFast(enabledFeatures, disabledFeatures)
-    def True: FeatureExpr = default.True
-    def False: FeatureExpr = default.False
-    def empty: FeatureModel = default.featureModelFactory.empty
-
-}
-
-trait AbstractFeatureExprFactory extends FeatureExprTreeFactory {
-    def createDefinedExternal(v: String): SingleFeatureExpr
-    def createDefinedMacro(name: String, macroTable: FeatureProvider): FeatureExpr
-
-    def createFeatureExprFast(enabledFeatures : Set[SingleFeatureExpr], disabledFeatures : Set[SingleFeatureExpr]) : FeatureExpr
-
-    def True: FeatureExpr
-    def False: FeatureExpr
-
-    def featureModelFactory: FeatureModelFactory
->>>>>>> edb906a5
 }