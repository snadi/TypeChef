<<<<<<< HEAD
package de.fosd.typechef.featureexpr

import java.net.URI

/**
 * Factory interface to create feature models
 *
 * A classname implementing this interface can be provided as command line option to the frontend
 */

trait FeatureModelFactory {
    def empty: FeatureModel

    /**
     * create a feature model from a feature expression
     */
    def create(expr: FeatureExpr): FeatureModel

    /**
     * load a standard Dimacs file as feature model, where comments map
     * variable ids to names
     *
     * does prefix all loaded names with CONFIG_ by default
     */
    def createFromDimacsFile(file: String, variablePrefix: String = "CONFIG_", suffix: String = ""): FeatureModel

    /**
     * special reader for the -2var model used by the LinuxAnalysis tools from waterloo
     *
     * prefixes all loaded names with CONFIG_ by default and translates _2 postfix in variable
     * names to _MODULE
     */
    def createFromDimacsFile_2Var(file: String): FeatureModel
    def createFromDimacsFile_2Var(file: URI): FeatureModel

=======
package de.fosd.typechef.featureexpr

import java.net.URI

/**
 * Factory interface to create feature models
 *
 * A classname implementing this interface can be provided as command line option to the frontend
 */

trait FeatureModelFactory {
  def empty: FeatureModel

  /**
   * create a feature model from a feature expression
   */
  def create(expr: FeatureExpr): FeatureModel

  /**
   * load a standard Dimacs file as feature model, where comments map
   * variable ids to names
   *
   * does prefix all loaded names with CONFIG_ by default
   */
  def createFromDimacsFile(file: String, variablePrefix: String = "CONFIG_"): FeatureModel

  /**
   * special reader for the -2var model used by the LinuxAnalysis tools from waterloo
   *
   * prefixes all loaded names with CONFIG_ by default and translates _2 postfix in variable
   * names to _MODULE
   */
  def createFromDimacsFile_2Var(file: String): FeatureModel

  def createFromDimacsFile_2Var(file: URI): FeatureModel

>>>>>>> 09875fc4
}<|MERGE_RESOLUTION|>--- conflicted
+++ resolved
@@ -1,4 +1,3 @@
-<<<<<<< HEAD
 package de.fosd.typechef.featureexpr
 
 import java.net.URI
@@ -23,7 +22,7 @@
      *
      * does prefix all loaded names with CONFIG_ by default
      */
-    def createFromDimacsFile(file: String, variablePrefix: String = "CONFIG_", suffix: String = ""): FeatureModel
+    def createFromDimacsFile(file: String, variablePrefix: String = "CONFIG_"): FeatureModel
 
     /**
      * special reader for the -2var model used by the LinuxAnalysis tools from waterloo
@@ -32,44 +31,7 @@
      * names to _MODULE
      */
     def createFromDimacsFile_2Var(file: String): FeatureModel
+
     def createFromDimacsFile_2Var(file: URI): FeatureModel
 
-=======
-package de.fosd.typechef.featureexpr
-
-import java.net.URI
-
-/**
- * Factory interface to create feature models
- *
- * A classname implementing this interface can be provided as command line option to the frontend
- */
-
-trait FeatureModelFactory {
-  def empty: FeatureModel
-
-  /**
-   * create a feature model from a feature expression
-   */
-  def create(expr: FeatureExpr): FeatureModel
-
-  /**
-   * load a standard Dimacs file as feature model, where comments map
-   * variable ids to names
-   *
-   * does prefix all loaded names with CONFIG_ by default
-   */
-  def createFromDimacsFile(file: String, variablePrefix: String = "CONFIG_"): FeatureModel
-
-  /**
-   * special reader for the -2var model used by the LinuxAnalysis tools from waterloo
-   *
-   * prefixes all loaded names with CONFIG_ by default and translates _2 postfix in variable
-   * names to _MODULE
-   */
-  def createFromDimacsFile_2Var(file: String): FeatureModel
-
-  def createFromDimacsFile_2Var(file: URI): FeatureModel
-
->>>>>>> 09875fc4
 }