--- conflicted
+++ resolved
@@ -1,130 +1,64 @@
-<<<<<<< HEAD
-package de.fosd.typechef.typesystem
-
-
-import org.junit.runner.RunWith
-import org.scalatest.FunSuite
-import org.scalatest.junit.JUnitRunner
-import org.scalatest.matchers.ShouldMatchers
-import de.fosd.typechef.parser.c._
-
-@RunWith(classOf[JUnitRunner])
-class TypeSignatureTest extends FunSuite with ShouldMatchers with TestHelper {
-
-    private def check(code: String, printAST: Boolean = false): Boolean = {
-        println("checking " + code);
-        if (printAST) println("AST: " + getAST(code));
-        check(getAST(code));
-    }
-
-    private def check(ast: TranslationUnit): Boolean = {
-        assert(ast != null, "void ast");
-        new CTypeSystemFrontend(ast).checkAST()
-    }
-
-
-    test("typdef types") {
-        expect(true) {
-            check("typedef int a;\n" +
-                "void foo(){a b;}")
-        }
-        expect(false) {
-            check("#ifdef X\n" +
-                "typedef int a;\n" +
-                "#endif\n" +
-                "void foo(){a b;}")
-        }
-    }
-
-
-    //    test("enum declaration") {
-    //        expect(true) {
-    //            check("enum s;") //forward declaration
-    //        }
-    //        expect(false) {
-    //            check("enum s x;") //not a forward declaration
-    //        }
-    //        expect(true) {
-    //            check("enum s {a,b};\n" +
-    //                "void foo(){enum s x;}")
-    //        }
-    //        expect(false) {
-    //            check("#ifdef X\n" +
-    //                "enum s {a, b};\n" +
-    //                "#endif\n" +
-    //                "void foo(){enum s x;}")
-    //        }
-    //        expect(false) {
-    //            check("#ifdef X\n" +
-    //                "enum s {a, b};\n" +
-    //                "#endif\n" +
-    //                "enum s foo();")
-    //        }
-    //    }
-
-=======
-package de.fosd.typechef.typesystem
-
-
-import org.junit.runner.RunWith
-import org.scalatest.FunSuite
-import org.scalatest.junit.JUnitRunner
-import org.scalatest.matchers.ShouldMatchers
-import de.fosd.typechef.parser.c._
-
-@RunWith(classOf[JUnitRunner])
-class TypeSignatureTest extends FunSuite with ShouldMatchers with TestHelper {
-
-    private def check(code: String, printAST: Boolean = false): Boolean = {
-        println("checking " + code);
-        if (printAST) println("AST: " + getAST(code));
-        check(getAST(code));
-    }
-
-    private def check(ast: TranslationUnit): Boolean = {
-        assert(ast != null, "void ast");
-        new CTypeSystemFrontend(ast).checkAST()
-    }
-
-
-    test("typdef types") {
-        expectResult(true) {
-            check("typedef int a;\n" +
-                "void foo(){a b;}")
-        }
-        expectResult(false) {
-            check("#ifdef X\n" +
-                "typedef int a;\n" +
-                "#endif\n" +
-                "void foo(){a b;}")
-        }
-    }
-
-
-    //    test("enum declaration") {
-    //        expectResult(true) {
-    //            check("enum s;") //forward declaration
-    //        }
-    //        expectResult(false) {
-    //            check("enum s x;") //not a forward declaration
-    //        }
-    //        expectResult(true) {
-    //            check("enum s {a,b};\n" +
-    //                "void foo(){enum s x;}")
-    //        }
-    //        expectResult(false) {
-    //            check("#ifdef X\n" +
-    //                "enum s {a, b};\n" +
-    //                "#endif\n" +
-    //                "void foo(){enum s x;}")
-    //        }
-    //        expectResult(false) {
-    //            check("#ifdef X\n" +
-    //                "enum s {a, b};\n" +
-    //                "#endif\n" +
-    //                "enum s foo();")
-    //        }
-    //    }
-
->>>>>>> 08c17c58
+package de.fosd.typechef.typesystem
+
+
+import org.junit.runner.RunWith
+import org.scalatest.FunSuite
+import org.scalatest.junit.JUnitRunner
+import org.scalatest.matchers.ShouldMatchers
+import de.fosd.typechef.parser.c._
+
+@RunWith(classOf[JUnitRunner])
+class TypeSignatureTest extends FunSuite with ShouldMatchers with TestHelper {
+
+    private def check(code: String, printAST: Boolean = false): Boolean = {
+        println("checking " + code);
+        if (printAST) println("AST: " + getAST(code));
+        check(getAST(code));
+    }
+
+    private def check(ast: TranslationUnit): Boolean = {
+        assert(ast != null, "void ast");
+        new CTypeSystemFrontend(ast).checkAST()
+    }
+
+
+    test("typdef types") {
+        expectResult(true) {
+            check("typedef int a;\n" +
+                "void foo(){a b;}")
+        }
+        expectResult(false) {
+            check("#ifdef X\n" +
+                "typedef int a;\n" +
+                "#endif\n" +
+                "void foo(){a b;}")
+        }
+    }
+
+
+    //    test("enum declaration") {
+    //        expectResult(true) {
+    //            check("enum s;") //forward declaration
+    //        }
+    //        expectResult(false) {
+    //            check("enum s x;") //not a forward declaration
+    //        }
+    //        expectResult(true) {
+    //            check("enum s {a,b};\n" +
+    //                "void foo(){enum s x;}")
+    //        }
+    //        expectResult(false) {
+    //            check("#ifdef X\n" +
+    //                "enum s {a, b};\n" +
+    //                "#endif\n" +
+    //                "void foo(){enum s x;}")
+    //        }
+    //        expectResult(false) {
+    //            check("#ifdef X\n" +
+    //                "enum s {a, b};\n" +
+    //                "#endif\n" +
+    //                "enum s foo();")
+    //        }
+    //    }
+
 }