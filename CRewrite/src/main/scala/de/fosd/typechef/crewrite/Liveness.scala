--- conflicted
+++ resolved
@@ -50,62 +50,6 @@
         case (a, env) => addAnnotation2ResultSet(declares(a), env)
     }
 
-<<<<<<< HEAD
-    res
-  }
-
-  // returns all used variables with their annotation
-  val usesVar: PartialFunction[(Any, ASTEnv), Map[FeatureExpr, Set[Id]]] = {
-    case (a, env) => addAnnotation2ResultSet(uses(a, dataflowUses = false), env)
-  }
-
-  // returns all used variables (apart from declarations) with their annotation
-  val dataflowUsesVar: PartialFunction[(Any, ASTEnv), Map[FeatureExpr, Set[Id]]] = {
-    case (a, env) => addAnnotation2ResultSet(uses(a, dataflowUses = true), env)
-  }
-
-  // returns all defined variables with their annotation
-  val definesVar: PartialFunction[(Any, ASTEnv), Map[FeatureExpr, Set[Id]]] = {
-    case (a, env) => addAnnotation2ResultSet(defines(a), env)
-  }
-
-  // returns all declared variables with their annotation
-  val declaresVar: PartialFunction[(Any, ASTEnv), Map[FeatureExpr, Set[Id]]] = {
-    case (a, env) => addAnnotation2ResultSet(declares(a), env)
-  }
-
-  // returns all used Ids independent of their annotation
-  def uses(a: Any, dataflowUses: Boolean): Set[Id] = {
-    a match {
-      case ForStatement(expr1, expr2, expr3, _) => uses(expr1, dataflowUses) ++ uses(expr2, dataflowUses) ++ uses(expr3, dataflowUses)
-      case ReturnStatement(Some(x)) => uses(x, dataflowUses)
-      case WhileStatement(expr, _) => uses(expr, dataflowUses)
-      case DeclarationStatement(d) => uses(d, dataflowUses)
-      case Declaration(_, init) => init.flatMap(uses(_, dataflowUses)).toSet
-      case InitDeclaratorI(_, _, Some(i)) => uses(i, dataflowUses)
-      case AtomicNamedDeclarator(_, id, _) => Set(id)
-      case NestedNamedDeclarator(_, nestedDecl, _) => uses(nestedDecl, dataflowUses)
-      case Initializer(_, expr) => uses(expr, dataflowUses)
-      case i@Id(name) => Set(i)
-      case FunctionCall(params) => params.exprs.map(_.entry).flatMap(uses(_, dataflowUses)).toSet
-      case ArrayAccess(expr) => uses(expr, dataflowUses)
-      case PostfixExpr(Id(_), f@FunctionCall(_)) => uses(f, dataflowUses)
-      case PostfixExpr(p, s) => uses(p, dataflowUses) ++ uses(s, dataflowUses)
-      case UnaryExpr(_, ex) => uses(ex, dataflowUses)
-      case SizeOfExprU(expr) => uses(expr, dataflowUses)
-      case CastExpr(_, expr) => uses(expr, dataflowUses)
-      case PointerDerefExpr(castExpr) => uses(castExpr, dataflowUses)
-      case PointerCreationExpr(castExpr) => uses(castExpr, dataflowUses)
-      case UnaryOpExpr(kind, castExpr) => uses(castExpr, dataflowUses)
-      case NAryExpr(ex, others) => uses(ex, dataflowUses) ++ others.flatMap(uses(_, dataflowUses)).toSet
-      case NArySubExpr(_, ex) => uses(ex, dataflowUses)
-      case ConditionalExpr(condition, _, _) => uses(condition, dataflowUses)
-      case ExprStatement(expr) => uses(expr, dataflowUses)
-      case AssignExpr(target, op, source) => uses(source, dataflowUses) ++ ({
-        op match {
-          case "=" if (!dataflowUses) => Set()
-          case _ => uses(target, dataflowUses)
-=======
     // returns all used Ids independent of their annotation
     def uses(a: Any, dataflowUses: Boolean): Set[Id] = {
         a match {
@@ -141,7 +85,6 @@
             })
             case Opt(_, entry) => uses(entry, dataflowUses)
             case _ => Set()
->>>>>>> 0ced11a6
         }
     }
 
@@ -173,19 +116,6 @@
 }
 
 class IdentityHashMapCache[A] {
-<<<<<<< HEAD
-  private val cache: java.util.IdentityHashMap[Any, A] = new util.IdentityHashMap[Any, A]()
-
-  def update(k: Any, v: A) {
-    cache.put(k, v)
-  }
-
-  def lookup(k: Any): Option[A] = {
-    val v = cache.get(k)
-    if (v != null) Some(v)
-    else None
-  }
-=======
     private val cache: java.util.IdentityHashMap[Any, A] = new util.IdentityHashMap[Any, A]()
     def update(k: Any, v: A) { cache.put(k, v) }
     def lookup(k: Any): Option[A] = {
@@ -193,46 +123,10 @@
         if (v != null) Some(v)
         else None
     }
->>>>>>> 0ced11a6
 }
 
 trait Liveness extends AttributionBase with Variables with ConditionalControlFlow {
 
-<<<<<<< HEAD
-  type UsesDeclaresRel = java.util.IdentityHashMap[Id, Option[Conditional[Option[Id]]]]
-
-  private val incache = new IdentityHashMapCache[Map[Id, FeatureExpr]]()
-  private val outcache = new IdentityHashMapCache[Map[Id, FeatureExpr]]()
-  private var env: ASTEnv = null
-  private var udr: UsesDeclaresRel = null
-  private var fm: FeatureModel = null
-
-  def setEnv(newenv: ASTEnv) {
-    env = newenv
-  }
-
-  def setUdr(newudr: UsesDeclaresRel) {
-    udr = newudr
-  }
-
-  def setFm(newfm: FeatureModel) {
-    fm = newfm
-  }
-
-  private def updateMap(map: Map[Id, FeatureExpr],
-                        fexp: FeatureExpr,
-                        difun: Set[Id],
-                        diff: Boolean): Map[Id, FeatureExpr] = {
-    var curmap = map
-
-    if (diff) {
-      for (v <- difun) curmap = curmap.-(v)
-    } else {
-      for (v <- difun) {
-        curmap.get(v) match {
-          case None => curmap = curmap.+((v, fexp))
-          case Some(x) => curmap = curmap.+((v, fexp or x))
-=======
     type UsesDeclaresRel = java.util.IdentityHashMap[Id, Option[Conditional[Option[Id]]]]
 
     private val incache = new IdentityHashMapCache[Map[Id, FeatureExpr]]()
@@ -260,34 +154,11 @@
                     case Some(x) => curmap = curmap.+((v, fexp or x))
                 }
             }
->>>>>>> 0ced11a6
         }
 
         curmap
     }
 
-<<<<<<< HEAD
-        for ((k, v) <- declares) {
-          for (id <- v) {
-            // adding the declaration itself
-            res.put(id, Some(One(Some(Id(id.name + curIdSuffix.toString)))))
-
-            // look for alternative types
-            if (curblock.get(id).isDefined) {
-              curblock = curblock.+((id, ConditionalLib.insert[Option[Id]](curblock.get(id).get,
-                FeatureExprFactory.True, k, Some(Id(id.name + curIdSuffix.toString)))))
-              curIdSuffix += 1
-            } else {
-              // get previous block with declaring id and embed that block in a choice
-              val prevblockswithid = curws.tail.flatMap(_.get(id))
-              if (prevblockswithid.isEmpty) {
-                curblock = curblock.+((id, Choice(k, One(Some(Id(id.name + curIdSuffix.toString))), One(None))))
-                curIdSuffix += 1
-              } else {
-                curblock = curblock.+((id, Choice(k, One(Some(Id(id.name + curIdSuffix.toString))), prevblockswithid.head).simplify))
-                curIdSuffix += 1
-              }
-=======
     // TypeChef does not enforce us to be type-uniform,
     // so a variable use may belong to different variable declarations
     // e.g.:
@@ -355,65 +226,8 @@
                 }
 
                 curblock :: curws.tail
->>>>>>> 0ced11a6
-            }
-
-<<<<<<< HEAD
-        curblock :: curws.tail
-      }
-
-      e match {
-        // add map to ws when entering a {}; remove when leaving {}
-        case CompoundStatement(innerStatements) => handleElement(innerStatements, Map[Id, Conditional[Option[Id]]]() :: curws); curws
-        case l: List[_] => {
-          var newws = curws
-          for (s <- l)
-            newws = handleElement(s, newws)
-          newws
-        }
-
-        // statements with special treatment of statements with compound statements in it
-        case s: IfStatement => s.productIterator.toList.map(x => handleElement(x, Map[Id, Conditional[Option[Id]]]() :: curws)); curws
-        case s: ForStatement => s.productIterator.toList.map(x => handleElement(x, Map[Id, Conditional[Option[Id]]]() :: curws)); curws
-        case s: ElifStatement => s.productIterator.toList.map(x => handleElement(x, Map[Id, Conditional[Option[Id]]]() :: curws)); curws
-        case s: WhileStatement => s.productIterator.toList.map(x => handleElement(x, Map[Id, Conditional[Option[Id]]]() :: curws)); curws
-        case s: DoStatement => s.productIterator.toList.map(x => handleElement(x, Map[Id, Conditional[Option[Id]]]() :: curws)); curws
-        case s: SwitchStatement => s.productIterator.toList.map(x => handleElement(x, Map[Id, Conditional[Option[Id]]]() :: curws)); curws
-
-        case s: Statement => handleCFGInstruction(s)
-        case e: Expr => handleCFGInstruction(e)
-
-        case Opt(_, entry) => handleElement(entry, curws)
-        case Choice(_, thenBranch, elseBranch) => handleElement(thenBranch, curws); handleElement(elseBranch, curws)
-        case One(value) => handleElement(value, curws)
-        case Some(x) => handleElement(x, curws)
-        case None => curws
-
-        case _: FeatureExpr => curws
-        case x => println("not handling: " + x); curws
-      }
-    }
-    handleElement(func.stmt, List())
-    res
-  }
-
-
-  // cf. http://www.cs.colostate.edu/~mstrout/CS553/slides/lecture03.pdf
-  // page 5
-  //  in(n) = uses(n) + (out(n) - defines(n))
-  // out(n) = for s in succ(n) r = r + in(s); r
-  // insimple and outsimple are the non variability-aware in and out versiosn
-  // of liveness determination
-  val insimple: AST => Set[Id] = {
-    circular[AST, Set[Id]](Set()) {
-      case FunctionDef(_, _, _, _) => Set()
-      case e => {
-        val u = uses(e, dataflowUses = false)
-        val d = defines(e)
-        var res = outsimple(e)
-
-        res = u.union(res.diff(d))
-=======
+            }
+
             e match {
                 // add map to ws when entering a {}; remove when leaving {}
                 case CompoundStatement(innerStatements) => handleElement(innerStatements, Map[Id, Conditional[Option[Id]]]() :: curws); curws
@@ -446,7 +260,6 @@
             }
         }
         handleElement(func.stmt, List())
->>>>>>> 0ced11a6
         res
     }
 
@@ -481,24 +294,6 @@
             }
         }
     }
-<<<<<<< HEAD
-    curres
-  }
-
-  // in and out variability-aware versions
-  val inrec: AST => Map[Id, FeatureExpr] = {
-    circular[AST, Map[Id, FeatureExpr]](Map()) {
-      case FunctionDef(_, _, _, _) => Map()
-      case t => {
-        val uses = usesVar(t, env)
-        val defines = definesVar(t, env)
-
-        var res = out(t)
-        for ((k, v) <- defines) res = explodeIdUse(v, k, udr, res, diff = true)
-        for ((k, v) <- uses) res = explodeIdUse(v, k, udr, res, diff = false)
-        res
-      }
-=======
 
     // this method internally explodes the use of a variable in case it has multiple declarations
     // e.g.:
@@ -526,7 +321,6 @@
             }
         }
         curres
->>>>>>> 0ced11a6
     }
 
     // in and out variability-aware versions
