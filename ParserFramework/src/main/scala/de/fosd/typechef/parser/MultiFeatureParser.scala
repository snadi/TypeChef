package de.fosd.typechef.parser

import scala.math._
import annotation.tailrec
import de.fosd.typechef.conditional._
import de.fosd.typechef.featureexpr.{FeatureExprFactory, FeatureModel, FeatureExpr}
import FeatureExprFactory.True

/**
 * adopted parser combinator framework with support for multi-feature parsing
 *
 * @author kaestner
 */
abstract class MultiFeatureParser(val featureModel: FeatureModel = null, debugOutput: Boolean = false) {
    type Elem <: AbstractToken
    type TypeContext
    type Input = TokenReader[Elem, TypeContext]
    type ParserState = FeatureExpr

    val featureSolverCache = new FeatureSolverCache(featureModel)

    class SeqParser[T, U](thisParser: => MultiParser[T], thatParser: => MultiParser[U]) extends MultiParser[~[T, U]] {
        name = "~"
        def apply(in: Input, parserState: ParserState): MultiParseResult[~[T, U]] = {
            val firstResult = thisParser(in, parserState)
            firstResult.seq2(parserState, thatParser)
        }
        def a = thisParser
        def b = thatParser
    }

    class SeqCommitParser[T, U](thisParser: => MultiParser[T], thatParser: => MultiParser[U]) extends SeqParser[T, U](thisParser, thatParser) {
        name = "~!"
        override def apply(in: Input, parserState: ParserState): MultiParseResult[~[T, U]] =
            thisParser(in, parserState).seq2(parserState, (next: Input, fs: FeatureExpr) => thatParser(next, fs).commit)
    }

    class AltParser[T, U >: T](thisParser: => MultiParser[T], alternativeParser: => MultiParser[U]) extends MultiParser[U] {
        name = "|"
        def a = thisParser
        def b = alternativeParser
        def apply(in: Input, parserState: ParserState): MultiParseResult[U] = {
            thisParser(in, parserState).replaceAllFailure(parserState, (fs: FeatureExpr) => alternativeParser(in, fs))
        }
    }

    class MapParser[T, U](thisParser: => MultiParser[T], f: T => U) extends MultiParser[U] {
        name = "map"
        def a = thisParser
        def apply(in: Input, feature: FeatureExpr): MultiParseResult[U] =
            thisParser(in, feature).map(f)
    }

    class MapWithPositionParser[T, U](thisParser: => MultiParser[T], f: T => U) extends MultiParser[U] {
        name = "map"
        def a = thisParser
        def apply(in: Input, feature: FeatureExpr): MultiParseResult[U] = {
            val startPos = in.pos
            val result = thisParser(in, feature).map(f)
            result.mapfr(FeatureExprFactory.True, (_, r) => r match {
                case Success(t, restIn) =>
                    if (t.isInstanceOf[WithPosition])
                        t.asInstanceOf[WithPosition].setPositionRange(startPos, restIn.pos)
                    null
                case _ => null
            })
            result
        }
    }

    abstract class RepParser[T](thisParser: => MultiParser[T]) extends MultiParser[List[Opt[T]]] {
        def a = thisParser
        name = "*"
    }

    class JoinParser[T](thisParser: => MultiParser[T]) extends MultiParser[Conditional[T]] {
        name = "!"
        def a = thisParser
        def apply(in: Input, feature: FeatureExpr): MultiParseResult[Conditional[T]] =
            thisParser(in, feature).join(feature)
    }

    abstract class AtomicParser[T](val kind: String) extends MultiParser[T] {
        name = kind
    }

    abstract class OtherParser[T](thisParser: => MultiParser[T]) extends MultiParser[T] {
        def a = thisParser
    }

    class OptParser[+T](thisParser: => MultiParser[T]) extends MultiParser[Option[T]] {
        name = "opt"
        def a = thisParser
        def apply(in: Input, feature: FeatureExpr): MultiParseResult[Option[T]] =
            (thisParser ^^ (x => Some(x)) | success(None))(in, feature)
    }

    //parser
    abstract class MultiParser[+T] extends ((Input, ParserState) => MultiParseResult[T]) {
        thisParser =>
        protected var name: String = ""
        def named(n: String): this.type = {
            name = n;
            this
        }
        override def toString() = "Parser (" + name + ")"

        /**
         * sequencing is difficult when each element can have multiple results for different features
         * tries to join split parsers as early as possible
         */
        def ~[U](thatParser: => MultiParser[U]): MultiParser[~[T, U]] = new SeqParser(this, thatParser)

        /**
         * non-backtracking sequencing (replace failures by errors)
         */
        def ~![U](thatParser: => MultiParser[U]): MultiParser[~[T, U]] = new SeqCommitParser(this, thatParser)

        /** allows backtracking */
        def ~~[U](thatParser: => MultiParser[U]): MultiParser[~[T, U]] = new SeqParser(this, thatParser)


        /**
         * alternatives in the presence of multi-parsing
         * (no attempt to join yet)
         */
        def |[U >: T](alternativeParser: => MultiParser[U]): MultiParser[U] = new AltParser(this, alternativeParser)

        /**
         * ^^ as in the original combinator parser framework
         */
        def ^^[U](f: T => U): MultiParser[U] = mapWithPosition(f)

        def map[U](f: T => U): MultiParser[U] = new MapParser(this, f)
        def mapWithPosition[U](f: T => U): MultiParser[U] = new MapWithPositionParser(this, f)

        //replace on success
        def ^^^[U](repl: U): MultiParser[U] = mapWithPosition(x => repl)

        /**
         * map and join ASTs (when possible)
         */
        def ^^![U](f: T => U): MultiParser[Conditional[U]] =
            this.mapWithPosition(f).join

        //        def ^^!![U](f: Conditional[T] => Conditional[U]): MultiParser[Conditional[U]] =
        //            this.map(f).join.map(Conditional.combine(_))

        /**
         * join parse results when possible
         */
        def !(): MultiParser[Conditional[T]] = join.named("!")
        def join: MultiParser[Conditional[T]] = new JoinParser(this)

        def changeContext(contextModification: (T, FeatureExpr, TypeContext) => TypeContext): MultiParser[T] =
            new MultiParser[T] {
                def apply(in: Input, feature: FeatureExpr): MultiParseResult[T] =
                    thisParser(in, feature).changeContext(feature, contextModification)
            }.named("__context")

        /**
         * from original framework, sequence parsers, but drop first result
         */
        def ~>[U](thatParser: => MultiParser[U]): MultiParser[U] = {
            thisParser ~ thatParser ^^ {
                (x: T ~ U) => x match {
                    case ~(a, b) => b
                }
            }
        }.named("~>")
        /**
         * combines ~> and ~! (non backtracking and dropping first result)
         */
        def ~!>[U](thatParser: => MultiParser[U]): MultiParser[U] = this ~! thatParser ^^ {
            case a ~ b => b
        }
        def ~~>[U](thatParser: => MultiParser[U]): MultiParser[U] = this ~~ thatParser ^^ {
            case a ~ b => b
        }

        /**
         * from original framework, sequence parsers, but drop last result
         */
        def <~[U](thatParser: => MultiParser[U]): MultiParser[T] = {
            thisParser ~ thatParser ^^ {
                (x: T ~ U) => x match {
                    case ~(a, b) => a
                }
            }
        }.named("<~")
        def <~~[U](thatParser: => MultiParser[U]): MultiParser[T] = {
            thisParser ~~ thatParser ^^ {
                (x: T ~ U) => x match {
                    case ~(a, b) => a
                }
            }
        }.named("<~~")
        /** Returns a parser that repeatedly parses what this parser parses
          *
          * @return rep(this)
          */
        def * = repOpt(this)

        /** Returns a parser that repeatedly parses what this parser parses, interleaved with the `sep' parser.
          * The `sep' parser specifies how the results parsed by this parser should be combined.
          *
          * @return chainl1(this, sep)
          */
        def *[U >: T](sep: => MultiParser[(U, U) => U]) = repSep(this, sep)

        // TODO: improve precedence? a ~ b*(",") = a ~ (b*(","))  should be true

        /** Returns a parser that repeatedly (at least once) parses what this parser parses.
          *
          * @return rep1(this)
          */
        def + = rep1(this)

        /** Returns a parser that optionally parses what this parser parses.
          *
          * @return opt(this)
          */
        def ? = opt(this)

    }

    /**
     * opt (and helper functions) as in the original combinator parser framework
     * (x)?
     */
    def opt[T](p: => MultiParser[T]) = new OptParser[T](p)


    /**
     * straightforward implementation but computationally expensive without tail-call optimization,
     * therefore use iterative implementation repPlain instead
     * @param p
     * @return
     */
    def repRecursive[T](p: => MultiParser[T]): MultiParser[List[T]] =
        opt(p ~ repRecursive(p)) ^^ {
            case Some(~(x, list: List[_])) => List(x) ++ list
            case None => List()
        }

    /**
     * normal repetition, 0..n times (x)*
     *
     * may return alternative lists. a list is sealed if parser p cannot
     * parse an additional entry. parsing continues on unsealed lists
     * until all lists are sealed
     *
     * @param p
     * @return
     */
    def repPlain[T](p: => MultiParser[T]): MultiParser[List[T]] = new MultiParser[List[T]] {

        private case class Sealable[T](val isSealed: Boolean, val list: List[T])

        private def seal(list: List[T]) = Sealable(true, list)
        private def unsealed(list: List[T]) = Sealable(false, list)
        private def anyUnsealed(parseResult: MultiParseResult[Sealable[T]]) =
            parseResult.exists(!_.isSealed)

        def apply(in: Input, parserState: ParserState): MultiParseResult[List[T]] = {
            val p_ = opt(p) ^^ {
                case Some(x) =>
                    unsealed(List(x))
                case None =>
                    seal(Nil)
            }
            var res: MultiParseResult[Sealable[T]] = p_(in, parserState)
            while (anyUnsealed(res)) {
                res = res.seqAllSuccessful(parserState,
                    (fs, x) =>
                        if (x.result.isSealed)
                            x // do not do anything on sealed lists
                        else
                        // extend unsealed lists with the next result (if there is no next result, seal the list)
                            x.seq(fs, opt(p)(x.next, fs)).map({
                                case slist ~ Some(x) =>
                                    /* Appending to the tail would take linear time, and building a list that way
                * would take quadratic time; therefore, add x to the head and remember to reverse the list at the end. */
                                    unsealed(x +: slist.list)
                                case slist ~ None =>
                                    seal(slist.list)
                            }))
            }
            //return all sealed lists
            res.map(_.list.reverse)
        }
    }


    /** joins two optList with two special features:
      *
      * common elements at the end of the list (eq) are joined (they originated from replication in ~)
      *
      * if the first element of both lists is the same (==) they are joined as well. this originates
      * from parsing elements after optional elements twice (e.g., 2 in "1_A 2")
      *
      * this is a heuristic to reduce the size of the produced AST. it does not affect correctness
      *
      * feature may be used and is conjuncted to all elements on list inA and (inA.each.and(feature))
      * and negated to inB (inB.each.and(feature.note))
      *
      * Note the checks for satisfiability are necessary as long as we allow crosstree joins, because:
      * During a split we simply replicate all previous entries, which may include entires that
      * are actually not allowed in that branch. We do not filter right away, because it is probably
      * faster to join the entire list again, and there it does not matter that it was temporarily invalid.
      * However, wenn we perform crosstree joins, invalid entries suddenly can matter and should be filtered.
      * (This indicates potential inefficienties where we actually perform replication in the AST)
      *
      *
      * Not a problem!: check whether there can be problems due to comparing two AST nodes. if a list produces
      * several equal AST nodes, can joinLists swallow some of them?
      *
      * nonprivate only for test cases
      */
    protected def joinOptLists[T](al: List[Opt[T]], bl: List[Opt[T]], feature: FeatureExpr): List[Opt[T]] = {
        var a: List[Opt[T]] = al
        var b: List[Opt[T]] = bl
        var result: List[Opt[T]] = Nil

        while (!(a.isEmpty && b.isEmpty)) {
            if (a eq b) {
                return result.reverse ++ a
            }

            //check for identity first, because its faster
            if (!a.isEmpty && !b.isEmpty &&
                ((a.head.entry.asInstanceOf[AnyRef] eq b.head.entry.asInstanceOf[AnyRef]) || (a.head.entry == b.head.entry))) {

                //                assert((a.head.feature and feature).isSatisfiable(featureModel))
                //                assert((b.head.feature andNot feature).isSatisfiable(featureModel))

                val newCondition = (a.head.feature and feature) or (b.head.feature andNot feature)
                if (newCondition.isSatisfiable(featureModel))
                    result = Opt(newCondition, a.head.entry) :: result
                a = a.tail
                b = b.tail
            } else if (a.size > b.size) {
                //                assert((a.head.feature and feature).isSatisfiable(featureModel))
                if ((a.head.feature and feature).isSatisfiable(featureModel))
                    result = a.head.and(feature) :: result
                a = a.tail
            } else {
                //                assert((b.head.feature andNot feature).isSatisfiable(featureModel))
                if ((b.head.feature andNot feature).isSatisfiable(featureModel))
                    result = b.head.andNot(feature) :: result
                b = b.tail
            }

        }

        return result.reverse
    }

    /**
     * second attempt to implement repOpt
     *
     * it uses the following mechanism: it parses a single subexpression (p) at a time
     * if there are multiple results, it only resumes the result which has consumed fewest tokens
     * so far. after each step it tries to join parser branches.
     * the intuition is that after splitting, we parse branches in a regular fashion to
     * increase the chances for joins.
     *
     * drawback: currently the first expression after an optional expression is parsed twice:
     * 1_A, 2 3 will be parsed as [Opt(A, 1), Opt(!A, 2), Opt(A, 2), 3]
     *
     *
     * @param p
     * @return
     */
    def repOpt[T](p: => MultiParser[T], productionName: String = ""): MultiParser[List[Opt[T]]] = new RepParser[T](p) {

        //sealable is only used to enforce correct propagation of token positions in joins (which might not be ensured with fails)
        private case class Sealable(isSealed: Boolean, resultList: List[Opt[T]])

        //join anything, data does not matter, only position in tokenstream
        private def join(ctx: FeatureExpr, res: MultiParseResult[Sealable]): MultiParseResult[Sealable] = {
            val joinedRes: MultiParseResult[Conditional[Sealable]] = res.join(ctx)

            joinedRes.map(_.flatten(flattenConditionalSealable))
        }

        private def flattenConditionalSealable(f: FeatureExpr, a: Sealable, b: Sealable): Sealable =
            Sealable(a.isSealed && b.isSealed, joinOptLists(a.resultList, b.resultList, f))


        private def anyUnsealed(parseResult: MultiParseResult[Sealable]) =
            parseResult.exists(!_.isSealed)

        def apply(in: Input, ctx: ParserState): MultiParseResult[List[Opt[T]]] = {
            //parse token
            // convert alternative results into optList
            //but keep next entries
            var res: MultiParseResult[Sealable] = Success(Sealable(false, List()), in)

            //while not all result failed
            while (anyUnsealed(res)) {
                //parse token (in shortest not-failed result)
                //convert to optList
                var nextTokenOffset: Int =
                    res.toList(ctx).foldLeft(Integer.MAX_VALUE)((_, _) match {
                        case (x, (f, Success(t, next))) => if (t.isSealed) x else min(x, next.offset)
                        case (x, _) => x
                    })

                val res0 = res;
                res = res.seqAllSuccessful(ctx,
                    (ctx, lastSuccess) =>
                    //only extend the firstmost unsealed result
                        if (lastSuccess.result.isSealed || lastSuccess.next.offset != nextTokenOffset)
                            lastSuccess
                        else {
                            //try performance heuristic A first
                            applyStrategyA(lastSuccess.nextInput, ctx) match {
                                case Some((result, next)) =>
                                    Success(Sealable(false, result :: lastSuccess.result.resultList), next)
                                case None =>
                                    //default case, use normal mechanism
                                    // extend unsealed lists with the next result (if there is no next result, seal the list)
                                    val newResult = lastSuccess.seq2(ctx, opt(p))
                                    newResult map {
                                        case Sealable(_, resultList) ~ Some(t) => {
                                            if (debugOutput && productionName == "externalDef")
                                                println("next externalDef @ " + lastSuccess.next.first.getPosition) //+"   "+t+"/"+f)
                                            Sealable(false, Opt(True, t) :: resultList) //opt true, because it will be qualified anywhen when joining
                                        }
                                        case Sealable(_, resultList) ~ None => Sealable(true, resultList)
                                    }
                            }
                        })
                //aggressive joins
                val res2 = join(ctx, res)

                //                if (!check(res2)){
                //                    println(res0)
                //                    res=join(ctx,res);
                //                    assert(false)
                //                }
                res = res2
                //                if (productionName == "externalDef")
                //                    println("after join\n" + debug_printResult(res, 0))
            }
            //return all sealed lists
            res.map(_.resultList.reverse)
        }

        private def check(r: MultiParseResult[Sealable]) = r match {
            case Success(seal, next) =>
                check2(seal.resultList)
            case _ => true
        }
        private def check2(l: List[Opt[T]]): Boolean = {
            val knownExternals = new java.util.IdentityHashMap[T, FeatureExpr]();

            for (Opt(f, ext) <- l) {

                if (!knownExternals.containsKey(ext)) {
                    knownExternals.put(ext, f);
                } else {
                    val priorFexpr = knownExternals.get(ext)

                    if (!(f mex priorFexpr).isTautology(featureModel))
                        return false
                    //assert(false,"!"+priorFexpr + " mex "+f+" in "+ext )

                    knownExternals.put(ext, f or priorFexpr)
                }
            }
            true
        }

        private def debug_printResult(res: MultiParseResult[Sealable], indent: Int): String =
            (" " * indent * 2) + "- " + (res match {
                case SplittedParseResult(f, a, b) =>
                    "V " + f + "\n" + debug_printResult(a, indent + 1) + debug_printResult(b, indent + 1)
                case Success(t, in) => "S " + t.isSealed + " " + in.pos + "\n"
                case NoSuccess(msg, in, _) => "F " + in.pos + " - " + msg + "\n"
            })

        /**
         * performance heuristic 1: parse the next statement with the annotation of the next token.
         * if it yields a unique result before the next token that would be parsed
         * with the alternative (split) parser, then this is the only result we need
         * to care about
         *
         * will work in the common case that the entire entry is annotated and
         * is not interleaved with other annotations
         *
         * XXX this probably conflicts with the greedy approach of skipping tokens already in next
         * therefore this strategy might apply in significantly less cases than it could
         */
        def applyStrategyA(in0: Input, ctx: ParserState): Option[(Opt[T], Input)] = {
            val firstFeature = in0.first.getFeature
            if (!featureSolverCache.implies(ctx, firstFeature) && !featureSolverCache.mutuallyExclusive(ctx, firstFeature)) {
                val parseResult = p(in0, ctx.and(firstFeature))
                parseResult match {
                    case Success(result, next) =>
                        if (next.offset <= in0.skipHidden(ctx.and(firstFeature.not), featureSolverCache).offst)
                            Some(Opt(ctx.and(firstFeature), result): Opt[T], next)
                        else
                            None
                    case _ => None
                }
            } else
                None
        }

    }.named("repOpt-" + productionName)


    /**
     * repeated parsing, at least once (result may not be the empty list)
     * (x)+
     */
    def rep1[T](p: => MultiParser[T]): MultiParser[List[Opt[T]]] =
        p ~ repOpt(p) ^^ {
            case x ~ list => Opt(FeatureExprFactory.True, x) :: list
        }

    /**
     * returns failure when list is empty
     */
    def nonEmpty[T](p: => MultiParser[List[T]]): MultiParser[List[T]] = new OtherParser[List[T]](p) {
        def apply(in: Input, feature: FeatureExpr): MultiParseResult[List[T]] = {
            p(in, feature).seqAllSuccessful(feature,
                (fs: FeatureExpr, x: Success[List[T]]) =>
                    if (x.result.isEmpty)
                        Failure("empty list", x.nextInput, List())
                    else
                        x)
        }
    }.named("nonEmpty")

    /**
     * returns failure when list is empty
     * considers all elements of an optList and returns failure for all conditions where the optList is empty
     *
     * filter can be used to ignore certain kinds of elements. only elements that pass the filter are counted.
     */
    def alwaysNonEmpty[T](p: => MultiParser[List[Opt[T]]], filterE: T => Boolean = (x: T) => true): MultiParser[List[Opt[T]]] = new OtherParser[List[Opt[T]]](p) {
        def apply(in: Input, feature: FeatureExpr): MultiParseResult[List[Opt[T]]] = {
            val t = p(in, feature)
            t.seqAllSuccessful(feature,
                (fs: FeatureExpr, x: Success[List[Opt[T]]]) => {
                    val nonEmptyCondition = x.result.filter(x => filterE(x.entry)).map(_.feature).foldLeft(FeatureExprFactory.False)(_ or _)
                    def error = Failure("empty list", x.nextInput, List())
                    if ((fs implies nonEmptyCondition).isTautology())
                        x
                    else if ((fs and nonEmptyCondition).isContradiction())
                        error
                    else
                        SplittedParseResult(nonEmptyCondition, x, error)
                })
        }
    }.named("nonEmpty")

    /**
     * repetitions 1..n with separator
     *
     * for the pattern
     * p ~ (separator ~ p)*
     */
    def rep1Sep[T, U](p: => MultiParser[T], separator: => MultiParser[U]): MultiParser[List[Opt[T]]] =
        p ~ repOpt(separator ~> p) ^^ {
            case r ~ l => Opt(FeatureExprFactory.True, r) :: l
        }

    /**
     * repetitions 0..n with separator
     *
     * for the pattern
     * [p ~ (separator ~ p)*]
     */
    def repSep[T, U](p: => MultiParser[T], separator: => MultiParser[U]): MultiParser[List[Opt[T]]] = {
        val r: MultiParser[List[Opt[T]]] = opt(rep1Sep(p, separator)) ^^ {
            case Some(l) => l;
            case None => List()
        }
        val jr: MultiParser[Conditional[List[Opt[T]]]] = r.join
        jr ^^ {
            _.flatten[List[Opt[T]]]((f, a, b) => joinOptLists(a, b, f))
        }
    }

    /** see repSepOptIntern, consumes tailing separator(!) **/
    def repSepOpt[T](p: => MultiParser[T], separator: => MultiParser[Elem], productionName: String = ""): MultiParser[List[Opt[T]]] =
        repSepOptIntern(true, p, separator, productionName) ^^ (_._1)

    /** see repSepOptIntern, consumes tailing separator(!) **/
    def rep1SepOpt[T](p: => MultiParser[T], separator: => MultiParser[Elem], productionName: String = ""): MultiParser[List[Opt[T]]] =
        repSepOptIntern(false, p, separator, productionName) ^^ (_._1)


    /**
     * this is a performance optimization of repSep that avoids the exponential complexity
     * of repSep in case of misaligned (undisciplined) annotations, which are quite common
     * in certain lists of some language
     *
     * this parser has a number of serious restrictions, check if they apply:
     * - may only use a single token as a separator
     * - separators are not part of the output of this parser
     * - and most importantly: consumes all tailing separators
     *
     * It returns a list of parsed elements and a feature expression that describes
     * in which variants a tailing separator was found and consumed. In case
     * the separator can match different kinds of tokens, it is not stored what
     * kind of tailing token was consumed under which condition. If this is a problem
     * do not use repSepOpt!
     *
     */
    def repSepOptIntern[T](firstOptional: Boolean, p: => MultiParser[T], separator: => MultiParser[Elem], productionName: String = "") = new MultiParser[(List[Opt[T]], FeatureExpr)] {
        thisParser =>

        //sealable is only used to enforce correct propagation of token positions in joins (which might not be ensured with fails)
        private case class Sealable(isSealed: Boolean, resultList: List[Opt[T]], freeSeparator: FeatureExpr)

        //join anything, data does not matter, only position in tokenstream
        private def join(ctx: FeatureExpr, res: MultiParseResult[Sealable]) =
            res.join(ctx).map(_.flatten(joinSealable))

        private def joinSealable(f: FeatureExpr, a: Sealable, b: Sealable) =
            Sealable(a.isSealed && b.isSealed, joinOptLists(a.resultList, b.resultList, f), (a.freeSeparator) and (b.freeSeparator))

        //        private def flattenConditionalSealable(r:Co)
        //XXX a.freesep OR a.freesep is incorrect. is AND sufficient?

        private def anyUnsealed(parseResult: MultiParseResult[Sealable]) =
            parseResult.exists(!_.isSealed)

        def apply(in: Input, ctx: ParserState): MultiParseResult[(List[Opt[T]], FeatureExpr)] = {
            var res: MultiParseResult[Sealable] = Success(Sealable(false, List(), ctx), in)

            //while not all result failed
            while (anyUnsealed(res)) {
                //parse token (in shortest not-failed result)
                //convert to optList
                val nextTokenOffset: Int =
                    res.toList(ctx).foldLeft(Integer.MAX_VALUE)((_, _) match {
                        case (x, (f, Success(t, next))) => if (t.isSealed) x else min(x, next.offset)
                        case (x, _) => x
                    })

                //try to parse separator first
                res = res.seqAllSuccessful(ctx,
                    (fs, x) =>
                    //only extend the firstmost unsealed result
                        if (x.result.isSealed || x.next.offset != nextTokenOffset)
                            x
                        else {
                            //no split parsing for separators, just look at the next token
                            val nextToken = x.next.skipHidden(fs, featureSolverCache)
                            //checking the implication is not necessary technically, but used
                            //for optimization to avoid growing formula when all tokens have the same condition
                            val parsingCtx =
                                if (featureSolverCache.implies(fs, nextToken.first.getFeature))
                                    fs
                                else fs and (nextToken.first.getFeature)
                            val nextSep = separator(nextToken, parsingCtx)
                            if (nextSep.isInstanceOf[Success[_]]) {
                                val freeSepBefore = x.result.freeSeparator
                                //consume token only if not two subsequent separators, otherwise seal list
                                if (featureSolverCache.mutuallyExclusive(freeSepBefore, parsingCtx))
                                    Success(Sealable(x.result.isSealed, x.result.resultList, freeSepBefore or parsingCtx), nextToken.rest)
                                else
                                    Success(Sealable(true, x.result.resultList, freeSepBefore), nextToken)
                            } else
                                x
                        }
                )

                res = res.seqAllSuccessful(ctx,
                    (fs, x) =>
                    //only extend the firstmost unsealed result
                        if (x.result.isSealed || x.next.offset != nextTokenOffset)
                            x
                        else {
                            //try performance heuristic A first
                            applyStrategyA(x.nextInput, fs) match {
                                case Some((result, next)) =>
                                    Success(Sealable(false, result :: x.result.resultList, x.result.freeSeparator andNot (result.feature)), next)
                                case None =>
                                    //default case, use normal mechanism
                                    // extend unsealed lists with the next result (if there is no next result, seal the list)
                                    x.seq(fs, opt(p)(x.next, fs)).mapfr(fs, (f, r) => r match {
                                        case Success(Sealable(_, resultList, openSep) ~ Some(t), in) => {
                                            //requires separator first
                                            // XXX (might be more efficient to check before actually parsing, but unclear whether this works for split parse results)
                                            if (featureSolverCache.implies(f, openSep))
                                                Success(Sealable(false, Opt(f, t) :: resultList, openSep andNot f), in)
                                            else
                                                Success(Sealable(true, resultList, openSep), x.nextInput)
                                        }
                                        case Success(Sealable(_, resultList, openSep) ~ None, in) => Success(Sealable(true, resultList, openSep), in)
                                        case e: NoSuccess => e
                                    })
                            }
                        })
                //aggressive joins
                res = join(ctx, res)
            }
            //return all sealed lists
            val result: MultiParseResult[(List[Opt[T]], FeatureExpr)] = res.map(sealable => (sealable.resultList.reverse, sealable.freeSeparator))
            if (!firstOptional)
                result.mapfr(ctx, (f, r) => r match {
                    //XXX ChK: the following is an incorrect approximation and the lower code should be used, but reduces performance significantly
                    case Success((l, f), next) if (l.isEmpty) => Failure("empty list (" + productionName + ")", next, List())
                    //		    case e@Success((l, f), next) => {
                    //                       val nonEmptyCondition = l.foldRight(FeatureExprFactory.False)(_.feature or _)
                    //                       lazy val failure = Failure("empty list (" + productionName + ")", next, List())
                    //                       if (nonEmptyCondition.isTautology(featureModel)) e
                    //                       else if (nonEmptyCondition.isContradiction(featureModel)) failure
                    //                       else SplittedParseResult(nonEmptyCondition, e, failure)
                    //                   }
                    case e => e
                })
            else
                result
        }

        /**
         * performance heuristic 1: parse the next statement with the annotation of the next token.
         * if it yields a unique result before the next token that would be parsed
         * with the alternative (split) parser, then this is the only result we need
         * to care about
         *
         * will work in the common case that the entire entry is annotated and
         * is not interleaved with other annotations
         *
         * XXX this probably conflicts with the greedy approach of skipping tokens already in next
         * therefore this strategy might apply in significantly less cases than it could
         */
        def applyStrategyA(in0: Input, ctx: ParserState): Option[(Opt[T], TokenReader[Elem, TypeContext])] = {
            val firstFeature = in0.first.getFeature
            if (!featureSolverCache.implies(ctx, firstFeature) && !featureSolverCache.mutuallyExclusive(ctx, firstFeature)) {
                val parseResult = p(in0, ctx.and(firstFeature))
                parseResult match {
                    case Success(result, next) =>
                        if (next.offset <= in0.skipHidden(ctx.and(firstFeature.not), featureSolverCache).offst)
                            Some(Opt(ctx.and(firstFeature), result): Opt[T], next)
                        else None
                    case _ => None
                }
            } else
                None
        }

        //        /**turns a parse result with a conditional tailing separators into two parse results, indicating whther
        //         * there is a trailing separator */
        //        def hasTrailingSeparator(result: MultiParseResult[(List[Opt[T]], FeatureExpr)]): MultiParseResult[(List[Opt[T]], Boolean)] = {
        //            result.mapfr(FeatureExprFactory.True,
        //                //(FeatureExpr, ParseResult[T]) => ParseResult[U]
        //                (f, result) => result match {
        //                    case Success((r, f), in) =>
        //                        if (f.isBase) Success((r, true), in)
        //                        else if (f.isDead) Success((r, false), in)
        //                        else SplittedParseResult(f, Success((r, true), in), Success((r, false), in))
        //                    case e: Failure => e
        //                }
        //            )
        //        }
        //
        //        def sep_~[U](thatParser: => MultiParser[Option[U]]): MultiParser[~[List[Opt[T]], Option[U]]] = new MultiParser[~[List[Opt[T]], Option[U]]] {
        //            override def apply(in: Input, parserState: ParserState): MultiParseResult[~[List[Opt[T]], Option[U]]] = {
        //                val firstResult = hasTrailingSeparator(thisParser(in, parserState))
        //                firstResult.seqAllSuccessful(parserState, (fs, x) => {
        //                    val secondResult = if (x.result._2) thatParser(x.next, fs)
        //                    else Success(None, x.nextInput)
        //                    x.seq(fs, secondResult).map({case a ~ b => new ~(a._1, b)})
        //                })
        //            }
        //        }

    }.named("repSepOpt-" + productionName)


    /**
     * replace optional list by (possibly empty) list
     */
    def optList[T](p: => MultiParser[List[T]]): MultiParser[List[T]] =
        opt(p) ^^ {
            case Some(l) => l;
            case None => List()
        }

    /**
     * represent optional element either by singleton list or by empty list
     */
    def opt2List[T](p: => MultiParser[T]): MultiParser[List[T]] =
        opt(p) ^^ {
            _.toList
        }

    /**
     * parses using p, but only returns either success or no-success and(!)
     * does not proceed the input stream (for successful entries)
     */
    def lookahead[T](p: => MultiParser[T]): MultiParser[Any] = new MultiParser[Any] {
        def apply(in: Input, parserState: ParserState): MultiParseResult[Any] = {
            p(in, parserState).seqAllSuccessful(parserState,
                (fs: FeatureExpr, x: Success[T]) => Success("lookahead", in))
        }
    }

    def fail[T](msg: String): MultiParser[T] =
        new MultiParser[T] {
            def apply(in: Input, fs: FeatureExpr) = Failure(msg, in, List())
        }
    def failc[T](msg: String): MultiParser[Conditional[T]] =
        new MultiParser[Conditional[T]] {
            def apply(in: Input, fs: FeatureExpr) = Failure(msg, in, List())
        }
    def success[T](v: T) =
        MultiParser {
            (in: Input, fs: FeatureExpr) => Success(v, in)
        }
    def MultiParser[T](f: (Input, FeatureExpr) => MultiParseResult[T]): MultiParser[T] =
        new MultiParser[T] {
            def apply(in: Input, fs: FeatureExpr) = f(in, fs)
        }

    def matchInput(p: (Elem, FeatureExpr, TypeContext) => Boolean, kind: String) = new AtomicParser[Elem](kind) {
        private def err(e: Option[Elem], ctx: TypeContext) = errorMsg(kind, e, ctx)
<<<<<<< HEAD
=======
        //        @tailrec
>>>>>>> db7389a6
        def apply(in: Input, context: FeatureExpr): MultiParseResult[Elem] = {
            val parseResult: MultiParseResult[(Input, Elem)] = next(in, context)
            parseResult.mapfr(context, {
                case (feature, Success(resultPair, inNext)) =>
                    if (p(resultPair._2, feature, in.context)) {
                        //consumed one token
                        resultPair._2.countSuccess(feature)
                        Success(resultPair._2, inNext)
                    }
                    else {
                        resultPair._2.countFailure
                        Failure(err(Some(resultPair._2), in.context), resultPair._1, List())
                    }
                case (_, f: NoSuccess) => f
            }).joinNoSuccess
        }
    }.named("matchInput " + kind)

    private val next: MultiParser[(Input, Elem)] = new MultiParser[(Input, Elem)] {

        var cache_in: Input = null
        var cache_ctx: FeatureExpr = null
        var cache_value: MultiParseResult[(Input, Elem)] = null

        def apply(in: Input, context: FeatureExpr): MultiParseResult[(Input, Elem)] = {
            if (!((in eq cache_in) && (context eq cache_ctx))) {
                cache_in = in
                cache_ctx = context
                cache_value = getNext(in, context)
            }
            cache_value
        }

        @tailrec
        def getNext(in: Input, context: FeatureExpr): MultiParseResult[(Input, Elem)] = {
            if (in.atEnd)
                Failure(errorMsg("EOF", None, in.context), in, List())
            else {
                val tokenPresenceCondition = in.first.getFeature
                if (featureSolverCache.implies(context, tokenPresenceCondition))
                //always parsed in this context (and greedily skip subsequent ignored tokens)
                    Success((in, in.first), in.rest.skipHidden(context, featureSolverCache))
                else if (featureSolverCache.mutuallyExclusive(context, tokenPresenceCondition))
                //never parsed in this context
                    getNext(in.rest.skipHidden(context, featureSolverCache), context)
                else {
                    //token sometimes parsed in this context -> split parser
                    in.first.countSplit
                    splitParser(in, context)
                }
            }
        }
        private def splitParser(in: Input, context: FeatureExpr): MultiParseResult[(Input, Elem)] = {
            val feature = in.first.getFeature
            val ctxAndFeat = context.and(feature)
            assert(featureSolverCache.implies(ctxAndFeat, feature))
            val r1 = getNext(in, ctxAndFeat)

            val ctxAndNotFeat = context.and(feature.not)
            assert(featureSolverCache.mutuallyExclusive(ctxAndNotFeat, feature))
            val r2 = getNext(in, ctxAndNotFeat)

            DebugSplitting("split at \"" + in.first.getText + "\" at " + in.first.getPosition + " from " + context + " with " + feature)
            SplittedParseResult(feature, r1, r2)
        }
    }.named("next")


    def token(kind: String, p: Elem => Boolean) = tokenWithContext(kind, (e, _, _) => p(e))
    def tokenWithContext(kind: String, p: (Elem, FeatureExpr, TypeContext) => Boolean) = matchInput(p, kind)
    private
    def errorMsg(kind: String, inEl: Option[Elem], ctx: TypeContext): String =
        (if (!inEl.isDefined) "reached EOF, " else "found \"" + inEl.get.getText + "\", ") + "but expected \"" + kind + "\""

    // +" -- "+ctx

    /**
     *
     * Note:
     * TypeContext is an object that can be passed during parsing
     * it is not the feature expression of the current parser/result (which is only encoded
     * as feature in SplitParseResult)
     *
     * It is currently used for C to pass an object that contains all defined Types
     */
    sealed abstract class MultiParseResult[+T] {
        def seqAllSuccessful[U](context: FeatureExpr, f: (FeatureExpr, Success[T]) => MultiParseResult[U]): MultiParseResult[U]
        def seq2[U](context: FeatureExpr, p: (Input, FeatureExpr) => MultiParseResult[U]): MultiParseResult[~[T, U]]
        def replaceAllFailure[U >: T](context: FeatureExpr, f: FeatureExpr => MultiParseResult[U]): MultiParseResult[U]
        def map[U](f: T => U): MultiParseResult[U]
        def mapf[U](feature: FeatureExpr, f: (FeatureExpr, T) => U): MultiParseResult[U]
        def mapfr[U](feature: FeatureExpr, f: (FeatureExpr, ParseResult[T]) => MultiParseResult[U]): MultiParseResult[U]
        /**
         * joins as far as possible. joins all successful ones but maintains partially successful results.
         * keeping partially unsucessful results is necessary to consider multiple branches for an alternative on ASTs
         **/
        def join(parserContext: FeatureExpr): MultiParseResult[Conditional[T]]
        def joinTree(parserContext: FeatureExpr): MultiParseResult[Conditional[T]]
        def joinCrosstree(parserContext: FeatureExpr): MultiParseResult[Conditional[T]]
        def expectOneResult: ParseResult[T] =
            this match {
                case s@Success(_, _) => s
                case s@NoSuccess(_, _, _) => s
                case SplittedParseResult(f, a, b) => Error("Unsuccessful join " + f + ": " + a + " / " + b, null, List())
            }
        def joinNoSuccess(): MultiParseResult[T]

        def allFailed: Boolean
        def exists(predicate: T => Boolean): Boolean
        /**
         * toList recursively flattens the tree structure and creates resulting feature expressions
         */
        def toList(baseFeatureExpr: FeatureExpr): List[(FeatureExpr, ParseResult[T])]
        def toErrorList: List[Error]
        def changeContext(ctx: FeatureExpr, contextModification: (T, FeatureExpr, TypeContext) => TypeContext): MultiParseResult[T]
        //replace all failures by errors (non-backtracking!)
        def commit: MultiParseResult[T]
    }

    /**
     * split into two parse results (all calls are propagated to the individual results)
     * @author kaestner
     */
    case class SplittedParseResult[+T](feature: FeatureExpr, resultA: MultiParseResult[T], resultB: MultiParseResult[T]) extends MultiParseResult[T] {
        def seqAllSuccessful[U](context: FeatureExpr, f: (FeatureExpr, Success[T]) => MultiParseResult[U]): MultiParseResult[U] = {
            SplittedParseResult(feature, resultA.seqAllSuccessful(context.and(feature), f), resultB.seqAllSuccessful(context.and(feature.not), f))
        }
        def seq2[U](context: FeatureExpr, thatParser: (Input, FeatureExpr) => MultiParseResult[U]): MultiParseResult[~[T, U]] =
            SplittedParseResult[~[T, U]](feature, resultA.seq2(context and feature, thatParser), resultB.seq2(context andNot feature, thatParser))
        def replaceAllFailure[U >: T](context: FeatureExpr, f: FeatureExpr => MultiParseResult[U]): MultiParseResult[U] = {
            SplittedParseResult(feature, resultA.replaceAllFailure(context.and(feature), f), resultB.replaceAllFailure(context.and(feature.not), f))
        }
        def map[U](f: T => U): MultiParseResult[U] =
            SplittedParseResult(feature, resultA.map(f), resultB.map(f))
        def mapf[U](inFeature: FeatureExpr, f: (FeatureExpr, T) => U): MultiParseResult[U] =
            SplittedParseResult(feature, resultA.mapf(inFeature and feature, f), resultB.mapf(inFeature and (feature.not), f))
        def mapfr[U](inFeature: FeatureExpr, f: (FeatureExpr, ParseResult[T]) => MultiParseResult[U]): MultiParseResult[U] = {
            val newResultA = resultA.mapfr(inFeature and feature, f)
            val newResultB = resultB.mapfr(inFeature and (feature.not), f)
            if ((newResultA eq resultA) && (newResultB eq resultB))
                this.asInstanceOf[MultiParseResult[U]]
            else
                SplittedParseResult(feature, newResultA, newResultB)
        }

        def join(parserContext: FeatureExpr): MultiParseResult[Conditional[T]] = joinCrosstree(parserContext)

        /**
         * joinCrosstree is an aggressive join algorithm that joins any joinable elements in the tree
         *
         * the algorithm works at follows: it starts bottom up, so that at any point during joining
         * there are no join opportunaties left within only the left or right branch of a split. joining
         * is only performed between pairs of elements, one from the left branch and and one from the right branch
         *
         * for each element in the left branch, we search whether there is a joinable element in the right
         * branch. if there is, we create a new parent SplittedParseResult with the joined result, and subsequently
         * prune both original entries from the tree (each removing the direct parent SplittedParseResult node)
         */
        def joinCrosstree(parserContext: FeatureExpr): MultiParseResult[Conditional[T]] = {
            def performJoin(featureA: FeatureExpr, a: ParseResult[Conditional[T]], b: ParseResult[Conditional[T]]): Option[ParseResult[Conditional[T]]] = (a, b) match {
                case (sA@Success(rA: Conditional[_], inA), sB@Success(rB: Conditional[_], inB)) => {
                    if (isSamePosition(parserContext, inA, inB)) {
                        val r = createChoiceC(featureA, rA.asInstanceOf[Conditional[T]], rB.asInstanceOf[Conditional[T]])
                        val pos = firstOf(inA, inB)
                        Some(Success(r, pos))
                    } else
                        None
                }
                //                //both not sucessful
                //                case (nA@NoSuccess(mA, inA, iA), nB@NoSuccess(mB, inB, iB)) => {
                //                    Some(Failure("joined error", inA, List(nA, nB)))
                //                }
                //partially successful
                case (a, b) => None
            }



            val left = resultA.joinCrosstree(parserContext and feature)
            val right = resultB.joinCrosstree(parserContext and (feature.not))
            var result = SplittedParseResult(feature, left, right)

            //implementation note: features local from here. does not make a difference for local rewrites, but keeps rewritten formulas shorter
            val leftResults: List[(FeatureExpr, ParseResult[Conditional[T]])] = left.toList(feature)
            val rightResults: List[(FeatureExpr, ParseResult[Conditional[T]])] = right.toList(feature.not)

            //compare every entry from the left with every entry from the right to find join candidates
            var toPruneList: List[ParseResult[Conditional[T]]] = List()
            for (lr <- leftResults; rr <- rightResults) {
                val joined: Option[ParseResult[Conditional[T]]] = performJoin(lr._1, lr._2, rr._2)
                if (joined.isDefined) {
                    result = SplittedParseResult(lr._1 or (rr._1), joined.get, result)
                    toPruneList = lr._2 :: rr._2 :: toPruneList
                }
            }
            prune(result, toPruneList)
        }

        private def isSamePosition(parserContext: FeatureExpr, inA: TokenReader[Elem, TypeContext], inB: TokenReader[Elem, TypeContext]): Boolean = {
            if (inA.offset == inB.offset) return true;
            val nextA = inA.skipHidden(parserContext and feature, featureSolverCache)
            val nextB = inB.skipHidden(parserContext and (feature.not), featureSolverCache)
            return nextA.offset == nextB.offset
        }
        private def firstOf(inA: TokenReader[Elem, TypeContext], inB: TokenReader[Elem, TypeContext]) =
            (if (inA.offst < inB.offst) inB else inA).setContext(joinContext(inA.context, inB.context))

        //don't create a choice when both branches are the same
        private def createChoice[T](f: FeatureExpr, a: T, b: T): Conditional[T] = createChoiceC(f, One(a), One(b))
        private def createChoiceC[T](f: FeatureExpr, a: Conditional[T], b: Conditional[T]): Conditional[T] = if (a == b) a else Choice(f, a, b)

        //removes entries from the tree
        private def prune[U >: T](tree: MultiParseResult[Conditional[U]], pruneList: List[ParseResult[Conditional[U]]]): MultiParseResult[Conditional[U]] =
            if (pruneList.isEmpty) tree
            else tree match {
                case SplittedParseResult(f, a, b) => {
                    val pa = prune(a, pruneList)
                    val pb = prune(b, pruneList)
                    if (pruneList exists (_ eq pa)) pb
                    else if (pruneList exists (_ eq pb)) pa
                    else SplittedParseResult(f, pa, pb)
                }
                case p => p
            }

        /**
         * joinTree is a non-aggressive join algorithm that only joins siblings in the tree, but does
         * not perform cross-tree joins. the advantage is that the algorithm is simple and quick,
         * the disadvantage is that it misses opportunaties for joins
         */
        def joinTree(parserContext: FeatureExpr): MultiParseResult[Conditional[T]] = {
            //do not skip ahead, important for repOpt
            (resultA.joinTree(parserContext and feature), resultB.joinTree(parserContext and (feature.not))) match {
                //both successful
                case (sA@Success(rA, inA), sB@Success(rB, inB)) => {
                    if (isSamePosition(parserContext, inA, inB)) {
                        Success(createChoiceC(feature, rA, rB), firstOf(inA, inB))
                    } else
                        SplittedParseResult(feature, sA, sB)
                }

                /**
                 * foldtree (heuristic for earlier joins, when treelike joins not possible)
                 * used for input such as <_{A&B} <_{A&!B} >_{A} x_{!A}
                 * which creates a parse tree SPLIT(A&B, <>, SPLIT(A&!B, <>, x))
                 * of which the former two can be merged. (occurs in expanded Linux headers...)
                 */
                case (sA@Success(rA, inA), sB@SplittedParseResult(innerFeature, Success(rB, inB), otherParseResult@_)) => {
                    if (isSamePosition(parserContext, inA, inB)) {
                        DebugSplitting("joinT at \"" + inA.first.getText + "\" at " + inA.first.getPosition + " from " + feature)
                        SplittedParseResult(
                            parserContext and (feature or innerFeature),
                            Success(Choice(feature or innerFeature, rA, rB),
                                if (inA.offst < inB.offst) inB else inA),
                            otherParseResult)
                    } else
                        SplittedParseResult(feature, sA, sB)
                }
                //both not sucessful
                case (nA@NoSuccess(mA, inA, iA), nB@NoSuccess(mB, inB, iB)) => {
                    Failure("joined error", inA, List(nA, nB))
                }
                //partially successful
                case (a, b) => SplittedParseResult(feature, a, b)
            }
        }

        def joinNoSuccess(): MultiParseResult[T] =
            (resultA.joinNoSuccess, resultB.joinNoSuccess) match {
                case (f1@Failure(msg1, next1, inner1), f2@Failure(msg2, next2, inner2)) =>
                    Failure(msg1, next1, List(f1, f2) ++ inner1 ++ inner2)
                case (f1@Error(msg1, next1, inner1), f2@Error(msg2, next2, inner2)) =>
                    Error(msg1, next1, List(f1, f2) ++ inner1 ++ inner2)
                case (a, b) => SplittedParseResult(feature, a, b)
            }
        def allFailed = resultA.allFailed && resultB.allFailed
        def exists(p: T => Boolean) = resultA.exists(p) || resultB.exists(p)
        def toList(context: FeatureExpr) = resultA.toList(context and feature) ++ resultB.toList(context and (feature.not))
        def toErrorList = resultA.toErrorList ++ resultB.toErrorList
        def changeContext(ctx: FeatureExpr, contextModification: (T, FeatureExpr, TypeContext) => TypeContext) =
            SplittedParseResult(feature, resultA.changeContext(ctx and feature, contextModification), resultB.changeContext(ctx andNot feature, contextModification))
        def commit: MultiParseResult[T] =
            SplittedParseResult(feature, resultA.commit, resultB.commit)
    }

    /**
     * stores a list of results of which individual entries can belong to a specific feature
     * @author kaestner
     *
     */
    //case class OptListParseResult[+T](entries:List[MultiParseResult[T,Token,TypeContext]]) extends MultiParseResult[T,Token,TypeContext]

    /**
     * contains the recognized parser result (including recognized alternatives?)
     * @author kaestner
     */
    sealed abstract class ParseResult[+T](nextInput: TokenReader[Elem, TypeContext]) extends MultiParseResult[T] {
        def map[U](f: T => U): ParseResult[U]
        def mapfr[U](feature: FeatureExpr, f: (FeatureExpr, ParseResult[T]) => MultiParseResult[U]): MultiParseResult[U] = f(feature, this)
        def next = nextInput
        def isSuccess: Boolean
        def join(parserContext: FeatureExpr): MultiParseResult[Conditional[T]] = this.map(One(_))
        def joinTree(parserContext: FeatureExpr): MultiParseResult[Conditional[T]] = join(parserContext)
        def joinCrosstree(parserContext: FeatureExpr): MultiParseResult[Conditional[T]] = join(parserContext)
        def joinNoSuccess() = this
        def toList(context: FeatureExpr) = List((context, this))
    }

    abstract class NoSuccess(val msg: String, val nextInput: TokenReader[Elem, TypeContext], val innerErrors: List[NoSuccess]) extends ParseResult[Nothing](nextInput) {
        if (!(lastNoSuccess != null && nextInput != null && nextInput.pos < lastNoSuccess.next.pos))
            lastNoSuccess = this

        def map[U](f: Nothing => U) = this
        def mapf[U](inFeature: FeatureExpr, f: (FeatureExpr, Nothing) => U): MultiParseResult[U] = this
        def isSuccess: Boolean = false
        def seqAllSuccessful[U](context: FeatureExpr, f: (FeatureExpr, Success[Nothing]) => MultiParseResult[U]): MultiParseResult[U] = this
        def seq2[U](context: FeatureExpr, p: (Input, FeatureExpr) => MultiParseResult[U]): MultiParseResult[Nothing] = this
        def allFailed = true
        def exists(predicate: Nothing => Boolean) = false
        def changeContext(ctx: FeatureExpr, contextModification: (Nothing, FeatureExpr, TypeContext) => TypeContext) = this
    }

    /** An extractor so NoSuccess(msg, next) can be used in matches.
      */
    object NoSuccess {
        def unapply(x: NoSuccess) = x match {
            case Failure(msg, next, inner) => Some(msg, next, inner)
            case Error(msg, next, inner) => Some(msg, next, inner)
            case _ => None
        }
    }

    /**
     * see original parser comb. framework. noncritical error, caught in alternatives
     */
    case class Failure(override val msg: String, override val nextInput: TokenReader[Elem, TypeContext], override val innerErrors: List[NoSuccess]) extends NoSuccess(msg, nextInput, innerErrors) {
        def replaceAllFailure[U >: Nothing](context: FeatureExpr, f: FeatureExpr => MultiParseResult[U]) = f(context)
        def commit = Error(msg, nextInput, innerErrors)
        def toErrorList = List()
    }

    /**
     * see original parser comb. framework. non-backtracking error
     */
    case class Error(override val msg: String, override val nextInput: TokenReader[Elem, TypeContext], override val innerErrors: List[NoSuccess]) extends NoSuccess(msg, nextInput, innerErrors) {
        def replaceAllFailure[U >: Nothing](context: FeatureExpr, f: FeatureExpr => MultiParseResult[U]) = this
        def commit = this
        def toErrorList = List(this)
    }

    case class Success[+T](val result: T, nextInput: TokenReader[Elem, TypeContext]) extends ParseResult[T](nextInput) {
        def map[U](f: T => U): ParseResult[U] = Success(f(result), next)
        def mapf[U](inFeature: FeatureExpr, f: (FeatureExpr, T) => U): MultiParseResult[U] = Success(f(inFeature, result), next)
        def isSuccess: Boolean = true
        def seqAllSuccessful[U](context: FeatureExpr, f: (FeatureExpr, Success[T]) => MultiParseResult[U]): MultiParseResult[U] = f(context, this)
        def seq2[U](context: FeatureExpr, p: (Input, FeatureExpr) => MultiParseResult[U]): MultiParseResult[~[T, U]] = {
            val pResult = p(nextInput, context)
            concat(pResult)
        }
        private def concat[U](pResult: MultiParseResult[U]): MultiParseResult[~[T, U]] = pResult match {
            case s: Success[_] => Success(new ~(result, s.result.asInstanceOf[U]), s.next)
            case n: NoSuccess => n
            case s: SplittedParseResult[_] => SplittedParseResult(s.feature, concat(s.resultA.asInstanceOf[MultiParseResult[U]]), concat(s.resultB.asInstanceOf[MultiParseResult[U]]))
        }
        def seq[U](context: FeatureExpr, thatResult: MultiParseResult[U]): MultiParseResult[~[T, U]] =
            thatResult.seqAllSuccessful[~[T, U]](context, (fs: FeatureExpr, x: Success[U]) => Success(new ~(result, x.result), x.next))
        def replaceAllFailure[U >: T](context: FeatureExpr, f: FeatureExpr => MultiParseResult[U]): MultiParseResult[U] = this
        def allFailed = false
        def exists(predicate: T => Boolean) = predicate(result)
        def toErrorList = List()
        def changeContext(ctx: FeatureExpr, contextModification: (T, FeatureExpr, TypeContext) => TypeContext): MultiParseResult[T] = Success(result, nextInput.setContext(contextModification(result, ctx, nextInput.context)))
        def commit: MultiParseResult[T] = this
    }

    /**
     * LastNoSuccess remebers the last object of
     * Failure or Error and can be used for error
     * reporting (reporting the last-most error) in
     * combinator phrase
     *
     * This is a hack using a singleton global variable.
     * will not work correctly with multithreading,
     * no guarantees given.
     */
    var lastNoSuccess: NoSuccess = null

    /** <p>
      * A parser generator delimiting whole phrases (i.e. programs).
      * </p>
      * <p>
      * <code>phrase(p)</code> succeeds if <code>p</code> succeeds and
      * no input is left over after <code>p</code>.
      * </p>
      *
      * @param p the parser that must consume all input for the resulting parser
      *          to succeed.
      * @return a parser that has the same result as `p', but that only succeeds
      *         if <code>p</code> consumed all the input.
      */
    def phrase[T](p: MultiParser[T]) = new MultiParser[T] {
        lastNoSuccess = null

        def apply(in: Input, fs: FeatureExpr) = {
            val result = p(in, fs)

            result match {
                case s@Success(out, in1) =>
                    if (in1.atEnd)
                        s
                    else if (lastNoSuccess == null || lastNoSuccess.next.pos < in1.pos)
                        Failure("end of input expected", in1, List())
                    else
                        lastNoSuccess
                case x: NoSuccess =>
                    if (lastNoSuccess != null)
                        lastNoSuccess
                    else
                        result
                case x: SplittedParseResult[_] =>
                    //cannot used lastNoSuccess on split results
                    result.mapfr(fs, (feature, result) =>
                        result match {
                            case s@Success(out, in1) =>
                                if (in1.atEnd)
                                    s
                                else
                                    Failure("end of input expected", in1, List())
                            case x: NoSuccess =>
                                result
                        }
                    )
            }
        }
    }

    /** overwrite for all reasonable contexts */
    def joinContext(a: TypeContext, b: TypeContext): TypeContext = a
}

case class ~[+a, +b](_1: a, _2: b) {
    override def toString = "(" + _1 + "~" + _2 + ")"
}<|MERGE_RESOLUTION|>--- conflicted
+++ resolved
@@ -824,10 +824,7 @@
 
     def matchInput(p: (Elem, FeatureExpr, TypeContext) => Boolean, kind: String) = new AtomicParser[Elem](kind) {
         private def err(e: Option[Elem], ctx: TypeContext) = errorMsg(kind, e, ctx)
-<<<<<<< HEAD
-=======
         //        @tailrec
->>>>>>> db7389a6
         def apply(in: Input, context: FeatureExpr): MultiParseResult[Elem] = {
             val parseResult: MultiParseResult[(Input, Elem)] = next(in, context)
             parseResult.mapfr(context, {
