package de.fosd.typechef.crewrite

import org.kiama.attribution.AttributionBase

import de.fosd.typechef.parser.c._
import de.fosd.typechef.typesystem.UseDeclMap
import de.fosd.typechef.featureexpr.{FeatureExprFactory, FeatureModel, FeatureExpr}

// this abstract class provides a standard implementation of
// the monotone framework, a general framework for dataflow analyses
// such as liveness, available expression, double-free, ...
// in contrast to the original, this implementation is variability-aware
// and is able to handle variable shadowing
//
// the analysis itself is not precise, i.e., during the computation the feature
// model is not used, especially for the predecessor and successor determination.
// the reason is, the predecessor/successor determination requires a lot of sat
// calls. for larger case studies (e.g., linux) a single sat-call takes 1/2 second
// and therefore predecessor/successor determination only takes the #ifdef annotations
// in the files into consideration
//
// if a proper feature model is passed to the constructor of this class, we use
// it to filter out false positives due to the imprecise predecessor and successor
// determination
//
// for more information about monotone frameworks
// see "Principles of Program Analysis" by (Nielson, Nielson, Hankin)

// env: ASTEnv; environment used for navigation in the AST during predecessor and
//              successor determination
// udm: UseDeclMap; map of variable usages to their corresponding declarations
//                  a variable here can have different declarations (alternative types)
// fm: FeatureModel; feature model used for filtering out false positives
abstract class MonotoneFW[T](val env: ASTEnv, val udm: UseDeclMap, val fm: FeatureModel) extends AttributionBase with IntraCFG {

    // dataflow, such as identifiers (type Id) may have different declarations
    // (alternative types). so we track alternative elements here using two
    // maps
    // t2FreshT is a 1:1 mapping of T declarations to fresh T elements for our analysis
    // freshT2T is the reverse of t2FreshT
    private val t2FreshT = new java.util.IdentityHashMap[T, Set[T]]()
    private val dId2Fresh = new java.util.IdentityHashMap[T, T]()
    private val freshT2T = new java.util.IdentityHashMap[T, T]()

    // create fresh T elements that we use in our analysis
    protected def createFresh(i: T) = {
        if (!dId2Fresh.containsKey(i)) {
            val nt = t2T(i)
            dId2Fresh.put(i, nt)
        }
        dId2Fresh.get(i)
    }

    protected def getFresh(i: T) = {
        if (!t2FreshT.containsKey(i)) {
            val nt = t2SetT(i)
            for (e <- nt)
                freshT2T.put(e, i)
            t2FreshT.put(i, nt)
        }
        t2FreshT.get(i)
    }

    protected def addFreshT(i: T) = {
        val nt = createFresh(i)
        freshT2T.put(nt, i)
        nt
    }

    // get the original T element of a freshly created T element
    protected def getOriginal(i: T) = freshT2T.get(i)

    // abstract function that creates the fresh T elements we use here
    // in our analysis. typical for analysis such as double free
    // we create new Id using the freshTctr counter.
    protected def t2SetT(i: T): Set[T]
    protected def t2T(i: T): T


    protected val incache = new IdentityHashMapCache[ResultMap]()
    protected val outcache = new IdentityHashMapCache[ResultMap]()

    // gen and kill function, will be implemented by the concrete dataflow classes
    def gen(a: AST): Map[FeatureExpr, Set[T]]
    def kill(a: AST): Map[FeatureExpr, Set[T]]

    // while monotone framework usually works on Sets
    // we use maps here for efficiency reasons:
    //   1. the obvious shift from non-variability-aware monotone framework to
    //      a variability-aware version is to change the type of the result set
    //      from Set[Id] to Set[Opt[Id]]. However this changes involves many lookups
    //      and changes to the set.
    //   2. We use Map[T, FeatureExpr] since T is our basic element of interest.
    //      FeatureExpr do not matter so far (they are prominent when using Opt
    //      nodes with List or Set). Since T matters operations on feature expression
    //      are easy and can be delayed to the point at which we *really* need
    //      the result. The delay also involves simplifications of feature
    //      expressions such as "a or (not a) => true".
    type ResultMap = Map[T, FeatureExpr]

    private def diff(map: ResultMap, fexp: FeatureExpr, d: Set[T]) = {
        var curmap = map
        for (e <- d) {
            curmap.get(e) match {
                case None =>
                case Some(x) => {
                    if (fexp.not and x isContradiction())
                        curmap = curmap.-(e)
                    else
                        curmap = curmap + ((e, fexp.not and x))
                }
            }
        }
        curmap
    }

    private def union(map: ResultMap, fexp: FeatureExpr, j: Set[T]) = {
        var curmap = map
        for (e <- j) {
            curmap.get(e) match {
                case None => curmap = curmap.+((e, fexp))
                case Some(x) => curmap = curmap.+((e, fexp or x))
            }
        }
        curmap
    }

<<<<<<< HEAD

=======
>>>>>>> e8f8ec92
    // flow functions (flow => succ and flow => pred) functions of the
    // framework
    protected def flow(e: AST): CFG
    protected def flowSucc(e: AST): CFG = succ(e, FeatureExprFactory.empty, env)
    protected def flowPred(e: AST): CFG = pred(e, FeatureExprFactory.empty, env)

    protected def unionio(e: AST): ResultMap
    protected def genkillio(e: AST): ResultMap

    protected val uniononly: AST => ResultMap = {
        circular[AST, ResultMap](Map[T, FeatureExpr]()) {
            case e => {
                var fl = flow(e)

                fl = fl.filterNot(x => x.entry.isInstanceOf[FunctionDef])

                var res = Map[T, FeatureExpr]()
                for (s <- fl) {
                    for ((r, f) <- unionio(s.entry))
                        res = union(res, f and s.feature, Set(r))
                }
                res
            }
        }
    }

    protected val genkill: AST => ResultMap = {
        circular[AST, ResultMap](Map[T, FeatureExpr]()) {
            case FunctionDef(_, _, _, _) => Map[T, FeatureExpr]()
            case t => {
                val g = gen(t)
                val k = kill(t)

                var res = genkillio(t)
                for ((fexp, v) <- k)
                    for (x <- v)
                        res = diff(res, fexp, getFresh(x))

                for ((fexp, v) <- g)
                    for (x <- v)
                        res = union(res, fexp, getFresh(x))
                res
            }
        }
    }

    // using caching for efficiency and filtering out false positives
    // using the feature model
    protected def outcached(a: AST) = {
        outcache.lookup(a) match {
            case Some(v) => v
            case None => {
                val r = uniononly(a)
                outcache.update(a, r)
                r
            }
        }
    }

    def out(a: AST) = {
        val o = outcached(a)
        var res = List[(T, FeatureExpr)]()

        for ((x, f) <- o) {
            val orig = getOriginal(x)
            res = (orig, f) :: res
        }
        res.distinct.filter(_._2.isSatisfiable(fm))
    }

    protected def incached(a: AST) = {
        incache.lookup(a) match {
            case Some(v) => v
            case None => {
                val r = genkill(a)
                incache.update(a, r)
                r
            }
        }
    }

    def in(a: AST) = {
        val o = incached(a)
        var res = List[(T, FeatureExpr)]()

        for ((x, f) <- o) {
            val orig = getOriginal(x)
            res = (orig, f) :: res
        }
        res.distinct.filter(_._2.isSatisfiable(fm))
    }
}

// specialization of MonotoneFW for Ids; helps to reduce code cloning, i.e., cloning of t2T, ...
abstract class MonotoneFWId(env: ASTEnv, udm: UseDeclMap, fm: FeatureModel) extends MonotoneFW[Id](env, udm, fm) {
    // add annotation to elements of a Set[Id]
    protected def addAnnotation2ResultSet(in: Set[Id]): Map[FeatureExpr, Set[Id]] = {
        var res = Map[FeatureExpr, Set[Id]]()

        for (r <- in) {
            val rfexp = env.featureExpr(r)

            val key = res.find(_._1 equivalentTo rfexp)
            key match {
                case None => res = res.+((rfexp, Set(r)))
                case Some((k, v)) => res = res.+((k, v ++ Set(r)))
            }
        }

        res
    }

    // we create fresh T elements (here Id) using a counter
    private var freshTctr = 0

    private def getFreshCtr: Int = {
        freshTctr = freshTctr + 1
        freshTctr
    }

    def t2T(i: Id) = Id(getFreshCtr + "_" + i.name)

    def t2SetT(i: Id) = {
        var freshidset = Set[Id]()

        if (udm.containsKey(i)) {
            for (vi <- udm.get(i)) {
                freshidset = freshidset.+(createFresh(vi))
            }
            freshidset
        } else {
            Set(addFreshT(i))
        }
    }
}

class IdentityHashMapCache[A] {
    private val cache: java.util.IdentityHashMap[Any, A] = new java.util.IdentityHashMap[Any, A]()
    def update(k: Any, v: A) { cache.put(k, v) }
    def lookup(k: Any): Option[A] = {
        val v = cache.get(k)
        if (v != null) Some(v)
        else None
    }
}<|MERGE_RESOLUTION|>--- conflicted
+++ resolved
@@ -125,10 +125,7 @@
         curmap
     }
 
-<<<<<<< HEAD
-
-=======
->>>>>>> e8f8ec92
+
     // flow functions (flow => succ and flow => pred) functions of the
     // framework
     protected def flow(e: AST): CFG
