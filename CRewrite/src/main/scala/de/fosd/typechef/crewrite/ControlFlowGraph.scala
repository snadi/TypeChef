--- conflicted
+++ resolved
@@ -22,19 +22,12 @@
   private implicit def optList2ASTList(l: List[Opt[AST]]) = l.map(_.entry)
   private implicit def opt2AST(s: Opt[AST]) = s.entry
 
-<<<<<<< HEAD
-  implicit def list2Conditional(s: List[AST]): TConditional[AST] = convertList2Conditional(s)
-
-  def convertList2Conditional(s: List[AST]): TConditional[AST] = {
-    if (s.size == 1) return TOne(s.head)
-    if (s.size == 2) return TChoice(parentOpt(s.head).feature, TOne(s.head), TOne(s.tail.head))
-    return TChoice(parentOpt(s.head).feature, TOne(s.head), convertList2Conditional(s.tail))
-=======
   implicit def list2TChoice(l: List[AST]): TConditional[AST] = {
     if (l.size == 1) TOne(l.head)
     else if (l.size == 2) TChoice(featureExpr(l.head), TOne(l.head), TOne(l.tail.head))
     else TChoice(featureExpr(l.head), TOne(l.head), list2TChoice(l.tail))
->>>>>>> d9f85e09
+  }
+
   }
 
   // handling of successor determination of a single statement
@@ -79,9 +72,6 @@
       case t => following(t)
     }
   }
-<<<<<<< HEAD
-=======
-
   private val findPriorFuncDefinition: AST ==> FunctionDef = attr {
     case f: FunctionDef => f
     case a: Attributable if (!a.isRoot) => findPriorFuncDefinition(parentAST(a))
@@ -102,7 +92,6 @@
     }
   }
 
->>>>>>> d9f85e09
   private def simpleOrCompoundStatement(p: Statement, c: Conditional[_]) = {
     c.asInstanceOf[One[_]].value match {
       case CompoundStatement(l) => if (l.isEmpty) List(p) else getSuccNestedLevel(l)
