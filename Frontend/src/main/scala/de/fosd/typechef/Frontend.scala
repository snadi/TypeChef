<<<<<<< HEAD
package de.fosd.typechef

/*
* temporarily copied from PreprocessorFrontend due to technical problems
*/


import de.fosd.typechef.parser.c._
import de.fosd.typechef.typesystem._
import de.fosd.typechef.crewrite._
import featureexpr.{FeatureExpr, FeatureExprFactory}
import lexer.options.OptionException
import java.io.{FileWriter, File}
import parser.Position

object Frontend {


    def main(args: Array[String]): Unit = {

        // load options
        val opt = new FrontendOptionsWithConfigFiles()
        try {
            try {
                opt.parseOptions(args)
            } catch {
                case o: OptionException => if (!opt.isPrintVersion) throw o;
            }

            if (opt.isPrintVersion) {
                var version = "development build"
                try {
                    val cl = Class.forName("de.fosd.typechef.Version")
                    version = "version " + cl.newInstance().asInstanceOf[VersionInfo].getVersion
                } catch {
                    case e: ClassNotFoundException =>
                }

                println("TypeChef " + version)
                return;
            }
        }

        catch {
            case o: OptionException =>
                println("Invocation error: " + o.getMessage);
                println("use parameter --help for more information.")
                return;
        }
        processFile(opt)
    }


    def processFile(opt: FrontendOptions) {
        val t1 = System.currentTimeMillis()

        val fm = opt.getFeatureModel().and(opt.getLocalFeatureModel).and(opt.getFilePresenceCondition)

        val tokens = new lexer.Main().run(opt, opt.parse)

        //        val tokens = preprocessFile(filename, preprocOutputPath, extraOpt, opt.parse, fm)
        val errorXML = new ErrorXML(opt.errorXMLFile)
        opt.setRenderParserError(errorXML.renderParserError)
        val t2 = System.currentTimeMillis()
        var t3 = t2;
        var t4 = t2;
        var t5 = t2;
        var t6 = t2;
        if (opt.parse) {
            println("parsing.")
            val in = CLexer.prepareTokens(tokens)
            val parserMain = new ParserMain(new CParser(fm))
            val ast = parserMain.parserMain(in, opt)
            t3 = System.currentTimeMillis();
            t6 = t3
            t5 = t3
            t4 = t3
            if (ast != null && opt.serializeAST)
                serializeAST(ast, opt.getSerializedASTFilename)

            if (ast != null) {
                val fm_ts = opt.getFeatureModelTypeSystem().and(opt.getLocalFeatureModel).and(opt.getFilePresenceCondition)
                val ts = new CTypeSystemFrontend(ast.asInstanceOf[TranslationUnit], fm_ts)
                val cf = new CAnalysisFrontend(ast.asInstanceOf[TranslationUnit], fm_ts)

                /** I did some experiments with the TypeChef FeatureModel of Linux, in case I need the routines again, they are saved here. */
                //Debug_FeatureModelExperiments.experiment(fm_ts)

                if (opt.typecheck || opt.writeInterface) {
                    ProductGeneration.typecheckProducts(fm,fm_ts,ast,opt)
                    //ProductGeneration.estimateNumberOfVariants(ast, fm_ts)

                    //println("type checking.")
                    //ts.checkAST
                    t4 = System.currentTimeMillis();
                    t5 = t4
                    t6 = t4
                }
                if (opt.writeInterface) {
                    println("inferring interfaces.")
                    val interface = ts.getInferredInterface().and(opt.getFilePresenceCondition)
                    t5 = System.currentTimeMillis()
                    t6 = t5
                    ts.writeInterface(interface, new File(opt.getInterfaceFilename))
                    if (opt.writeDebugInterface)
                        ts.debugInterface(interface, new File(opt.getDebugInterfaceFilename))
                }
                if (opt.conditionalControlFlow) {
                    println("checking conditional control flow.")
                    //cf.checkCfG()
                    t6 = System.currentTimeMillis()
                }
            }

        }
        errorXML.write()
        if (opt.recordTiming)
            println("timing (lexer, parser, type system, interface inference, conditional control flow)\n" + (t2 - t1) + ";" + (t3 - t2) + ";" + (t4 - t3) + ";" + (t5 - t4) + ";" + (t6 - t5))

    }


    def serializeAST(ast: AST, filename: String) {
        val fw = new FileWriter(filename)
        fw.write(ast.toString)
        fw.close()
    }
}
=======
package de.fosd.typechef

/*
* temporarily copied from PreprocessorFrontend due to technical problems
*/


import de.fosd.typechef.parser.c._
import de.fosd.typechef.typesystem._
import de.fosd.typechef.crewrite._
import featureexpr.{FeatureExpr, FeatureExprFactory}
import lexer.options.OptionException
import java.io.{FileWriter, File}
import parser.Position

object Frontend {


    def main(args: Array[String]): Unit = {
        // load options
        val opt = new FrontendOptionsWithConfigFiles()
        try {
            try {
                opt.parseOptions(args)
            } catch {
                case o: OptionException => if (!opt.isPrintVersion) throw o;
            }

            if (opt.isPrintVersion) {
                var version = "development build"
                try {
                    val cl = Class.forName("de.fosd.typechef.Version")
                    version = "version " + cl.newInstance().asInstanceOf[VersionInfo].getVersion
                } catch {
                    case e: ClassNotFoundException =>
                }

                println("TypeChef " + version)
                return;
            }
        }

        catch {
            case o: OptionException =>
                println("Invocation error: " + o.getMessage);
                println("use parameter --help for more information.")
                return;
        }

        processFile(opt)
    }


    def processFile(opt: FrontendOptions) {
        val t1 = System.currentTimeMillis()

        val fm = opt.getFeatureModel().and(opt.getLocalFeatureModel).and(opt.getFilePresenceCondition)

        val tokens = new lexer.Main().run(opt, opt.parse)

        //        val tokens = preprocessFile(filename, preprocOutputPath, extraOpt, opt.parse, fm)
        val errorXML = new ErrorXML(opt.getErrorXMLFile)
        opt.setRenderParserError(errorXML.renderParserError)
        val t2 = System.currentTimeMillis()
        var t3 = t2;
        var t4 = t2;
        var t5 = t2;
        var t6 = t2;
        if (opt.parse) {
            println("parsing.")
            val in = CLexer.prepareTokens(tokens)
            val parserMain = new ParserMain(new CParser(fm))
            val ast = parserMain.parserMain(in, opt)
            t3 = System.currentTimeMillis();
            t6 = t3
            t5 = t3
            t4 = t3
            if (ast != null && opt.serializeAST)
                serializeAST(ast, opt.getSerializedASTFilename)

            if (ast != null) {
                val fm_ts = opt.getFeatureModelTypeSystem().and(opt.getLocalFeatureModel).and(opt.getFilePresenceCondition)
                val ts = new CTypeSystemFrontend(ast.asInstanceOf[TranslationUnit], fm_ts)
                val cf = new CAnalysisFrontend(ast.asInstanceOf[TranslationUnit], fm_ts)
                if (opt.typecheck || opt.writeInterface) {
                    println("type checking.")
                    ts.checkAST
                    ts.errors.map(errorXML.renderTypeError(_))
                    t4 = System.currentTimeMillis();
                    t5 = t4
                    t6 = t4
                }
                if (opt.writeInterface) {
                    println("inferring interfaces.")
                    val interface = ts.getInferredInterface().and(opt.getFilePresenceCondition)
                    t5 = System.currentTimeMillis()
                    t6 = t5
                    ts.writeInterface(interface, new File(opt.getInterfaceFilename))
                    if (opt.writeDebugInterface)
                        ts.debugInterface(interface, new File(opt.getDebugInterfaceFilename))
                }
                if (opt.conditionalControlFlow) {
                    println("checking conditional control flow.")
                    cf.checkCfG(opt.getFile)
                    t6 = System.currentTimeMillis()
                }
            }

        }
        errorXML.write()
        if (opt.recordTiming)
            println("timing (lexer, parser, type system, interface inference, conditional control flow)\n" + (t2 - t1) + ";" + (t3 - t2) + ";" + (t4 - t3) + ";" + (t5 - t4) + ";" + (t6 - t5))

    }


    def serializeAST(ast: AST, filename: String) {
        val fw = new FileWriter(filename)
        fw.write(ast.toString)
        fw.close()
    }
}
>>>>>>> 6906c719
<|MERGE_RESOLUTION|>--- conflicted
+++ resolved
@@ -1,253 +1,129 @@
-<<<<<<< HEAD
-package de.fosd.typechef
-
-/*
-* temporarily copied from PreprocessorFrontend due to technical problems
-*/
-
-
-import de.fosd.typechef.parser.c._
-import de.fosd.typechef.typesystem._
-import de.fosd.typechef.crewrite._
-import featureexpr.{FeatureExpr, FeatureExprFactory}
-import lexer.options.OptionException
-import java.io.{FileWriter, File}
-import parser.Position
-
-object Frontend {
-
-
-    def main(args: Array[String]): Unit = {
-
-        // load options
-        val opt = new FrontendOptionsWithConfigFiles()
-        try {
-            try {
-                opt.parseOptions(args)
-            } catch {
-                case o: OptionException => if (!opt.isPrintVersion) throw o;
-            }
-
-            if (opt.isPrintVersion) {
-                var version = "development build"
-                try {
-                    val cl = Class.forName("de.fosd.typechef.Version")
-                    version = "version " + cl.newInstance().asInstanceOf[VersionInfo].getVersion
-                } catch {
-                    case e: ClassNotFoundException =>
-                }
-
-                println("TypeChef " + version)
-                return;
-            }
-        }
-
-        catch {
-            case o: OptionException =>
-                println("Invocation error: " + o.getMessage);
-                println("use parameter --help for more information.")
-                return;
-        }
-        processFile(opt)
-    }
-
-
-    def processFile(opt: FrontendOptions) {
-        val t1 = System.currentTimeMillis()
-
-        val fm = opt.getFeatureModel().and(opt.getLocalFeatureModel).and(opt.getFilePresenceCondition)
-
-        val tokens = new lexer.Main().run(opt, opt.parse)
-
-        //        val tokens = preprocessFile(filename, preprocOutputPath, extraOpt, opt.parse, fm)
-        val errorXML = new ErrorXML(opt.errorXMLFile)
-        opt.setRenderParserError(errorXML.renderParserError)
-        val t2 = System.currentTimeMillis()
-        var t3 = t2;
-        var t4 = t2;
-        var t5 = t2;
-        var t6 = t2;
-        if (opt.parse) {
-            println("parsing.")
-            val in = CLexer.prepareTokens(tokens)
-            val parserMain = new ParserMain(new CParser(fm))
-            val ast = parserMain.parserMain(in, opt)
-            t3 = System.currentTimeMillis();
-            t6 = t3
-            t5 = t3
-            t4 = t3
-            if (ast != null && opt.serializeAST)
-                serializeAST(ast, opt.getSerializedASTFilename)
-
-            if (ast != null) {
-                val fm_ts = opt.getFeatureModelTypeSystem().and(opt.getLocalFeatureModel).and(opt.getFilePresenceCondition)
-                val ts = new CTypeSystemFrontend(ast.asInstanceOf[TranslationUnit], fm_ts)
-                val cf = new CAnalysisFrontend(ast.asInstanceOf[TranslationUnit], fm_ts)
+package de.fosd.typechef
+
+/*
+* temporarily copied from PreprocessorFrontend due to technical problems
+*/
+
+
+import de.fosd.typechef.parser.c._
+import de.fosd.typechef.typesystem._
+import de.fosd.typechef.crewrite._
+import featureexpr.{FeatureExpr, FeatureExprFactory}
+import lexer.options.OptionException
+import java.io.{FileWriter, File}
+import parser.Position
+
+object Frontend {
+
+
+    def main(args: Array[String]): Unit = {
+        // load options
+        val opt = new FrontendOptionsWithConfigFiles()
+        try {
+            try {
+                opt.parseOptions(args)
+            } catch {
+                case o: OptionException => if (!opt.isPrintVersion) throw o;
+            }
+
+            if (opt.isPrintVersion) {
+                var version = "development build"
+                try {
+                    val cl = Class.forName("de.fosd.typechef.Version")
+                    version = "version " + cl.newInstance().asInstanceOf[VersionInfo].getVersion
+                } catch {
+                    case e: ClassNotFoundException =>
+                }
+
+                println("TypeChef " + version)
+                return;
+            }
+        }
+
+        catch {
+            case o: OptionException =>
+                println("Invocation error: " + o.getMessage);
+                println("use parameter --help for more information.")
+                return;
+        }
+
+        processFile(opt)
+    }
+
+
+    def processFile(opt: FrontendOptions) {
+        val t1 = System.currentTimeMillis()
+
+        val fm = opt.getFeatureModel().and(opt.getLocalFeatureModel).and(opt.getFilePresenceCondition)
+
+        val tokens = new lexer.Main().run(opt, opt.parse)
+
+        //        val tokens = preprocessFile(filename, preprocOutputPath, extraOpt, opt.parse, fm)
+        val errorXML = new ErrorXML(opt.getErrorXMLFile)
+        opt.setRenderParserError(errorXML.renderParserError)
+        val t2 = System.currentTimeMillis()
+        var t3 = t2;
+        var t4 = t2;
+        var t5 = t2;
+        var t6 = t2;
+        if (opt.parse) {
+            println("parsing.")
+            val in = CLexer.prepareTokens(tokens)
+            val parserMain = new ParserMain(new CParser(fm))
+            val ast = parserMain.parserMain(in, opt)
+            t3 = System.currentTimeMillis();
+            t6 = t3
+            t5 = t3
+            t4 = t3
+            if (ast != null && opt.serializeAST)
+                serializeAST(ast, opt.getSerializedASTFilename)
+
+            if (ast != null) {
+                val fm_ts = opt.getFeatureModelTypeSystem().and(opt.getLocalFeatureModel).and(opt.getFilePresenceCondition)
+                val ts = new CTypeSystemFrontend(ast.asInstanceOf[TranslationUnit], fm_ts)
+                val cf = new CAnalysisFrontend(ast.asInstanceOf[TranslationUnit], fm_ts)
 
                 /** I did some experiments with the TypeChef FeatureModel of Linux, in case I need the routines again, they are saved here. */
                 //Debug_FeatureModelExperiments.experiment(fm_ts)
 
-                if (opt.typecheck || opt.writeInterface) {
+                if (opt.typecheck || opt.writeInterface) {
                     ProductGeneration.typecheckProducts(fm,fm_ts,ast,opt)
                     //ProductGeneration.estimateNumberOfVariants(ast, fm_ts)
 
                     //println("type checking.")
                     //ts.checkAST
-                    t4 = System.currentTimeMillis();
-                    t5 = t4
-                    t6 = t4
-                }
-                if (opt.writeInterface) {
-                    println("inferring interfaces.")
-                    val interface = ts.getInferredInterface().and(opt.getFilePresenceCondition)
-                    t5 = System.currentTimeMillis()
-                    t6 = t5
-                    ts.writeInterface(interface, new File(opt.getInterfaceFilename))
-                    if (opt.writeDebugInterface)
-                        ts.debugInterface(interface, new File(opt.getDebugInterfaceFilename))
-                }
-                if (opt.conditionalControlFlow) {
-                    println("checking conditional control flow.")
-                    //cf.checkCfG()
-                    t6 = System.currentTimeMillis()
-                }
-            }
-
-        }
-        errorXML.write()
-        if (opt.recordTiming)
-            println("timing (lexer, parser, type system, interface inference, conditional control flow)\n" + (t2 - t1) + ";" + (t3 - t2) + ";" + (t4 - t3) + ";" + (t5 - t4) + ";" + (t6 - t5))
-
-    }
-
-
-    def serializeAST(ast: AST, filename: String) {
-        val fw = new FileWriter(filename)
-        fw.write(ast.toString)
-        fw.close()
-    }
-}
-=======
-package de.fosd.typechef
-
-/*
-* temporarily copied from PreprocessorFrontend due to technical problems
-*/
-
-
-import de.fosd.typechef.parser.c._
-import de.fosd.typechef.typesystem._
-import de.fosd.typechef.crewrite._
-import featureexpr.{FeatureExpr, FeatureExprFactory}
-import lexer.options.OptionException
-import java.io.{FileWriter, File}
-import parser.Position
-
-object Frontend {
-
-
-    def main(args: Array[String]): Unit = {
-        // load options
-        val opt = new FrontendOptionsWithConfigFiles()
-        try {
-            try {
-                opt.parseOptions(args)
-            } catch {
-                case o: OptionException => if (!opt.isPrintVersion) throw o;
-            }
-
-            if (opt.isPrintVersion) {
-                var version = "development build"
-                try {
-                    val cl = Class.forName("de.fosd.typechef.Version")
-                    version = "version " + cl.newInstance().asInstanceOf[VersionInfo].getVersion
-                } catch {
-                    case e: ClassNotFoundException =>
-                }
-
-                println("TypeChef " + version)
-                return;
-            }
-        }
-
-        catch {
-            case o: OptionException =>
-                println("Invocation error: " + o.getMessage);
-                println("use parameter --help for more information.")
-                return;
-        }
-
-        processFile(opt)
-    }
-
-
-    def processFile(opt: FrontendOptions) {
-        val t1 = System.currentTimeMillis()
-
-        val fm = opt.getFeatureModel().and(opt.getLocalFeatureModel).and(opt.getFilePresenceCondition)
-
-        val tokens = new lexer.Main().run(opt, opt.parse)
-
-        //        val tokens = preprocessFile(filename, preprocOutputPath, extraOpt, opt.parse, fm)
-        val errorXML = new ErrorXML(opt.getErrorXMLFile)
-        opt.setRenderParserError(errorXML.renderParserError)
-        val t2 = System.currentTimeMillis()
-        var t3 = t2;
-        var t4 = t2;
-        var t5 = t2;
-        var t6 = t2;
-        if (opt.parse) {
-            println("parsing.")
-            val in = CLexer.prepareTokens(tokens)
-            val parserMain = new ParserMain(new CParser(fm))
-            val ast = parserMain.parserMain(in, opt)
-            t3 = System.currentTimeMillis();
-            t6 = t3
-            t5 = t3
-            t4 = t3
-            if (ast != null && opt.serializeAST)
-                serializeAST(ast, opt.getSerializedASTFilename)
-
-            if (ast != null) {
-                val fm_ts = opt.getFeatureModelTypeSystem().and(opt.getLocalFeatureModel).and(opt.getFilePresenceCondition)
-                val ts = new CTypeSystemFrontend(ast.asInstanceOf[TranslationUnit], fm_ts)
-                val cf = new CAnalysisFrontend(ast.asInstanceOf[TranslationUnit], fm_ts)
-                if (opt.typecheck || opt.writeInterface) {
-                    println("type checking.")
-                    ts.checkAST
-                    ts.errors.map(errorXML.renderTypeError(_))
-                    t4 = System.currentTimeMillis();
-                    t5 = t4
-                    t6 = t4
-                }
-                if (opt.writeInterface) {
-                    println("inferring interfaces.")
-                    val interface = ts.getInferredInterface().and(opt.getFilePresenceCondition)
-                    t5 = System.currentTimeMillis()
-                    t6 = t5
-                    ts.writeInterface(interface, new File(opt.getInterfaceFilename))
-                    if (opt.writeDebugInterface)
-                        ts.debugInterface(interface, new File(opt.getDebugInterfaceFilename))
-                }
-                if (opt.conditionalControlFlow) {
-                    println("checking conditional control flow.")
-                    cf.checkCfG(opt.getFile)
-                    t6 = System.currentTimeMillis()
-                }
-            }
-
-        }
-        errorXML.write()
-        if (opt.recordTiming)
-            println("timing (lexer, parser, type system, interface inference, conditional control flow)\n" + (t2 - t1) + ";" + (t3 - t2) + ";" + (t4 - t3) + ";" + (t5 - t4) + ";" + (t6 - t5))
-
-    }
-
-
-    def serializeAST(ast: AST, filename: String) {
-        val fw = new FileWriter(filename)
-        fw.write(ast.toString)
-        fw.close()
-    }
-}
->>>>>>> 6906c719
+					//ts.errors.map(errorXML.renderTypeError(_))
+                    t4 = System.currentTimeMillis();
+                    t5 = t4
+                    t6 = t4
+                }
+                if (opt.writeInterface) {
+                    println("inferring interfaces.")
+                    val interface = ts.getInferredInterface().and(opt.getFilePresenceCondition)
+                    t5 = System.currentTimeMillis()
+                    t6 = t5
+                    ts.writeInterface(interface, new File(opt.getInterfaceFilename))
+                    if (opt.writeDebugInterface)
+                        ts.debugInterface(interface, new File(opt.getDebugInterfaceFilename))
+                }
+                if (opt.conditionalControlFlow) {
+                    println("checking conditional control flow.")
+                    cf.checkCfG(opt.getFile)
+                    t6 = System.currentTimeMillis()
+                }
+            }
+
+        }
+        errorXML.write()
+        if (opt.recordTiming)
+            println("timing (lexer, parser, type system, interface inference, conditional control flow)\n" + (t2 - t1) + ";" + (t3 - t2) + ";" + (t4 - t3) + ";" + (t5 - t4) + ";" + (t6 - t5))
+
+    }
+
+
+    def serializeAST(ast: AST, filename: String) {
+        val fw = new FileWriter(filename)
+        fw.write(ast.toString)
+        fw.close()
+    }
+}