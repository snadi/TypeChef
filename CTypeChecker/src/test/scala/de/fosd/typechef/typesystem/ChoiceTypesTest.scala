<<<<<<< HEAD
package de.fosd.typechef.typesystem


import org.junit.runner.RunWith
import org.scalatest.FunSuite
import org.scalatest.junit.JUnitRunner
import org.scalatest.matchers.ShouldMatchers
import de.fosd.typechef.parser.c.TestHelper
import de.fosd.typechef.conditional._
import de.fosd.typechef.featureexpr.FeatureExprFactory

@RunWith(classOf[JUnitRunner])
class ChoiceTypesTest extends FunSuite with ShouldMatchers with CTypeSystem with CEnvCache with TestHelper {


    test("alternatives in declarations") {
        t()
    }
    def t() {
        val ast = getAST( """
         #ifdef X
         int a;
         #else
         double a;
         #endif

         #ifdef X
         int x;
         #endif
         #ifdef Y
         double x;
         #endif

         double
         #ifdef X
         b
         #else
         c
         #endif
         ;
         int end;""")
        typecheckTranslationUnit(ast)
        val env = lookupEnv(ast.defs.last.entry).varEnv

        env("a") should be(Choice(fx.not, One(CDouble()), One(CSigned(CInt()))))
        env("x") should be(Choice(fy, One(CDouble()), Choice(fx, One(CSigned(CInt())), One(CUndefined))))
        env("b") should be(Choice(fx, One(CDouble()), One(CUndefined)))
    }


    test("inlined functions") {
        val ast = getAST( """static
#if !defined(CONFIG_OPTIMIZE_INLINING)
inline __attribute__((always_inline))
#endif
#if defined(CONFIG_OPTIMIZE_INLINING)
inline
#endif
 void __rcu_read_lock_bh(void)
{
	local_bh_disable();
}""")
        val env = checkTranslationUnit(ast, FeatureExprFactory.True, EmptyEnv).varEnv
        println(env)
        env("__rcu_read_lock_bh") should be(One(CFunction(List(CVoid()), CVoid())))
    }


=======
package de.fosd.typechef.typesystem


import org.junit.runner.RunWith
import org.scalatest.FunSuite
import org.scalatest.junit.JUnitRunner
import org.scalatest.matchers.ShouldMatchers
import de.fosd.typechef.parser.c.TestHelper
import de.fosd.typechef.conditional._
import de.fosd.typechef.featureexpr.FeatureExprFactory

@RunWith(classOf[JUnitRunner])
class ChoiceTypesTest extends FunSuite with ShouldMatchers with CTypeSystem with CEnvCache with TestHelper {


    test("alternatives in declarations") {
        t()
    }
    def t() {
        val ast = getAST( """
         #ifdef X
         int a;
         #else
         double a;
         #endif

         #ifdef X
         int x;
         #endif
         #ifdef Y
         double x;
         #endif

         double
         #ifdef X
         b
         #else
         c
         #endif
         ;
         int end;""")
        typecheckTranslationUnit(ast)
        val env = lookupEnv(ast.defs.last.entry).varEnv

        env("a").map(_.atype) should be(Choice(fx.not, One(CDouble()), One(CSigned(CInt()))))
        env("x").map(_.atype) should be(Choice(fy, One(CDouble()), Choice(fx, One(CSigned(CInt())), One(CUndefined))))
        env("b").map(_.atype) should be(Choice(fx, One(CDouble()), One(CUndefined)))
    }


    test("inlined functions") {
        val ast = getAST( """static
#if !defined(CONFIG_OPTIMIZE_INLINING)
inline __attribute__((always_inline))
#endif
#if defined(CONFIG_OPTIMIZE_INLINING)
inline
#endif
 void __rcu_read_lock_bh(void)
{
	local_bh_disable();
}""")
        val env = checkTranslationUnit(ast, FeatureExprFactory.True, EmptyEnv).varEnv
        println(env)
        env("__rcu_read_lock_bh").map(_.atype) should be(One(CFunction(List(CVoid()), CVoid())))
    }


>>>>>>> de2c6c87
}<|MERGE_RESOLUTION|>--- conflicted
+++ resolved
@@ -1,73 +1,3 @@
-<<<<<<< HEAD
-package de.fosd.typechef.typesystem
-
-
-import org.junit.runner.RunWith
-import org.scalatest.FunSuite
-import org.scalatest.junit.JUnitRunner
-import org.scalatest.matchers.ShouldMatchers
-import de.fosd.typechef.parser.c.TestHelper
-import de.fosd.typechef.conditional._
-import de.fosd.typechef.featureexpr.FeatureExprFactory
-
-@RunWith(classOf[JUnitRunner])
-class ChoiceTypesTest extends FunSuite with ShouldMatchers with CTypeSystem with CEnvCache with TestHelper {
-
-
-    test("alternatives in declarations") {
-        t()
-    }
-    def t() {
-        val ast = getAST( """
-         #ifdef X
-         int a;
-         #else
-         double a;
-         #endif
-
-         #ifdef X
-         int x;
-         #endif
-         #ifdef Y
-         double x;
-         #endif
-
-         double
-         #ifdef X
-         b
-         #else
-         c
-         #endif
-         ;
-         int end;""")
-        typecheckTranslationUnit(ast)
-        val env = lookupEnv(ast.defs.last.entry).varEnv
-
-        env("a") should be(Choice(fx.not, One(CDouble()), One(CSigned(CInt()))))
-        env("x") should be(Choice(fy, One(CDouble()), Choice(fx, One(CSigned(CInt())), One(CUndefined))))
-        env("b") should be(Choice(fx, One(CDouble()), One(CUndefined)))
-    }
-
-
-    test("inlined functions") {
-        val ast = getAST( """static
-#if !defined(CONFIG_OPTIMIZE_INLINING)
-inline __attribute__((always_inline))
-#endif
-#if defined(CONFIG_OPTIMIZE_INLINING)
-inline
-#endif
- void __rcu_read_lock_bh(void)
-{
-	local_bh_disable();
-}""")
-        val env = checkTranslationUnit(ast, FeatureExprFactory.True, EmptyEnv).varEnv
-        println(env)
-        env("__rcu_read_lock_bh") should be(One(CFunction(List(CVoid()), CVoid())))
-    }
-
-
-=======
 package de.fosd.typechef.typesystem
 
 
@@ -136,5 +66,4 @@
     }
 
 
->>>>>>> de2c6c87
 }