--- conflicted
+++ resolved
@@ -1,41 +1,3 @@
-<<<<<<< HEAD
-package de.fosd.typechef.typesystem
-
-import de.fosd.typechef.parser.c.{FunctionDef, Expr, AST}
-import de.fosd.typechef.conditional.Conditional
-import de.fosd.typechef.featureexpr.FeatureExpr
-
-
-trait CTypeCache extends CTypeSystemInterface {
-    private var cacheExpr: Map[Expr, Conditional[CType]] = Map()
-    private var cacheFun: Map[FunctionDef, Conditional[CType]] = Map()
-
-    override protected def typedExpr(expr: Expr, ctype: Conditional[CType], featureExpr: FeatureExpr, env: Env) {
-        cacheExpr = cacheExpr + (expr -> ctype)
-        super.typedExpr(expr, ctype, featureExpr, env)
-    }
-    override protected def typedFunction(fun: FunctionDef, ctype: Conditional[CType], featureExpr: FeatureExpr) {
-        cacheFun = cacheFun + (fun -> ctype)
-        super.typedFunction(fun, ctype, featureExpr)
-    }
-
-    def lookupExprType(expr: Expr): Conditional[CType] = cacheExpr(expr)
-    def lookupFunType(fun: FunctionDef): Conditional[CType] = cacheFun(fun)
-
-}
-
-
-trait CEnvCache extends CTypeSystemInterface {
-    private var cache: Map[AST, Env] = Map()
-
-    override protected def addEnv(ast: AST, env: Env) {
-        cache = cache + (ast -> env)
-        super.addEnv(ast, env)
-    }
-
-    def lookupEnv(ast: AST) = cache(ast)
-}
-=======
 package de.fosd.typechef.typesystem
 
 import java.util.IdentityHashMap
@@ -74,5 +36,3 @@
 
     def lookupEnv(ast: AST) = cache(ast)
 }
-
->>>>>>> de2c6c87
