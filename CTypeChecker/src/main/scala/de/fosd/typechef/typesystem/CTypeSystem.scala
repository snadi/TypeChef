--- conflicted
+++ resolved
@@ -15,23 +15,9 @@
 
 trait CTypeSystem extends CTypes with CEnv with CDeclTyping with CTypeEnv with CExprTyping with CBuiltIn {
 
-<<<<<<< HEAD
-  def typecheckTranslationUnit(tunit: TranslationUnit, featureModel: FeatureExpr = FeatureExprFactory.True) {
-    assert(tunit != null, "cannot type check Translation Unit, tunit is null")
-    clearDefUseMap()
-    checkTranslationUnit(tunit, featureModel, InitialEnv)
-  }
-
-  private[typesystem] def checkTranslationUnit(tunit: TranslationUnit, featureExpr: FeatureExpr, initialEnv: Env): Env = {
-    var env = initialEnv
-    addEnv(tunit, env)
-    for (Opt(f, e) <- tunit.defs) {
-      env = checkExternalDef(e, featureExpr and f, env)
-=======
     def typecheckTranslationUnit(tunit: TranslationUnit, featureModel: FeatureExpr = FeatureExprFactory.True) {
         assert(tunit != null, "cannot type check Translation Unit, tunit is null")
         checkTranslationUnit(tunit, featureModel, InitialEnv)
->>>>>>> 2190cef9
     }
     env
   }
@@ -79,14 +65,8 @@
     //declared enums?
     val newEnvEnum = env.addVars(enumDeclarations(specifiers, featureExpr, declarator), env.scope)
 
-<<<<<<< HEAD
-    //add type to environment for remaining code
-    val newEnv = env.addVar(declarator.getName, featureExpr, f, funType, kind, env.scope)
-    addDef(f, env)
-=======
         //add type to environment for remaining code
         val newEnv = newEnvEnum.addVar(declarator.getName, featureExpr, f, funType, kind, newEnvEnum.scope)
->>>>>>> 2190cef9
 
     //check body (add parameters to environment)
     val innerEnv = newEnv.addVars(parameterTypes(declarator, featureExpr, newEnv.incScope()), KDeclaration, newEnv.scope + 1).setExpectedReturnType(expectedReturnType)
@@ -182,21 +162,6 @@
     checkArrayExpr(d, featureExpr, env: Env)
     checkTypeDeclaration(d, featureExpr, env)
 
-<<<<<<< HEAD
-    env
-  }
-
-  private def checkArrayExpr(d: Declaration, featureExpr: FeatureExpr, env: Env) {
-    //environment correct? or must be interleaved with reading declared variables
-    for (Opt(initFeature, init) <- d.init)
-      for (Opt(extFeature, ext) <- init.declarator.extensions)
-        ext match {
-          case DeclArrayAccess(Some(expr)) =>
-            performExprCheck(expr, isScalar, {
-              c => "expected scalar array size, found " + c
-            }, featureExpr and initFeature and extFeature, env)
-          case _ =>
-=======
     /**
      * returns a type and a changed environment for subsequent statements
      *
@@ -326,7 +291,6 @@
             case GotoStatement(_) => nop //TODO check goto against labels
             case LabelStatement(_, _) => nop
             case LocalLabelDeclaration(ids) => nop
->>>>>>> 2190cef9
         }
   }
 
@@ -761,21 +725,6 @@
         if ((expr andNot declExpr).isSatisfiable())
           reportTypeError(expr andNot declExpr, "Type " + name.name + " not defined. (defined only in context " + declExpr + ")", specifier, Severity.TypeLookupError)
 
-<<<<<<< HEAD
-      case EnumSpecifier(Some(id), None) =>
-      // Not checking enums anymore, since they are only enforced by compilers in few cases (those cases are hard to distinguish, gcc is not very close to the standard here)
-      //                val declExpr = env.enumEnv.getOrElse(id.name, FeatureExprFactory.False)
-      //                if ((expr andNot declExpr).isSatisfiable)
-      //                    reportTypeError(expr andNot declExpr, "Enum " + id.name + " not defined. (defined only in context " + declExpr + ")", specifier, Severity.TypeLookupError)
-
-      case StructOrUnionSpecifier(isUnion, Some(id), enumerators) =>
-        for (Opt(f, enumerator) <- enumerators)
-          checkTypeStructDeclaration(enumerator, expr and f, env)
-      // checked at call site (when declaring a variable or calling a function)
-      //                val declExpr = env.structEnv.isDefined(id.name, isUnion)
-      //                if ((expr andNot declExpr).isSatisfiable)
-      //                    reportTypeError(expr andNot declExpr, (if (isUnion) "Union " else "Struct ") + id.name + " not defined. (defined only in context " + declExpr + ")", specifier, Severity.TypeLookupError)
-=======
     private def checkTypeSpecifier(specifier: Specifier, expr: FeatureExpr, env: Env) {
         specifier match {
             case TypeDefTypeSpecifier(name) =>
@@ -803,7 +752,6 @@
 
             case _ =>
         }
->>>>>>> 2190cef9
 
       case StructOrUnionSpecifier(_, None, enumerators) =>
         for (Opt(f, enumerator) <- enumerators)
