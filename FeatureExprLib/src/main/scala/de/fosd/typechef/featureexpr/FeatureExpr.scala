package de.fosd.typechef.featureexpr

import LazyLib._
import collection.mutable.Map
import collection.mutable.WeakHashMap
import collection.mutable.HashMap
import scala.ref.WeakReference

/**
 * external interface to constructing feature expressions (mostly delegated to FExprBuilder)
 */
object FeatureExpr {

    def createComplement(expr: FeatureExprValue): FeatureExprValue = FExprBuilder.applyUnaryOperation(expr, ~_)
    def createNeg(expr: FeatureExprValue) = FExprBuilder.applyUnaryOperation(expr, -_)
    def createBitAnd(left: FeatureExprValue, right: FeatureExprValue) = FExprBuilder.applyBinaryOperation(left, right, _ & _)
    def createBitOr(left: FeatureExprValue, right: FeatureExprValue) = FExprBuilder.applyBinaryOperation(left, right, _ | _)
    def createDivision(left: FeatureExprValue, right: FeatureExprValue) = FExprBuilder.applyBinaryOperation(left, right, _ / _)
    def createModulo(left: FeatureExprValue, right: FeatureExprValue) = FExprBuilder.applyBinaryOperation(left, right, _ % _)
    def createEquals(left: FeatureExprValue, right: FeatureExprValue) = FExprBuilder.evalRelation(left, right, _ == _)
    def createNotEquals(left: FeatureExprValue, right: FeatureExprValue) = FExprBuilder.evalRelation(left, right, _ != _)
    def createLessThan(left: FeatureExprValue, right: FeatureExprValue) = FExprBuilder.evalRelation(left, right, _ < _)
    def createLessThanEquals(left: FeatureExprValue, right: FeatureExprValue) = FExprBuilder.evalRelation(left, right, _ <= _)
    def createGreaterThan(left: FeatureExprValue, right: FeatureExprValue) = FExprBuilder.evalRelation(left, right, _ > _)
    def createGreaterThanEquals(left: FeatureExprValue, right: FeatureExprValue) = FExprBuilder.evalRelation(left, right, _ >= _)
    def createMinus(left: FeatureExprValue, right: FeatureExprValue) = FExprBuilder.applyBinaryOperation(left, right, _ - _)
    def createMult(left: FeatureExprValue, right: FeatureExprValue) = FExprBuilder.applyBinaryOperation(left, right, _ * _)
    def createPlus(left: FeatureExprValue, right: FeatureExprValue) = FExprBuilder.applyBinaryOperation(left, right, _ + _)
    def createPwr(left: FeatureExprValue, right: FeatureExprValue) = FExprBuilder.applyBinaryOperation(left, right, _ ^ _)
    def createShiftLeft(left: FeatureExprValue, right: FeatureExprValue) = FExprBuilder.applyBinaryOperation(left, right, _ << _)
    def createShiftRight(left: FeatureExprValue, right: FeatureExprValue) = FExprBuilder.applyBinaryOperation(left, right, _ >> _)
    def createInteger(value: Long): FeatureExprValue = FExprBuilder.createValue(value)
    def createCharacter(value: Char): FeatureExprValue = FExprBuilder.createValue(value)


    def createDefinedExternal(name: String): DefinedExternal = FExprBuilder.definedExternal(name)
    def createDefinedMacro(name: String, macroTable: FeatureProvider): FeatureExpr = FExprBuilder.definedMacro(name, macroTable)


    //helper
    def createIf(condition: FeatureExpr, thenBranch: FeatureExpr, elseBranch: FeatureExpr): FeatureExpr = FExprBuilder.createIf(condition, thenBranch, elseBranch)
    def createIf(condition: FeatureExpr, thenBranch: FeatureExprValue, elseBranch: FeatureExprValue): FeatureExprValue = FExprBuilder.createIf(condition, thenBranch, elseBranch)
    def createImplies(left: FeatureExpr, right: FeatureExpr) = left implies right
    def createEquiv(left: FeatureExpr, right: FeatureExpr) = left equiv right

    val base: FeatureExpr = True
    val dead: FeatureExpr = False

}

object FeatureExprHelper {
    def resolveDefined(macro: DefinedMacro, macroTable: FeatureProvider): FeatureExpr =
        macroTable.getMacroCondition(macro.feature)

    private var freshFeatureNameCounter = 0
    def calcFreshFeatureName(): String = {
        freshFeatureNameCounter = freshFeatureNameCounter + 1;
        "__fresh" + freshFeatureNameCounter;
    }
}

/**
 * feature expressions
 *
 * feature expressions are compared on object identity (comparing them for equivalence is
 * an additional but expensive operation). propositions such as and or and not
 * cache results, so that the operation yields identical results on identical parameters
 */
abstract class FeatureExpr {

    def or(that: FeatureExpr): FeatureExpr = FExprBuilder.or(this, that)
    def and(that: FeatureExpr): FeatureExpr = FExprBuilder.and(this, that)
    def not(): FeatureExpr = FExprBuilder.not(this)

    def orNot(that: FeatureExpr) = this or (that.not)
    def andNot(that: FeatureExpr) = this and (that.not)
    def implies(that: FeatureExpr) = this.not.or(that)
    def equiv(that: FeatureExpr) = (this implies that) and (that implies this)
    def mex(that: FeatureExpr): FeatureExpr = (this and that).not

    def isContradiction(): Boolean = isContradiction(NoFeatureModel)
    def isTautology(): Boolean = isTautology(NoFeatureModel)
    def isDead(): Boolean = isContradiction(NoFeatureModel)
    def isBase(): Boolean = isTautology(NoFeatureModel)
    def isSatisfiable(): Boolean = isSatisfiable(NoFeatureModel)
    /**
     * FM -> X is tautology if FM.implies(X).isTautology or
     * !FM.and.(x.not).isSatisfiable
     *
     **/
    def isTautology(fm: FeatureModel): Boolean = !this.not.isSatisfiable(fm)
    def isContradiction(fm: FeatureModel): Boolean = !isSatisfiable(fm)
    /**
     * x.isSatisfiable(fm) is short for x.and(fm).isSatisfiable
     * but is faster because FM is cached
     */
<<<<<<< HEAD
    def isSatisfiable(fm: FeatureModel): Boolean = cacheIsSatisfiable.getOrElseUpdate(fm, new SatSolver().isSatisfiable(toCnfEquiSat, fm))
    private val cacheIsSatisfiable: WeakHashMap[FeatureModel, Boolean] = WeakHashMap()
=======
    def isSatisfiable(fm: FeatureModel): Boolean = cacheIsSatisfiable.getOrElseUpdate(fm, new SatSolver().isSatisfiable(equiCNF, fm))
>>>>>>> b2403f0d

    //    def accept(f: FeatureExpr => Unit): Unit


    final override def equals(that: Any) = super.equals(that)
    final override def hashCode = super.hashCode
    /**
     * uses a SAT solver to determine whether two expressions are
     * equivalent.
     *
     * for performance reasons, it checks pointer
     * equivalence first, but won't use the recursive equals on aexpr
     * (there should only be few cases when equals is more
     * accurate than eq, which are not worth the performance
     * overhead)
     */
    def equivalentTo(that: FeatureExpr): Boolean = (this eq that) || (this equiv that).isTautology();


    protected def indent(level: Int): String = "\t" * level

    final lazy val size: Int = calcSize
    protected def calcSize: Int
    def isSmall(): Boolean = size <= 10

    lazy val resolveToExternal: FeatureExpr = FExprBuilder.resolveToExternal(this)

    /**
     * checks whether there is some unresolved macro (DefinedMacro) somewhere
     * in the expression tree
     */
    lazy val isResolved: Boolean = calcIsResolved
    private def calcIsResolved: Boolean = {
        //exception used to stop at the first found Macro
        //map used for caching (to not look twice at the same subtree)
        class FoundUnresolvedException extends Exception
        try {
            this.mapDefinedExpr({
                case e: DefinedMacro => {throw new FoundUnresolvedException(); e}
                case e => e
            }, Map())
            return true;
        } catch {
            case e: FoundUnresolvedException => return false
        }
    }

    def mapDefinedExpr(f: DefinedExpr => FeatureExpr, cache: Map[FeatureExpr, FeatureExpr]): FeatureExpr
    def print(): String
    def debug_print(indent: Int): String

    private var cache_cnf: FeatureExpr = null
    private var cache_cnfEquiSat: FeatureExpr = null

    def toCNF(): FeatureExpr = {
        if (cache_cnf == null) {cache_cnf = calcCNF; cache_cnfEquiSat = cache_cnf}
        assert(CNFHelper.isCNF(cache_cnf))
        cache_cnf
    }
    def toCnfEquiSat(): FeatureExpr = {
        if (cache_cnfEquiSat == null) cache_cnfEquiSat = calcCNFEquiSat
        assert(CNFHelper.isCNF(cache_cnfEquiSat))
        cache_cnfEquiSat
    }
    protected def calcCNF: FeatureExpr
    protected def calcCNFEquiSat: FeatureExpr
<<<<<<< HEAD
=======

    private[featureexpr] lazy val cnf: NF = NFBuilder.toCNF(toCNF)
    private[featureexpr] lazy val equiCNF: NF = if (cache_cnf != null) cnf else NFBuilder.toCNF(toCnfEquiSat)

    private val cacheIsSatisfiable: WeakHashMap[FeatureModel, Boolean] = WeakHashMap()
    //only access these caches from FExprBuilder
    private[featureexpr] val andCache: WeakHashMap[FeatureExpr, WeakReference[FeatureExpr]] = new WeakHashMap()
    private[featureexpr] val orCache: WeakHashMap[FeatureExpr, WeakReference[FeatureExpr]] = new WeakHashMap()
    private[featureexpr] var notCache: WeakReference[FeatureExpr] = null
>>>>>>> b2403f0d
}

trait FeatureExprValue {
    def toFeatureExpr: FeatureExpr = {
        val zero = FExprBuilder.createValue(0)
        FExprBuilder.evalRelation(this, zero, _ != _)
    }
}


/**
 * central builder class, responsible for simplification of expressions during creation
 * and for extensive caching
 */
private[featureexpr] object FExprBuilder {


    private class FExprPair(val a: FeatureExpr, val b: FeatureExpr) {
        //pair in which the order does not matter
        override def hashCode = a.hashCode + b.hashCode;
        override def equals(o: Any) = o match {
            case that: FExprPair => (this.a.equals(that.a) && this.b.equals(that.b)) ||
                    (this.a.equals(that.b) && this.b.equals(that.a))
            case _ => false
        }
    }

    private val ifCache: HashMap[(FeatureExpr, FeatureExprValue, FeatureExprValue), WeakReference[FeatureExprValue]] = new HashMap()
    private val featureCache: Map[String, WeakReference[DefinedExternal]] = Map()
    private var macroCache: Map[String, WeakReference[DefinedMacro]] = Map()
    private val valCache: Map[Long, WeakReference[Value]] = Map()
    private val resolvedCache: WeakHashMap[FeatureExpr, FeatureExpr] = WeakHashMap()

    private def cacheGetOrElseUpdate[A, B <: AnyRef](map: Map[A, WeakReference[B]], key: A, op: => B): B = {
        def update() = {val d = op; map(key) = new WeakReference[B](d); d}
        map.get(key) match {
            case Some(v) => {
                val ref = v.get
                if (ref.isDefined) ref.get
                else update()
            }
            case None => update()
        }
    }

    private def getFromCache(cache: WeakHashMap[FeatureExpr, WeakReference[FeatureExpr]], key: FeatureExpr): FeatureExpr = {
        val v = cache.get(key)
        if (v.isDefined) {
            val ref = v.get.get
            if (ref.isDefined)
                return ref.get
        }
        return null
    }
    private def andCacheGetOrElseUpdate(a: FeatureExpr,
                                        b: FeatureExpr,
                                        getCache: FeatureExpr => WeakHashMap[FeatureExpr, WeakReference[FeatureExpr]],
                                        op: => FeatureExpr): FeatureExpr = {
        var result = getFromCache(getCache(a), b)
        if (result == null)
            result = getFromCache(getCache(b), a)
        if (result == null) {
            result = op
            val weakRef = new WeakReference(result)
            getCache(a).update(b, weakRef)
            //XXX it is enough to update one object, because we are searching in both of them anyway
            //            getCache(b).update(a, weakRef)
        }
        result
    }

    def and(a: FeatureExpr, b: FeatureExpr): FeatureExpr =
        (a, b) match {
            case (e1, e2) if (e1 == e2) => e1
            case (_, False) => False
            case (False, _) => False
            case (True, e) => e
            case (e, True) => e
            case (e1, e2) if (e1.not == e2) => False
            case other =>
                andCacheGetOrElseUpdate(a, b, _.andCache, other match {
                    case (a1: And, a2: And) => a2.clauses.foldLeft[FeatureExpr](a1)(_ and _)
                    case (a: And, e) => if (a.clauses contains e) a else if (a.clauses contains (e.not)) False else new And(a.clauses + e)
                    case (e, a: And) => if (a.clauses contains e) a else if (a.clauses contains (e.not)) False else new And(a.clauses + e)
                    case (e1, e2) => new And(Set(e1, e2))
                })
        }
    def createAnd(clauses: Traversable[FeatureExpr]) = clauses.foldLeft[FeatureExpr](True)(and(_, _))

    def or(a: FeatureExpr, b: FeatureExpr): FeatureExpr =
    //simple cases without caching
        (a, b) match {
            case (e1, e2) if (e1 == e2) => e1
            case (_, True) => True
            case (True, _) => True
            case (False, e) => e
            case (e, False) => e
            case (e1, e2) if (e1.not == e2) => True
            case other => andCacheGetOrElseUpdate(a, b, _.orCache, other match {
                case (o1: Or, o2: Or) => o2.clauses.foldLeft[FeatureExpr](o1)(_ or _)
                case (o: Or, e) => if (o.clauses contains e) o else if (o.clauses contains (e.not)) True else new Or(o.clauses + e)
                case (e, o: Or) => if (o.clauses contains e) o else if (o.clauses contains (e.not)) True else new Or(o.clauses + e)
                case (e1, e2) => new Or(Set(e1, e2))
            })
        }
    def createOr(clauses: Traversable[FeatureExpr]) = clauses.foldLeft[FeatureExpr](False)(or(_, _))

    def not(a: FeatureExpr): FeatureExpr = a match {
        case True => False
        case False => True
        case n: Not => n.expr
        case e => {
            var result: FeatureExpr = null
            if (e.notCache != null) {
                val ref = e.notCache.get
                if (ref.isDefined)
                    result = ref.get
            }
            if (result == null) {
                result = new Not(e)
                e.notCache = new WeakReference(result)
            }
            result
        }
    }

    def definedExternal(name: String) = cacheGetOrElseUpdate(featureCache, name, new DefinedExternal(name))

    //create a macro definition (which expands to the current entry in the macro table; the current entry is stored in a closure-like way).
    //a form of caching provided by MacroTable, which we need to repeat here to create the same FeatureExpr object
    def definedMacro(name: String, macroTable: FeatureProvider): FeatureExpr = {
        val macroCondition = macroTable.getMacroCondition(name)
        if (macroCondition.isSmall) {
            macroCondition
        } else {
            val macroConditionCNF = macroTable.getMacroConditionCNF(name)

            /**
             * definedMacros are equal if they have the same Name and the same expansion! (otherwise they refer to
             * the macro at different points in time and should not be considered equal)
             * actually, we only check the expansion name which is unique for each DefinedMacro anyway
             */
            cacheGetOrElseUpdate(macroCache, macroConditionCNF._1,
                new DefinedMacro(
                    name,
                    macroTable.getMacroCondition(name),
                    macroConditionCNF._1,
                    macroConditionCNF._2))
        }
    }


    def evalRelation(smaller: FeatureExprValue, larger: FeatureExprValue, relation: (Long, Long) => Boolean): FeatureExpr = (smaller, larger) match {
        case (Value(a), Value(b)) => if (relation(a, b)) True else False
        case (If(e, a, b), x: Value) => createIf(e, evalRelation(a, x, relation), evalRelation(b, x, relation))
        case (x: Value, If(e, a, b)) => createIf(e, evalRelation(x, a, relation), evalRelation(x, b, relation))
        case (If(e1, a1, b1), If(e2, a2, b2)) => createIf(e1,
            createIf(e2, evalRelation(a1, a2, relation), evalRelation(a1, b2, relation)),
            createIf(e2, evalRelation(b1, a2, relation), evalRelation(b1, b2, relation)))
        case _ => throw new Exception("evalRelation: unexpected " + (smaller, larger))
    }

    def applyBinaryOperation(left: FeatureExprValue, right: FeatureExprValue, operation: (Long, Long) => Long): FeatureExprValue = (left, right) match {
        case (Value(a), Value(b)) => createValue(operation(a, b))
        case (If(e, a, b), x: Value) => createIf(e, applyBinaryOperation(a, x, operation), applyBinaryOperation(b, x, operation))
        case (x: Value, If(e, a, b)) => createIf(e, applyBinaryOperation(x, a, operation), applyBinaryOperation(x, b, operation))
        case (If(e1, a1, b1), If(e2, a2, b2)) => createIf(e1,
            createIf(e2, applyBinaryOperation(a1, a2, operation), applyBinaryOperation(a1, b2, operation)),
            createIf(e2, applyBinaryOperation(b1, a2, operation), applyBinaryOperation(b1, b2, operation)))
        case _ => throw new Exception("applyBinaryOperation: unexpected " + (left, right))
    }
    def applyUnaryOperation(expr: FeatureExprValue, operation: Long => Long): FeatureExprValue = expr match {
        case Value(a) => createValue(operation(a))
        case If(e, a, b) => createIf(e, applyUnaryOperation(a, operation), applyUnaryOperation(b, operation))
        case _ => throw new Exception("applyUnaryOperation: unexpected " + expr)
    }

    def createIf(expr: FeatureExpr, thenBr: FeatureExprValue, elseBr: FeatureExprValue): FeatureExprValue = expr match {
        case True => thenBr
        case False => elseBr
        case _ => {
            if (thenBr == elseBr) thenBr
            else cacheGetOrElseUpdate(ifCache, (expr, thenBr, elseBr), new If(expr, thenBr, elseBr))
        }
    }
    def createIf(expr: FeatureExpr, thenBr: FeatureExpr, elseBr: FeatureExpr): FeatureExpr = (expr and thenBr) or (expr.not and elseBr)

    def createValue(v: Long): FeatureExprValue = cacheGetOrElseUpdate(valCache, v, new Value(v))

    def resolveToExternal(expr: FeatureExpr): FeatureExpr = expr.mapDefinedExpr({
        case e: DefinedMacro => e.presenceCondition.resolveToExternal
        case e => e
    }, resolvedCache)
}


/**
 * propositional formulas
 */
private[featureexpr] abstract class TrueFalseFeatureExpr(isTrue: Boolean) extends FeatureExpr {
    override def calcSize = 0
    override def print = if (isTrue) "1" else "0"
    override def debug_print(ind: Int) = indent(ind) + print + "\n"
    override def mapDefinedExpr(f: DefinedExpr => FeatureExpr, cache: Map[FeatureExpr, FeatureExpr]): FeatureExpr = this
    override def calcCNF = this
    override def calcCNFEquiSat = this
    override def isSatisfiable(fm: FeatureModel) = isTrue
}

object True extends TrueFalseFeatureExpr(true) {
    override def toString = "True"
}

object False extends TrueFalseFeatureExpr(false) {
    override def toString = "False"
}


class And(val clauses: Set[FeatureExpr]) extends FeatureExpr {
    override def toString = clauses.mkString("(", "&", ")")
    override def print = clauses.map(_.print).mkString("(", " && ", ")")
    override def debug_print(ind: Int) = indent(ind) + "&\n" + clauses.map(_.debug_print(ind + 1)).mkString

    override def calcSize = clauses.foldLeft(0)(_ + _.size)
    override def mapDefinedExpr(f: DefinedExpr => FeatureExpr, cache: Map[FeatureExpr, FeatureExpr]): FeatureExpr = cache.getOrElseUpdate(this, {
        var anyChange = false
        val newClauses = clauses.map(x => {val y = x.mapDefinedExpr(f, cache); anyChange |= x == y; y})
        if (anyChange) FExprBuilder.createAnd(newClauses) else this
    })

    protected def calcCNF: FeatureExpr = FExprBuilder.createAnd(clauses.map(_.toCNF))
    protected def calcCNFEquiSat: FeatureExpr = FExprBuilder.createAnd(clauses.map(_.toCnfEquiSat))
}

object And {
    def unapply(x: And) = Some(x.clauses)
}

class Or(val clauses: Set[FeatureExpr]) extends FeatureExpr {
    override def toString = clauses.mkString("(", "|", ")")
    override def print = clauses.map(_.print).mkString("(", " || ", ")")
    override def debug_print(ind: Int) = indent(ind) + "|\n" + clauses.map(_.debug_print(ind + 1)).mkString

    override def calcSize = clauses.foldLeft(0)(_ + _.size)
    override def mapDefinedExpr(f: DefinedExpr => FeatureExpr, cache: Map[FeatureExpr, FeatureExpr]): FeatureExpr = cache.getOrElseUpdate(this, {
        var anyChange = false
        val newClauses = clauses.map(x => {val y = x.mapDefinedExpr(f, cache); anyChange |= x == y; y})
        if (anyChange) FExprBuilder.createOr(newClauses) else this
    })

    protected def calcCNF: FeatureExpr =
        combineCNF(clauses.map(_.toCNF))
    protected def calcCNFEquiSat: FeatureExpr = {
        val cnfchildren = clauses.map(_.toCnfEquiSat)
        //heuristic: up to a medium size do not introduce new variables but use normal toCNF mechansim
        //rational: we might actually simplify the formula by transforming it into CNF and in such cases it's not very expensive
        def size(child: FeatureExpr) = child match {case And(inner) => inner.size; case _ => 1}
        val predicedCNFClauses = cnfchildren.foldRight(1)(size(_) * _)
        if (predicedCNFClauses <= 16)
            combineCNF(cnfchildren)
        else combineEquiCNF(cnfchildren)
    }


    /**
     * multiplies all clauses
     *
     * for n CNF expressions with e1, e2, .., en clauses
     * this mechanism produces e1*e2*...*en clauses
     */
    private def combineCNF(cnfchildren: Set[FeatureExpr]) =
        if (cnfchildren.exists(_.isInstanceOf[And])) {
            var orClauses: Seq[FeatureExpr] = SmallList(False) //list of Or expressions
            for (child <- cnfchildren) {
                child match {
                    case And(innerChildren) => {
                        var newClauses: Seq[FeatureExpr] = SmallList()
                        for (innerChild <- innerChildren) {
                            val aClauses =
                                newClauses ++= orClauses.map(_ or innerChild)
                        }
                        orClauses = newClauses
                    }
                    case _ => orClauses = orClauses.map(_ or child)
                }
            }
            assert(orClauses.forall(c => CNFHelper.isClause(c) || c == True || c == False))
            FExprBuilder.createAnd(orClauses)
        } else FExprBuilder.createOr(cnfchildren)

    /**
     * introduces new variables to avoid exponential behavior
     *
     * for n CNF expressions with e1, e2, .., en clauses
     * this mechanism produces n new variables and results
     * in e1+e2+..+en+1 clauses
     *
     */
    private def combineEquiCNF(cnfchildren: Set[FeatureExpr]) =
        if (cnfchildren.exists(_.isInstanceOf[And])) {
            var orClauses: Seq[FeatureExpr] = SmallList() //list of Or expressions
            var freshFeatureNames: Seq[FeatureExpr] = SmallList()
            for (child <- cnfchildren) {
                val freshFeatureName = FExprBuilder.definedExternal(FeatureExprHelper.calcFreshFeatureName()).not
                child match {
                    case And(innerChildren) => {
                        for (innerChild <- innerChildren)
                            orClauses = (freshFeatureName or innerChild) +: orClauses
                    }
                    case e => orClauses = (freshFeatureName or e) +: orClauses
                }
                freshFeatureNames = freshFeatureName.not +: freshFeatureNames
            }
            orClauses = FExprBuilder.createOr(freshFeatureNames) +: orClauses
            FExprBuilder.createAnd(orClauses)
        } else FExprBuilder.createOr(cnfchildren)


}

object Or {
    def unapply(x: Or) = Some(x.clauses)
}

class Not(val expr: FeatureExpr) extends FeatureExpr {
    override def toString = "!" + expr.toString
    override def print = "!" + expr.print
    override def debug_print(ind: Int) = indent(ind) + "!\n" + expr.debug_print(ind + 1)

    override def calcSize = expr.size
    override def mapDefinedExpr(f: DefinedExpr => FeatureExpr, cache: Map[FeatureExpr, FeatureExpr]): FeatureExpr = cache.getOrElseUpdate(this, {
        val newExpr = expr.mapDefinedExpr(f, cache)
        if (newExpr != expr) FExprBuilder.not(newExpr) else this
    })
    protected def calcCNF: FeatureExpr = expr match {
        case And(children) => FExprBuilder.createOr(children.map(_.not.toCNF)).toCNF
        case Or(children) => FExprBuilder.createAnd(children.map(_.not.toCNF))
        case e => this
    }

    protected def calcCNFEquiSat: FeatureExpr = expr match {
        case And(children) => FExprBuilder.createOr(children.map(_.not.toCnfEquiSat())).toCnfEquiSat()
        case Or(children) => FExprBuilder.createAnd(children.map(_.not.toCnfEquiSat()))
        case e => this
    }

}

object Not {
    def unapply(x: Not) = Some(x.expr)
}


abstract class DefinedExpr extends FeatureExpr {
    /*
     * This method is overriden by children case classes to return the name.
     * It would be nice to have an actual field here, but that doesn't play nicely with case classes;
     * avoiding case classes and open-coding everything would take too much code.
     */
    def feature: String
    def debug_print(level: Int): String = indent(level) + feature + "\n";
    def accept(f: FeatureExpr => Unit): Unit = f(this)
    def satName = feature
    //used for sat solver only to distinguish extern and macro
    def isExternal: Boolean
    override def calcSize = 1
    override def mapDefinedExpr(f: DefinedExpr => FeatureExpr, cache: Map[FeatureExpr, FeatureExpr]): FeatureExpr = cache.getOrElseUpdate(this, f(this))
    override def calcCNF = this
    override def calcCNFEquiSat = this
}

object DefinedExpr {
    def unapply(f: DefinedExpr): Option[DefinedExpr] = f match {
        case x: DefinedExternal => Some(x)
        case x: DefinedMacro => Some(x)
        case _ => None
    }
    def checkFeatureName(name: String) = assert(name != "1" && name != "0" && name != "")
}

/**external definition of a feature (cannot be decided to Base or Dead inside this file) */
class DefinedExternal(name: String) extends DefinedExpr {
    DefinedExpr.checkFeatureName(name)

    def feature = name
    override def print(): String = "definedEx(" + name + ")";
    override def toString = name
    def countSize() = 1
    def isExternal = true
}

/**
 * definition based on a macro, still to be resolved using the macro table
 * (the macro table may not contain DefinedMacro expressions, but only DefinedExternal)
 * assumption: expandedName is unique and may be used for comparison
 */
class DefinedMacro(val name: String, val presenceCondition: FeatureExpr, val expandedName: String, val presenceConditionCNF: Susp[FeatureExpr/*CNF*/]) extends DefinedExpr {
    DefinedExpr.checkFeatureName(name)

    def feature = name
    override def print(): String = "defined(" + name + ")"
    override def toString = "macro(" + name + ")"
    override def satName = expandedName
    def countSize() = 1
    def isExternal = false
}

object DefinedMacro {
    def unapply(x: DefinedMacro) = Some((x.name, x.presenceCondition, x.expandedName, x.presenceConditionCNF))
}


/**
 * values (integers, chars and operations and relations on them)
 */

class If(val expr: FeatureExpr, val thenBr: FeatureExprValue, val elseBr: FeatureExprValue) extends FeatureExprValue {
    override def toString = "(" + expr + "?" + thenBr + ":" + elseBr + ")"
}

object If {
    def unapply(x: If) = Some(Tuple3(x.expr, x.thenBr, x.elseBr))
}

class Value(val value: Long) extends FeatureExprValue {
    override def toString = value.toString
}

object Value {
    def unapply(x: Value) = Some(x.value)
}

<|MERGE_RESOLUTION|>--- conflicted
+++ resolved
@@ -1,612 +1,601 @@
-package de.fosd.typechef.featureexpr
-
-import LazyLib._
-import collection.mutable.Map
-import collection.mutable.WeakHashMap
-import collection.mutable.HashMap
-import scala.ref.WeakReference
-
-/**
- * external interface to constructing feature expressions (mostly delegated to FExprBuilder)
- */
-object FeatureExpr {
-
-    def createComplement(expr: FeatureExprValue): FeatureExprValue = FExprBuilder.applyUnaryOperation(expr, ~_)
-    def createNeg(expr: FeatureExprValue) = FExprBuilder.applyUnaryOperation(expr, -_)
-    def createBitAnd(left: FeatureExprValue, right: FeatureExprValue) = FExprBuilder.applyBinaryOperation(left, right, _ & _)
-    def createBitOr(left: FeatureExprValue, right: FeatureExprValue) = FExprBuilder.applyBinaryOperation(left, right, _ | _)
-    def createDivision(left: FeatureExprValue, right: FeatureExprValue) = FExprBuilder.applyBinaryOperation(left, right, _ / _)
-    def createModulo(left: FeatureExprValue, right: FeatureExprValue) = FExprBuilder.applyBinaryOperation(left, right, _ % _)
-    def createEquals(left: FeatureExprValue, right: FeatureExprValue) = FExprBuilder.evalRelation(left, right, _ == _)
-    def createNotEquals(left: FeatureExprValue, right: FeatureExprValue) = FExprBuilder.evalRelation(left, right, _ != _)
-    def createLessThan(left: FeatureExprValue, right: FeatureExprValue) = FExprBuilder.evalRelation(left, right, _ < _)
-    def createLessThanEquals(left: FeatureExprValue, right: FeatureExprValue) = FExprBuilder.evalRelation(left, right, _ <= _)
-    def createGreaterThan(left: FeatureExprValue, right: FeatureExprValue) = FExprBuilder.evalRelation(left, right, _ > _)
-    def createGreaterThanEquals(left: FeatureExprValue, right: FeatureExprValue) = FExprBuilder.evalRelation(left, right, _ >= _)
-    def createMinus(left: FeatureExprValue, right: FeatureExprValue) = FExprBuilder.applyBinaryOperation(left, right, _ - _)
-    def createMult(left: FeatureExprValue, right: FeatureExprValue) = FExprBuilder.applyBinaryOperation(left, right, _ * _)
-    def createPlus(left: FeatureExprValue, right: FeatureExprValue) = FExprBuilder.applyBinaryOperation(left, right, _ + _)
-    def createPwr(left: FeatureExprValue, right: FeatureExprValue) = FExprBuilder.applyBinaryOperation(left, right, _ ^ _)
-    def createShiftLeft(left: FeatureExprValue, right: FeatureExprValue) = FExprBuilder.applyBinaryOperation(left, right, _ << _)
-    def createShiftRight(left: FeatureExprValue, right: FeatureExprValue) = FExprBuilder.applyBinaryOperation(left, right, _ >> _)
-    def createInteger(value: Long): FeatureExprValue = FExprBuilder.createValue(value)
-    def createCharacter(value: Char): FeatureExprValue = FExprBuilder.createValue(value)
-
-
-    def createDefinedExternal(name: String): DefinedExternal = FExprBuilder.definedExternal(name)
-    def createDefinedMacro(name: String, macroTable: FeatureProvider): FeatureExpr = FExprBuilder.definedMacro(name, macroTable)
-
-
-    //helper
-    def createIf(condition: FeatureExpr, thenBranch: FeatureExpr, elseBranch: FeatureExpr): FeatureExpr = FExprBuilder.createIf(condition, thenBranch, elseBranch)
-    def createIf(condition: FeatureExpr, thenBranch: FeatureExprValue, elseBranch: FeatureExprValue): FeatureExprValue = FExprBuilder.createIf(condition, thenBranch, elseBranch)
-    def createImplies(left: FeatureExpr, right: FeatureExpr) = left implies right
-    def createEquiv(left: FeatureExpr, right: FeatureExpr) = left equiv right
-
-    val base: FeatureExpr = True
-    val dead: FeatureExpr = False
-
-}
-
-object FeatureExprHelper {
-    def resolveDefined(macro: DefinedMacro, macroTable: FeatureProvider): FeatureExpr =
-        macroTable.getMacroCondition(macro.feature)
-
-    private var freshFeatureNameCounter = 0
-    def calcFreshFeatureName(): String = {
-        freshFeatureNameCounter = freshFeatureNameCounter + 1;
-        "__fresh" + freshFeatureNameCounter;
-    }
-}
-
-/**
- * feature expressions
- *
- * feature expressions are compared on object identity (comparing them for equivalence is
- * an additional but expensive operation). propositions such as and or and not
- * cache results, so that the operation yields identical results on identical parameters
- */
-abstract class FeatureExpr {
-
-    def or(that: FeatureExpr): FeatureExpr = FExprBuilder.or(this, that)
-    def and(that: FeatureExpr): FeatureExpr = FExprBuilder.and(this, that)
-    def not(): FeatureExpr = FExprBuilder.not(this)
-
-    def orNot(that: FeatureExpr) = this or (that.not)
-    def andNot(that: FeatureExpr) = this and (that.not)
-    def implies(that: FeatureExpr) = this.not.or(that)
-    def equiv(that: FeatureExpr) = (this implies that) and (that implies this)
-    def mex(that: FeatureExpr): FeatureExpr = (this and that).not
-
-    def isContradiction(): Boolean = isContradiction(NoFeatureModel)
-    def isTautology(): Boolean = isTautology(NoFeatureModel)
-    def isDead(): Boolean = isContradiction(NoFeatureModel)
-    def isBase(): Boolean = isTautology(NoFeatureModel)
-    def isSatisfiable(): Boolean = isSatisfiable(NoFeatureModel)
-    /**
-     * FM -> X is tautology if FM.implies(X).isTautology or
-     * !FM.and.(x.not).isSatisfiable
-     *
-     **/
-    def isTautology(fm: FeatureModel): Boolean = !this.not.isSatisfiable(fm)
-    def isContradiction(fm: FeatureModel): Boolean = !isSatisfiable(fm)
-    /**
-     * x.isSatisfiable(fm) is short for x.and(fm).isSatisfiable
-     * but is faster because FM is cached
-     */
-<<<<<<< HEAD
-    def isSatisfiable(fm: FeatureModel): Boolean = cacheIsSatisfiable.getOrElseUpdate(fm, new SatSolver().isSatisfiable(toCnfEquiSat, fm))
-    private val cacheIsSatisfiable: WeakHashMap[FeatureModel, Boolean] = WeakHashMap()
-=======
-    def isSatisfiable(fm: FeatureModel): Boolean = cacheIsSatisfiable.getOrElseUpdate(fm, new SatSolver().isSatisfiable(equiCNF, fm))
->>>>>>> b2403f0d
-
-    //    def accept(f: FeatureExpr => Unit): Unit
-
-
-    final override def equals(that: Any) = super.equals(that)
-    final override def hashCode = super.hashCode
-    /**
-     * uses a SAT solver to determine whether two expressions are
-     * equivalent.
-     *
-     * for performance reasons, it checks pointer
-     * equivalence first, but won't use the recursive equals on aexpr
-     * (there should only be few cases when equals is more
-     * accurate than eq, which are not worth the performance
-     * overhead)
-     */
-    def equivalentTo(that: FeatureExpr): Boolean = (this eq that) || (this equiv that).isTautology();
-
-
-    protected def indent(level: Int): String = "\t" * level
-
-    final lazy val size: Int = calcSize
-    protected def calcSize: Int
-    def isSmall(): Boolean = size <= 10
-
-    lazy val resolveToExternal: FeatureExpr = FExprBuilder.resolveToExternal(this)
-
-    /**
-     * checks whether there is some unresolved macro (DefinedMacro) somewhere
-     * in the expression tree
-     */
-    lazy val isResolved: Boolean = calcIsResolved
-    private def calcIsResolved: Boolean = {
-        //exception used to stop at the first found Macro
-        //map used for caching (to not look twice at the same subtree)
-        class FoundUnresolvedException extends Exception
-        try {
-            this.mapDefinedExpr({
-                case e: DefinedMacro => {throw new FoundUnresolvedException(); e}
-                case e => e
-            }, Map())
-            return true;
-        } catch {
-            case e: FoundUnresolvedException => return false
-        }
-    }
-
-    def mapDefinedExpr(f: DefinedExpr => FeatureExpr, cache: Map[FeatureExpr, FeatureExpr]): FeatureExpr
-    def print(): String
-    def debug_print(indent: Int): String
-
-    private var cache_cnf: FeatureExpr = null
-    private var cache_cnfEquiSat: FeatureExpr = null
-
-    def toCNF(): FeatureExpr = {
-        if (cache_cnf == null) {cache_cnf = calcCNF; cache_cnfEquiSat = cache_cnf}
-        assert(CNFHelper.isCNF(cache_cnf))
-        cache_cnf
-    }
-    def toCnfEquiSat(): FeatureExpr = {
-        if (cache_cnfEquiSat == null) cache_cnfEquiSat = calcCNFEquiSat
-        assert(CNFHelper.isCNF(cache_cnfEquiSat))
-        cache_cnfEquiSat
-    }
-    protected def calcCNF: FeatureExpr
-    protected def calcCNFEquiSat: FeatureExpr
-<<<<<<< HEAD
-=======
-
-    private[featureexpr] lazy val cnf: NF = NFBuilder.toCNF(toCNF)
-    private[featureexpr] lazy val equiCNF: NF = if (cache_cnf != null) cnf else NFBuilder.toCNF(toCnfEquiSat)
-
-    private val cacheIsSatisfiable: WeakHashMap[FeatureModel, Boolean] = WeakHashMap()
-    //only access these caches from FExprBuilder
-    private[featureexpr] val andCache: WeakHashMap[FeatureExpr, WeakReference[FeatureExpr]] = new WeakHashMap()
-    private[featureexpr] val orCache: WeakHashMap[FeatureExpr, WeakReference[FeatureExpr]] = new WeakHashMap()
-    private[featureexpr] var notCache: WeakReference[FeatureExpr] = null
->>>>>>> b2403f0d
-}
-
-trait FeatureExprValue {
-    def toFeatureExpr: FeatureExpr = {
-        val zero = FExprBuilder.createValue(0)
-        FExprBuilder.evalRelation(this, zero, _ != _)
-    }
-}
-
-
-/**
- * central builder class, responsible for simplification of expressions during creation
- * and for extensive caching
- */
-private[featureexpr] object FExprBuilder {
-
-
-    private class FExprPair(val a: FeatureExpr, val b: FeatureExpr) {
-        //pair in which the order does not matter
-        override def hashCode = a.hashCode + b.hashCode;
-        override def equals(o: Any) = o match {
-            case that: FExprPair => (this.a.equals(that.a) && this.b.equals(that.b)) ||
-                    (this.a.equals(that.b) && this.b.equals(that.a))
-            case _ => false
-        }
-    }
-
-    private val ifCache: HashMap[(FeatureExpr, FeatureExprValue, FeatureExprValue), WeakReference[FeatureExprValue]] = new HashMap()
-    private val featureCache: Map[String, WeakReference[DefinedExternal]] = Map()
-    private var macroCache: Map[String, WeakReference[DefinedMacro]] = Map()
-    private val valCache: Map[Long, WeakReference[Value]] = Map()
-    private val resolvedCache: WeakHashMap[FeatureExpr, FeatureExpr] = WeakHashMap()
-
-    private def cacheGetOrElseUpdate[A, B <: AnyRef](map: Map[A, WeakReference[B]], key: A, op: => B): B = {
-        def update() = {val d = op; map(key) = new WeakReference[B](d); d}
-        map.get(key) match {
-            case Some(v) => {
-                val ref = v.get
-                if (ref.isDefined) ref.get
-                else update()
-            }
-            case None => update()
-        }
-    }
-
-    private def getFromCache(cache: WeakHashMap[FeatureExpr, WeakReference[FeatureExpr]], key: FeatureExpr): FeatureExpr = {
-        val v = cache.get(key)
-        if (v.isDefined) {
-            val ref = v.get.get
-            if (ref.isDefined)
-                return ref.get
-        }
-        return null
-    }
-    private def andCacheGetOrElseUpdate(a: FeatureExpr,
-                                        b: FeatureExpr,
-                                        getCache: FeatureExpr => WeakHashMap[FeatureExpr, WeakReference[FeatureExpr]],
-                                        op: => FeatureExpr): FeatureExpr = {
-        var result = getFromCache(getCache(a), b)
-        if (result == null)
-            result = getFromCache(getCache(b), a)
-        if (result == null) {
-            result = op
-            val weakRef = new WeakReference(result)
-            getCache(a).update(b, weakRef)
-            //XXX it is enough to update one object, because we are searching in both of them anyway
-            //            getCache(b).update(a, weakRef)
-        }
-        result
-    }
-
-    def and(a: FeatureExpr, b: FeatureExpr): FeatureExpr =
-        (a, b) match {
-            case (e1, e2) if (e1 == e2) => e1
-            case (_, False) => False
-            case (False, _) => False
-            case (True, e) => e
-            case (e, True) => e
-            case (e1, e2) if (e1.not == e2) => False
-            case other =>
-                andCacheGetOrElseUpdate(a, b, _.andCache, other match {
-                    case (a1: And, a2: And) => a2.clauses.foldLeft[FeatureExpr](a1)(_ and _)
-                    case (a: And, e) => if (a.clauses contains e) a else if (a.clauses contains (e.not)) False else new And(a.clauses + e)
-                    case (e, a: And) => if (a.clauses contains e) a else if (a.clauses contains (e.not)) False else new And(a.clauses + e)
-                    case (e1, e2) => new And(Set(e1, e2))
-                })
-        }
-    def createAnd(clauses: Traversable[FeatureExpr]) = clauses.foldLeft[FeatureExpr](True)(and(_, _))
-
-    def or(a: FeatureExpr, b: FeatureExpr): FeatureExpr =
-    //simple cases without caching
-        (a, b) match {
-            case (e1, e2) if (e1 == e2) => e1
-            case (_, True) => True
-            case (True, _) => True
-            case (False, e) => e
-            case (e, False) => e
-            case (e1, e2) if (e1.not == e2) => True
-            case other => andCacheGetOrElseUpdate(a, b, _.orCache, other match {
-                case (o1: Or, o2: Or) => o2.clauses.foldLeft[FeatureExpr](o1)(_ or _)
-                case (o: Or, e) => if (o.clauses contains e) o else if (o.clauses contains (e.not)) True else new Or(o.clauses + e)
-                case (e, o: Or) => if (o.clauses contains e) o else if (o.clauses contains (e.not)) True else new Or(o.clauses + e)
-                case (e1, e2) => new Or(Set(e1, e2))
-            })
-        }
-    def createOr(clauses: Traversable[FeatureExpr]) = clauses.foldLeft[FeatureExpr](False)(or(_, _))
-
-    def not(a: FeatureExpr): FeatureExpr = a match {
-        case True => False
-        case False => True
-        case n: Not => n.expr
-        case e => {
-            var result: FeatureExpr = null
-            if (e.notCache != null) {
-                val ref = e.notCache.get
-                if (ref.isDefined)
-                    result = ref.get
-            }
-            if (result == null) {
-                result = new Not(e)
-                e.notCache = new WeakReference(result)
-            }
-            result
-        }
-    }
-
-    def definedExternal(name: String) = cacheGetOrElseUpdate(featureCache, name, new DefinedExternal(name))
-
-    //create a macro definition (which expands to the current entry in the macro table; the current entry is stored in a closure-like way).
-    //a form of caching provided by MacroTable, which we need to repeat here to create the same FeatureExpr object
-    def definedMacro(name: String, macroTable: FeatureProvider): FeatureExpr = {
-        val macroCondition = macroTable.getMacroCondition(name)
-        if (macroCondition.isSmall) {
-            macroCondition
-        } else {
-            val macroConditionCNF = macroTable.getMacroConditionCNF(name)
-
-            /**
-             * definedMacros are equal if they have the same Name and the same expansion! (otherwise they refer to
-             * the macro at different points in time and should not be considered equal)
-             * actually, we only check the expansion name which is unique for each DefinedMacro anyway
-             */
-            cacheGetOrElseUpdate(macroCache, macroConditionCNF._1,
-                new DefinedMacro(
-                    name,
-                    macroTable.getMacroCondition(name),
-                    macroConditionCNF._1,
-                    macroConditionCNF._2))
-        }
-    }
-
-
-    def evalRelation(smaller: FeatureExprValue, larger: FeatureExprValue, relation: (Long, Long) => Boolean): FeatureExpr = (smaller, larger) match {
-        case (Value(a), Value(b)) => if (relation(a, b)) True else False
-        case (If(e, a, b), x: Value) => createIf(e, evalRelation(a, x, relation), evalRelation(b, x, relation))
-        case (x: Value, If(e, a, b)) => createIf(e, evalRelation(x, a, relation), evalRelation(x, b, relation))
-        case (If(e1, a1, b1), If(e2, a2, b2)) => createIf(e1,
-            createIf(e2, evalRelation(a1, a2, relation), evalRelation(a1, b2, relation)),
-            createIf(e2, evalRelation(b1, a2, relation), evalRelation(b1, b2, relation)))
-        case _ => throw new Exception("evalRelation: unexpected " + (smaller, larger))
-    }
-
-    def applyBinaryOperation(left: FeatureExprValue, right: FeatureExprValue, operation: (Long, Long) => Long): FeatureExprValue = (left, right) match {
-        case (Value(a), Value(b)) => createValue(operation(a, b))
-        case (If(e, a, b), x: Value) => createIf(e, applyBinaryOperation(a, x, operation), applyBinaryOperation(b, x, operation))
-        case (x: Value, If(e, a, b)) => createIf(e, applyBinaryOperation(x, a, operation), applyBinaryOperation(x, b, operation))
-        case (If(e1, a1, b1), If(e2, a2, b2)) => createIf(e1,
-            createIf(e2, applyBinaryOperation(a1, a2, operation), applyBinaryOperation(a1, b2, operation)),
-            createIf(e2, applyBinaryOperation(b1, a2, operation), applyBinaryOperation(b1, b2, operation)))
-        case _ => throw new Exception("applyBinaryOperation: unexpected " + (left, right))
-    }
-    def applyUnaryOperation(expr: FeatureExprValue, operation: Long => Long): FeatureExprValue = expr match {
-        case Value(a) => createValue(operation(a))
-        case If(e, a, b) => createIf(e, applyUnaryOperation(a, operation), applyUnaryOperation(b, operation))
-        case _ => throw new Exception("applyUnaryOperation: unexpected " + expr)
-    }
-
-    def createIf(expr: FeatureExpr, thenBr: FeatureExprValue, elseBr: FeatureExprValue): FeatureExprValue = expr match {
-        case True => thenBr
-        case False => elseBr
-        case _ => {
-            if (thenBr == elseBr) thenBr
-            else cacheGetOrElseUpdate(ifCache, (expr, thenBr, elseBr), new If(expr, thenBr, elseBr))
-        }
-    }
-    def createIf(expr: FeatureExpr, thenBr: FeatureExpr, elseBr: FeatureExpr): FeatureExpr = (expr and thenBr) or (expr.not and elseBr)
-
-    def createValue(v: Long): FeatureExprValue = cacheGetOrElseUpdate(valCache, v, new Value(v))
-
-    def resolveToExternal(expr: FeatureExpr): FeatureExpr = expr.mapDefinedExpr({
-        case e: DefinedMacro => e.presenceCondition.resolveToExternal
-        case e => e
-    }, resolvedCache)
-}
-
-
-/**
- * propositional formulas
- */
-private[featureexpr] abstract class TrueFalseFeatureExpr(isTrue: Boolean) extends FeatureExpr {
-    override def calcSize = 0
-    override def print = if (isTrue) "1" else "0"
-    override def debug_print(ind: Int) = indent(ind) + print + "\n"
-    override def mapDefinedExpr(f: DefinedExpr => FeatureExpr, cache: Map[FeatureExpr, FeatureExpr]): FeatureExpr = this
-    override def calcCNF = this
-    override def calcCNFEquiSat = this
-    override def isSatisfiable(fm: FeatureModel) = isTrue
-}
-
-object True extends TrueFalseFeatureExpr(true) {
-    override def toString = "True"
-}
-
-object False extends TrueFalseFeatureExpr(false) {
-    override def toString = "False"
-}
-
-
-class And(val clauses: Set[FeatureExpr]) extends FeatureExpr {
-    override def toString = clauses.mkString("(", "&", ")")
-    override def print = clauses.map(_.print).mkString("(", " && ", ")")
-    override def debug_print(ind: Int) = indent(ind) + "&\n" + clauses.map(_.debug_print(ind + 1)).mkString
-
-    override def calcSize = clauses.foldLeft(0)(_ + _.size)
-    override def mapDefinedExpr(f: DefinedExpr => FeatureExpr, cache: Map[FeatureExpr, FeatureExpr]): FeatureExpr = cache.getOrElseUpdate(this, {
-        var anyChange = false
-        val newClauses = clauses.map(x => {val y = x.mapDefinedExpr(f, cache); anyChange |= x == y; y})
-        if (anyChange) FExprBuilder.createAnd(newClauses) else this
-    })
-
-    protected def calcCNF: FeatureExpr = FExprBuilder.createAnd(clauses.map(_.toCNF))
-    protected def calcCNFEquiSat: FeatureExpr = FExprBuilder.createAnd(clauses.map(_.toCnfEquiSat))
-}
-
-object And {
-    def unapply(x: And) = Some(x.clauses)
-}
-
-class Or(val clauses: Set[FeatureExpr]) extends FeatureExpr {
-    override def toString = clauses.mkString("(", "|", ")")
-    override def print = clauses.map(_.print).mkString("(", " || ", ")")
-    override def debug_print(ind: Int) = indent(ind) + "|\n" + clauses.map(_.debug_print(ind + 1)).mkString
-
-    override def calcSize = clauses.foldLeft(0)(_ + _.size)
-    override def mapDefinedExpr(f: DefinedExpr => FeatureExpr, cache: Map[FeatureExpr, FeatureExpr]): FeatureExpr = cache.getOrElseUpdate(this, {
-        var anyChange = false
-        val newClauses = clauses.map(x => {val y = x.mapDefinedExpr(f, cache); anyChange |= x == y; y})
-        if (anyChange) FExprBuilder.createOr(newClauses) else this
-    })
-
-    protected def calcCNF: FeatureExpr =
-        combineCNF(clauses.map(_.toCNF))
-    protected def calcCNFEquiSat: FeatureExpr = {
-        val cnfchildren = clauses.map(_.toCnfEquiSat)
-        //heuristic: up to a medium size do not introduce new variables but use normal toCNF mechansim
-        //rational: we might actually simplify the formula by transforming it into CNF and in such cases it's not very expensive
-        def size(child: FeatureExpr) = child match {case And(inner) => inner.size; case _ => 1}
-        val predicedCNFClauses = cnfchildren.foldRight(1)(size(_) * _)
-        if (predicedCNFClauses <= 16)
-            combineCNF(cnfchildren)
-        else combineEquiCNF(cnfchildren)
-    }
-
-
-    /**
-     * multiplies all clauses
-     *
-     * for n CNF expressions with e1, e2, .., en clauses
-     * this mechanism produces e1*e2*...*en clauses
-     */
-    private def combineCNF(cnfchildren: Set[FeatureExpr]) =
-        if (cnfchildren.exists(_.isInstanceOf[And])) {
-            var orClauses: Seq[FeatureExpr] = SmallList(False) //list of Or expressions
-            for (child <- cnfchildren) {
-                child match {
-                    case And(innerChildren) => {
-                        var newClauses: Seq[FeatureExpr] = SmallList()
-                        for (innerChild <- innerChildren) {
-                            val aClauses =
-                                newClauses ++= orClauses.map(_ or innerChild)
-                        }
-                        orClauses = newClauses
-                    }
-                    case _ => orClauses = orClauses.map(_ or child)
-                }
-            }
-            assert(orClauses.forall(c => CNFHelper.isClause(c) || c == True || c == False))
-            FExprBuilder.createAnd(orClauses)
-        } else FExprBuilder.createOr(cnfchildren)
-
-    /**
-     * introduces new variables to avoid exponential behavior
-     *
-     * for n CNF expressions with e1, e2, .., en clauses
-     * this mechanism produces n new variables and results
-     * in e1+e2+..+en+1 clauses
-     *
-     */
-    private def combineEquiCNF(cnfchildren: Set[FeatureExpr]) =
-        if (cnfchildren.exists(_.isInstanceOf[And])) {
-            var orClauses: Seq[FeatureExpr] = SmallList() //list of Or expressions
-            var freshFeatureNames: Seq[FeatureExpr] = SmallList()
-            for (child <- cnfchildren) {
-                val freshFeatureName = FExprBuilder.definedExternal(FeatureExprHelper.calcFreshFeatureName()).not
-                child match {
-                    case And(innerChildren) => {
-                        for (innerChild <- innerChildren)
-                            orClauses = (freshFeatureName or innerChild) +: orClauses
-                    }
-                    case e => orClauses = (freshFeatureName or e) +: orClauses
-                }
-                freshFeatureNames = freshFeatureName.not +: freshFeatureNames
-            }
-            orClauses = FExprBuilder.createOr(freshFeatureNames) +: orClauses
-            FExprBuilder.createAnd(orClauses)
-        } else FExprBuilder.createOr(cnfchildren)
-
-
-}
-
-object Or {
-    def unapply(x: Or) = Some(x.clauses)
-}
-
-class Not(val expr: FeatureExpr) extends FeatureExpr {
-    override def toString = "!" + expr.toString
-    override def print = "!" + expr.print
-    override def debug_print(ind: Int) = indent(ind) + "!\n" + expr.debug_print(ind + 1)
-
-    override def calcSize = expr.size
-    override def mapDefinedExpr(f: DefinedExpr => FeatureExpr, cache: Map[FeatureExpr, FeatureExpr]): FeatureExpr = cache.getOrElseUpdate(this, {
-        val newExpr = expr.mapDefinedExpr(f, cache)
-        if (newExpr != expr) FExprBuilder.not(newExpr) else this
-    })
-    protected def calcCNF: FeatureExpr = expr match {
-        case And(children) => FExprBuilder.createOr(children.map(_.not.toCNF)).toCNF
-        case Or(children) => FExprBuilder.createAnd(children.map(_.not.toCNF))
-        case e => this
-    }
-
-    protected def calcCNFEquiSat: FeatureExpr = expr match {
-        case And(children) => FExprBuilder.createOr(children.map(_.not.toCnfEquiSat())).toCnfEquiSat()
-        case Or(children) => FExprBuilder.createAnd(children.map(_.not.toCnfEquiSat()))
-        case e => this
-    }
-
-}
-
-object Not {
-    def unapply(x: Not) = Some(x.expr)
-}
-
-
-abstract class DefinedExpr extends FeatureExpr {
-    /*
-     * This method is overriden by children case classes to return the name.
-     * It would be nice to have an actual field here, but that doesn't play nicely with case classes;
-     * avoiding case classes and open-coding everything would take too much code.
-     */
-    def feature: String
-    def debug_print(level: Int): String = indent(level) + feature + "\n";
-    def accept(f: FeatureExpr => Unit): Unit = f(this)
-    def satName = feature
-    //used for sat solver only to distinguish extern and macro
-    def isExternal: Boolean
-    override def calcSize = 1
-    override def mapDefinedExpr(f: DefinedExpr => FeatureExpr, cache: Map[FeatureExpr, FeatureExpr]): FeatureExpr = cache.getOrElseUpdate(this, f(this))
-    override def calcCNF = this
-    override def calcCNFEquiSat = this
-}
-
-object DefinedExpr {
-    def unapply(f: DefinedExpr): Option[DefinedExpr] = f match {
-        case x: DefinedExternal => Some(x)
-        case x: DefinedMacro => Some(x)
-        case _ => None
-    }
-    def checkFeatureName(name: String) = assert(name != "1" && name != "0" && name != "")
-}
-
-/**external definition of a feature (cannot be decided to Base or Dead inside this file) */
-class DefinedExternal(name: String) extends DefinedExpr {
-    DefinedExpr.checkFeatureName(name)
-
-    def feature = name
-    override def print(): String = "definedEx(" + name + ")";
-    override def toString = name
-    def countSize() = 1
-    def isExternal = true
-}
-
-/**
- * definition based on a macro, still to be resolved using the macro table
- * (the macro table may not contain DefinedMacro expressions, but only DefinedExternal)
- * assumption: expandedName is unique and may be used for comparison
- */
-class DefinedMacro(val name: String, val presenceCondition: FeatureExpr, val expandedName: String, val presenceConditionCNF: Susp[FeatureExpr/*CNF*/]) extends DefinedExpr {
-    DefinedExpr.checkFeatureName(name)
-
-    def feature = name
-    override def print(): String = "defined(" + name + ")"
-    override def toString = "macro(" + name + ")"
-    override def satName = expandedName
-    def countSize() = 1
-    def isExternal = false
-}
-
-object DefinedMacro {
-    def unapply(x: DefinedMacro) = Some((x.name, x.presenceCondition, x.expandedName, x.presenceConditionCNF))
-}
-
-
-/**
- * values (integers, chars and operations and relations on them)
- */
-
-class If(val expr: FeatureExpr, val thenBr: FeatureExprValue, val elseBr: FeatureExprValue) extends FeatureExprValue {
-    override def toString = "(" + expr + "?" + thenBr + ":" + elseBr + ")"
-}
-
-object If {
-    def unapply(x: If) = Some(Tuple3(x.expr, x.thenBr, x.elseBr))
-}
-
-class Value(val value: Long) extends FeatureExprValue {
-    override def toString = value.toString
-}
-
-object Value {
-    def unapply(x: Value) = Some(x.value)
-}
-
+package de.fosd.typechef.featureexpr
+
+import LazyLib._
+import collection.mutable.Map
+import collection.mutable.WeakHashMap
+import collection.mutable.HashMap
+import scala.ref.WeakReference
+
+/**
+ * external interface to constructing feature expressions (mostly delegated to FExprBuilder)
+ */
+object FeatureExpr {
+
+    def createComplement(expr: FeatureExprValue): FeatureExprValue = FExprBuilder.applyUnaryOperation(expr, ~_)
+    def createNeg(expr: FeatureExprValue) = FExprBuilder.applyUnaryOperation(expr, -_)
+    def createBitAnd(left: FeatureExprValue, right: FeatureExprValue) = FExprBuilder.applyBinaryOperation(left, right, _ & _)
+    def createBitOr(left: FeatureExprValue, right: FeatureExprValue) = FExprBuilder.applyBinaryOperation(left, right, _ | _)
+    def createDivision(left: FeatureExprValue, right: FeatureExprValue) = FExprBuilder.applyBinaryOperation(left, right, _ / _)
+    def createModulo(left: FeatureExprValue, right: FeatureExprValue) = FExprBuilder.applyBinaryOperation(left, right, _ % _)
+    def createEquals(left: FeatureExprValue, right: FeatureExprValue) = FExprBuilder.evalRelation(left, right, _ == _)
+    def createNotEquals(left: FeatureExprValue, right: FeatureExprValue) = FExprBuilder.evalRelation(left, right, _ != _)
+    def createLessThan(left: FeatureExprValue, right: FeatureExprValue) = FExprBuilder.evalRelation(left, right, _ < _)
+    def createLessThanEquals(left: FeatureExprValue, right: FeatureExprValue) = FExprBuilder.evalRelation(left, right, _ <= _)
+    def createGreaterThan(left: FeatureExprValue, right: FeatureExprValue) = FExprBuilder.evalRelation(left, right, _ > _)
+    def createGreaterThanEquals(left: FeatureExprValue, right: FeatureExprValue) = FExprBuilder.evalRelation(left, right, _ >= _)
+    def createMinus(left: FeatureExprValue, right: FeatureExprValue) = FExprBuilder.applyBinaryOperation(left, right, _ - _)
+    def createMult(left: FeatureExprValue, right: FeatureExprValue) = FExprBuilder.applyBinaryOperation(left, right, _ * _)
+    def createPlus(left: FeatureExprValue, right: FeatureExprValue) = FExprBuilder.applyBinaryOperation(left, right, _ + _)
+    def createPwr(left: FeatureExprValue, right: FeatureExprValue) = FExprBuilder.applyBinaryOperation(left, right, _ ^ _)
+    def createShiftLeft(left: FeatureExprValue, right: FeatureExprValue) = FExprBuilder.applyBinaryOperation(left, right, _ << _)
+    def createShiftRight(left: FeatureExprValue, right: FeatureExprValue) = FExprBuilder.applyBinaryOperation(left, right, _ >> _)
+    def createInteger(value: Long): FeatureExprValue = FExprBuilder.createValue(value)
+    def createCharacter(value: Char): FeatureExprValue = FExprBuilder.createValue(value)
+
+
+    def createDefinedExternal(name: String): DefinedExternal = FExprBuilder.definedExternal(name)
+    def createDefinedMacro(name: String, macroTable: FeatureProvider): FeatureExpr = FExprBuilder.definedMacro(name, macroTable)
+
+
+    //helper
+    def createIf(condition: FeatureExpr, thenBranch: FeatureExpr, elseBranch: FeatureExpr): FeatureExpr = FExprBuilder.createIf(condition, thenBranch, elseBranch)
+    def createIf(condition: FeatureExpr, thenBranch: FeatureExprValue, elseBranch: FeatureExprValue): FeatureExprValue = FExprBuilder.createIf(condition, thenBranch, elseBranch)
+    def createImplies(left: FeatureExpr, right: FeatureExpr) = left implies right
+    def createEquiv(left: FeatureExpr, right: FeatureExpr) = left equiv right
+
+    val base: FeatureExpr = True
+    val dead: FeatureExpr = False
+
+}
+
+object FeatureExprHelper {
+    def resolveDefined(macro: DefinedMacro, macroTable: FeatureProvider): FeatureExpr =
+        macroTable.getMacroCondition(macro.feature)
+
+    private var freshFeatureNameCounter = 0
+    def calcFreshFeatureName(): String = {
+        freshFeatureNameCounter = freshFeatureNameCounter + 1;
+        "__fresh" + freshFeatureNameCounter;
+    }
+}
+
+/**
+ * feature expressions
+ *
+ * feature expressions are compared on object identity (comparing them for equivalence is
+ * an additional but expensive operation). propositions such as and or and not
+ * cache results, so that the operation yields identical results on identical parameters
+ */
+abstract class FeatureExpr {
+
+    def or(that: FeatureExpr): FeatureExpr = FExprBuilder.or(this, that)
+    def and(that: FeatureExpr): FeatureExpr = FExprBuilder.and(this, that)
+    def not(): FeatureExpr = FExprBuilder.not(this)
+
+    def orNot(that: FeatureExpr) = this or (that.not)
+    def andNot(that: FeatureExpr) = this and (that.not)
+    def implies(that: FeatureExpr) = this.not.or(that)
+    def equiv(that: FeatureExpr) = (this implies that) and (that implies this)
+    def mex(that: FeatureExpr): FeatureExpr = (this and that).not
+
+    def isContradiction(): Boolean = isContradiction(NoFeatureModel)
+    def isTautology(): Boolean = isTautology(NoFeatureModel)
+    def isDead(): Boolean = isContradiction(NoFeatureModel)
+    def isBase(): Boolean = isTautology(NoFeatureModel)
+    def isSatisfiable(): Boolean = isSatisfiable(NoFeatureModel)
+    /**
+     * FM -> X is tautology if FM.implies(X).isTautology or
+     * !FM.and.(x.not).isSatisfiable
+     *
+     **/
+    def isTautology(fm: FeatureModel): Boolean = !this.not.isSatisfiable(fm)
+    def isContradiction(fm: FeatureModel): Boolean = !isSatisfiable(fm)
+    /**
+     * x.isSatisfiable(fm) is short for x.and(fm).isSatisfiable
+     * but is faster because FM is cached
+     */
+    def isSatisfiable(fm: FeatureModel): Boolean = cacheIsSatisfiable.getOrElseUpdate(fm, new SatSolver().isSatisfiable(toCnfEquiSat, fm))
+
+    //    def accept(f: FeatureExpr => Unit): Unit
+
+
+    final override def equals(that: Any) = super.equals(that)
+    final override def hashCode = super.hashCode
+    /**
+     * uses a SAT solver to determine whether two expressions are
+     * equivalent.
+     *
+     * for performance reasons, it checks pointer
+     * equivalence first, but won't use the recursive equals on aexpr
+     * (there should only be few cases when equals is more
+     * accurate than eq, which are not worth the performance
+     * overhead)
+     */
+    def equivalentTo(that: FeatureExpr): Boolean = (this eq that) || (this equiv that).isTautology();
+
+
+    protected def indent(level: Int): String = "\t" * level
+
+    final lazy val size: Int = calcSize
+    protected def calcSize: Int
+    def isSmall(): Boolean = size <= 10
+
+    lazy val resolveToExternal: FeatureExpr = FExprBuilder.resolveToExternal(this)
+
+    /**
+     * checks whether there is some unresolved macro (DefinedMacro) somewhere
+     * in the expression tree
+     */
+    lazy val isResolved: Boolean = calcIsResolved
+    private def calcIsResolved: Boolean = {
+        //exception used to stop at the first found Macro
+        //map used for caching (to not look twice at the same subtree)
+        class FoundUnresolvedException extends Exception
+        try {
+            this.mapDefinedExpr({
+                case e: DefinedMacro => {throw new FoundUnresolvedException(); e}
+                case e => e
+            }, Map())
+            return true;
+        } catch {
+            case e: FoundUnresolvedException => return false
+        }
+    }
+
+    def mapDefinedExpr(f: DefinedExpr => FeatureExpr, cache: Map[FeatureExpr, FeatureExpr]): FeatureExpr
+    def print(): String
+    def debug_print(indent: Int): String
+
+    private var cache_cnf: FeatureExpr = null
+    private var cache_cnfEquiSat: FeatureExpr = null
+
+    def toCNF(): FeatureExpr = {
+        if (cache_cnf == null) {cache_cnf = calcCNF; cache_cnfEquiSat = cache_cnf}
+        assert(CNFHelper.isCNF(cache_cnf))
+        cache_cnf
+    }
+    def toCnfEquiSat(): FeatureExpr = {
+        if (cache_cnfEquiSat == null) cache_cnfEquiSat = calcCNFEquiSat
+        assert(CNFHelper.isCNF(cache_cnfEquiSat))
+        cache_cnfEquiSat
+    }
+    protected def calcCNF: FeatureExpr
+    protected def calcCNFEquiSat: FeatureExpr
+
+    private val cacheIsSatisfiable: WeakHashMap[FeatureModel, Boolean] = WeakHashMap()
+    //only access these caches from FExprBuilder
+    private[featureexpr] val andCache: WeakHashMap[FeatureExpr, WeakReference[FeatureExpr]] = new WeakHashMap()
+    private[featureexpr] val orCache: WeakHashMap[FeatureExpr, WeakReference[FeatureExpr]] = new WeakHashMap()
+    private[featureexpr] var notCache: WeakReference[FeatureExpr] = null
+}
+
+trait FeatureExprValue {
+    def toFeatureExpr: FeatureExpr = {
+        val zero = FExprBuilder.createValue(0)
+        FExprBuilder.evalRelation(this, zero, _ != _)
+    }
+}
+
+
+/**
+ * central builder class, responsible for simplification of expressions during creation
+ * and for extensive caching
+ */
+private[featureexpr] object FExprBuilder {
+
+
+    private class FExprPair(val a: FeatureExpr, val b: FeatureExpr) {
+        //pair in which the order does not matter
+        override def hashCode = a.hashCode + b.hashCode;
+        override def equals(o: Any) = o match {
+            case that: FExprPair => (this.a.equals(that.a) && this.b.equals(that.b)) ||
+                    (this.a.equals(that.b) && this.b.equals(that.a))
+            case _ => false
+        }
+    }
+
+    private val ifCache: HashMap[(FeatureExpr, FeatureExprValue, FeatureExprValue), WeakReference[FeatureExprValue]] = new HashMap()
+    private val featureCache: Map[String, WeakReference[DefinedExternal]] = Map()
+    private var macroCache: Map[String, WeakReference[DefinedMacro]] = Map()
+    private val valCache: Map[Long, WeakReference[Value]] = Map()
+    private val resolvedCache: WeakHashMap[FeatureExpr, FeatureExpr] = WeakHashMap()
+
+    private def cacheGetOrElseUpdate[A, B <: AnyRef](map: Map[A, WeakReference[B]], key: A, op: => B): B = {
+        def update() = {val d = op; map(key) = new WeakReference[B](d); d}
+        map.get(key) match {
+            case Some(v) => {
+                val ref = v.get
+                if (ref.isDefined) ref.get
+                else update()
+            }
+            case None => update()
+        }
+    }
+
+    private def getFromCache(cache: WeakHashMap[FeatureExpr, WeakReference[FeatureExpr]], key: FeatureExpr): FeatureExpr = {
+        val v = cache.get(key)
+        if (v.isDefined) {
+            val ref = v.get.get
+            if (ref.isDefined)
+                return ref.get
+        }
+        return null
+    }
+    private def andCacheGetOrElseUpdate(a: FeatureExpr,
+                                        b: FeatureExpr,
+                                        getCache: FeatureExpr => WeakHashMap[FeatureExpr, WeakReference[FeatureExpr]],
+                                        op: => FeatureExpr): FeatureExpr = {
+        var result = getFromCache(getCache(a), b)
+        if (result == null)
+            result = getFromCache(getCache(b), a)
+        if (result == null) {
+            result = op
+            val weakRef = new WeakReference(result)
+            getCache(a).update(b, weakRef)
+            //XXX it is enough to update one object, because we are searching in both of them anyway
+            //            getCache(b).update(a, weakRef)
+        }
+        result
+    }
+
+    def and(a: FeatureExpr, b: FeatureExpr): FeatureExpr =
+        (a, b) match {
+            case (e1, e2) if (e1 == e2) => e1
+            case (_, False) => False
+            case (False, _) => False
+            case (True, e) => e
+            case (e, True) => e
+            case (e1, e2) if (e1.not == e2) => False
+            case other =>
+                andCacheGetOrElseUpdate(a, b, _.andCache, other match {
+                    case (a1: And, a2: And) => a2.clauses.foldLeft[FeatureExpr](a1)(_ and _)
+                    case (a: And, e) => if (a.clauses contains e) a else if (a.clauses contains (e.not)) False else new And(a.clauses + e)
+                    case (e, a: And) => if (a.clauses contains e) a else if (a.clauses contains (e.not)) False else new And(a.clauses + e)
+                    case (e1, e2) => new And(Set(e1, e2))
+                })
+        }
+    def createAnd(clauses: Traversable[FeatureExpr]) = clauses.foldLeft[FeatureExpr](True)(and(_, _))
+
+    def or(a: FeatureExpr, b: FeatureExpr): FeatureExpr =
+    //simple cases without caching
+        (a, b) match {
+            case (e1, e2) if (e1 == e2) => e1
+            case (_, True) => True
+            case (True, _) => True
+            case (False, e) => e
+            case (e, False) => e
+            case (e1, e2) if (e1.not == e2) => True
+            case other => andCacheGetOrElseUpdate(a, b, _.orCache, other match {
+                case (o1: Or, o2: Or) => o2.clauses.foldLeft[FeatureExpr](o1)(_ or _)
+                case (o: Or, e) => if (o.clauses contains e) o else if (o.clauses contains (e.not)) True else new Or(o.clauses + e)
+                case (e, o: Or) => if (o.clauses contains e) o else if (o.clauses contains (e.not)) True else new Or(o.clauses + e)
+                case (e1, e2) => new Or(Set(e1, e2))
+            })
+        }
+    def createOr(clauses: Traversable[FeatureExpr]) = clauses.foldLeft[FeatureExpr](False)(or(_, _))
+
+    def not(a: FeatureExpr): FeatureExpr = a match {
+        case True => False
+        case False => True
+        case n: Not => n.expr
+        case e => {
+            var result: FeatureExpr = null
+            if (e.notCache != null) {
+                val ref = e.notCache.get
+                if (ref.isDefined)
+                    result = ref.get
+            }
+            if (result == null) {
+                result = new Not(e)
+                e.notCache = new WeakReference(result)
+            }
+            result
+        }
+    }
+
+    def definedExternal(name: String) = cacheGetOrElseUpdate(featureCache, name, new DefinedExternal(name))
+
+    //create a macro definition (which expands to the current entry in the macro table; the current entry is stored in a closure-like way).
+    //a form of caching provided by MacroTable, which we need to repeat here to create the same FeatureExpr object
+    def definedMacro(name: String, macroTable: FeatureProvider): FeatureExpr = {
+        val macroCondition = macroTable.getMacroCondition(name)
+        if (macroCondition.isSmall) {
+            macroCondition
+        } else {
+            val macroConditionCNF = macroTable.getMacroConditionCNF(name)
+
+            /**
+             * definedMacros are equal if they have the same Name and the same expansion! (otherwise they refer to
+             * the macro at different points in time and should not be considered equal)
+             * actually, we only check the expansion name which is unique for each DefinedMacro anyway
+             */
+            cacheGetOrElseUpdate(macroCache, macroConditionCNF._1,
+                new DefinedMacro(
+                    name,
+                    macroTable.getMacroCondition(name),
+                    macroConditionCNF._1,
+                    macroConditionCNF._2))
+        }
+    }
+
+
+    def evalRelation(smaller: FeatureExprValue, larger: FeatureExprValue, relation: (Long, Long) => Boolean): FeatureExpr = (smaller, larger) match {
+        case (Value(a), Value(b)) => if (relation(a, b)) True else False
+        case (If(e, a, b), x: Value) => createIf(e, evalRelation(a, x, relation), evalRelation(b, x, relation))
+        case (x: Value, If(e, a, b)) => createIf(e, evalRelation(x, a, relation), evalRelation(x, b, relation))
+        case (If(e1, a1, b1), If(e2, a2, b2)) => createIf(e1,
+            createIf(e2, evalRelation(a1, a2, relation), evalRelation(a1, b2, relation)),
+            createIf(e2, evalRelation(b1, a2, relation), evalRelation(b1, b2, relation)))
+        case _ => throw new Exception("evalRelation: unexpected " + (smaller, larger))
+    }
+
+    def applyBinaryOperation(left: FeatureExprValue, right: FeatureExprValue, operation: (Long, Long) => Long): FeatureExprValue = (left, right) match {
+        case (Value(a), Value(b)) => createValue(operation(a, b))
+        case (If(e, a, b), x: Value) => createIf(e, applyBinaryOperation(a, x, operation), applyBinaryOperation(b, x, operation))
+        case (x: Value, If(e, a, b)) => createIf(e, applyBinaryOperation(x, a, operation), applyBinaryOperation(x, b, operation))
+        case (If(e1, a1, b1), If(e2, a2, b2)) => createIf(e1,
+            createIf(e2, applyBinaryOperation(a1, a2, operation), applyBinaryOperation(a1, b2, operation)),
+            createIf(e2, applyBinaryOperation(b1, a2, operation), applyBinaryOperation(b1, b2, operation)))
+        case _ => throw new Exception("applyBinaryOperation: unexpected " + (left, right))
+    }
+    def applyUnaryOperation(expr: FeatureExprValue, operation: Long => Long): FeatureExprValue = expr match {
+        case Value(a) => createValue(operation(a))
+        case If(e, a, b) => createIf(e, applyUnaryOperation(a, operation), applyUnaryOperation(b, operation))
+        case _ => throw new Exception("applyUnaryOperation: unexpected " + expr)
+    }
+
+    def createIf(expr: FeatureExpr, thenBr: FeatureExprValue, elseBr: FeatureExprValue): FeatureExprValue = expr match {
+        case True => thenBr
+        case False => elseBr
+        case _ => {
+            if (thenBr == elseBr) thenBr
+            else cacheGetOrElseUpdate(ifCache, (expr, thenBr, elseBr), new If(expr, thenBr, elseBr))
+        }
+    }
+    def createIf(expr: FeatureExpr, thenBr: FeatureExpr, elseBr: FeatureExpr): FeatureExpr = (expr and thenBr) or (expr.not and elseBr)
+
+    def createValue(v: Long): FeatureExprValue = cacheGetOrElseUpdate(valCache, v, new Value(v))
+
+    def resolveToExternal(expr: FeatureExpr): FeatureExpr = expr.mapDefinedExpr({
+        case e: DefinedMacro => e.presenceCondition.resolveToExternal
+        case e => e
+    }, resolvedCache)
+}
+
+
+/**
+ * propositional formulas
+ */
+private[featureexpr] abstract class TrueFalseFeatureExpr(isTrue: Boolean) extends FeatureExpr {
+    override def calcSize = 0
+    override def print = if (isTrue) "1" else "0"
+    override def debug_print(ind: Int) = indent(ind) + print + "\n"
+    override def mapDefinedExpr(f: DefinedExpr => FeatureExpr, cache: Map[FeatureExpr, FeatureExpr]): FeatureExpr = this
+    override def calcCNF = this
+    override def calcCNFEquiSat = this
+    override def isSatisfiable(fm: FeatureModel) = isTrue
+}
+
+object True extends TrueFalseFeatureExpr(true) {
+    override def toString = "True"
+}
+
+object False extends TrueFalseFeatureExpr(false) {
+    override def toString = "False"
+}
+
+
+class And(val clauses: Set[FeatureExpr]) extends FeatureExpr {
+    override def toString = clauses.mkString("(", "&", ")")
+    override def print = clauses.map(_.print).mkString("(", " && ", ")")
+    override def debug_print(ind: Int) = indent(ind) + "&\n" + clauses.map(_.debug_print(ind + 1)).mkString
+
+    override def calcSize = clauses.foldLeft(0)(_ + _.size)
+    override def mapDefinedExpr(f: DefinedExpr => FeatureExpr, cache: Map[FeatureExpr, FeatureExpr]): FeatureExpr = cache.getOrElseUpdate(this, {
+        var anyChange = false
+        val newClauses = clauses.map(x => {val y = x.mapDefinedExpr(f, cache); anyChange |= x == y; y})
+        if (anyChange) FExprBuilder.createAnd(newClauses) else this
+    })
+
+    protected def calcCNF: FeatureExpr = FExprBuilder.createAnd(clauses.map(_.toCNF))
+    protected def calcCNFEquiSat: FeatureExpr = FExprBuilder.createAnd(clauses.map(_.toCnfEquiSat))
+}
+
+object And {
+    def unapply(x: And) = Some(x.clauses)
+}
+
+class Or(val clauses: Set[FeatureExpr]) extends FeatureExpr {
+    override def toString = clauses.mkString("(", "|", ")")
+    override def print = clauses.map(_.print).mkString("(", " || ", ")")
+    override def debug_print(ind: Int) = indent(ind) + "|\n" + clauses.map(_.debug_print(ind + 1)).mkString
+
+    override def calcSize = clauses.foldLeft(0)(_ + _.size)
+    override def mapDefinedExpr(f: DefinedExpr => FeatureExpr, cache: Map[FeatureExpr, FeatureExpr]): FeatureExpr = cache.getOrElseUpdate(this, {
+        var anyChange = false
+        val newClauses = clauses.map(x => {val y = x.mapDefinedExpr(f, cache); anyChange |= x == y; y})
+        if (anyChange) FExprBuilder.createOr(newClauses) else this
+    })
+
+    protected def calcCNF: FeatureExpr =
+        combineCNF(clauses.map(_.toCNF))
+    protected def calcCNFEquiSat: FeatureExpr = {
+        val cnfchildren = clauses.map(_.toCnfEquiSat)
+        //heuristic: up to a medium size do not introduce new variables but use normal toCNF mechansim
+        //rational: we might actually simplify the formula by transforming it into CNF and in such cases it's not very expensive
+        def size(child: FeatureExpr) = child match {case And(inner) => inner.size; case _ => 1}
+        val predicedCNFClauses = cnfchildren.foldRight(1)(size(_) * _)
+        if (predicedCNFClauses <= 16)
+            combineCNF(cnfchildren)
+        else combineEquiCNF(cnfchildren)
+    }
+
+
+    /**
+     * multiplies all clauses
+     *
+     * for n CNF expressions with e1, e2, .., en clauses
+     * this mechanism produces e1*e2*...*en clauses
+     */
+    private def combineCNF(cnfchildren: Set[FeatureExpr]) =
+        if (cnfchildren.exists(_.isInstanceOf[And])) {
+            var orClauses: Seq[FeatureExpr] = SmallList(False) //list of Or expressions
+            for (child <- cnfchildren) {
+                child match {
+                    case And(innerChildren) => {
+                        var newClauses: Seq[FeatureExpr] = SmallList()
+                        for (innerChild <- innerChildren) {
+                            val aClauses =
+                                newClauses ++= orClauses.map(_ or innerChild)
+                        }
+                        orClauses = newClauses
+                    }
+                    case _ => orClauses = orClauses.map(_ or child)
+                }
+            }
+            assert(orClauses.forall(c => CNFHelper.isClause(c) || c == True || c == False))
+            FExprBuilder.createAnd(orClauses)
+        } else FExprBuilder.createOr(cnfchildren)
+
+    /**
+     * introduces new variables to avoid exponential behavior
+     *
+     * for n CNF expressions with e1, e2, .., en clauses
+     * this mechanism produces n new variables and results
+     * in e1+e2+..+en+1 clauses
+     *
+     */
+    private def combineEquiCNF(cnfchildren: Set[FeatureExpr]) =
+        if (cnfchildren.exists(_.isInstanceOf[And])) {
+            var orClauses: Seq[FeatureExpr] = SmallList() //list of Or expressions
+            var freshFeatureNames: Seq[FeatureExpr] = SmallList()
+            for (child <- cnfchildren) {
+                val freshFeatureName = FExprBuilder.definedExternal(FeatureExprHelper.calcFreshFeatureName()).not
+                child match {
+                    case And(innerChildren) => {
+                        for (innerChild <- innerChildren)
+                            orClauses = (freshFeatureName or innerChild) +: orClauses
+                    }
+                    case e => orClauses = (freshFeatureName or e) +: orClauses
+                }
+                freshFeatureNames = freshFeatureName.not +: freshFeatureNames
+            }
+            orClauses = FExprBuilder.createOr(freshFeatureNames) +: orClauses
+            FExprBuilder.createAnd(orClauses)
+        } else FExprBuilder.createOr(cnfchildren)
+
+
+}
+
+object Or {
+    def unapply(x: Or) = Some(x.clauses)
+}
+
+class Not(val expr: FeatureExpr) extends FeatureExpr {
+    override def toString = "!" + expr.toString
+    override def print = "!" + expr.print
+    override def debug_print(ind: Int) = indent(ind) + "!\n" + expr.debug_print(ind + 1)
+
+    override def calcSize = expr.size
+    override def mapDefinedExpr(f: DefinedExpr => FeatureExpr, cache: Map[FeatureExpr, FeatureExpr]): FeatureExpr = cache.getOrElseUpdate(this, {
+        val newExpr = expr.mapDefinedExpr(f, cache)
+        if (newExpr != expr) FExprBuilder.not(newExpr) else this
+    })
+    protected def calcCNF: FeatureExpr = expr match {
+        case And(children) => FExprBuilder.createOr(children.map(_.not.toCNF)).toCNF
+        case Or(children) => FExprBuilder.createAnd(children.map(_.not.toCNF))
+        case e => this
+    }
+
+    protected def calcCNFEquiSat: FeatureExpr = expr match {
+        case And(children) => FExprBuilder.createOr(children.map(_.not.toCnfEquiSat())).toCnfEquiSat()
+        case Or(children) => FExprBuilder.createAnd(children.map(_.not.toCnfEquiSat()))
+        case e => this
+    }
+
+}
+
+object Not {
+    def unapply(x: Not) = Some(x.expr)
+}
+
+
+abstract class DefinedExpr extends FeatureExpr {
+    /*
+     * This method is overriden by children case classes to return the name.
+     * It would be nice to have an actual field here, but that doesn't play nicely with case classes;
+     * avoiding case classes and open-coding everything would take too much code.
+     */
+    def feature: String
+    def debug_print(level: Int): String = indent(level) + feature + "\n";
+    def accept(f: FeatureExpr => Unit): Unit = f(this)
+    def satName = feature
+    //used for sat solver only to distinguish extern and macro
+    def isExternal: Boolean
+    override def calcSize = 1
+    override def mapDefinedExpr(f: DefinedExpr => FeatureExpr, cache: Map[FeatureExpr, FeatureExpr]): FeatureExpr = cache.getOrElseUpdate(this, f(this))
+    override def calcCNF = this
+    override def calcCNFEquiSat = this
+}
+
+object DefinedExpr {
+    def unapply(f: DefinedExpr): Option[DefinedExpr] = f match {
+        case x: DefinedExternal => Some(x)
+        case x: DefinedMacro => Some(x)
+        case _ => None
+    }
+    def checkFeatureName(name: String) = assert(name != "1" && name != "0" && name != "")
+}
+
+/**external definition of a feature (cannot be decided to Base or Dead inside this file) */
+class DefinedExternal(name: String) extends DefinedExpr {
+    DefinedExpr.checkFeatureName(name)
+
+    def feature = name
+    override def print(): String = "definedEx(" + name + ")";
+    override def toString = name
+    def countSize() = 1
+    def isExternal = true
+}
+
+/**
+ * definition based on a macro, still to be resolved using the macro table
+ * (the macro table may not contain DefinedMacro expressions, but only DefinedExternal)
+ * assumption: expandedName is unique and may be used for comparison
+ */
+class DefinedMacro(val name: String, val presenceCondition: FeatureExpr, val expandedName: String, val presenceConditionCNF: Susp[FeatureExpr/*CNF*/]) extends DefinedExpr {
+    DefinedExpr.checkFeatureName(name)
+
+    def feature = name
+    override def print(): String = "defined(" + name + ")"
+    override def toString = "macro(" + name + ")"
+    override def satName = expandedName
+    def countSize() = 1
+    def isExternal = false
+}
+
+object DefinedMacro {
+    def unapply(x: DefinedMacro) = Some((x.name, x.presenceCondition, x.expandedName, x.presenceConditionCNF))
+}
+
+
+/**
+ * values (integers, chars and operations and relations on them)
+ */
+
+class If(val expr: FeatureExpr, val thenBr: FeatureExprValue, val elseBr: FeatureExprValue) extends FeatureExprValue {
+    override def toString = "(" + expr + "?" + thenBr + ":" + elseBr + ")"
+}
+
+object If {
+    def unapply(x: If) = Some(Tuple3(x.expr, x.thenBr, x.elseBr))
+}
+
+class Value(val value: Long) extends FeatureExprValue {
+    override def toString = value.toString
+}
+
+object Value {
+    def unapply(x: Value) = Some(x.value)
+}
+