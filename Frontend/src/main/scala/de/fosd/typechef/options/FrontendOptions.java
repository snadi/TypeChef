package de.fosd.typechef.options;

import de.fosd.typechef.error.Position;
import de.fosd.typechef.featureexpr.FeatureExpr;
import de.fosd.typechef.featureexpr.FeatureExprFactory$;
import de.fosd.typechef.featureexpr.FeatureExprParserJava;
import de.fosd.typechef.parser.c.ParserOptions;
import gnu.getopt.Getopt;
import gnu.getopt.LongOpt;
import scala.Function3;

import java.io.File;
import java.util.List;


public class FrontendOptions extends CAnalysisOptions implements ParserOptions {
    public boolean parse = true,
            typecheck = false,
            ifdeftoif = false,
            decluse = false,
            writeInterface = false,
            dumpcfg = false,
            doublefree = false,
            uninitializedmemory = false,
            xfree = false,
            danglingswitchcode = false,
            serializeAST = false,
            reuseAST = false,
            writeDebugInterface = false,
            recordTiming = false,
            parserStatistics = false,
            parserResults = true,
            writePI = false;
    protected File errorXMLFile = null;
    private final File _autoErrorXMLFile = new File(".");
    String outputStem = "";
    private String filePresenceConditionFile = "";


    private final static char F_PARSE = Options.genOptionId();
    private final static char F_INTERFACE = Options.genOptionId();
    private final static char F_WRITEPI = Options.genOptionId();
    private final static char F_DEBUGINTERFACE = Options.genOptionId();
    private final static char F_DUMPCFG = Options.genOptionId();
    private final static char F_DOUBLEFREE = Options.genOptionId();
    private final static char F_UNINITIALIZEDMEMORY = Options.genOptionId();
    private final static char F_XFREE = Options.genOptionId();
    private final static char F_DANGLINGSWITCHCODE = Options.genOptionId();
    private final static char F_SERIALIZEAST = Options.genOptionId();
    private final static char F_REUSEAST = Options.genOptionId();  
	private final static char F_RECORDTIMING = Options.genOptionId();
    private final static char F_FILEPC = Options.genOptionId();
    private final static char F_PARSERSTATS = Options.genOptionId();
    private final static char F_HIDEPARSERRESULTS = Options.genOptionId();
    private final static char F_BDD = Options.genOptionId();
    private final static char F_ERRORXML = Options.genOptionId();
    private Function3<FeatureExpr, String, Position, Object> _renderParserError;


    @Override
    public List<Options.OptionGroup> getOptionGroups() {
<<<<<<< HEAD
        List<OptionGroup> r = super.getOptionGroups();

        r.add(new OptionGroup("General processing options (lexing, parsing, type checking, interfaces; select only highest)", 10,
                new Option("lex", LongOpt.NO_ARGUMENT, 'E', null,
                        "Stop after lexing; no parsing."),
                new Option("parse", LongOpt.NO_ARGUMENT, F_PARSE, null,
                        "Lex and parse the file; no type checking (default)."),
                new Option("typecheck", LongOpt.NO_ARGUMENT, 't', null,
                        "Lex, parse, and type check; but do not create interfaces."),
                new Option("interface", LongOpt.NO_ARGUMENT, F_INTERFACE, null,
                        "Lex, parse, type check, and create interfaces."),

                new Option("conditionalControlFlow", LongOpt.NO_ARGUMENT, F_CONDITIONALCONTROLFLOW, null,
                        "Lex, parse, and check conditional control flow"),

                new Option("dataFlow", LongOpt.NO_ARGUMENT, F_DATAFLOW, null,
                        "Lex, parse, and check data flow"),

                new Option("output", LongOpt.REQUIRED_ARGUMENT, 'o', "file",
                        "Path to output files (no extension, creates .pi, .macrodbg etc files)."),

                new Option("writePI", LongOpt.NO_ARGUMENT, F_WRITEPI, null,
                        "Write lexer output into .pi file"),
                new Option("debugInterface", LongOpt.NO_ARGUMENT, F_DEBUGINTERFACE, null,
                        "Write interface in human readable format (requires --interface)"),

                new Option("serializeAST", LongOpt.NO_ARGUMENT, F_SERIALIZEAST, null,
                        "Write ast to .ast file after parsing."),

                new Option("reuseAST", LongOpt.NO_ARGUMENT, F_REUSEAST, null,
                        "Reuse serialized .ast instead of parsing, if availabe."),

                new Option("recordTiming", LongOpt.NO_ARGUMENT, F_RECORDTIMING, null,
                        "Report times for all phases."),

                new Option("filePC", LongOpt.REQUIRED_ARGUMENT, F_FILEPC, "file",
                        "Presence condition for the file (format like --featureModelFExpr). Default 'file.pc'."),
                new Option("bdd", LongOpt.NO_ARGUMENT, F_BDD, null,
                        "Use BDD engine instead of SAT engine (provide as first parameter)."),

                new Option("errorXML", LongOpt.OPTIONAL_ARGUMENT, F_ERRORXML, "file",
                        "File to store syntax and type errors in XML format.")

        ));
        r.add(new OptionGroup("Parser options", 23,
                new Option("hideparserresults", LongOpt.NO_ARGUMENT, F_HIDEPARSERRESULTS, null,
                        "Do not show parser results."),
                new Option("parserstatistics", LongOpt.NO_ARGUMENT, F_PARSERSTATS, null,
                        "Print parser statistics.")
        ));

        return r;

    }

    @Override
=======
        List<OptionGroup> r = super.getOptionGroups();

        r.add(new OptionGroup("General processing options (lexing, parsing, type checking, interfaces; select only highest)", 10,
                new Option("lex", LongOpt.NO_ARGUMENT, 'E', null,
                        "Stop after lexing; no parsing."),
                new Option("parse", LongOpt.NO_ARGUMENT, F_PARSE, null,
                        "Lex and parse the file; no type checking (default)."),
                new Option("typecheck", LongOpt.NO_ARGUMENT, 't', null,
                        "Lex, parse, and type check; but do not create interfaces."),
                new Option("interface", LongOpt.NO_ARGUMENT, F_INTERFACE, null,
                        "Lex, parse, type check, and create interfaces."),

                new Option("dumpcfg", LongOpt.NO_ARGUMENT, F_DUMPCFG, null,
                        "Lex, parse, and dump control flow graph"),

                new Option("doublefree", LongOpt.NO_ARGUMENT, F_DOUBLEFREE, null,
                        "Lex, parse, and check for possible double free of heap pointers."),
                new Option("uninitializedmemory", LongOpt.NO_ARGUMENT, F_UNINITIALIZEDMEMORY, null,
                        "Lex, parse, and check for usages of uninitialized variables."),
                new Option("xfree", LongOpt.NO_ARGUMENT, F_XFREE, null,
                        "Lex, parse, and check for usages of freeing statically allocated memory."),

                new Option("output", LongOpt.REQUIRED_ARGUMENT, 'o', "file",
                        "Path to output files (no extension, creates .pi, .macrodbg etc files)."),

                new Option("writePI", LongOpt.NO_ARGUMENT, F_WRITEPI, null,
                        "Write lexer output into .pi file"),
                new Option("debugInterface", LongOpt.NO_ARGUMENT, F_DEBUGINTERFACE, null,
                        "Write interface in human readable format (requires --interface)"),

                new Option("serializeAST", LongOpt.NO_ARGUMENT, F_SERIALIZEAST, null,
                        "Write ast to .ast file after parsing."),
                new Option("reuseAST", LongOpt.NO_ARGUMENT, F_REUSEAST, null,
                        "Reuse serialized .ast instead of parsing, if availabe."),
                new Option("recordTiming", LongOpt.NO_ARGUMENT, F_RECORDTIMING, null,
                        "Report times for all phases."),

                new Option("filePC", LongOpt.REQUIRED_ARGUMENT, F_FILEPC, "file",
                        "Presence condition for the file (format like --featureModelFExpr). Default 'file.pc'."),
                new Option("bdd", LongOpt.NO_ARGUMENT, F_BDD, null,
                        "Use BDD engine instead of SAT engine (provide as first parameter)."),

                new Option("errorXML", LongOpt.OPTIONAL_ARGUMENT, F_ERRORXML, "file",
                        "File to store syntax and type errors in XML format.")

        ));
        r.add(new OptionGroup("Parser options", 23,
                new Option("hideparserresults", LongOpt.NO_ARGUMENT, F_HIDEPARSERRESULTS, null,
                        "Do not show parser results."),
                new Option("parserstatistics", LongOpt.NO_ARGUMENT, F_PARSERSTATS, null,
                        "Print parser statistics.")
        ));

        return r;

    }

    @Override
>>>>>>> 09875fc4
    public boolean interpretOption(int c, Getopt g) throws OptionException {
        if (c == 'E') {       //--lex
            parse = typecheck = writeInterface = false;
            lexPrintToStdout = true;
        } else if (c == F_PARSE) {//--parse
            parse = true;
            typecheck = writeInterface = false;
        } else if (c == 't') {//--typecheck
            parse = typecheck = true;
            writeInterface = false;
        } else if (c == F_INTERFACE) {//--interface
            parse = typecheck = writeInterface = true;
        } else if (c == F_DUMPCFG) {
            parse = dumpcfg = true;
        } else if (c == F_DOUBLEFREE) {
            parse = doublefree = true;
        } else if (c == F_UNINITIALIZEDMEMORY) {
            parse = uninitializedmemory = true;
        } else if (c == F_XFREE) {
            parse = xfree = true;
        } else if (c == F_DANGLINGSWITCHCODE) {
            parse = danglingswitchcode = true;
        } else if (c == F_SERIALIZEAST) {
            serializeAST = true;
        } else if (c == F_REUSEAST) {
            reuseAST = true;
        } else if (c == F_RECORDTIMING) {
            recordTiming = true;
        } else if (c == F_DEBUGINTERFACE) {
            writeDebugInterface = true;
        } else if (c == 'o') {
            outputStem = g.getOptarg();
        } else if (c == F_FILEPC) {//--filePC
            checkFileExists(g.getOptarg());
            filePresenceConditionFile = g.getOptarg();
        } else if (c == F_HIDEPARSERRESULTS) {
            parserResults = false;
        } else if (c == F_PARSERSTATS) {
            parserStatistics = true;
        } else if (c == F_WRITEPI) {
            writePI = true;
        } else if (c == F_BDD) {
            de.fosd.typechef.featureexpr.FeatureExprFactory$.MODULE$.setDefault(de.fosd.typechef.featureexpr.FeatureExprFactory$.MODULE$.bdd());
        } else if (c == F_ERRORXML) {//--errorXML=file
            if (g.getOptarg() == null)
                errorXMLFile = _autoErrorXMLFile;
            else {
                checkFileWritable(g.getOptarg());
                errorXMLFile = new File(g.getOptarg());
            }
        } else
            return super.interpretOption(c, g);

        return true;

    }

    protected void afterParsing() throws OptionException {
        super.afterParsing();
        if (getFiles().size() <= 0)
            throw new OptionException("No file specified.");
        if (getFiles().size() > 1)
            throw new OptionException("Multiple files specified. Only one supported.");

        if (outputStem.length() == 0)
            outputStem = getFile().replace(".c", "");
        if (writePI && (lexOutputFile == null || lexOutputFile.length() == 0))
            lexOutputFile = outputStem + ".pi";
    }

    public String getFile() {
        return getFiles().iterator().next();
    }

    public String getInterfaceFilename() {
        return outputStem + ".interface";
    }

    public String getDebugInterfaceFilename() {
        return outputStem + ".dbginterface";
    }

    String getFilePresenceConditionFilename() {
        if (filePresenceConditionFile.length() > 0)
            return filePresenceConditionFile;
        else
            return outputStem + ".pc";
    }

    private FeatureExpr filePC = null;

    public FeatureExpr getFilePresenceCondition() {
        if (filePC == null) {
            File pcFile = new File(getFilePresenceConditionFilename());
            if (pcFile.exists())
                filePC = new FeatureExprParserJava(FeatureExprFactory$.MODULE$.dflt()).parseFile(pcFile);
            else
                filePC = FeatureExprFactory$.MODULE$.dflt().True();
        }
        return filePC;
    }

    String getLocalFeatureModelFilename() {
        return outputStem + ".fm";
    }

    private FeatureExpr localFM = null;

    public FeatureExpr getLocalFeatureModel() {
        if (localFM == null) {
            File file = new File(getLocalFeatureModelFilename());
            if (file.exists())
                localFM = new FeatureExprParserJava(FeatureExprFactory$.MODULE$.dflt()).parseFile(file);
            else localFM = FeatureExprFactory$.MODULE$.dflt().True();
        }
        return localFM;
    }

    public String getSerializedASTFilename() {
        return outputStem + ".ast";
    }

    public boolean printParserStatistics() {
        return parserStatistics;
    }

    @Override
    public Function3<FeatureExpr, String, Position, Object> renderParserError() {
        return _renderParserError;
    }

    public void setRenderParserError(Function3<FeatureExpr, String, Position, Object> r) {
        _renderParserError = r;
    }


    public boolean printParserResult() {
        return parserResults;
    }

    public File getErrorXMLFile() {
        if (errorXMLFile == _autoErrorXMLFile)
            return new File(getFile() + ".xml");
        else
            return errorXMLFile;
    }

}
<|MERGE_RESOLUTION|>--- conflicted
+++ resolved
@@ -47,8 +47,8 @@
     private final static char F_XFREE = Options.genOptionId();
     private final static char F_DANGLINGSWITCHCODE = Options.genOptionId();
     private final static char F_SERIALIZEAST = Options.genOptionId();
-    private final static char F_REUSEAST = Options.genOptionId();  
-	private final static char F_RECORDTIMING = Options.genOptionId();
+    private final static char F_REUSEAST = Options.genOptionId();
+    private final static char F_RECORDTIMING = Options.genOptionId();
     private final static char F_FILEPC = Options.genOptionId();
     private final static char F_PARSERSTATS = Options.genOptionId();
     private final static char F_HIDEPARSERRESULTS = Options.genOptionId();
@@ -59,7 +59,6 @@
 
     @Override
     public List<Options.OptionGroup> getOptionGroups() {
-<<<<<<< HEAD
         List<OptionGroup> r = super.getOptionGroups();
 
         r.add(new OptionGroup("General processing options (lexing, parsing, type checking, interfaces; select only highest)", 10,
@@ -72,11 +71,15 @@
                 new Option("interface", LongOpt.NO_ARGUMENT, F_INTERFACE, null,
                         "Lex, parse, type check, and create interfaces."),
 
-                new Option("conditionalControlFlow", LongOpt.NO_ARGUMENT, F_CONDITIONALCONTROLFLOW, null,
-                        "Lex, parse, and check conditional control flow"),
-
-                new Option("dataFlow", LongOpt.NO_ARGUMENT, F_DATAFLOW, null,
-                        "Lex, parse, and check data flow"),
+                new Option("dumpcfg", LongOpt.NO_ARGUMENT, F_DUMPCFG, null,
+                        "Lex, parse, and dump control flow graph"),
+
+                new Option("doublefree", LongOpt.NO_ARGUMENT, F_DOUBLEFREE, null,
+                        "Lex, parse, and check for possible double free of heap pointers."),
+                new Option("uninitializedmemory", LongOpt.NO_ARGUMENT, F_UNINITIALIZEDMEMORY, null,
+                        "Lex, parse, and check for usages of uninitialized variables."),
+                new Option("xfree", LongOpt.NO_ARGUMENT, F_XFREE, null,
+                        "Lex, parse, and check for usages of freeing statically allocated memory."),
 
                 new Option("output", LongOpt.REQUIRED_ARGUMENT, 'o', "file",
                         "Path to output files (no extension, creates .pi, .macrodbg etc files)."),
@@ -88,10 +91,8 @@
 
                 new Option("serializeAST", LongOpt.NO_ARGUMENT, F_SERIALIZEAST, null,
                         "Write ast to .ast file after parsing."),
-
                 new Option("reuseAST", LongOpt.NO_ARGUMENT, F_REUSEAST, null,
                         "Reuse serialized .ast instead of parsing, if availabe."),
-
                 new Option("recordTiming", LongOpt.NO_ARGUMENT, F_RECORDTIMING, null,
                         "Report times for all phases."),
 
@@ -116,66 +117,6 @@
     }
 
     @Override
-=======
-        List<OptionGroup> r = super.getOptionGroups();
-
-        r.add(new OptionGroup("General processing options (lexing, parsing, type checking, interfaces; select only highest)", 10,
-                new Option("lex", LongOpt.NO_ARGUMENT, 'E', null,
-                        "Stop after lexing; no parsing."),
-                new Option("parse", LongOpt.NO_ARGUMENT, F_PARSE, null,
-                        "Lex and parse the file; no type checking (default)."),
-                new Option("typecheck", LongOpt.NO_ARGUMENT, 't', null,
-                        "Lex, parse, and type check; but do not create interfaces."),
-                new Option("interface", LongOpt.NO_ARGUMENT, F_INTERFACE, null,
-                        "Lex, parse, type check, and create interfaces."),
-
-                new Option("dumpcfg", LongOpt.NO_ARGUMENT, F_DUMPCFG, null,
-                        "Lex, parse, and dump control flow graph"),
-
-                new Option("doublefree", LongOpt.NO_ARGUMENT, F_DOUBLEFREE, null,
-                        "Lex, parse, and check for possible double free of heap pointers."),
-                new Option("uninitializedmemory", LongOpt.NO_ARGUMENT, F_UNINITIALIZEDMEMORY, null,
-                        "Lex, parse, and check for usages of uninitialized variables."),
-                new Option("xfree", LongOpt.NO_ARGUMENT, F_XFREE, null,
-                        "Lex, parse, and check for usages of freeing statically allocated memory."),
-
-                new Option("output", LongOpt.REQUIRED_ARGUMENT, 'o', "file",
-                        "Path to output files (no extension, creates .pi, .macrodbg etc files)."),
-
-                new Option("writePI", LongOpt.NO_ARGUMENT, F_WRITEPI, null,
-                        "Write lexer output into .pi file"),
-                new Option("debugInterface", LongOpt.NO_ARGUMENT, F_DEBUGINTERFACE, null,
-                        "Write interface in human readable format (requires --interface)"),
-
-                new Option("serializeAST", LongOpt.NO_ARGUMENT, F_SERIALIZEAST, null,
-                        "Write ast to .ast file after parsing."),
-                new Option("reuseAST", LongOpt.NO_ARGUMENT, F_REUSEAST, null,
-                        "Reuse serialized .ast instead of parsing, if availabe."),
-                new Option("recordTiming", LongOpt.NO_ARGUMENT, F_RECORDTIMING, null,
-                        "Report times for all phases."),
-
-                new Option("filePC", LongOpt.REQUIRED_ARGUMENT, F_FILEPC, "file",
-                        "Presence condition for the file (format like --featureModelFExpr). Default 'file.pc'."),
-                new Option("bdd", LongOpt.NO_ARGUMENT, F_BDD, null,
-                        "Use BDD engine instead of SAT engine (provide as first parameter)."),
-
-                new Option("errorXML", LongOpt.OPTIONAL_ARGUMENT, F_ERRORXML, "file",
-                        "File to store syntax and type errors in XML format.")
-
-        ));
-        r.add(new OptionGroup("Parser options", 23,
-                new Option("hideparserresults", LongOpt.NO_ARGUMENT, F_HIDEPARSERRESULTS, null,
-                        "Do not show parser results."),
-                new Option("parserstatistics", LongOpt.NO_ARGUMENT, F_PARSERSTATS, null,
-                        "Print parser statistics.")
-        ));
-
-        return r;
-
-    }
-
-    @Override
->>>>>>> 09875fc4
     public boolean interpretOption(int c, Getopt g) throws OptionException {
         if (c == 'E') {       //--lex
             parse = typecheck = writeInterface = false;
@@ -323,4 +264,4 @@
             return errorXMLFile;
     }
 
-}
+}