--- conflicted
+++ resolved
@@ -1,189 +1,3 @@
-<<<<<<< HEAD
-package de.fosd.typechef
-
-/*
-* temporarily copied from PreprocessorFrontend due to technical problems
-*/
-
-
-import de.fosd.typechef.parser.c._
-import de.fosd.typechef.typesystem._
-import de.fosd.typechef.crewrite._
-import java.io._
-import parser.TokenReader
-import de.fosd.typechef.options.{FrontendOptionsWithConfigFiles, FrontendOptions, OptionException}
-import de.fosd.typechef.parser.c.CTypeContext
-import de.fosd.typechef.parser.c.TranslationUnit
-
-object Frontend {
-
-
-    def main(args: Array[String]) {
-        // load options
-        val opt = new FrontendOptionsWithConfigFiles()
-        try {
-            try {
-                opt.parseOptions(args)
-            } catch {
-                case o: OptionException => if (!opt.isPrintVersion) throw o
-            }
-
-            if (opt.isPrintVersion) {
-                var version = "development build"
-                try {
-                    val cl = Class.forName("de.fosd.typechef.Version")
-                    version = "version " + cl.newInstance().asInstanceOf[VersionInfo].getVersion
-                } catch {
-                    case e: ClassNotFoundException =>
-                }
-
-                println("TypeChef " + version)
-                return
-            }
-        }
-
-        catch {
-            case o: OptionException =>
-                println("Invocation error: " + o.getMessage)
-                println("use parameter --help for more information.")
-                return
-        }
-
-        processFile(opt)
-    }
-
-    private class StopWatch {
-        var lastStart: Long = 0
-        var currentPeriod: String = "none"
-        var times: Map[String, Long] = Map()
-
-        private def measure(checkpoint: String) {
-            times = times + (checkpoint -> System.currentTimeMillis())
-        }
-
-        def start(period: String) {
-            val now = System.currentTimeMillis()
-            val lastTime = now - lastStart
-            times = times + (currentPeriod -> lastTime)
-            lastStart = now
-            currentPeriod = period
-        }
-
-        def get(period: String): Long = times.getOrElse(period, 0)
-
-    }
-
-
-    def processFile(opt: FrontendOptions) {
-        val errorXML = new ErrorXML(opt.getErrorXMLFile)
-        opt.setRenderParserError(errorXML.renderParserError)
-
-        val stopWatch = new StopWatch()
-        stopWatch.start("loadFM")
-
-        val fm = opt.getLexerFeatureModel().and(opt.getLocalFeatureModel).and(opt.getFilePresenceCondition)
-        opt.setFeatureModel(fm) //otherwise the lexer does not get the updated feature model with file presence conditions
-        if (!opt.getFilePresenceCondition.isSatisfiable(fm)) {
-            println("file has contradictory presence condition. existing.") //otherwise this can lead to strange parser errors, because True is satisfiable, but anything else isn't
-            return;
-        }
-
-        var ast: AST = null
-        if (opt.reuseAST && opt.parse && new File(opt.getSerializedASTFilename).exists()) {
-            println("loading AST.")
-            ast = loadSerializedAST(opt.getSerializedASTFilename)
-            if (ast == null)
-                println("... failed reading AST\n")
-        }
-
-        stopWatch.start("lexing")
-        //no parsing if read serialized ast
-        val in = if (ast == null) lex(opt) else null
-
-
-        if (opt.parse) {
-            stopWatch.start("parsing")
-
-            if (ast == null) {
-                //no parsing and serialization if read serialized ast
-                val parserMain = new ParserMain(new CParser(fm))
-                ast = parserMain.parserMain(in, opt)
-
-                stopWatch.start("serialize")
-                if (ast != null && opt.serializeAST)
-                    serializeAST(ast, opt.getSerializedASTFilename)
-            }
-
-
-            if (ast != null) {
-                val fm_ts = opt.getTypeSystemFeatureModel.and(opt.getLocalFeatureModel).and(opt.getFilePresenceCondition)
-                val ts = new CTypeSystemFrontend(ast.asInstanceOf[TranslationUnit], fm_ts, opt)
-
-                /** I did some experiments with the TypeChef FeatureModel of Linux, in case I need the routines again, they are saved here. */
-                //Debug_FeatureModelExperiments.experiment(fm_ts)
-
-                if (opt.typecheck || opt.writeInterface) {
-                    //ProductGeneration.typecheckProducts(fm,fm_ts,ast,opt,
-                    //logMessage=("Time for lexing(ms): " + (t2-t1) + "\nTime for parsing(ms): " + (t3-t2) + "\n"))
-                    //ProductGeneration.estimateNumberOfVariants(ast, fm_ts)
-
-                    stopWatch.start("typechecking")
-                    println("type checking.")
-                    ts.checkAST()
-                    ts.errors.map(errorXML.renderTypeError(_))
-                }
-                if (opt.writeInterface) {
-                    stopWatch.start("interfaces")
-                    val interface = ts.getInferredInterface().and(opt.getFilePresenceCondition)
-
-                    stopWatch.start("writeInterfaces")
-                    ts.writeInterface(interface, new File(opt.getInterfaceFilename))
-                    if (opt.writeDebugInterface)
-                        ts.debugInterface(interface, new File(opt.getDebugInterfaceFilename))
-                }
-                if (opt.conditionalControlFlow) {
-                    stopWatch.start("controlFlow")
-
-                    val cf = new CAnalysisFrontend(ast.asInstanceOf[TranslationUnit], fm_ts)
-                    cf.checkCfG()
-                }
-                if (opt.dataFlow) {
-                    stopWatch.start("dataFlow")
-                    ProductGeneration.dataflowAnalysis(fm_ts, ast, opt,
-                        logMessage = ("Time for lexing(ms): " + (stopWatch.get("lexing")) + "\nTime for parsing(ms): " + (stopWatch.get("parsing")) + "\n"))
-                }
-
-            }
-
-        }
-        stopWatch.start("done")
-        errorXML.write()
-        if (opt.recordTiming)
-            println("timing (lexer, parser, type system, interface inference, conditional control flow, data flow)\n" + (stopWatch.get("lexing")) + ";" + (stopWatch.get("parsing")) + ";" + (stopWatch.get("typechecking")) + ";" + (stopWatch.get("interfaces")) + ";" + (stopWatch.get("controlFlow")) + ";" + (stopWatch.get("dataFlow")))
-
-    }
-
-
-    def lex(opt: FrontendOptions): TokenReader[CToken, CTypeContext] = {
-        val tokens = new lexer.Main().run(opt, opt.parse, opt.getFilePresenceCondition, opt.getFile)
-        val in = CLexer.prepareTokens(tokens)
-        in
-    }
-
-    def serializeAST(ast: AST, filename: String) {
-        val fw = new ObjectOutputStream(new FileOutputStream(filename))
-        fw.writeObject(ast)
-        fw.close()
-    }
-
-    def loadSerializedAST(filename: String): AST = {
-        val fr = new ObjectInputStream(new FileInputStream(filename))
-        val ast = fr.readObject().asInstanceOf[AST]
-        fr.close()
-        ast
-    }
-}
-=======
 package de.fosd.typechef
 
 /*
@@ -356,7 +170,7 @@
 
 
     def lex(opt: FrontendOptions): TokenReader[CToken, CTypeContext] = {
-        val tokens = new lexer.Main().run(opt, opt.parse)
+        val tokens = new lexer.Main().run(opt, opt.parse, opt.getFilePresenceCondition, opt.getFile)
         val in = CLexer.prepareTokens(tokens)
         in
     }
@@ -375,5 +189,4 @@
         fr.close()
         ast
     }
-}
->>>>>>> 5021dec0
+}