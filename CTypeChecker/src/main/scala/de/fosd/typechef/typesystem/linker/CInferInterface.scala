<<<<<<< HEAD
package de.fosd.typechef.typesystem.linker

import de.fosd.typechef.conditional.{Opt, Conditional}
import de.fosd.typechef.parser.c._
import de.fosd.typechef.typesystem.{KParameter, CType, CTypeSystem}
import de.fosd.typechef.featureexpr.{FeatureExprFactory, FeatureExpr}
import de.fosd.typechef.error.Position

/**
 * first attempt to infer the interface of a C file for linker checks
 *
 * listens to events of the type system to determine defined and called functions
 */

//TODO structs need to become part of the interface, or we need to resolve all structs to anonymous structs
//TODO nested functions behave like static functions (do not lead to imports)

trait CInferInterface extends CTypeSystem with InterfaceWriter {


    //if not already type checked, to the check now
    def inferInterface(ast: TranslationUnit, fm: FeatureExpr = FeatureExprFactory.True): CInterface = {
        typecheckTranslationUnit(ast, fm)
        getInferredInterface(fm)
    }

    def getInferredInterface(fm: FeatureExpr = FeatureExprFactory.True) = {
        cleanImports()
        new CInterface(fm, featureNames, Set(), imports, exports).pack
    }


    var exports = List[CSignature]()
    var staticFunctions = List[CSignature]()
    var imports = List[CSignature]()
    var featureNames = Set[String]()


    /**
     * remove imports that are covered by exports or static functions
     *
     * ignore CFlags in importers
     */
    private def cleanImports() {
        type T2 = (FeatureExpr, Seq[Position], Set[CFlag])
        var importMap = Map[(String, CType), T2]()

        //eliminate duplicates with a map
        for (imp <- imports) {
            val key = (imp.name, imp.ctype)
            val old = importMap.getOrElse[T2](key, (FeatureExprFactory.False, Seq(), Set()))
            importMap = importMap + (key ->(old._1 or imp.fexpr, old._2 ++ imp.pos, CFlagOps.mergeOnImports(old._3, imp.extraFlags)))
        }
        //eliminate imports that have corresponding exports
        for (exp <- (exports ++ staticFunctions)) {
            val key = (exp.name, exp.ctype)
            if (importMap.contains(key)) {
                val (oldFexpr, oldPos, oldExtras) = importMap(key)
                val newFexpr = oldFexpr andNot exp.fexpr
                if (newFexpr.isSatisfiable())
                    importMap = importMap + (key ->(newFexpr, oldPos, oldExtras))
                else
                    importMap = importMap - key
            }
        }


        val r = for ((k, v) <- importMap.iterator)
        yield CSignature(k._1, k._2, v._1, v._2, v._3)
        imports = r.toList
    }

    def findAttributes(a: GnuAttributeSpecifier, ctx: FeatureExpr): Seq[(FeatureExpr, AtomicAttribute)] =
        (for (Opt(f, at) <- a.attributeList) yield findAttributes(at, ctx and f)).flatten
    def findAttributes(a: AttributeSequence, ctx: FeatureExpr): Seq[(FeatureExpr, AtomicAttribute)] =
        (for (Opt(f, at) <- a.attributes) yield findAttributes(at, ctx and f)).flatten
    def findAttributes(a: Attribute, ctx: FeatureExpr): Seq[(FeatureExpr, AtomicAttribute)] = a match {
        case a: AtomicAttribute => Seq((ctx, a))
        case CompoundAttribute(inner) => (for (Opt(f, at) <- inner) yield findAttributes(at, ctx and f)).flatten
    }


    /**
     * try to recognize __attribute__((weak)) attribute as a flag.
     *
     * the recognition is conservative and does ignore conditional attribute declarations
     * (so a conditionally weak method is always recognized as weak, which may prevent us
     * from detecting some problems, but which will not produce false positives)
     */
    def getExtraFlags(functionDef: FunctionDef, ctx: FeatureExpr): Set[CFlag] = {
        val flags = for (Opt(f, g@GnuAttributeSpecifier(_)) <- functionDef.specifiers;
                         (f, a) <- findAttributes(g, ctx)
        ) yield
            if (a.n == "weak" && f.isSatisfiable()) Some[CFlag](WeakExport) else None

        flags.filter(_.isDefined).map(_.get).toSet
    }


    /**
     * all nonstatic function definitions are considered as exports
     *
     * actually the behavior of "extern inline" is slightly complicated, see also
     * http://stackoverflow.com/questions/216510/extern-inline
     * "extern inline" means neither static nor exported
     */
    override def typedFunction(fun: FunctionDef, funType: Conditional[CType], featureExpr: FeatureExpr) {
        super.typedFunction(fun, funType, featureExpr)

        val staticSpec = getStaticCondition(fun.specifiers)
        val externSpec = getSpecifierCondition(fun.specifiers, ExternSpecifier())
        val inlineSpec = getSpecifierCondition(fun.specifiers, InlineSpecifier())


        //exportCondition and staticCondition are disjoint, but may not cover all cases (they are both false for "extern inline")
        val exportCondition = staticSpec.not andNot (externSpec and inlineSpec)
        val staticCondition = staticSpec andNot (externSpec and inlineSpec)

        funType.simplify(featureExpr).mapf(featureExpr, {
            (fexpr, ctype) =>
                if ((fexpr and exportCondition).isSatisfiable())
                    exports = CSignature(fun.getName, ctype, fexpr and exportCondition, Seq(fun.getPositionFrom), getExtraFlags(fun, fexpr and exportCondition)) :: exports
                if ((fexpr and staticCondition).isSatisfiable())
                    staticFunctions = CSignature(fun.getName, ctype, fexpr and staticCondition, Seq(fun.getPositionFrom), getExtraFlags(fun, fexpr and staticCondition)) :: staticFunctions
        })
    }


    /**
     * all function declarations without definitions are imports
     * if they are referenced at least once
     */
    override def typedExpr(expr: Expr, ctypes: Conditional[CType], featureExpr: FeatureExpr, env: Env) {
        expr match {
            case identifier: Id =>
                val deadCondition = env.isDeadCode
                for ((fexpr, ctype) <- ctypes.toList) {
                    val localFexpr = fexpr and featureExpr andNot deadCondition
                    if (ctype.isFunction && (localFexpr isSatisfiable))
                        isParameter(identifier.name, env).mapf(localFexpr,
                            (f, e) => if (!e)
                                imports = CSignature(identifier.name, ctype, f, Seq(identifier.getPositionFrom), Set()) :: imports
                        )
                }
            case _ =>
        }


    }

    /**
     * check that the id refers to a parameter instead of to a function or variable
     *
     * returns true if scope==0
     */
    private def isParameter(name: String, env: Env): Conditional[Boolean] =
        env.varEnv.lookupKind(name).map(_ == KParameter)


}
=======
package de.fosd.typechef.typesystem.linker

import de.fosd.typechef.conditional.{Opt, Conditional}
import de.fosd.typechef.parser.c._
import de.fosd.typechef.typesystem.{KParameter, CType, CTypeSystem}
import de.fosd.typechef.featureexpr.{FeatureExprFactory, FeatureExpr}
import de.fosd.typechef.error.Position

/**
 * first attempt to infer the interface of a C file for linker checks
 *
 * listens to events of the type system to determine defined and called functions
 */

//TODO structs need to become part of the interface, or we need to resolve all structs to anonymous structs
//TODO nested functions behave like static functions (do not lead to imports)

trait CInferInterface extends CTypeSystem with InterfaceWriter {


    //if not already type checked, to the check now
    def inferInterface(ast: TranslationUnit, fm: FeatureExpr = FeatureExprFactory.True): CInterface = {
        typecheckTranslationUnit(ast, fm)
        getInferredInterface(fm)
    }

    def getInferredInterface(fm: FeatureExpr = FeatureExprFactory.True) = {
        cleanImports()
        new CInterface(fm, featureNames, Set(), imports, exports).pack
    }


    var exports = List[CSignature]()
    var staticFunctions = List[CSignature]()
    var imports = List[CSignature]()
    var featureNames = Set[String]()


    /**
     * remove imports that are covered by exports or static functions
     *
     * ignore CFlags in importers
     */
    private def cleanImports() {
        type T2 = (FeatureExpr, Seq[Position], Set[CFlag])
        var importMap = Map[(String, CType), T2]()

        //eliminate duplicates with a map
        for (imp <- imports) {
            val key = (imp.name, imp.ctype)
            val old = importMap.getOrElse[T2](key, (FeatureExprFactory.False, Seq(), Set()))
            importMap = importMap + (key ->(old._1 or imp.fexpr, old._2 ++ imp.pos, CFlagOps.mergeOnImports(old._3, imp.extraFlags)))
        }
        //eliminate imports that have corresponding exports
        for (exp <- (exports ++ staticFunctions)) {
            val key = (exp.name, exp.ctype)
            if (importMap.contains(key)) {
                val (oldFexpr, oldPos, oldExtras) = importMap(key)
                val newFexpr = oldFexpr andNot exp.fexpr
                if (newFexpr.isSatisfiable())
                    importMap = importMap + (key ->(newFexpr, oldPos, oldExtras))
                else
                    importMap = importMap - key
            }
        }


        val r = for ((k, v) <- importMap.iterator)
        yield CSignature(k._1, k._2, v._1, v._2, v._3)
        imports = r.toList
    }

    def findAttributes(a: GnuAttributeSpecifier, ctx: FeatureExpr): Seq[(FeatureExpr, AtomicAttribute)] =
        (for (Opt(f, at) <- a.attributeList) yield findAttributes(at, ctx and f)).flatten
    def findAttributes(a: AttributeSequence, ctx: FeatureExpr): Seq[(FeatureExpr, AtomicAttribute)] =
        (for (Opt(f, at) <- a.attributes) yield findAttributes(at, ctx and f)).flatten
    def findAttributes(a: Attribute, ctx: FeatureExpr): Seq[(FeatureExpr, AtomicAttribute)] = a match {
        case a: AtomicAttribute => Seq((ctx, a))
        case CompoundAttribute(inner) => (for (Opt(f, at) <- inner) yield findAttributes(at, ctx and f)).flatten
    }


    /**
     * try to recognize __attribute__((weak)) attribute as a flag.
     *
     * the recognition is conservative and does ignore conditional attribute declarations
     * (so a conditionally weak method is always recognized as weak, which may prevent us
     * from detecting some problems, but which will not produce false positives)
     */
    def getExtraFlags(functionDef: FunctionDef, ctx: FeatureExpr): Set[CFlag] = {
        val flags = for (Opt(f, g@GnuAttributeSpecifier(_)) <- functionDef.specifiers;
                         (f, a) <- findAttributes(g, ctx)
        ) yield
            if (a.n == "weak" && f.isSatisfiable()) Some[CFlag](WeakExport) else None

        flags.filter(_.isDefined).map(_.get).toSet
    }


    /**
     * all nonstatic function definitions are considered as exports
     *
     * actually the behavior of "extern inline" is slightly complicated, see also
     * http://stackoverflow.com/questions/216510/extern-inline
     * "extern inline" means neither static nor exported
     */
    override protected def typedFunction(fun: FunctionDef, funType: Conditional[CType], featureExpr: FeatureExpr) {
        super.typedFunction(fun, funType, featureExpr)

        val staticSpec = getStaticCondition(fun.specifiers)
        val externSpec = getSpecifierCondition(fun.specifiers, ExternSpecifier())
        val inlineSpec = getSpecifierCondition(fun.specifiers, InlineSpecifier())


        //exportCondition and staticCondition are disjoint, but may not cover all cases (they are both false for "extern inline")
        val exportCondition = staticSpec.not andNot (externSpec and inlineSpec)
        val staticCondition = staticSpec andNot (externSpec and inlineSpec)

        funType.simplify(featureExpr).mapf(featureExpr, {
            (fexpr, ctype) =>
                if ((fexpr and exportCondition).isSatisfiable())
                    exports = CSignature(fun.getName, ctype, fexpr and exportCondition, Seq(fun.getPositionFrom), getExtraFlags(fun, fexpr and exportCondition)) :: exports
                if ((fexpr and staticCondition).isSatisfiable())
                    staticFunctions = CSignature(fun.getName, ctype, fexpr and staticCondition, Seq(fun.getPositionFrom), getExtraFlags(fun, fexpr and staticCondition)) :: staticFunctions
        })
    }


    /**
     * all function declarations without definitions are imports
     * if they are referenced at least once
     */
    override protected def typedExpr(expr: Expr, ctypes: Conditional[CType], featureExpr: FeatureExpr, env: Env) {
        super.typedExpr(expr, ctypes, featureExpr, env)

        expr match {
            case identifier: Id =>
                val deadCondition = env.isDeadCode
                for ((fexpr, ctype) <- ctypes.toList) {
                    val localFexpr = fexpr and featureExpr andNot deadCondition
                    if (ctype.isFunction && (localFexpr isSatisfiable))
                        isParameter(identifier.name, env).mapf(localFexpr,
                            (f, e) => if (!e)
                                imports = CSignature(identifier.name, ctype, f, Seq(identifier.getPositionFrom), Set()) :: imports
                        )
                }
            case _ =>
        }


    }

    /**
     * check that the id refers to a parameter instead of to a function or variable
     *
     * returns true if scope==0
     */
    private def isParameter(name: String, env: Env): Conditional[Boolean] =
        env.varEnv.lookupKind(name).map(_ == KParameter)


}

>>>>>>> 5021dec0
<|MERGE_RESOLUTION|>--- conflicted
+++ resolved
@@ -1,165 +1,3 @@
-<<<<<<< HEAD
-package de.fosd.typechef.typesystem.linker
-
-import de.fosd.typechef.conditional.{Opt, Conditional}
-import de.fosd.typechef.parser.c._
-import de.fosd.typechef.typesystem.{KParameter, CType, CTypeSystem}
-import de.fosd.typechef.featureexpr.{FeatureExprFactory, FeatureExpr}
-import de.fosd.typechef.error.Position
-
-/**
- * first attempt to infer the interface of a C file for linker checks
- *
- * listens to events of the type system to determine defined and called functions
- */
-
-//TODO structs need to become part of the interface, or we need to resolve all structs to anonymous structs
-//TODO nested functions behave like static functions (do not lead to imports)
-
-trait CInferInterface extends CTypeSystem with InterfaceWriter {
-
-
-    //if not already type checked, to the check now
-    def inferInterface(ast: TranslationUnit, fm: FeatureExpr = FeatureExprFactory.True): CInterface = {
-        typecheckTranslationUnit(ast, fm)
-        getInferredInterface(fm)
-    }
-
-    def getInferredInterface(fm: FeatureExpr = FeatureExprFactory.True) = {
-        cleanImports()
-        new CInterface(fm, featureNames, Set(), imports, exports).pack
-    }
-
-
-    var exports = List[CSignature]()
-    var staticFunctions = List[CSignature]()
-    var imports = List[CSignature]()
-    var featureNames = Set[String]()
-
-
-    /**
-     * remove imports that are covered by exports or static functions
-     *
-     * ignore CFlags in importers
-     */
-    private def cleanImports() {
-        type T2 = (FeatureExpr, Seq[Position], Set[CFlag])
-        var importMap = Map[(String, CType), T2]()
-
-        //eliminate duplicates with a map
-        for (imp <- imports) {
-            val key = (imp.name, imp.ctype)
-            val old = importMap.getOrElse[T2](key, (FeatureExprFactory.False, Seq(), Set()))
-            importMap = importMap + (key ->(old._1 or imp.fexpr, old._2 ++ imp.pos, CFlagOps.mergeOnImports(old._3, imp.extraFlags)))
-        }
-        //eliminate imports that have corresponding exports
-        for (exp <- (exports ++ staticFunctions)) {
-            val key = (exp.name, exp.ctype)
-            if (importMap.contains(key)) {
-                val (oldFexpr, oldPos, oldExtras) = importMap(key)
-                val newFexpr = oldFexpr andNot exp.fexpr
-                if (newFexpr.isSatisfiable())
-                    importMap = importMap + (key ->(newFexpr, oldPos, oldExtras))
-                else
-                    importMap = importMap - key
-            }
-        }
-
-
-        val r = for ((k, v) <- importMap.iterator)
-        yield CSignature(k._1, k._2, v._1, v._2, v._3)
-        imports = r.toList
-    }
-
-    def findAttributes(a: GnuAttributeSpecifier, ctx: FeatureExpr): Seq[(FeatureExpr, AtomicAttribute)] =
-        (for (Opt(f, at) <- a.attributeList) yield findAttributes(at, ctx and f)).flatten
-    def findAttributes(a: AttributeSequence, ctx: FeatureExpr): Seq[(FeatureExpr, AtomicAttribute)] =
-        (for (Opt(f, at) <- a.attributes) yield findAttributes(at, ctx and f)).flatten
-    def findAttributes(a: Attribute, ctx: FeatureExpr): Seq[(FeatureExpr, AtomicAttribute)] = a match {
-        case a: AtomicAttribute => Seq((ctx, a))
-        case CompoundAttribute(inner) => (for (Opt(f, at) <- inner) yield findAttributes(at, ctx and f)).flatten
-    }
-
-
-    /**
-     * try to recognize __attribute__((weak)) attribute as a flag.
-     *
-     * the recognition is conservative and does ignore conditional attribute declarations
-     * (so a conditionally weak method is always recognized as weak, which may prevent us
-     * from detecting some problems, but which will not produce false positives)
-     */
-    def getExtraFlags(functionDef: FunctionDef, ctx: FeatureExpr): Set[CFlag] = {
-        val flags = for (Opt(f, g@GnuAttributeSpecifier(_)) <- functionDef.specifiers;
-                         (f, a) <- findAttributes(g, ctx)
-        ) yield
-            if (a.n == "weak" && f.isSatisfiable()) Some[CFlag](WeakExport) else None
-
-        flags.filter(_.isDefined).map(_.get).toSet
-    }
-
-
-    /**
-     * all nonstatic function definitions are considered as exports
-     *
-     * actually the behavior of "extern inline" is slightly complicated, see also
-     * http://stackoverflow.com/questions/216510/extern-inline
-     * "extern inline" means neither static nor exported
-     */
-    override def typedFunction(fun: FunctionDef, funType: Conditional[CType], featureExpr: FeatureExpr) {
-        super.typedFunction(fun, funType, featureExpr)
-
-        val staticSpec = getStaticCondition(fun.specifiers)
-        val externSpec = getSpecifierCondition(fun.specifiers, ExternSpecifier())
-        val inlineSpec = getSpecifierCondition(fun.specifiers, InlineSpecifier())
-
-
-        //exportCondition and staticCondition are disjoint, but may not cover all cases (they are both false for "extern inline")
-        val exportCondition = staticSpec.not andNot (externSpec and inlineSpec)
-        val staticCondition = staticSpec andNot (externSpec and inlineSpec)
-
-        funType.simplify(featureExpr).mapf(featureExpr, {
-            (fexpr, ctype) =>
-                if ((fexpr and exportCondition).isSatisfiable())
-                    exports = CSignature(fun.getName, ctype, fexpr and exportCondition, Seq(fun.getPositionFrom), getExtraFlags(fun, fexpr and exportCondition)) :: exports
-                if ((fexpr and staticCondition).isSatisfiable())
-                    staticFunctions = CSignature(fun.getName, ctype, fexpr and staticCondition, Seq(fun.getPositionFrom), getExtraFlags(fun, fexpr and staticCondition)) :: staticFunctions
-        })
-    }
-
-
-    /**
-     * all function declarations without definitions are imports
-     * if they are referenced at least once
-     */
-    override def typedExpr(expr: Expr, ctypes: Conditional[CType], featureExpr: FeatureExpr, env: Env) {
-        expr match {
-            case identifier: Id =>
-                val deadCondition = env.isDeadCode
-                for ((fexpr, ctype) <- ctypes.toList) {
-                    val localFexpr = fexpr and featureExpr andNot deadCondition
-                    if (ctype.isFunction && (localFexpr isSatisfiable))
-                        isParameter(identifier.name, env).mapf(localFexpr,
-                            (f, e) => if (!e)
-                                imports = CSignature(identifier.name, ctype, f, Seq(identifier.getPositionFrom), Set()) :: imports
-                        )
-                }
-            case _ =>
-        }
-
-
-    }
-
-    /**
-     * check that the id refers to a parameter instead of to a function or variable
-     *
-     * returns true if scope==0
-     */
-    private def isParameter(name: String, env: Env): Conditional[Boolean] =
-        env.varEnv.lookupKind(name).map(_ == KParameter)
-
-
-}
-=======
 package de.fosd.typechef.typesystem.linker
 
 import de.fosd.typechef.conditional.{Opt, Conditional}
@@ -321,6 +159,4 @@
         env.varEnv.lookupKind(name).map(_ == KParameter)
 
 
-}
-
->>>>>>> 5021dec0
+}