<<<<<<< HEAD
package de.fosd.typechef.parser

import junit.framework._;
import junit.framework.Assert._
import de.fosd.typechef.featureexpr._

class DigitListParserTest extends TestCase {

    val f1 = FeatureExpr.createDefinedExternal("a")
    val f2 = FeatureExpr.createDefinedExternal("b")

    def t(text: String): MyToken = t(text, FeatureExpr.base)
    def t(text: String, feature: FeatureExpr): MyToken = new MyToken(text, feature)

    def assertParseResult(expected: AST, actual: ParseResult[AST,MyToken,Any]) {
        System.out.println(actual)
        actual match {
            case Success(ast, unparsed) => {
                assertTrue("parser did not reach end of token stream: " + unparsed, unparsed.atEnd)
                assertEquals("incorrect parse result", expected, ast)
            }
            case NoSuccess(msg, context, unparsed, inner) =>
                fail(msg + " at " + unparsed + " with context " + context+ " "+inner)
        }
    }

    def testParseSimpleList() {
        {
            val input = List(t("("), t("1"), t(")"))
            val expected = DigitList(List(Lit(1)))
            assertParseResult(expected, new DigitListParser().parse(input))
        }
        {
            val input = List(t("("), t("1"), t("2"), t(")"))
            val expected = DigitList(List(Lit(1), Lit(2)))
            assertParseResult(expected, new DigitListParser().parse(input))
        }
    }

    def testParseOptSimpleList1() {

        val input = List(t("("), t("1", f1), t("2", f1.not), t(")"))
        val expected = Alt(f1, DigitList(List(Lit(1))), DigitList(List(Lit(2))))
        // DigitList(List(Alt(f1,Lit(1),Lit(2))))
        assertParseResult(expected, new DigitListParser().parse(input))
    }
    def testParseOptSimpleList2() {
        val input = List(t("("), t("1", f1), t("1"), t("2"), t(")"))
        val expected = Alt(f1, DigitList(List(Lit(1), Lit(1), Lit(2))), DigitList(List(Lit(1), Lit(2))))
        // DigitList(List(Alt(f1,Lit(1),Nil),Lit(1),Lit(2))
        assertParseResult(expected, new DigitListParser().parse(input))
    }
    def testParseOptSimpleList3() {
        val input = List(t("("), t("1"), t("2"), t("3", f1), t(")"))
        val expected = Alt(f1, DigitList(List(Lit(1), Lit(2), Lit(3))), DigitList(List(Lit(1), Lit(2))))
        // DigitList(List(Lit(1),Lit(2),Alt(f1,Lit(3),Nil))
        assertParseResult(expected, new DigitListParser().parse(input))
    }
    def testParseOptSimpleList4() {
        val input = List(t("1"), t("3", f1))
        val expected = Alt(f1, DigitList(List(Lit(1), Lit(3))), DigitList(List(Lit(1))))
        // DigitList(List(Lit(1),Lit(2),Alt(f1,Lit(3),Nil))
        val v=(new DigitListParser().digits ^^!(Alt.join, { e => e }))(new TokenReader[MyToken,Any](input, 0), FeatureExpr.base)
        println(v)
        assertParseResult(expected, v.forceJoin(Alt.join))
    }

}
=======
package de.fosd.typechef.parser.test
import de.fosd.typechef.parser._

import junit.framework._
import junit.framework.Assert._
import de.fosd.typechef.featureexpr._

class DigitListParserTest extends TestCase {

    val f1 = FeatureExpr.createDefinedExternal("a")
    val f2 = FeatureExpr.createDefinedExternal("b")

    def t(text: String): MyToken = t(text, FeatureExpr.base)
    def t(text: String, feature: FeatureExpr): MyToken = new MyToken(text, feature)

    def assertParseResult(expected: AST, actual: ParseResult[AST,MyToken]) {
        System.out.println(actual)
        actual match {
            case Success(ast, unparsed) => {
                assertTrue("parser did not reach end of token stream: " + unparsed, unparsed.atEnd)
                assertEquals("incorrect parse result", expected, ast)
            }
            case NoSuccess(msg, context, unparsed, inner) =>
                fail(msg + " at " + unparsed + " with context " + context+ " "+inner)
        }
    }

    def testParseSimpleList() {
        {
            val input = List(t("("), t("1"), t(")"))
            val expected = DigitList(List(Lit(1)))
            assertParseResult(expected, new DigitListParser().parse(input))
        }
        {
            val input = List(t("("), t("1"), t("2"), t(")"))
            val expected = DigitList(List(Lit(1), Lit(2)))
            assertParseResult(expected, new DigitListParser().parse(input))
        }
    }

    def testParseOptSimpleList1() {

        val input = List(t("("), t("1", f1), t("2", f1.not), t(")"))
        val expected = Alt(f1, DigitList(List(Lit(1))), DigitList(List(Lit(2))))
        // DigitList(List(Alt(f1,Lit(1),Lit(2))))
        assertParseResult(expected, new DigitListParser().parse(input))
    }
    def testParseOptSimpleList2() {
        val input = List(t("("), t("1", f1), t("1"), t("2"), t(")"))
        val expected = Alt(f1, DigitList(List(Lit(1), Lit(1), Lit(2))), DigitList(List(Lit(1), Lit(2))))
        // DigitList(List(Alt(f1,Lit(1),Nil),Lit(1),Lit(2))
        assertParseResult(expected, new DigitListParser().parse(input))
    }
    def testParseOptSimpleList3() {
        val input = List(t("("), t("1"), t("2"), t("3", f1), t(")"))
        val expected = Alt(f1, DigitList(List(Lit(1), Lit(2), Lit(3))), DigitList(List(Lit(1), Lit(2))))
        // DigitList(List(Lit(1),Lit(2),Alt(f1,Lit(3),Nil))
        assertParseResult(expected, new DigitListParser().parse(input))
    }
    def testParseOptSimpleList4() {
        val input = List(t("1"), t("3", f1))
        val expected = Alt(f1, DigitList(List(Lit(1), Lit(3))), DigitList(List(Lit(1))))
        // DigitList(List(Lit(1),Lit(2),Alt(f1,Lit(3),Nil))
        val v=(new DigitListParser().digits ^^! { e => e })(new TokenReader[MyToken](input, 0), FeatureExpr.base)
        println(v)
        assertParseResult(expected, v.forceJoin(Alt.join))
    }

}
>>>>>>> b8a4d8bd
<|MERGE_RESOLUTION|>--- conflicted
+++ resolved
@@ -1,6 +1,6 @@
-<<<<<<< HEAD
-package de.fosd.typechef.parser
+package de.fosd.typechef.parser.test
 
+import de.fosd.typechef.parser._
 import junit.framework._;
 import junit.framework.Assert._
 import de.fosd.typechef.featureexpr._
@@ -66,75 +66,4 @@
         assertParseResult(expected, v.forceJoin(Alt.join))
     }
 
-}
-=======
-package de.fosd.typechef.parser.test
-import de.fosd.typechef.parser._
-
-import junit.framework._
-import junit.framework.Assert._
-import de.fosd.typechef.featureexpr._
-
-class DigitListParserTest extends TestCase {
-
-    val f1 = FeatureExpr.createDefinedExternal("a")
-    val f2 = FeatureExpr.createDefinedExternal("b")
-
-    def t(text: String): MyToken = t(text, FeatureExpr.base)
-    def t(text: String, feature: FeatureExpr): MyToken = new MyToken(text, feature)
-
-    def assertParseResult(expected: AST, actual: ParseResult[AST,MyToken]) {
-        System.out.println(actual)
-        actual match {
-            case Success(ast, unparsed) => {
-                assertTrue("parser did not reach end of token stream: " + unparsed, unparsed.atEnd)
-                assertEquals("incorrect parse result", expected, ast)
-            }
-            case NoSuccess(msg, context, unparsed, inner) =>
-                fail(msg + " at " + unparsed + " with context " + context+ " "+inner)
-        }
-    }
-
-    def testParseSimpleList() {
-        {
-            val input = List(t("("), t("1"), t(")"))
-            val expected = DigitList(List(Lit(1)))
-            assertParseResult(expected, new DigitListParser().parse(input))
-        }
-        {
-            val input = List(t("("), t("1"), t("2"), t(")"))
-            val expected = DigitList(List(Lit(1), Lit(2)))
-            assertParseResult(expected, new DigitListParser().parse(input))
-        }
-    }
-
-    def testParseOptSimpleList1() {
-
-        val input = List(t("("), t("1", f1), t("2", f1.not), t(")"))
-        val expected = Alt(f1, DigitList(List(Lit(1))), DigitList(List(Lit(2))))
-        // DigitList(List(Alt(f1,Lit(1),Lit(2))))
-        assertParseResult(expected, new DigitListParser().parse(input))
-    }
-    def testParseOptSimpleList2() {
-        val input = List(t("("), t("1", f1), t("1"), t("2"), t(")"))
-        val expected = Alt(f1, DigitList(List(Lit(1), Lit(1), Lit(2))), DigitList(List(Lit(1), Lit(2))))
-        // DigitList(List(Alt(f1,Lit(1),Nil),Lit(1),Lit(2))
-        assertParseResult(expected, new DigitListParser().parse(input))
-    }
-    def testParseOptSimpleList3() {
-        val input = List(t("("), t("1"), t("2"), t("3", f1), t(")"))
-        val expected = Alt(f1, DigitList(List(Lit(1), Lit(2), Lit(3))), DigitList(List(Lit(1), Lit(2))))
-        // DigitList(List(Lit(1),Lit(2),Alt(f1,Lit(3),Nil))
-        assertParseResult(expected, new DigitListParser().parse(input))
-    }
-    def testParseOptSimpleList4() {
-        val input = List(t("1"), t("3", f1))
-        val expected = Alt(f1, DigitList(List(Lit(1), Lit(3))), DigitList(List(Lit(1))))
-        // DigitList(List(Lit(1),Lit(2),Alt(f1,Lit(3),Nil))
-        val v=(new DigitListParser().digits ^^! { e => e })(new TokenReader[MyToken](input, 0), FeatureExpr.base)
-        println(v)
-        assertParseResult(expected, v.forceJoin(Alt.join))
-    }
-
-}
->>>>>>> b8a4d8bd
+}