--- conflicted
+++ resolved
@@ -15,20 +15,6 @@
  */
 trait EnforceTreeHelper {
 
-<<<<<<< HEAD
-  /**
-   * unfortunately cloning loses position information, so we have to reassign it
-   */
-  def copyPositions(source: Product, target: Product) {
-    assert(source.getClass == target.getClass, "cloned tree should match exactly the original, typewise")
-    if (source.isInstanceOf[WithPosition])
-      target.asInstanceOf[WithPosition].range = source.asInstanceOf[WithPosition].range
-
-    //        assert(source.children.size==target.children.size,"cloned tree should match exactly the original")
-    for ((c1, c2) <- source.productIterator.zip(target.productIterator)) {
-      if (!c1.isInstanceOf[Product] || !c2.isInstanceOf[Product])
-        copyPositions(c1.asInstanceOf[Product], c2.asInstanceOf[Product])
-=======
     /**
      * unfortunately cloning loses position information, so we have to reassign it
      */
@@ -114,6 +100,5 @@
         checkpos(ast)
 
         nodeswithoutposition
->>>>>>> 27d5c8db
     }
 }